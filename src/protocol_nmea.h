#ifndef PROTOCOL_NMEA_H_
#define PROTOCOL_NMEA_H_

#include "data_sets.h"


enum eNmeaMsgIdUint
{
<<<<<<< HEAD
	ASCII_MSG_ID_ASCB = 0x41534342,		// ASCII messages broadcast periods
	ASCII_MSG_ID_ASCE = 0x41534345,		// ASCII messages broadcast enable
	ASCII_MSG_ID_STPB = 0x53545042,		// Stop broadcasts on all ports
	ASCII_MSG_ID_STPC = 0x53545043,		// Stop broadcasts on current port
	ASCII_MSG_ID_BLEN = 0x424c454e,		// Enable bootloader on uINS
	ASCII_MSG_ID_SRST = 0x53525354,		// Software reset
	ASCII_MSG_ID_INFO = 0x494e464f,		// Device info
	ASCII_MSG_ID_PERS = 0x50455253,		// Save perstent messages
=======
	NMEA_MSG_UINT_ASCB = 0x41534342,		// "ASCB" - NMEA messages broadcast periods
	NMEA_MSG_UINT_ASCE = 0x41534345,		// "ASCE" - NMEA messages broadcast enable
	NMEA_MSG_UINT_STPB = 0x53545042,		// "STPB" - Stop broadcasts on all ports
	NMEA_MSG_UINT_STPC = 0x53545043,		// "STPC" - Stop broadcasts on current port
	NMEA_MSG_UINT_BLEN = 0x424c454e,		// "EBLE" - Enable bootloader on uINS
	NMEA_MSG_UINT_EBLE = 0x45424c45,		// "EBLE" - Enable bootloader on EVB
	NMEA_MSG_UINT_NELB = 0x4e454c42,		// "NELB" - Enable SAM-BA mode
	NMEA_MSG_UINT_SRST = 0x53525354,		// "SRTS" - Software reset
	NMEA_MSG_UINT_INFO = 0x494e464f,		// "INFO" - Device info
	NMEA_MSG_UINT_PERS = 0x50455253,		// "PERS" - Save perstent messages
>>>>>>> e341e240

	NMEA_MSG_UINT_PIMU = 0x50494d55,		// "PIMU"
	NMEA_MSG_UINT_PPIM = 0x5050494d,		// "PPIM"
	NMEA_MSG_UINT_PRIM = 0x5052494d,		// "PRIM"
	NMEA_MSG_UINT_PINS = 0x50494e53,		// "PINS"
	NMEA_MSG_UINT_PGPS = 0x50475053,		// "PGPS"
	NMEA_MSG_UINT_PASH = 0x50415348,		// "PASH"
	
	NMEA_MSG_UINT_GGA = 0x4747412c,			// "GGA,"
	NMEA_MSG_UINT_GLL = 0x474c4c2c,			// "GLL,"
	NMEA_MSG_UINT_GSA = 0x4753412c,			// "GSA,"
	NMEA_MSG_UINT_RMC = 0x524d432c, 		// "RMC,"
	NMEA_MSG_UINT_ZDA = 0x5a44412c, 		// "ZDA,"
};

enum eNmeaProtocolVersion
{
	NMEA_PROTOCOL_2P3 		= 0,	// <4.10
	NMEA_PROTOCOL_4P10 		= 410,	// 4.10
};


//////////////////////////////////////////////////////////////////////////
// Utility functions
//////////////////////////////////////////////////////////////////////////
void nema_set_protocol_version(int protocol_version);
void nmea_sprint(char buf[], int bufSize, int &offset, const char *fmt, ...);
int nmea_sprint_footer(char* a, int aSize, int &n);
char *ASCII_find_next_field(char *str);
char *ASCII_to_u8(uint8_t *val, char *ptr);
char *ASCII_to_u16(uint16_t *val, char *ptr);
char *ASCII_to_u32(uint32_t *val, char *ptr);
char *ASCII_to_i32(int32_t *val, char *ptr);
char *ASCII_to_vec3f(float vec[], char *ptr);
char *ASCII_to_vec4f(float vec[], char *ptr);
char *ASCII_to_vec3d(double vec[], char *ptr);
double ddmm2deg(double ddmm);
void set_gpsPos_status_mask(uint32_t *status, uint32_t state, uint32_t mask);
void nmea_set_rmc_period_multiple(rmci_t &rmci, nmea_msgs_t tmp);

//////////////////////////////////////////////////////////////////////////
// Binary to NMEA
//////////////////////////////////////////////////////////////////////////
int nmea_dev_info(char a[], const int aSize, dev_info_t &info);
int tow_to_nmea_ptow(char a[], const int aSize, double imuTow, double insTow, unsigned int gpsWeek);
int nmea_pimu(char a[], const int aSize, imu_t &imu, const char name[]);
int nmea_ppimu(char a[], const int aSize, pimu_t &pimu);
int nmea_pins1(char a[], const int aSize, ins_1_t &ins1);
int nmea_pins2(char a[], const int aSize, ins_2_t &ins2);
int nmea_pstrb(char a[], const int aSize, strobe_in_time_t &strobe);
int nmea_pgpsp(char a[], const int aSize, gps_pos_t &pos, gps_vel_t &vel);
int nmea_gga(char a[], const int aSize, gps_pos_t &pos);
int nmea_gll(char a[], const int aSize, gps_pos_t &pos);
int nmea_gsa(char a[], const int aSize, gps_pos_t &pos, gps_sat_t &gpsSat);
int nmea_rmc(char a[], const int aSize, gps_pos_t &pos, gps_vel_t &vel, float magDeclination);
int nmea_zda(char a[], const int aSize, gps_pos_t &pos);
int nmea_pashr(char a[], const int aSize, gps_pos_t &pos, ins_1_t &ins1, float heave, inl2_ned_sigma_t &sigma);
int nmea_gsv_gnss(char a[], int aSize, int &offset, gps_sat_t &gsat, gps_sig_t &gsig, uint8_t gnssId, bool noCno=false);
int nmea_gsv(char a[], const int aSize, gps_sat_t &gpsSat, gps_sig_t &gpsSig);


//////////////////////////////////////////////////////////////////////////
// NMEA to Binary
//////////////////////////////////////////////////////////////////////////
int nmea_parse_info(dev_info_t &info, const char a[], const int aSize);
int nmea_parse_pimu(imu_t &imu, const char a[], const int aSize);
int nmea_parse_pimu_to_rimu(imu_t &imu, const char a[], const int aSize);
int nmea_parse_ppimu(pimu_t &pimu, const char a[], const int aSize);
int nmea_parse_pins1(ins_1_t &ins, const char a[], const int aSize);
int nmea_parse_pins2(ins_2_t &ins, const char a[], const int aSize);
int nmea_parse_pgpsp(gps_pos_t &gpsPos, gps_vel_t &gpsVel, const char a[], const int aSize);
int nmea_gga_to_did_gps(gps_pos_t &gpsPos, const char a[], const int aSize, uint32_t weekday);
int nmea_gll_to_did_gps(gps_pos_t &gpsPos, const char a[], const int aSize, uint32_t weekday);
int nmea_gsa_to_did_gps(gps_pos_t &gpsPos, gps_sat_t &gpsSat, const char a[], const int aSize);
int nmea_gsv_to_did_gps_sat(gps_sat_t &gpsSat, const char a[], const int aSize);

uint32_t nmea_parse_ascb(int pHandle, const char msg[], int msgSize, rmci_t rmci[NUM_COM_PORTS]);
uint32_t nmea_parse_asce(int pHandle, const char msg[], int msgSize, rmci_t rmci[NUM_COM_PORTS]);
int nmea_parse_zda(const char msgBuf[], int msgSize, double &day, double &month, double &year);
int nmea_parse_gns(const char msgBuf[], int msgSize, gps_pos_t *gpsPos, double datetime[6], uint32_t *satsUsed, uint32_t statusFlags=0);
int nmea_parse_gga(const char a[], int aSize, gps_pos_t *gpsPos, double datetime[6], uint32_t *satsUsed, uint32_t statusFlags=0);
int nmea_parse_rmc(const char a[], int aSize, gps_vel_t *gpsVel, double datetime[6], uint32_t statusFlags=0);
int nmea_parse_gsa(const char a[], int aSize, gps_pos_t *gpsPos, int *navMode);
char* nmea_parse_gsv(const char a[], int aSize, gps_sat_t *gpsSat, gps_sig_t *gpsSig, uint32_t *cnoSum, uint32_t *cnoCount);



#endif /* PROTOCOL_NMEA_H_ */<|MERGE_RESOLUTION|>--- conflicted
+++ resolved
@@ -6,27 +6,14 @@
 
 enum eNmeaMsgIdUint
 {
-<<<<<<< HEAD
-	ASCII_MSG_ID_ASCB = 0x41534342,		// ASCII messages broadcast periods
-	ASCII_MSG_ID_ASCE = 0x41534345,		// ASCII messages broadcast enable
-	ASCII_MSG_ID_STPB = 0x53545042,		// Stop broadcasts on all ports
-	ASCII_MSG_ID_STPC = 0x53545043,		// Stop broadcasts on current port
-	ASCII_MSG_ID_BLEN = 0x424c454e,		// Enable bootloader on uINS
-	ASCII_MSG_ID_SRST = 0x53525354,		// Software reset
-	ASCII_MSG_ID_INFO = 0x494e464f,		// Device info
-	ASCII_MSG_ID_PERS = 0x50455253,		// Save perstent messages
-=======
 	NMEA_MSG_UINT_ASCB = 0x41534342,		// "ASCB" - NMEA messages broadcast periods
 	NMEA_MSG_UINT_ASCE = 0x41534345,		// "ASCE" - NMEA messages broadcast enable
 	NMEA_MSG_UINT_STPB = 0x53545042,		// "STPB" - Stop broadcasts on all ports
 	NMEA_MSG_UINT_STPC = 0x53545043,		// "STPC" - Stop broadcasts on current port
 	NMEA_MSG_UINT_BLEN = 0x424c454e,		// "EBLE" - Enable bootloader on uINS
-	NMEA_MSG_UINT_EBLE = 0x45424c45,		// "EBLE" - Enable bootloader on EVB
-	NMEA_MSG_UINT_NELB = 0x4e454c42,		// "NELB" - Enable SAM-BA mode
 	NMEA_MSG_UINT_SRST = 0x53525354,		// "SRTS" - Software reset
 	NMEA_MSG_UINT_INFO = 0x494e464f,		// "INFO" - Device info
 	NMEA_MSG_UINT_PERS = 0x50455253,		// "PERS" - Save perstent messages
->>>>>>> e341e240
 
 	NMEA_MSG_UINT_PIMU = 0x50494d55,		// "PIMU"
 	NMEA_MSG_UINT_PPIM = 0x5050494d,		// "PPIM"
