#ifndef PROTOCOL_NMEA_H_
#define PROTOCOL_NMEA_H_

#include "data_sets.h"


enum eNmeaMsgIdUint
{
	NMEA_MSG_UINT_ASCB = 0x41534342,		// "ASCB" - NMEA messages broadcast periods
	NMEA_MSG_UINT_ASCE = 0x41534345,		// "ASCE" - NMEA messages broadcast enable
	NMEA_MSG_UINT_STPB = 0x53545042,		// "STPB" - Stop broadcasts on all ports
	NMEA_MSG_UINT_STPC = 0x53545043,		// "STPC" - Stop broadcasts on current port
	NMEA_MSG_UINT_BLEN = 0x424c454e,		// "EBLE" - Enable bootloader on IMX (app firmware update)
<<<<<<< HEAD
=======
	NMEA_MSG_UINT_EBLE = 0x45424c45,		// "EBLE" - Enable bootloader on EVB
	NMEA_MSG_UINT_NELB = 0x4e454c42,		// "NELB" - Enable SAM-BA mode
>>>>>>> 3037494f
	NMEA_MSG_UINT_SRST = 0x53525354,		// "SRTS" - Software reset
	NMEA_MSG_UINT_INFO = 0x494e464f,		// "INFO" - Device info
	NMEA_MSG_UINT_PERS = 0x50455253,		// "PERS" - Save perstent messages

	NMEA_MSG_UINT_PIMU = 0x50494d55,		// "PIMU"
	NMEA_MSG_UINT_PPIM = 0x5050494d,		// "PPIM"
	NMEA_MSG_UINT_PRIM = 0x5052494d,		// "PRIM"
	NMEA_MSG_UINT_PINS = 0x50494e53,		// "PINS"
	NMEA_MSG_UINT_PGPS = 0x50475053,		// "PGPS"
	NMEA_MSG_UINT_PASH = 0x50415348,		// "PASH"
	
	NMEA_MSG_UINT_GGA = 0x4747412c,			// "GGA,"
	NMEA_MSG_UINT_GLL = 0x474c4c2c,			// "GLL,"
	NMEA_MSG_UINT_GSA = 0x4753412c,			// "GSA,"
	NMEA_MSG_UINT_RMC = 0x524d432c, 		// "RMC,"
	NMEA_MSG_UINT_VTG = 0x5654472c, 		// "VTG,"
	NMEA_MSG_UINT_ZDA = 0x5a44412c, 		// "ZDA,"
};

enum eNmeaProtocolVersion
{
	NMEA_PROTOCOL_2P3 		= 0,	// <4.10
	NMEA_PROTOCOL_4P10 		= 410,	// 4.10
};


//////////////////////////////////////////////////////////////////////////
// Utility functions
//////////////////////////////////////////////////////////////////////////
void nmea_enable_stream(rmci_t &rmci, uint32_t nmeaId, uint8_t periodMultiple);
void nmea_set_protocol_version(int protocol_version);
void nmea_set_gnss_id(int gnssId);
void nmea_sprint(char buf[], int bufSize, int &offset, const char *fmt, ...);
int nmea_sprint_footer(char* a, int aSize, int &n);
char *ASCII_find_next_field(char *str);
char *ASCII_to_u8(uint8_t *val, char *ptr);
char *ASCII_to_u16(uint16_t *val, char *ptr);
char *ASCII_to_u32(uint32_t *val, char *ptr);
char *ASCII_to_i32(int32_t *val, char *ptr);
char *ASCII_to_vec3f(float vec[], char *ptr);
char *ASCII_to_vec4f(float vec[], char *ptr);
char *ASCII_to_vec3d(double vec[], char *ptr);
double ddmm2deg(double ddmm);
void set_gpsPos_status_mask(uint32_t *status, uint32_t state, uint32_t mask);
void nmea_set_rmc_period_multiple(rmci_t &rmci, nmea_msgs_t tmp);

//////////////////////////////////////////////////////////////////////////
// Binary to NMEA
//////////////////////////////////////////////////////////////////////////
int nmea_dev_info(char a[], const int aSize, dev_info_t &info);
int tow_to_nmea_ptow(char a[], const int aSize, double imuTow, double insTow, unsigned int gpsWeek);
int nmea_pimu(char a[], const int aSize, imu_t &imu, const char name[]);
int nmea_ppimu(char a[], const int aSize, pimu_t &pimu);
int nmea_pins1(char a[], const int aSize, ins_1_t &ins1);
int nmea_pins2(char a[], const int aSize, ins_2_t &ins2);
int nmea_pstrb(char a[], const int aSize, strobe_in_time_t &strobe);
int nmea_pgpsp(char a[], const int aSize, gps_pos_t &pos, gps_vel_t &vel);
int nmea_gga(char a[], const int aSize, gps_pos_t &pos);
int nmea_gll(char a[], const int aSize, gps_pos_t &pos);
int nmea_gsa(char a[], const int aSize, gps_pos_t &pos, gps_sat_t &gpsSat);
int nmea_rmc(char a[], const int aSize, gps_pos_t &pos, gps_vel_t &vel, float magDeclination);
int nmea_zda(char a[], const int aSize, gps_pos_t &pos);
<<<<<<< HEAD
int nmea_vtg(char a[], const int aSize, gps_pos_t &pos, gps_vel_t &vel, ins_1_t &ins1, float magHeadingRad);
=======
int nmea_vtg(char a[], const int aSize, gps_pos_t &pos, gps_vel_t &vel, float magVarCorrectionRad=0.0f);
>>>>>>> 3037494f
int nmea_pashr(char a[], const int aSize, gps_pos_t &pos, ins_1_t &ins1, float heave, inl2_ned_sigma_t &sigma);
int nmea_gsv_gnss(char a[], int aSize, int &offset, gps_sat_t &gsat, gps_sig_t &gsig, uint8_t gnssId, bool noCno=false);
int nmea_gsv(char a[], const int aSize, gps_sat_t &gpsSat, gps_sig_t &gpsSig);
int nmea_intel(char a[], const int aSize, dev_info_t &info, gps_pos_t &pos, gps_vel_t &vel);


//////////////////////////////////////////////////////////////////////////
// NMEA to Binary
//////////////////////////////////////////////////////////////////////////
int nmea_parse_info(dev_info_t &info, const char a[], const int aSize);
int nmea_parse_pimu(imu_t &imu, const char a[], const int aSize);
int nmea_parse_pimu_to_rimu(imu_t &imu, const char a[], const int aSize);
int nmea_parse_ppimu(pimu_t &pimu, const char a[], const int aSize);
int nmea_parse_pins1(ins_1_t &ins, const char a[], const int aSize);
int nmea_parse_pins2(ins_2_t &ins, const char a[], const int aSize);
int nmea_parse_pgpsp(gps_pos_t &gpsPos, gps_vel_t &gpsVel, const char a[], const int aSize);
int nmea_parse_gga_to_did_gps(gps_pos_t &gpsPos, const char a[], const int aSize, uint32_t weekday);
int nmea_parse_gll_to_did_gps(gps_pos_t &gpsPos, const char a[], const int aSize, uint32_t weekday);
int nmea_parse_gsa_to_did_gps(gps_pos_t &gpsPos, gps_sat_t &gpsSat, const char a[], const int aSize);
int nmea_parse_gsv_to_did_gps_sat(gps_sat_t &gpsSat, const char a[], const int aSize);
int nmea_parse_vtg_to_did_gps(gps_vel_t &vel, const char a[], const int aSize, const double refLla[3]);
int nmea_parse_zda_to_did_gps(gps_pos_t &gpsPos, const char a[], const int aSize, uint32_t leapS);

uint32_t nmea_parse_ascb(int pHandle, const char msg[], int msgSize, rmci_t rmci[NUM_COM_PORTS]);
uint32_t nmea_parse_asce(int pHandle, const char msg[], int msgSize, rmci_t rmci[NUM_COM_PORTS]);
int nmea_parse_zda(const char msgBuf[], int msgSize, double &day, double &month, double &year);
int nmea_parse_gns(const char msgBuf[], int msgSize, gps_pos_t *gpsPos, double datetime[6], uint32_t *satsUsed, uint32_t statusFlags=0);
int nmea_parse_gga(const char a[], int aSize, gps_pos_t *gpsPos, double datetime[6], uint32_t *satsUsed, uint32_t statusFlags=0);
int nmea_parse_rmc(const char a[], int aSize, gps_vel_t *gpsVel, double datetime[6], uint32_t statusFlags=0);
int nmea_parse_gsa(const char a[], int aSize, gps_pos_t *gpsPos, int *navMode);
char* nmea_parse_gsv(const char a[], int aSize, gps_sat_t *gpsSat, gps_sig_t *gpsSig, uint32_t *cnoSum, uint32_t *cnoCount);



#endif /* PROTOCOL_NMEA_H_ */<|MERGE_RESOLUTION|>--- conflicted
+++ resolved
@@ -11,11 +11,6 @@
 	NMEA_MSG_UINT_STPB = 0x53545042,		// "STPB" - Stop broadcasts on all ports
 	NMEA_MSG_UINT_STPC = 0x53545043,		// "STPC" - Stop broadcasts on current port
 	NMEA_MSG_UINT_BLEN = 0x424c454e,		// "EBLE" - Enable bootloader on IMX (app firmware update)
-<<<<<<< HEAD
-=======
-	NMEA_MSG_UINT_EBLE = 0x45424c45,		// "EBLE" - Enable bootloader on EVB
-	NMEA_MSG_UINT_NELB = 0x4e454c42,		// "NELB" - Enable SAM-BA mode
->>>>>>> 3037494f
 	NMEA_MSG_UINT_SRST = 0x53525354,		// "SRTS" - Software reset
 	NMEA_MSG_UINT_INFO = 0x494e464f,		// "INFO" - Device info
 	NMEA_MSG_UINT_PERS = 0x50455253,		// "PERS" - Save perstent messages
@@ -78,11 +73,7 @@
 int nmea_gsa(char a[], const int aSize, gps_pos_t &pos, gps_sat_t &gpsSat);
 int nmea_rmc(char a[], const int aSize, gps_pos_t &pos, gps_vel_t &vel, float magDeclination);
 int nmea_zda(char a[], const int aSize, gps_pos_t &pos);
-<<<<<<< HEAD
-int nmea_vtg(char a[], const int aSize, gps_pos_t &pos, gps_vel_t &vel, ins_1_t &ins1, float magHeadingRad);
-=======
 int nmea_vtg(char a[], const int aSize, gps_pos_t &pos, gps_vel_t &vel, float magVarCorrectionRad=0.0f);
->>>>>>> 3037494f
 int nmea_pashr(char a[], const int aSize, gps_pos_t &pos, ins_1_t &ins1, float heave, inl2_ned_sigma_t &sigma);
 int nmea_gsv_gnss(char a[], int aSize, int &offset, gps_sat_t &gsat, gps_sig_t &gsig, uint8_t gnssId, bool noCno=false);
 int nmea_gsv(char a[], const int aSize, gps_sat_t &gpsSat, gps_sig_t &gpsSig);
