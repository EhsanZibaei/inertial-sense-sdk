--- conflicted
+++ resolved
@@ -594,12 +594,8 @@
 	case DID_INS_2:             str = DataToStringINS2(d.ins2, data->hdr);              break;
 	case DID_INS_3:             str = DataToStringINS3(d.ins3, data->hdr);              break;
 	case DID_INS_4:             str = DataToStringINS4(d.ins4, data->hdr);              break;
-<<<<<<< HEAD
-	case DID_MAGNETOMETER:      str = DataToStringMag(d.mag, data->hdr);                break;
-=======
 	case DID_BAROMETER:         str = DataToStringBarometer(d.baro, data->hdr);         break;
 	case DID_MAGNETOMETER:      str = DataToStringMagnetometer(d.mag, data->hdr);       break;
->>>>>>> ed38b730
 	case DID_MAG_CAL:           str = DataToStringMagCal(d.magCal, data->hdr);          break;
 	case DID_GPS1_POS:          str = DataToStringGpsPos(d.gpsPos, data->hdr, "DID_GPS1_POS");				break;
 	case DID_GPS2_POS:          str = DataToStringGpsPos(d.gpsPos, data->hdr, "DID_GPS2_POS");				break;
