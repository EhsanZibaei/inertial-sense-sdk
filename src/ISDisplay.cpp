--- conflicted
+++ resolved
@@ -1418,19 +1418,11 @@
 		info.firmwareVer[1],
 		info.firmwareVer[2],
 		info.firmwareVer[3],
-<<<<<<< HEAD
 		info.buildType,
 		info.buildNumber,
 		info.buildYear + 2000,
 		info.buildMonth,
 		info.buildDay
-=======
-		info.buildNumber,
-		(info.buildDate[0] ? info.buildDate[0] : ' '),
-		info.buildDate[1] + 2000,
-		info.buildDate[2],
-		info.buildDate[3]
->>>>>>> 1c2a5ae2
 	);
 
 	if (full)
