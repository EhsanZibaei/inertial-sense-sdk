--- conflicted
+++ resolved
@@ -866,18 +866,6 @@
 
     is_device_t &device = m_comManagerState.devices[pHandle];
 
-<<<<<<< HEAD
-    int messageIdUInt = NMEA_MESSAGEID_TO_UINT(msg+1);
-    switch (messageIdUInt)
-    {
-        case NMEA_MSG_UINT_INFO:
-            if( memcmp(msg, "$INFO,", 6) == 0)
-            {	// IMX device Info
-                nmea_parse_info(device.devInfo, (const char*)msg, msgSize);
-            }
-            break;
-    }
-=======
     switch (getNmeaMsgId(msg, msgSize))
     {
 	case NMEA_MSG_ID_INFO:
@@ -886,7 +874,6 @@
 		}
 		break;
 	}
->>>>>>> 71e30a41
 }
 
 bool InertialSense::BroadcastBinaryData(uint32_t dataId, int periodMultiple, pfnHandleBinaryData callback)
