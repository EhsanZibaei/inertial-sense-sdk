/*
MIT LICENSE

Copyright (c) 2014-2023 Inertial Sense, Inc. - http://inertialsense.com

Permission is hereby granted, free of charge, to any person obtaining a copy of this software and associated documentation files(the "Software"), to deal in the Software without restriction, including without limitation the rights to use, copy, modify, merge, publish, distribute, sublicense, and/or sell copies of the Software, and to permit persons to whom the Software is furnished to do so, subject to the following conditions :

The above copyright notice and this permission notice shall be included in all copies or substantial portions of the Software.

THE SOFTWARE IS PROVIDED "AS IS", WITHOUT WARRANTY OF ANY KIND, EXPRESS OR IMPLIED, INCLUDING BUT NOT LIMITED TO THE WARRANTIES OF MERCHANTABILITY, FITNESS FOR A PARTICULAR PURPOSE AND NONINFRINGEMENT.IN NO EVENT SHALL THE AUTHORS OR COPYRIGHT HOLDERS BE LIABLE FOR ANY CLAIM, DAMAGES OR OTHER LIABILITY, WHETHER IN AN ACTION OF CONTRACT, TORT OR OTHERWISE, ARISING FROM, OUT OF OR IN CONNECTION WITH THE SOFTWARE OR THE USE OR OTHER DEALINGS IN THE SOFTWARE.
*/

#include "protocol_nmea.h"
#include <yaml-cpp/yaml.h>
#include "InertialSense.h"
#include "ISBootloaderThread.h"
#include "ISBootloaderDFU.h"
#include "protocol/FirmwareUpdate.h"

using namespace std;

static int staticSendData(CMHANDLE cmHandle, int pHandle, unsigned char* buf, int len)
{
	InertialSense::com_manager_cpp_state_t* s = (InertialSense::com_manager_cpp_state_t*)comManagerGetUserPointer(cmHandle);
	if ((size_t)pHandle >= s->devices.size())
	{
		return 0;
	}
	return serialPortWrite(&s->devices[pHandle].serialPort, buf, len);
}

static int staticReadData(CMHANDLE cmHandle, int pHandle, unsigned char* buf, int len)
{
	InertialSense::com_manager_cpp_state_t* s = (InertialSense::com_manager_cpp_state_t*)comManagerGetUserPointer(cmHandle);
	if ((size_t)pHandle >= s->devices.size())
	{
		return 0;
	}
	return serialPortReadTimeout(&s->devices[pHandle].serialPort, buf, len, 1);
}

static void staticProcessRxData(CMHANDLE cmHandle, int pHandle, p_data_t* data)
{
	InertialSense::com_manager_cpp_state_t* s = (InertialSense::com_manager_cpp_state_t*)comManagerGetUserPointer(cmHandle);

	if (data->hdr.id >= (sizeof(s->binaryCallback)/sizeof(pfnHandleBinaryData)))
	{
		return;
	}

	pfnHandleBinaryData handler = s->binaryCallback[data->hdr.id];
	s->stepLogFunction(s->inertialSenseInterface, data, pHandle);

	if ((size_t)pHandle > s->devices.size())
	{
		return;
	}

	if (handler != NULLPTR)
	{
		handler(s->inertialSenseInterface, data, pHandle);
	}

	pfnHandleBinaryData handlerGlobal = s->binaryCallbackGlobal;
	if (handlerGlobal != NULLPTR)
	{
		// Called for all DID's
		handlerGlobal(s->inertialSenseInterface, data, pHandle);
	}

	s->inertialSenseInterface->ProcessRxData(pHandle, data);

	switch (data->hdr.id)
	{
	case DID_GPS1_POS:
		static time_t lastTime;
		time_t currentTime = time(NULLPTR);
		if (abs(currentTime - lastTime) > 5)
		{	// Update every 5 seconds
			lastTime = currentTime;
			gps_pos_t &gps = *((gps_pos_t*)data->buf);
			if ((gps.status&GPS_STATUS_FIX_MASK) >= GPS_STATUS_FIX_3D)
			{
				*s->clientBytesToSend = nmea_gga(s->clientBuffer, s->clientBufferSize, gps);
			}
		}
	}
}

static int staticProcessRxNmea(CMHANDLE cmHandle, int pHandle, const unsigned char* msg, int msgSize)
{
	InertialSense::com_manager_cpp_state_t* s = (InertialSense::com_manager_cpp_state_t*)comManagerGetUserPointer(cmHandle);

	if ((size_t)pHandle > s->devices.size())
	{
		return 0;
	}

	s->inertialSenseInterface->ProcessRxNmea(pHandle, msg, msgSize);
	
	return 0;
}


InertialSense::InertialSense(
	pfnHandleBinaryData        handlerIsb,
	pfnComManagerAsapMsg       handlerRmc,
	pfnComManagerGenMsgHandler handlerNmea,
	pfnComManagerGenMsgHandler handlerUblox, 
	pfnComManagerGenMsgHandler handlerRtcm3 ) : m_tcpServer(this)
{
	m_logThread = NULLPTR;
	m_lastLogReInit = time(0);
	m_clientStream = NULLPTR;
	m_clientBufferBytesToSend = 0;
	m_clientServerByteCount = 0;
    m_disableBroadcastsOnClose = false;
	for(int i=0; i<int(sizeof(m_comManagerState.binaryCallback)/sizeof(pfnHandleBinaryData)); i++)
	{
		m_comManagerState.binaryCallback[i] = {};
	}
	m_comManagerState.binaryCallbackGlobal = handlerIsb;
	m_comManagerState.stepLogFunction = &InertialSense::StepLogger;
	m_comManagerState.inertialSenseInterface = this;
	m_comManagerState.clientBuffer = m_clientBuffer;
	m_comManagerState.clientBufferSize = sizeof(m_clientBuffer);
	m_comManagerState.clientBytesToSend = &m_clientBufferBytesToSend;
	comManagerAssignUserPointer(comManagerGetGlobal(), &m_comManagerState);
	memset(&m_cmInit, 0, sizeof(m_cmInit));
	m_cmPorts = NULLPTR;
	is_comm_init(&m_gpComm, m_gpCommBuffer, sizeof(m_gpCommBuffer));

	// Rx data callback functions
	m_handlerNmea = handlerNmea;
	comManagerSetCallbacks(handlerRmc, staticProcessRxNmea, handlerUblox, handlerRtcm3);
}

InertialSense::~InertialSense()
{
	Close();
	CloseServerConnection();	
}

bool InertialSense::EnableLogging(const string& path, cISLogger::eLogType logType, float maxDiskSpacePercent, uint32_t maxFileSize, const string& subFolder)
{
	cMutexLocker logMutexLocker(&m_logMutex);
	if (!m_logger.InitSaveTimestamp(subFolder, path, cISLogger::g_emptyString, (int)m_comManagerState.devices.size(), logType, maxDiskSpacePercent, maxFileSize, subFolder.length() != 0))
	{
		return false;
	}
	m_logger.EnableLogging(true);
	for (size_t i = 0; i < m_comManagerState.devices.size(); i++)
	{
		m_logger.SetDeviceInfo(&m_comManagerState.devices[i].devInfo);
	}
	if (m_logThread == NULLPTR)
	{
		m_logThread = threadCreateAndStart(&InertialSense::LoggerThread, this);
	}
	return true;
}

void InertialSense::DisableLogging()
{
	// just sets a bool no need to lock
	m_logger.EnableLogging(false);
	threadJoinAndFree(m_logThread);
	m_logThread = NULLPTR;
	m_logger.CloseAllFiles();
}

bool InertialSense::HasReceivedResponseFromDevice(size_t index)
{
	if (index >= m_comManagerState.devices.size())
	{
		return false;
	}

	return (
		m_comManagerState.devices[index].flashCfg.size != 0 &&
		m_comManagerState.devices[index].devInfo.serialNumber != 0 &&
		m_comManagerState.devices[index].devInfo.manufacturer[0] != 0);
}

bool InertialSense::HasReceivedResponseFromAllDevices()
{
	if (m_comManagerState.devices.size() == 0)
	{
		return false;
	}

	for (size_t i = 0; i < m_comManagerState.devices.size(); i++)
	{
		if (!HasReceivedResponseFromDevice(i))
		{
			return false;
		}
	}

	return true;
}

void InertialSense::RemoveDevice(size_t index)
{
	if (index >= m_comManagerState.devices.size())
	{
		return;
	}

	serialPortClose(&m_comManagerState.devices[index].serialPort);
	m_comManagerState.devices.erase(m_comManagerState.devices.begin() + index);
}

void InertialSense::LoggerThread(void* info)
{
	bool running = true;
	InertialSense* inertialSense = (InertialSense*)info;

	// gather up packets in memory
	map<int, vector<p_data_t>> packets;

	while (running)
	{
		SLEEP_MS(20);
		{
			// lock so we can read and clear m_logPackets
			cMutexLocker logMutexLocker(&inertialSense->m_logMutex);
			for (map<int, vector<p_data_t>>::iterator i = inertialSense->m_logPackets.begin(); i != inertialSense->m_logPackets.end(); i++)
			{
				packets[i->first] = i->second;
			}

			// clear shared memory
			inertialSense->m_logPackets.clear();

			// update running state
			running = inertialSense->m_logger.Enabled();
		}

		if (running)
		{
			// log the packets
			for (map<int, vector<p_data_t>>::iterator i = packets.begin(); i != packets.end(); i++)
			{
				for (size_t j = 0; j < i->second.size(); j++)
				{
					if (!inertialSense->m_logger.LogData(i->first, &i->second[j].hdr, i->second[j].buf))
					{
						// Failed to write to log
						SLEEP_MS(20);
					}
				}

				// clear all log data for this pHandle
				i->second.clear();
			}
		}

		inertialSense->m_logger.Update();
	}

	printf("\n...Logger thread terminated...\n");
}

void InertialSense::StepLogger(InertialSense* i, const p_data_t* data, int pHandle)
{
	cMutexLocker logMutexLocker(&i->m_logMutex);
	if (i->m_logger.Enabled())
	{
		vector<p_data_t>& vec = i->m_logPackets[pHandle];
		vec.push_back(*data);
	}
}

bool InertialSense::SetLoggerEnabled(
    bool enable, 
    const string& path, 
    cISLogger::eLogType logType, 
    uint64_t rmcPreset, 
    uint32_t rmcOptions,
    float maxDiskSpacePercent, 
    uint32_t maxFileSize, 
    const string& subFolder)
{
	if (enable)
	{
		if (m_logThread != NULLPTR)
		{
			// already logging
			return true;
		}

		if(rmcPreset)
		{ 
			BroadcastBinaryDataRmcPreset(rmcPreset, rmcOptions);
		}
		return EnableLogging(path, logType, maxDiskSpacePercent, maxFileSize, subFolder);
	}

	// !enable, shutdown logger gracefully
	DisableLogging();
	return true;
}

// [type]:[protocol]:[ip/url]:[port]:[mountpoint]:[username]:[password]
bool InertialSense::OpenConnectionToServer(const string& connectionString)
{
	CloseServerConnection();

	// calls new cISTcpClient or new cISSerialPort
	m_clientStream = cISClient::OpenConnectionToServer(connectionString, &m_forwardGpgga);

	return m_clientStream!=NULLPTR;
}

void InertialSense::CloseServerConnection()
{
	m_tcpServer.Close();
	m_serialServer.Close();

	if (m_clientStream != NULLPTR)
	{
		delete m_clientStream;
		m_clientStream = NULLPTR;
	}
}

// [type]:[ip/url]:[port]
bool InertialSense::CreateHost(const string& connectionString)
{
	// if no serial connection, fail
	if (!IsOpen())
	{
		return false;
	}

	CloseServerConnection();

	vector<string> pieces;
	splitString(connectionString, ':', pieces);
	if (pieces.size() < 3)
	{
		return false;
	}

	string type     = pieces[0];    // TCP, SERIAL
	string host     = pieces[1];    // IP / URL
	string port     = pieces[2];

	if (type != "TCP")
	{
		return false;
	}

	StopBroadcasts();

	return (m_tcpServer.Open(host, atoi(port.c_str())) == 0);
}

size_t InertialSense::GetDeviceCount()
{
	return m_comManagerState.devices.size();
}

bool InertialSense::Update()
{
	unsigned int timeMs = current_timeMs();

	if (m_tcpServer.IsOpen() && m_comManagerState.devices.size() > 0)
	{
		UpdateServer();
	}
	else
	{
		UpdateClient();
		
		// [C COMM INSTRUCTION]  2.) Update Com Manager at regular interval to send and receive data.  
		// Normally called within a while loop.  Include a thread "sleep" if running on a multi-thread/
		// task system with serial port read function that does NOT incorporate a timeout.   
		if (m_comManagerState.devices.size() > 0)
		{
			comManagerStep();
            SyncFlashConfig(timeMs);

            // check if we have an valid instance of the FirmareUpdate class, and if so, call it's Step() function
            for (size_t devIdx = 0; devIdx < m_comManagerState.devices.size(); devIdx++) {
                if (serialPortIsOpen(&(m_comManagerState.devices[devIdx].serialPort)) && m_comManagerState.devices[devIdx].fwUpdater != nullptr) {
                    ISFirmwareUpdater* fwUpdater = m_comManagerState.devices[devIdx].fwUpdater;
                    fwUpdater->step();

                    fwUpdate::update_status_e status = fwUpdater->getSessionStatus();
                    if ((status == fwUpdate::FINISHED) || ( status < fwUpdate::NOT_STARTED)) {
                        if (status < fwUpdate::NOT_STARTED) {
                            // TODO: Report a REAL error
                            // printf("Error starting firmware update: %s\n", fwUpdater->getSessionStatusName());
                        }

                        // release the FirmwareUpdater
                        delete m_comManagerState.devices[devIdx].fwUpdater;
                        m_comManagerState.devices[devIdx].fwUpdater = nullptr;
						m_comManagerState.devices[devIdx].closeStatus = status;
#ifdef DEBUG_CONSOLELOGGING
                    } else if ((fwUpdater->getNextChunkID() != lastChunk) || (status != lastStatus)) {
                        int serialNo = m_comManagerState.devices[devIdx].devInfo.serialNumber;
                        float pcnt = fwUpdater->getTotalChunks() == 0 ? 0.f : ((float)fwUpdater->getNextChunkID() / (float)fwUpdater->getTotalChunks() * 100.f);
                        float errRt = fwUpdater->getResendRate() * 100.f;
                        const char *status = fwUpdater->getSessionStatusName();
                        printf("SN%d :: %s : [%d of %d] %0.1f%% complete (%u, %0.1f%% resend)\n", serialNo, status, fwUpdater->getNextChunkID(), fwUpdater->getTotalChunks(), pcnt, fwUpdater->getResendCount(), errRt);
#endif
                    }
                }
            }
		}
	}

	// if any serial ports have closed, shutdown
	for (size_t i = 0; i < m_comManagerState.devices.size(); i++)
	{
		if (!serialPortIsOpen(&m_comManagerState.devices[i].serialPort))
		{
			CloseSerialPorts();
			return false;
		}
	}

	return true;
}

bool InertialSense::UpdateServer()
{
	// as a tcp server, only the first serial port is read from
	is_comm_instance_t *comm = &(m_gpComm);
	protocol_type_t ptype = _PTYPE_NONE;

	// Get available size of comm buffer
	int n = is_comm_free(comm);

	// Read data directly into comm buffer
	if ((n = serialPortReadTimeout(&m_comManagerState.devices[0].serialPort, comm->buf.tail, n, 0)))
	{
		// Update comm buffer tail pointer
		comm->buf.tail += n;

		// Search comm buffer for valid packets
		while ((ptype = is_comm_parse(comm)) != _PTYPE_NONE)
		{
			int id = 0;	// len = 0;
			string str;

			switch (ptype)
			{
			case _PTYPE_RTCM3:
			case _PTYPE_UBLOX:
				// forward data on to connected clients
				m_clientServerByteCount += comm->dataHdr.size;
				if (m_tcpServer.Write(comm->dataPtr, comm->dataHdr.size) != (int)comm->dataHdr.size)
				{
					cout << endl << "Failed to write bytes to tcp server!" << endl;
				}
				if (ptype == _PTYPE_RTCM3)
				{
					// len = messageStatsGetbitu(comm->dataPtr, 14, 10);
					id = messageStatsGetbitu(comm->dataPtr, 24, 12);
					if ((id == 1029) && (comm->dataHdr.size < 1024))
					{
						str = string().assign(reinterpret_cast<char*>(comm->dataPtr + 12), comm->dataHdr.size - 12);
					}
				}
				else if (ptype == _PTYPE_UBLOX)
				{
					id = *((uint16_t*)(&comm->dataPtr[2]));
				}
				break;

			case _PTYPE_PARSE_ERROR:
				break;

			case _PTYPE_INERTIAL_SENSE_DATA:
			case _PTYPE_INERTIAL_SENSE_CMD:
				id = comm->dataHdr.id;
				break;

			case _PTYPE_NMEA:
				{	// Use first four characters before comma (e.g. PGGA in $GPGGA,...)   
					uint8_t *pStart = comm->dataPtr + 2;
					uint8_t *pEnd = std::find(pStart, pStart + 8, ',');
					pStart = _MAX(pStart, pEnd - 8);
					memcpy(&id, pStart, (pEnd - pStart));
				}
				break;

			default:
				break;
			}

			if (ptype != _PTYPE_NONE)
			{	// Record message info
				messageStatsAppend(str, m_serverMessageStats, ptype, id, current_timeMs());
			}
		}
	}
	m_tcpServer.Update();

	return true;
}

bool InertialSense::UpdateClient()
{
	if (m_clientStream == NULLPTR)
	{
		return false;
	}

	// Forward only valid uBlox and RTCM3 packets
	is_comm_instance_t *comm = &(m_gpComm);
	protocol_type_t ptype = _PTYPE_NONE;
	static int error = 0;

	// Get available size of comm buffer
	int n = is_comm_free(comm);

	// Read data directly into comm buffer
	if ((n = m_clientStream->Read(comm->buf.tail, n)))
	{
		// Update comm buffer tail pointer
		comm->buf.tail += n;

		// Search comm buffer for valid packets
		while ((ptype = is_comm_parse(comm)) != _PTYPE_NONE)
		{
			int id = 0;
			string str;

			switch (ptype)
			{
			case _PTYPE_UBLOX:
			case _PTYPE_RTCM3:
				m_clientServerByteCount += comm->dataHdr.size;
				OnClientPacketReceived(comm->dataPtr, comm->dataHdr.size);

				if (ptype == _PTYPE_RTCM3)
				{
					id = messageStatsGetbitu(comm->dataPtr, 24, 12);
					if ((id == 1029) && (comm->dataHdr.size < 1024))
					{
						str = string().assign(reinterpret_cast<char*>(comm->dataPtr + 12), comm->dataHdr.size - 12);
					}
				}
				else if (ptype == _PTYPE_UBLOX)
				{
					id = *((uint16_t*)(&comm->dataPtr[2]));
				}
				break;

			case _PTYPE_PARSE_ERROR:
				if (error)
				{	// Don't print first error.  Likely due to port having been closed.
					printf("InertialSense::UpdateClient() PARSE ERROR count: %d\n", error);
				}
				error++;
				break;

			case _PTYPE_INERTIAL_SENSE_DATA:
			case _PTYPE_INERTIAL_SENSE_CMD:
				id = comm->dataHdr.id;
				break;

			case _PTYPE_NMEA:
				{	// Use first four characters before comma (e.g. PGGA in $GPGGA,...)   
					uint8_t *pStart = comm->dataPtr + 2;
					uint8_t *pEnd = std::find(pStart, pStart + 8, ',');
					pStart = _MAX(pStart, pEnd - 8);
					memcpy(&id, pStart, (pEnd - pStart));
				}
				break;

			default:
				break;
			}

			if (ptype != _PTYPE_NONE)
			{	// Record message info
				messageStatsAppend(str, m_clientMessageStats, ptype, id, current_timeMs());
			}
		}
	}

	// Send data to client if available, i.e. nmea gga pos
	if (m_clientBufferBytesToSend > 0 && m_forwardGpgga)
	{
		m_clientStream->Write(m_clientBuffer, m_clientBufferBytesToSend);
	}
	m_clientBufferBytesToSend = 0;


	return true;
}

<<<<<<< HEAD
void InertialSense::SetCallbacks(
	pfnComManagerAsapMsg handlerRmc,
	pfnComManagerGenMsgHandler handlerNmea,
	pfnComManagerGenMsgHandler handlerUblox, 
	pfnComManagerGenMsgHandler handlerRtcm3,
	pfnComManagerGenMsgHandler handlerSpartn)
{
	m_handlerNmea = handlerNmea;

	// Register message hander callback functions: RealtimeMessageController (RMC) handler, NMEA, ublox, and RTCM3.
	comManagerSetCallbacks(handlerRmc, staticProcessRxNmea, handlerUblox, handlerRtcm3, handlerSpartn);
}

=======
>>>>>>> 863b8923
bool InertialSense::Open(const char* port, int baudRate, bool disableBroadcastsOnClose)
{
	// null com port, just use other features of the interface like ntrip
	if (port[0] == '0' && port[1] == '\0')
	{
		return true;
	}

	m_disableBroadcastsOnClose = false;
	if (OpenSerialPorts(port, baudRate))
	{
		m_disableBroadcastsOnClose = disableBroadcastsOnClose;
		return true;
	}
	return false;
}

bool InertialSense::IsOpen()
{
	return (m_comManagerState.devices.size() != 0 && serialPortIsOpen(&m_comManagerState.devices[0].serialPort));
}

void InertialSense::Close()
{
	SetLoggerEnabled(false);
	if (m_disableBroadcastsOnClose)
	{
		StopBroadcasts();
		SLEEP_MS(100);
	}
	for (size_t i = 0; i < m_comManagerState.devices.size(); i++)
	{
		serialPortClose(&m_comManagerState.devices[i].serialPort);
	}
	m_comManagerState.devices.clear();
}

vector<string> InertialSense::GetPorts()
{
	vector<string> ports;
	for (size_t i = 0; i < m_comManagerState.devices.size(); i++)
	{
		ports.push_back(m_comManagerState.devices[i].serialPort.port);
	}
	return ports;
}

void InertialSense::QueryDeviceInfo()
{
	uint8_t cmd[11] = NMEA_STR_QUERY_DEVICE_INFO;
	for (size_t i = 0; i < m_comManagerState.devices.size(); i++)
	{
		comManagerSendRaw((int)i, (uint8_t*)&cmd, sizeof(cmd));
	}
}

void InertialSense::StopBroadcasts(bool allPorts)
{
	uint8_t cmdAll[11] = NMEA_STR_STOP_ALL_BROADCASTS_ALL_PORTS; 
	uint8_t cmdCur[11] = NMEA_STR_STOP_ALL_BROADCASTS_CUR_PORT;
	uint8_t *cmd = (allPorts ? cmdAll : cmdCur);
	for (size_t i = 0; i < m_comManagerState.devices.size(); i++)
	{
		comManagerSendRaw((int)i, (uint8_t*)&cmd, sizeof(cmd));
	}
}

void InertialSense::SavePersistent()
{
    // Save persistent messages to flash
	uint8_t cmd[11] = NMEA_STR_SAVE_PERSISTENT_MESSAGES_TO_FLASH;
	for (size_t i = 0; i < m_comManagerState.devices.size(); i++)
	{
		comManagerSendRaw((int)i, (uint8_t*)&cmd, sizeof(cmd));
	}
}

void InertialSense::SoftwareReset()
{
	uint8_t cmd[11] = NMEA_STR_SOFTWARE_RESET;
	for (size_t i = 0; i < m_comManagerState.devices.size(); i++)
	{
		comManagerSendRaw((int)i, (uint8_t*)&cmd, sizeof(cmd));
	}
}

void InertialSense::SendData(eDataIDs dataId, uint8_t* data, uint32_t length, uint32_t offset)
{
	for (size_t i = 0; i < m_comManagerState.devices.size(); i++)
	{
		// [C COMM INSTRUCTION]  4.) Send data to the uINS.  
		comManagerSendData((int)i, dataId, data, length, offset);
	}
}

void InertialSense::SendRawData(eDataIDs dataId, uint8_t* data, uint32_t length, uint32_t offset)
{
	for (size_t i = 0; i < m_comManagerState.devices.size(); i++)
	{
		comManagerSendRawData((int)i, dataId, data, length, offset);
	}
}

void InertialSense::SendRaw(uint8_t* data, uint32_t length)
{
	for (size_t i = 0; i < m_comManagerState.devices.size(); i++)
	{
		comManagerSendRaw((int)i, data, length);
	}
}

void InertialSense::SetSysCmd(const uint32_t command, int pHandle)
{
	if (pHandle == -1)
	{	// Send to all
		for (size_t port = 0; port < m_comManagerState.devices.size(); port++)
		{
			SetSysCmd(command, (int)port);
		}
	}
	else
	{	// Specific port
		if ((size_t)pHandle >= m_comManagerState.devices.size())
		{
			return;
		}

		m_comManagerState.devices[pHandle].sysCmd.command = command;
		m_comManagerState.devices[pHandle].sysCmd.invCommand = ~command;
		// [C COMM INSTRUCTION]  Update the entire DID_SYS_CMD data set in the uINS.  
		comManagerSendData(pHandle, DID_SYS_CMD, &m_comManagerState.devices[pHandle].sysCmd, sizeof(system_command_t), 0);
	}
}

// This method uses DID_SYS_PARAMS.flashCfgChecksum to determine if the local flash config is synchronized.
void InertialSense::SyncFlashConfig(unsigned int timeMs)
{
	if (timeMs - m_syncCheckTimeMs > SYNC_FLASH_CFG_CHECK_PERIOD_MS)
	{
		m_syncCheckTimeMs = timeMs;

		for (size_t i=0; i<m_comManagerState.devices.size(); i++)
		{
			is_device_t &device = m_comManagerState.devices[i];

			if (device.flashCfgUploadTimeMs)
			{	// Upload in progress
				if (timeMs - device.flashCfgUploadTimeMs < SYNC_FLASH_CFG_CHECK_PERIOD_MS)
				{	// Wait for upload to process.  Pause sync.
					continue;
				}
				else
				{	// Upload complete.  Allow sync.
					device.flashCfgUploadTimeMs = 0;
				}
			}

			if (device.flashCfg.checksum != device.sysParams.flashCfgChecksum)
			{	// Out of sync.  Request flash config.
				comManagerGetData((int)i, DID_FLASH_CONFIG, 0, 0, 0);
			}
		}
	}
}

bool InertialSense::GetFlashConfig(nvm_flash_cfg_t &flashCfg, int pHandle)
{
	if ((size_t)pHandle >= m_comManagerState.devices.size())
	{
		pHandle = 0;
	}

	is_device_t &device = m_comManagerState.devices[pHandle];

	// Copy flash config
	flashCfg = device.flashCfg;

	// Indicate whether flash config is sychronized
	return device.sysParams.flashCfgChecksum == device.flashCfg.checksum;
}

int InertialSense::SetFlashConfig(nvm_flash_cfg_t &flashCfg, int pHandle)
{
	if ((size_t)pHandle >= m_comManagerState.devices.size())
	{
		return 0;
	}
	is_device_t &device = m_comManagerState.devices[pHandle];

	// Update checksum 
	flashCfg.checksum = flashChecksum32(&flashCfg, sizeof(nvm_flash_cfg_t));

	device.flashCfg = flashCfg;
	device.flashCfgUploadTimeMs = current_timeMs();						// non-zero indicates upload in progress
	device.sysParams.flashCfgChecksum = device.flashCfg.checksum;

	// [C COMM INSTRUCTION]  Update the entire DID_FLASH_CONFIG data set in the uINS.
	return comManagerSendData(pHandle, DID_FLASH_CONFIG, &device.flashCfg, sizeof(nvm_flash_cfg_t), 0);
}

bool InertialSense::GetEvbFlashConfig(evb_flash_cfg_t &evbFlashCfg, int pHandle)
{
	if ((size_t)pHandle >= m_comManagerState.devices.size())
	{
		pHandle = 0;
	}

	evbFlashCfg = m_comManagerState.devices[pHandle].evbFlashCfg;

	return true;
}

int InertialSense::SetEvbFlashConfig(evb_flash_cfg_t &evbFlashCfg, int pHandle)
{
	if ((size_t)pHandle >= m_comManagerState.devices.size())
	{
		return 0;
	}
	is_device_t &device = m_comManagerState.devices[pHandle];

	// Update checksum
	evbFlashCfg.checksum = flashChecksum32(&evbFlashCfg, sizeof(evb_flash_cfg_t));

	device.evbFlashCfg = evbFlashCfg;

	// [C COMM INSTRUCTION]  Update the entire DID_FLASH_CONFIG data set in the uINS.  
	return comManagerSendData(pHandle, DID_EVB_FLASH_CFG, &device.evbFlashCfg, sizeof(evb_flash_cfg_t), 0);
}

void InertialSense::ProcessRxData(int pHandle, p_data_t* data)
{
	is_device_t &device = m_comManagerState.devices[pHandle];

	switch (data->hdr.id)
	{
	case DID_DEV_INFO:          device.devInfo = *(dev_info_t*)data->buf;                               break;
	case DID_SYS_CMD:           device.sysCmd = *(system_command_t*)data->buf;                          break;
	case DID_EVB_FLASH_CFG:     device.evbFlashCfg = *(evb_flash_cfg_t*)data->buf;                      break;
	case DID_SYS_PARAMS:        copyDataPToStructP(&device.sysParams, data, sizeof(sys_params_t));      break;
	case DID_FLASH_CONFIG:
		copyDataPToStructP(&device.flashCfg, data, sizeof(nvm_flash_cfg_t));
		if ( dataOverlap( offsetof(nvm_flash_cfg_t, checksum), 4, data ) )
		{	// Checksum received
			device.sysParams.flashCfgChecksum = device.flashCfg.checksum;
		}
		break;
    case DID_FIRMWARE_UPDATE:
        // we don't respond to messages if we don't already have an active Updater
        if (m_comManagerState.devices[pHandle].fwUpdater)
            m_comManagerState.devices[pHandle].fwUpdater->processMessage(data->buf, data->hdr.size);
        break;
	}
}

// return 0 on success, -1 on failure
void InertialSense::ProcessRxNmea(int pHandle, const uint8_t* msg, int msgSize)
{
	if (m_handlerNmea)
	{
		m_handlerNmea(comManagerGetGlobal(), pHandle, msg, msgSize);	
	}

	is_device_t &device = m_comManagerState.devices[pHandle];

	int messageIdUInt = NMEA_MESSAGEID_TO_UINT(msg+1);
	switch (messageIdUInt)
	{
	case NMEA_MSG_UINT_INFO:
		if( memcmp(msg, "$INFO,", 6) == 0)
		{	// IMX device Info
			nmea_parse_info(device.devInfo, (const char*)msg, msgSize);			
		}
		break;
	}
}

bool InertialSense::BroadcastBinaryData(uint32_t dataId, int periodMultiple, pfnHandleBinaryData callback)
{
	if (m_comManagerState.devices.size() == 0 || dataId >= (sizeof(m_comManagerState.binaryCallback)/sizeof(pfnHandleBinaryData)))
	{
		return false;
	}
	else
	{
		m_comManagerState.binaryCallback[dataId] = callback;
	}
	if (periodMultiple < 0)
	{
		for (int i = 0; i < (int)m_comManagerState.devices.size(); i++)
		{
			// [C COMM INSTRUCTION]  Stop broadcasting of one specific DID message from the uINS.
			comManagerDisableData(i, dataId);
		}
	}
	else
	{
		for (int i = 0; i < (int)m_comManagerState.devices.size(); i++)
		{
			// [C COMM INSTRUCTION]  3.) Request a specific data set from the uINS.  "periodMultiple" specifies the interval
			// between broadcasts and "periodMultiple=0" will disable broadcasts and transmit one single message. 
			comManagerGetData(i, dataId, 0, 0, periodMultiple);
		}
	}
	return true;
}

void InertialSense::BroadcastBinaryDataRmcPreset(uint64_t rmcPreset, uint32_t rmcOptions)
{
	for (size_t i = 0; i < m_comManagerState.devices.size(); i++)
	{
		// [C COMM INSTRUCTION]  Use a preset to enable a predefined set of messages.  R 
		comManagerGetDataRmc((int)i, rmcPreset, rmcOptions);
	}
}

is_operation_result InertialSense::updateFirmware(
        const string& comPort,
        int baudRate,
        fwUpdate::target_t targetDevice,
        int slotNum,
        const string& fileName,
        ISBootloader::pfnBootloadProgress uploadProgress,
        ISBootloader::pfnBootloadProgress verifyProgress,
        ISBootloader::pfnBootloadStatus infoProgress,
        void (*waitAction)()
)
{
    vector<string> comPorts;

    if (comPort == "*")
    {
        cISSerialPort::GetComPorts(comPorts);
    }
    else
    {
        splitString(comPort, ',', comPorts);
    }
    sort(comPorts.begin(), comPorts.end());

    vector<string> all_ports;                   // List of ports connected
    vector<string> update_ports;
    vector<string> ports_user_ignore;           // List of ports that were connected at startup but not selected. Will ignore in update.

    cISSerialPort::GetComPorts(all_ports);

    // On non-Windows systems, try to interpret each user-specified port as a symlink and find what it is pointing to
    // TODO: This only works for "/dev/" ports
#if !PLATFORM_IS_WINDOWS
    for(unsigned int k = 0; k < comPorts.size(); k++)
    {
        char buf[PATH_MAX];
        int newsize = readlink(comPorts[k].c_str(), buf, sizeof(buf)-1);
        if(newsize < 0)
        {
            continue;
        }

        buf[newsize] = '\0';
        comPorts[k] = "/dev/" + string(buf);
    }
#endif

    // Get the list of ports to ignore during the bootloading process
    sort(all_ports.begin(), all_ports.end());
    sort(comPorts.begin(), comPorts.end());
    set_difference(
            all_ports.begin(), all_ports.end(),
            comPorts.begin(), comPorts.end(),
            back_inserter(ports_user_ignore));

    // file exists?
    ifstream tmpStream(fileName);
    if (!tmpStream.good())
    {
        char buff[128];
        printf("File does not exist: [%s] %s", getcwd(buff, sizeof(buff)-1), fileName.c_str());
        return IS_OP_ERROR;
    }

#if !PLATFORM_IS_WINDOWS
    fputs("\e[?25l", stdout);	// Turn off cursor during firmare update
#endif

    printf("\n\r");


    cISSerialPort::GetComPorts(all_ports);

    // Get the list of ports to ignore during the bootloading process
    sort(all_ports.begin(), all_ports.end());
    sort(ports_user_ignore.begin(), ports_user_ignore.end());
    set_difference(
            all_ports.begin(), all_ports.end(),
            ports_user_ignore.begin(), ports_user_ignore.end(),
            back_inserter(update_ports));

    for (int i = 0; i < (int)m_comManagerState.devices.size(); i++) {
        m_comManagerState.devices[i].fwUpdater = new ISFirmwareUpdater(i, m_comManagerState.devices[i].serialPort.port, &m_comManagerState.devices[i].devInfo);
        
		// TODO: Impliment maybe
		// m_comManagerState.devices[i].fwUpdater->setUploadProgressCb(uploadProgress);
		// m_comManagerState.devices[i].fwUpdater->setVerifyProgressCb(verifyProgress);
		// m_comManagerState.devices[i].fwUpdater->setInfoProgressCb(infoProgress);
		
		m_comManagerState.devices[i].fwUpdater->initializeUpdate(targetDevice, fileName, slotNum, false, 512, 250);
    }

    printf("\n\r");

#if !PLATFORM_IS_WINDOWS
    fputs("\e[?25h", stdout);	// Turn cursor back on
#endif

    return IS_OP_OK;
}

/**
* Gets current update status for selected device index
* @param deviceIndex
*/
fwUpdate::update_status_e InertialSense::getUpdateStatus(uint32_t deviceIndex)
{
	try
	{
		if (m_comManagerState.devices[deviceIndex].fwUpdater != NULL)
			return m_comManagerState.devices[deviceIndex].fwUpdater->getSessionStatus();
		else
			return fwUpdate::ERR_UPDATER_CLOSED;

	}
	catch(...)
	{
		return fwUpdate::ERR_INVALID_SLOT;
	}

	return fwUpdate::ERR_UNKOWN;
}

/**
* Gets reason device was closed for selected device index
* @param deviceIndex
*/
fwUpdate::update_status_e InertialSense::getCloseStatus(uint32_t deviceIndex)
{
	try
	{
		return m_comManagerState.devices[deviceIndex].closeStatus;
	}
	catch (...)
	{
		return fwUpdate::ERR_INVALID_SLOT;
	}

	return fwUpdate::ERR_UNKOWN;
}

/**
* Gets current update percent for selected device index
* @param deviceIndex
*/
float InertialSense::getUploadPercent(uint32_t deviceIndex)
{
	float totalChunks;
	if (m_comManagerState.devices[deviceIndex].fwUpdater != NULL)
	{
		totalChunks = m_comManagerState.devices[deviceIndex].fwUpdater->getTotalChunks();

		if (totalChunks > 0)
			return (m_comManagerState.devices[deviceIndex].fwUpdater->getNextChunkID() / totalChunks)*100;
		else
				return 100.0;
	}
	else
		return 100.0; //TODO: This need to be smarter!
}

/**
* Gets device index from COM port
* @param COM port
*/
int InertialSense::getUpdateDeviceIndex(const char* com)
{ 
	for (size_t i = 0; i < m_comManagerState.devices.size(); i++)
	{
		if (!strcmp(m_comManagerState.devices[i].serialPort.port, com))
			return (int)i;
	}
	return -1; 
}

/**
* Gets current devInfo using device index
* @param dev_info_t devI
* @param uint32_t deviceIndex
*/
bool InertialSense::getUpdateDevInfo(dev_info_t* devI, uint32_t deviceIndex)
{
	if (m_comManagerState.devices[deviceIndex].fwUpdater != NULL || 1)
	{
		memcpy(devI, &m_comManagerState.devices[deviceIndex].devInfo, sizeof(dev_info_t));
		return true;
	}
	else
	{
		return false; //TODO: This need to be smarter!
	}
}

is_operation_result InertialSense::BootloadFile(
	const string& comPort, 
	const uint32_t serialNum,
	const string& fileName, 
	const string& blFileName,
	bool forceBootloaderUpdate,
	int baudRate, 
	ISBootloader::pfnBootloadProgress uploadProgress, 
	ISBootloader::pfnBootloadProgress verifyProgress, 
	ISBootloader::pfnBootloadStatus infoProgress,
	void (*waitAction)()
)
{
	vector<string> comPorts;

	if (comPort == "*")
	{
		cISSerialPort::GetComPorts(comPorts);
	}
	else
	{
		splitString(comPort, ',', comPorts);
	}
	sort(comPorts.begin(), comPorts.end());

	vector<string> all_ports;                   // List of ports connected
	vector<string> update_ports;
	vector<string> ports_user_ignore;           // List of ports that were connected at startup but not selected. Will ignore in update.

	cISSerialPort::GetComPorts(all_ports);

	// On non-Windows systems, try to interpret each user-specified port as a symlink and find what it is pointing to
    // TODO: This only works for "/dev/" ports
#if !PLATFORM_IS_WINDOWS
    for(unsigned int k = 0; k < comPorts.size(); k++)
    {
        char buf[PATH_MAX];
        int newsize = readlink(comPorts[k].c_str(), buf, sizeof(buf)-1);
        if(newsize < 0)
        {
            continue;
        }

        buf[newsize] = '\0';
        comPorts[k] = "/dev/" + string(buf);
    }
#endif

	// Get the list of ports to ignore during the bootloading process
	sort(all_ports.begin(), all_ports.end());
	sort(comPorts.begin(), comPorts.end());
	set_difference(
		all_ports.begin(), all_ports.end(),
		comPorts.begin(), comPorts.end(),
		back_inserter(ports_user_ignore));

	// file exists?
	ifstream tmpStream(fileName);
	if (!tmpStream.good())
	{
		printf("File does not exist");
		return IS_OP_ERROR;
	}

	#if !PLATFORM_IS_WINDOWS
	fputs("\e[?25l", stdout);	// Turn off cursor during firmare update
	#endif

	printf("\n\r");

	ISBootloader::firmwares_t files;
	files.fw_uINS_3.path = fileName;
	files.bl_uINS_3.path = blFileName;
	files.fw_IMX_5.path = fileName;
	files.bl_IMX_5.path = blFileName;
	files.fw_EVB_2.path = fileName;
	files.bl_EVB_2.path = blFileName;

	cISBootloaderThread::set_mode_and_check_devices(comPorts, baudRate, files, uploadProgress, verifyProgress, infoProgress, waitAction);

	cISSerialPort::GetComPorts(all_ports);

	// Get the list of ports to ignore during the bootloading process
	sort(all_ports.begin(), all_ports.end());
	sort(ports_user_ignore.begin(), ports_user_ignore.end());
	set_difference(
		all_ports.begin(), all_ports.end(),
		ports_user_ignore.begin(), ports_user_ignore.end(),
		back_inserter(update_ports));

	cISBootloaderThread::update(update_ports, forceBootloaderUpdate, baudRate, files, uploadProgress, verifyProgress, infoProgress, waitAction);
	
	printf("\n\r");

	#if !PLATFORM_IS_WINDOWS
	fputs("\e[?25h", stdout);	// Turn cursor back on
	#endif

	return IS_OP_OK;
}

bool InertialSense::OnClientPacketReceived(const uint8_t* data, uint32_t dataLength)
{
	for (size_t i = 0; i < m_comManagerState.devices.size(); i++)
	{
		// sleep in between to allow test bed to send the serial data
		// TODO: This was 10ms, but that was to long for the CI test.
// 		SLEEP_MS(1);	// This is commented out because it causes problems when using testbad with cltool on single board computer.
		serialPortWrite(&m_comManagerState.devices[i].serialPort, data, dataLength);
	}
	return false; // do not parse, since we are just forwarding it on
}

void InertialSense::OnClientConnecting(cISTcpServer* server)
{
	(void)server;
	// cout << endl << "Client connecting..." << endl;
}

void InertialSense::OnClientConnected(cISTcpServer* server, socket_t socket)
{
	// cout << endl << "Client connected: " << (int)socket << endl;
	m_clientConnectionsCurrent++;
	m_clientConnectionsTotal++;
}

void InertialSense::OnClientConnectFailed(cISTcpServer* server)
{
	// cout << endl << "Client connection failed!" << endl;
}

void InertialSense::OnClientDisconnected(cISTcpServer* server, socket_t socket)
{
	// cout << endl << "Client disconnected: " << (int)socket << endl;
	m_clientConnectionsCurrent--;
	if (m_clientConnectionsCurrent<0)
	{
		m_clientConnectionsCurrent = 0;
	}
}

bool InertialSense::OpenSerialPorts(const char* port, int baudRate)
{
	CloseSerialPorts();

	if (port == NULLPTR || comManagerValidateBaudRate(baudRate) != 0)
	{
		return false;
	}

	// split port on comma in case we need to open multiple serial ports
	vector<string> ports;
	size_t maxCount = UINT32_MAX;

	// handle wildcard, auto-detect serial ports
	if (port[0] == '*')
	{
		cISSerialPort::GetComPorts(ports);
		if (port[1] != '\0')
		{
			maxCount = atoi(port + 1);
			maxCount = (maxCount == 0 ? UINT32_MAX : maxCount);
		}
	}
	else
	{
		// comma separated list of serial ports
		splitString(port, ',', ports);
	}

	// open serial ports
	for (size_t i = 0; i < ports.size(); i++)
	{
		serial_port_t serial;
		serialPortPlatformInit(&serial);
		if (serialPortOpen(&serial, ports[i].c_str(), baudRate, 0) == 0)
		{
			// failed to open
			serialPortClose(&serial);
		}
		else
		{
			is_device_t device = {};
			device.serialPort = serial;
			device.sysParams.flashCfgChecksum = 0xFFFFFFFF;		// Invalidate flash config checksum to trigger sync event
			m_comManagerState.devices.push_back(device);
		}
	}

	// [C COMM INSTRUCTION]  1.) Setup com manager.  Specify number of serial ports and register callback functions for
	// serial port read and write and for successfully parsed data.  Ensure appropriate buffer memory allocation.
	if (m_cmPorts) { delete [] m_cmPorts; }
	m_cmPorts = new com_manager_port_t[m_comManagerState.devices.size()];

	if (m_cmInit.broadcastMsg) { delete [] m_cmInit.broadcastMsg; }
	m_cmInit.broadcastMsgSize = COM_MANAGER_BUF_SIZE_BCAST_MSG(MAX_NUM_BCAST_MSGS);
	m_cmInit.broadcastMsg = new broadcast_msg_t[MAX_NUM_BCAST_MSGS];
#define NUM_ENSURED_PKTS 10
	if (m_cmInit.ensuredPackets) { delete [] m_cmInit.ensuredPackets; }
	m_cmInit.ensuredPacketsSize = COM_MANAGER_BUF_SIZE_ENSURED_PKTS(NUM_ENSURED_PKTS);
	m_cmInit.ensuredPackets = new ensured_pkt_t[NUM_ENSURED_PKTS];
	if (comManagerInit((int)m_comManagerState.devices.size(), NUM_ENSURED_PKTS, 10, 10, staticReadData, staticSendData, 0, staticProcessRxData, 0, 0, &m_cmInit, m_cmPorts) == -1)
	{	// Error
		return false;
	}

	// Register message hander callback functions: RealtimeMessageController (RMC) handler, NMEA, ublox, and RTCM3.
	comManagerSetCallbacks(NULL, staticProcessRxNmea, NULL, NULL, NULL);

	if (m_enableDeviceValidation)
	{
		time_t startTime = time(0);

		// Query devices with 10 second timeout
		uint8_t getNmeaInfoBuf[11] = NMEA_STR_QUERY_DEVICE_INFO;
		while (!HasReceivedResponseFromAllDevices() && (time(0) - startTime < 10))
		{
			for (size_t i = 0; i < m_comManagerState.devices.size(); i++)
			{
				comManagerGetData((int)i, DID_SYS_CMD,          0, 0, 0);
				// comManagerGetData((int)i, DID_DEV_INFO,         0, 0, 0);
				comManagerSendRaw((int)i, (uint8_t*)&getNmeaInfoBuf, sizeof(getNmeaInfoBuf));
				comManagerGetData((int)i, DID_FLASH_CONFIG,     0, 0, 0);
				comManagerGetData((int)i, DID_EVB_FLASH_CFG,    0, 0, 0);
			}

			SLEEP_MS(100);
			comManagerStep();
		}

		bool removedSerials = false;

		// remove each failed device where communications were not received
		for (int i = ((int)m_comManagerState.devices.size() - 1); i >= 0; i--)
		{
			if (!HasReceivedResponseFromDevice(i))
			{
				RemoveDevice(i);
				removedSerials = true;
			}
		}

		// if no devices left, all failed, we return failure
		if (m_comManagerState.devices.size() == 0)
		{
			CloseSerialPorts();
			return false;
		}

		// remove ports if we are over max count
		while (m_comManagerState.devices.size() > maxCount)
		{
			RemoveDevice(m_comManagerState.devices.size()-1);
			removedSerials = true;
		}

		// setup com manager again if serial ports dropped out with new count of serial ports
		if (removedSerials)
		{
			comManagerInit((int)m_comManagerState.devices.size(), 10, 10, 10, staticReadData, staticSendData, 0, staticProcessRxData, 0, 0, &m_cmInit, m_cmPorts);
		}
	}

    return m_comManagerState.devices.size() != 0;
}

void InertialSense::CloseSerialPorts()
{
	for (size_t i = 0; i < m_comManagerState.devices.size(); i++)
	{
		serialPortClose(&m_comManagerState.devices[i].serialPort);
	}
	m_comManagerState.devices.clear();
}
void InertialSense::SaveFlashConfigFile(std::string path, int pHandle)
{
	nvm_flash_cfg_t* outData = &m_comManagerState.devices[pHandle].flashCfg;

	YAML::Node map = YAML::Node(YAML::NodeType::Map);

    map["size"] 					= outData->size;
    map["checksum"] 				= outData->checksum;
    map["key"] 						= outData->key;
    map["startupImuDtMs"] 			= outData->startupImuDtMs;
    map["startupNavDtMs"] 			= outData->startupNavDtMs;
    map["ser0BaudRate"] 			= outData->ser0BaudRate;
    map["ser1BaudRate"] 			= outData->ser1BaudRate;

    YAML::Node insRotation = YAML::Node(YAML::NodeType::Sequence);
        insRotation.push_back(outData->insRotation[0]);
        insRotation.push_back(outData->insRotation[1]);
        insRotation.push_back(outData->insRotation[2]);
    map["insRotation"] 				= insRotation;

    YAML::Node insOffset = YAML::Node(YAML::NodeType::Sequence);
        insOffset.push_back(outData->insOffset[0]);
        insOffset.push_back(outData->insOffset[1]);
        insOffset.push_back(outData->insOffset[2]);
    map["insOffset"] 				= insOffset;

    YAML::Node gps1AntOffset = YAML::Node(YAML::NodeType::Sequence);
        gps1AntOffset.push_back(outData->gps1AntOffset[0]);
        gps1AntOffset.push_back(outData->gps1AntOffset[1]);
        gps1AntOffset.push_back(outData->gps1AntOffset[2]);
    map["gps1AntOffset"] 			= gps1AntOffset;

    map["dynamicModel"] 				= (uint16_t)outData->dynamicModel;
    map["debug"] 					= (uint16_t)outData->debug;
    map["gnssSatSigConst"] 			= outData->gnssSatSigConst;
    map["sysCfgBits"] 				= outData->sysCfgBits;

    YAML::Node refLla = YAML::Node(YAML::NodeType::Sequence);
        refLla.push_back(outData->refLla[0]);
        refLla.push_back(outData->refLla[1]);
        refLla.push_back(outData->refLla[2]);
    map["refLla"] 					= refLla;


    YAML::Node lastLla = YAML::Node(YAML::NodeType::Sequence);
        lastLla.push_back(outData->lastLla[0]);
        lastLla.push_back(outData->lastLla[1]);
        lastLla.push_back(outData->lastLla[2]);
    map["lastLla"] 					= lastLla;

    map["lastLlaTimeOfWeekMs"] 		= outData->lastLlaTimeOfWeekMs;
    map["lastLlaWeek"] 				= outData->lastLlaWeek;
    map["lastLlaUpdateDistance"] 	= outData->lastLlaUpdateDistance;
    map["ioConfig"] 				= outData->ioConfig;
    map["platformConfig"] 			= outData->platformConfig;


    YAML::Node gps2AntOffset = YAML::Node(YAML::NodeType::Sequence);
        gps2AntOffset.push_back(outData->gps2AntOffset[0]);
        gps2AntOffset.push_back(outData->gps2AntOffset[1]);
        gps2AntOffset.push_back(outData->gps2AntOffset[2]);
    map["gps2AntOffset"] 			= gps2AntOffset;

    YAML::Node zeroVelRotation = YAML::Node(YAML::NodeType::Sequence);
        zeroVelRotation.push_back(outData->zeroVelRotation[0]);
        zeroVelRotation.push_back(outData->zeroVelRotation[1]);
        zeroVelRotation.push_back(outData->zeroVelRotation[2]);
    map["zeroVelRotation"] 			= zeroVelRotation;

    YAML::Node zeroVelOffset = YAML::Node(YAML::NodeType::Sequence);
        zeroVelOffset.push_back(outData->zeroVelOffset[0]);
        zeroVelOffset.push_back(outData->zeroVelOffset[1]);
        zeroVelOffset.push_back(outData->zeroVelOffset[2]);
    map["zeroVelOffset"] 			= zeroVelOffset;

    map["gpsTimeUserDelay"] 		= outData->gpsTimeUserDelay;
    map["magDeclination"] 			= outData->magDeclination;
    map["gpsTimeSyncPeriodMs"] 		= outData->gpsTimeSyncPeriodMs;
    map["startupGPSDtMs"] 			= outData->startupGPSDtMs;
    map["RTKCfgBits"] 				= outData->RTKCfgBits;
    map["sensorConfig"] 			= outData->sensorConfig;
    map["gpsMinimumElevation"] 		= outData->gpsMinimumElevation;
    map["ser2BaudRate"] 			= outData->ser2BaudRate;

	YAML::Node wheelCfgTransE_b2w 	= YAML::Node(YAML::NodeType::Sequence);
        wheelCfgTransE_b2w.push_back(outData->wheelConfig.transform.e_b2w[0]);
        wheelCfgTransE_b2w.push_back(outData->wheelConfig.transform.e_b2w[1]);
        wheelCfgTransE_b2w.push_back(outData->wheelConfig.transform.e_b2w[2]);
    map["wheelCfgTransE_b2w"] 		= wheelCfgTransE_b2w;

	YAML::Node wheelCfgTransE_b2wsig = YAML::Node(YAML::NodeType::Sequence);
        wheelCfgTransE_b2wsig.push_back(outData->wheelConfig.transform.e_b2w_sigma[0]);
        wheelCfgTransE_b2wsig.push_back(outData->wheelConfig.transform.e_b2w_sigma[1]);
        wheelCfgTransE_b2wsig.push_back(outData->wheelConfig.transform.e_b2w_sigma[2]);
    map["wheelCfgTransE_b2wsig"] 	= wheelCfgTransE_b2wsig;

	YAML::Node wheelCfgTransT_b2w = YAML::Node(YAML::NodeType::Sequence);
        wheelCfgTransT_b2w.push_back(outData->wheelConfig.transform.t_b2w[0]);
        wheelCfgTransT_b2w.push_back(outData->wheelConfig.transform.t_b2w[1]);
        wheelCfgTransT_b2w.push_back(outData->wheelConfig.transform.t_b2w[2]);
    map["wheelCfgTransT_b2w"] 	= wheelCfgTransT_b2w;

	YAML::Node wheelCfgTransT_b2wsig = YAML::Node(YAML::NodeType::Sequence);
        wheelCfgTransT_b2wsig.push_back(outData->wheelConfig.transform.t_b2w_sigma[0]);
        wheelCfgTransT_b2wsig.push_back(outData->wheelConfig.transform.t_b2w_sigma[1]);
        wheelCfgTransT_b2wsig.push_back(outData->wheelConfig.transform.t_b2w_sigma[2]);
    map["wheelCfgTransT_b2wsig"] 	= wheelCfgTransT_b2wsig;

	map["wheelConfigTrackWidth"] 	= outData->wheelConfig.track_width;
	map["wheelConfigRadius"] 		= outData->wheelConfig.radius;
    map["wheelConfigBits"] 			= outData->wheelConfig.bits;

	std::ofstream fout(path);

	YAML::Emitter emitter;
    emitter.SetSeqFormat(YAML::Flow);
	emitter << map;
    fout << emitter.c_str();
    fout.close();
}

int InertialSense::LoadFlashConfig(std::string path, int pHandle)
{
    try
    {
        nvm_flash_cfg_t loaded_flash;
        GetFlashConfig(loaded_flash);

        YAML::Node inData = YAML::LoadFile(path);
        loaded_flash.size                     = inData["size"].as<uint32_t>();
        loaded_flash.checksum                 = inData["checksum"].as<uint32_t>();
        loaded_flash.key                      = inData["key"].as<uint32_t>();
        loaded_flash.startupImuDtMs           = inData["startupImuDtMs"].as<uint32_t>();
        loaded_flash.startupNavDtMs           = inData["startupNavDtMs"].as<uint32_t>();
        loaded_flash.ser0BaudRate             = inData["ser0BaudRate"].as<uint32_t>();
        loaded_flash.ser1BaudRate             = inData["ser1BaudRate"].as<uint32_t>();

        YAML::Node insRotation                = inData["insRotation"];
        loaded_flash.insRotation[0]           = insRotation[0].as<float>();
        loaded_flash.insRotation[1]           = insRotation[1].as<float>();
        loaded_flash.insRotation[2]           = insRotation[2].as<float>();

        YAML::Node insOffset                  = inData["insOffset"];
        loaded_flash.insOffset[0]             = insOffset[0].as<float>();
        loaded_flash.insOffset[1]             = insOffset[1].as<float>();
        loaded_flash.insOffset[2]             = insOffset[2].as<float>();

        YAML::Node gps1AntOffset              = inData["gps1AntOffset"];
        loaded_flash.gps1AntOffset[0]         = gps1AntOffset[0].as<float>();
        loaded_flash.gps1AntOffset[1]         = gps1AntOffset[1].as<float>();
        loaded_flash.gps1AntOffset[2]         = gps1AntOffset[2].as<float>();

        loaded_flash.dynamicModel              = (uint8_t)inData["dynamicModel"].as<uint16_t>();
        loaded_flash.debug                    = (uint8_t)inData["debug"].as<uint16_t>();
        loaded_flash.gnssSatSigConst          = inData["gnssSatSigConst"].as<uint16_t>();
        loaded_flash.sysCfgBits               = inData["sysCfgBits"].as<uint32_t>();

        YAML::Node refLla                     = inData["refLla"];
        loaded_flash.refLla[0]                = refLla[0].as<double>();
        loaded_flash.refLla[1]                = refLla[1].as<double>();
        loaded_flash.refLla[2]                = refLla[2].as<double>();

        YAML::Node lastLla                    = inData["lastLla"];
        loaded_flash.lastLla[0]               = lastLla[0].as<double>();
        loaded_flash.lastLla[1]               = lastLla[1].as<double>();
        loaded_flash.lastLla[2]               = lastLla[2].as<double>();

        loaded_flash.lastLlaTimeOfWeekMs      = inData["lastLlaTimeOfWeekMs"].as<uint32_t>();
        loaded_flash.lastLlaWeek              = inData["lastLlaWeek"].as<uint32_t>();
        loaded_flash.lastLlaUpdateDistance    = inData["lastLlaUpdateDistance"].as<float>();
        loaded_flash.ioConfig                 = inData["ioConfig"].as<uint32_t>();
        loaded_flash.platformConfig           = inData["platformConfig"].as<uint32_t>();

        YAML::Node gps2AntOffset              = inData["gps2AntOffset"];
        loaded_flash.gps2AntOffset[0]         = gps2AntOffset[0].as<float>();
        loaded_flash.gps2AntOffset[1]         = gps2AntOffset[1].as<float>();
        loaded_flash.gps2AntOffset[2]         = gps2AntOffset[2].as<float>();

        YAML::Node zeroVelRotation            = inData["zeroVelRotation"];
        loaded_flash.zeroVelRotation[0]       = zeroVelRotation[0].as<float>();
        loaded_flash.zeroVelRotation[1]       = zeroVelRotation[1].as<float>();
        loaded_flash.zeroVelRotation[2]       = zeroVelRotation[2].as<float>();

        YAML::Node zeroVelOffset              = inData["zeroVelOffset"];
        loaded_flash.zeroVelOffset[0]         = zeroVelOffset[0].as<float>();
        loaded_flash.zeroVelOffset[1]         = zeroVelOffset[1].as<float>();
        loaded_flash.zeroVelOffset[2]         = zeroVelOffset[2].as<float>();

        loaded_flash.gpsTimeUserDelay         = inData["gpsTimeUserDelay"].as<float>();
        loaded_flash.magDeclination           = inData["magDeclination"].as<float>();
        loaded_flash.gpsTimeSyncPeriodMs      = inData["gpsTimeSyncPeriodMs"].as<uint32_t>();
        loaded_flash.startupGPSDtMs           = inData["startupGPSDtMs"].as<uint32_t>();
        loaded_flash.RTKCfgBits               = inData["RTKCfgBits"].as<uint32_t>();
        loaded_flash.sensorConfig             = inData["sensorConfig"].as<uint32_t>();
        loaded_flash.gpsMinimumElevation      = inData["gpsMinimumElevation"].as<float>();
        loaded_flash.ser2BaudRate             = inData["ser2BaudRate"].as<uint32_t>();

        loaded_flash.wheelConfig.bits         = inData["wheelConfigBits"].as<uint32_t>();
        loaded_flash.wheelConfig.radius       = inData["wheelConfigRadius"].as<float>();
        loaded_flash.wheelConfig.track_width  = inData["wheelConfigTrackWidth"].as<float>();

        YAML::Node wheelCfgTransE_b2w                       = inData["wheelCfgTransE_b2w"];
        loaded_flash.wheelConfig.transform.e_b2w[0]         = wheelCfgTransE_b2w[0].as<float>();
        loaded_flash.wheelConfig.transform.e_b2w[1]         = wheelCfgTransE_b2w[1].as<float>();
        loaded_flash.wheelConfig.transform.e_b2w[2]         = wheelCfgTransE_b2w[2].as<float>();

        YAML::Node wheelCfgTransE_b2wsig                    = inData["wheelCfgTransE_b2wsig"];
        loaded_flash.wheelConfig.transform.e_b2w_sigma[0]   = wheelCfgTransE_b2wsig[0].as<float>();
        loaded_flash.wheelConfig.transform.e_b2w_sigma[1]   = wheelCfgTransE_b2wsig[1].as<float>();
        loaded_flash.wheelConfig.transform.e_b2w_sigma[2]   = wheelCfgTransE_b2wsig[2].as<float>();

        YAML::Node wheelCfgTransT_b2w                       = inData["wheelCfgTransT_b2wsig"];
        loaded_flash.wheelConfig.transform.t_b2w[0]         = wheelCfgTransT_b2w[0].as<float>();
        loaded_flash.wheelConfig.transform.t_b2w[1]         = wheelCfgTransT_b2w[1].as<float>();
        loaded_flash.wheelConfig.transform.t_b2w[2]         = wheelCfgTransT_b2w[2].as<float>();

        YAML::Node wheelCfgTransT_b2wsig                    = inData["wheelCfgTransT_b2wsig"];
        loaded_flash.wheelConfig.transform.t_b2w_sigma[0]   = wheelCfgTransT_b2wsig[0].as<float>();
        loaded_flash.wheelConfig.transform.t_b2w_sigma[1]   = wheelCfgTransT_b2wsig[1].as<float>();
        loaded_flash.wheelConfig.transform.t_b2w_sigma[2]   = wheelCfgTransT_b2wsig[2].as<float>();

        SetFlashConfig(loaded_flash);
    }
    catch (const YAML::Exception& ex)
    {
        printf("[ERROR] --- There was an error parsing the YAML file: %s", ex.what());
        return -1;
    }

    return 0;
}<|MERGE_RESOLUTION|>--- conflicted
+++ resolved
@@ -107,7 +107,8 @@
 	pfnComManagerAsapMsg       handlerRmc,
 	pfnComManagerGenMsgHandler handlerNmea,
 	pfnComManagerGenMsgHandler handlerUblox, 
-	pfnComManagerGenMsgHandler handlerRtcm3 ) : m_tcpServer(this)
+	pfnComManagerGenMsgHandler handlerRtcm3,
+	pfnComManagerGenMsgHandler handlerSpartn ) : m_tcpServer(this)
 {
 	m_logThread = NULLPTR;
 	m_lastLogReInit = time(0);
@@ -131,8 +132,11 @@
 	is_comm_init(&m_gpComm, m_gpCommBuffer, sizeof(m_gpCommBuffer));
 
 	// Rx data callback functions
-	m_handlerNmea = handlerNmea;
-	comManagerSetCallbacks(handlerRmc, staticProcessRxNmea, handlerUblox, handlerRtcm3);
+	m_handlerRmc    = handlerRmc;
+	m_handlerNmea   = handlerNmea;
+	m_handlerUblox  = handlerUblox;
+	m_handlerRtcm3  = handlerRtcm3;
+	m_handlerSpartn = handlerSpartn;
 }
 
 InertialSense::~InertialSense()
@@ -596,22 +600,6 @@
 	return true;
 }
 
-<<<<<<< HEAD
-void InertialSense::SetCallbacks(
-	pfnComManagerAsapMsg handlerRmc,
-	pfnComManagerGenMsgHandler handlerNmea,
-	pfnComManagerGenMsgHandler handlerUblox, 
-	pfnComManagerGenMsgHandler handlerRtcm3,
-	pfnComManagerGenMsgHandler handlerSpartn)
-{
-	m_handlerNmea = handlerNmea;
-
-	// Register message hander callback functions: RealtimeMessageController (RMC) handler, NMEA, ublox, and RTCM3.
-	comManagerSetCallbacks(handlerRmc, staticProcessRxNmea, handlerUblox, handlerRtcm3, handlerSpartn);
-}
-
-=======
->>>>>>> 863b8923
 bool InertialSense::Open(const char* port, int baudRate, bool disableBroadcastsOnClose)
 {
 	// null com port, just use other features of the interface like ntrip
@@ -1325,9 +1313,7 @@
 	{	// Error
 		return false;
 	}
-
-	// Register message hander callback functions: RealtimeMessageController (RMC) handler, NMEA, ublox, and RTCM3.
-	comManagerSetCallbacks(NULL, staticProcessRxNmea, NULL, NULL, NULL);
+	comManagerSetCallbacks(m_handlerRmc, staticProcessRxNmea, m_handlerUblox, m_handlerRtcm3, m_handlerSpartn);
 
 	if (m_enableDeviceValidation)
 	{
