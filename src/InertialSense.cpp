--- conflicted
+++ resolved
@@ -784,41 +784,11 @@
 		return results;
 	}
 
-<<<<<<< HEAD
 	// Copy the same path into all, the underlying code will pick which devices to update based on the file name.
 	is_firmware_settings firmware;
 	strncpy(firmware.firmware_path, fileName.c_str(), 256);
 	strncpy(firmware.samba_bootloader_path, bootloaderFileName.c_str(), 256);
 	firmware.samba_force_update = forceBootloaderUpdate;
-=======
-	if (results.size() == 0)
-	{
-		// for each port requested, setup a thread to do the bootloader for that port
-		for (size_t i = 0; i < state.size(); i++)
-		{
-            memset(state[i].param.error, 0, BOOTLOADER_ERROR_LENGTH);
-			serialPortPlatformInit(&state[i].serial);
-			serialPortSetPort(&state[i].serial, portStrings[i].c_str());
-			state[i].param.uploadProgress = uploadProgress;
-			state[i].param.verifyProgress = verifyProgress;
-			state[i].param.statusText = infoProgress;
-			state[i].param.fileName = fileName.c_str();
-			state[i].param.bootName = bootloaderFileName.c_str();
-			state[i].param.forceBootloaderUpdate = forceBootloaderUpdate;
-			state[i].param.port = &state[i].serial;
-			state[i].param.verifyFileName = NULLPTR;
-			state[i].param.flags.bitFields.enableVerify = (verifyProgress != NULLPTR);
-            state[i].param.numberOfDevices = (int)state.size();
-            state[i].param.baudRate = baudRate;			
-			if (strstr(state[i].param.fileName, "EVB") != NULL)
-			{   // Enable EVB bootloader
-				memcpy(state[i].param.bootloadEnableCmd, "EBLE", 4);
-			}
-			else
-			{	// Enable uINS bootloader
-				memcpy(state[i].param.bootloadEnableCmd, "BLEN", 4);
-			}
->>>>>>> f018d98b
 
 	#if !PLATFORM_IS_WINDOWS
 	fputs("\e[?25l", stdout);	// Turn off cursor during firmare update
