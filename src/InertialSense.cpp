--- conflicted
+++ resolved
@@ -872,20 +872,14 @@
             int offset = head-((uint8_t*)newCfg);
             DEBUG_PRINT("Sending DID_FLASH_CONFIG: size %d, offset %d\n", size, offset);
             int fail = comManagerSendData(pHandle, head, DID_FLASH_CONFIG, size, offset);
-<<<<<<< HEAD
-=======
             
->>>>>>> 91d19395
             // TODO: Debug test_flash_sync, remove later (WHJ)
             if (fail != 0)
             {
                 printf("InertialSense::SetFlashConfig() failed to send flash config using comManagerSendData(): port %d, size %d, offset %d\n", pHandle, size, offset);
                 printf("  buf %p, head %p, tail %p\n", (void*)&(newCfg), (void*)head, (void*)tail);
             }
-<<<<<<< HEAD
-=======
-
->>>>>>> 91d19395
+            
             failure = failure || fail;
             device.flashCfgUploadTimeMs = current_timeMs();						// non-zero indicates upload in progress
         }
