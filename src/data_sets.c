/*
MIT LICENSE

Copyright (c) 2014-2023 Inertial Sense, Inc. - http://inertialsense.com

Permission is hereby granted, free of charge, to any person obtaining a copy of this software and associated documentation files(the "Software"), to deal in the Software without restriction, including without limitation the rights to use, copy, modify, merge, publish, distribute, sublicense, and/or sell copies of the Software, and to permit persons to whom the Software is furnished to do so, subject to the following conditions :

The above copyright notice and this permission notice shall be included in all copies or substantial portions of the Software.

THE SOFTWARE IS PROVIDED "AS IS", WITHOUT WARRANTY OF ANY KIND, EXPRESS OR IMPLIED, INCLUDING BUT NOT LIMITED TO THE WARRANTIES OF MERCHANTABILITY, FITNESS FOR A PARTICULAR PURPOSE AND NONINFRINGEMENT.IN NO EVENT SHALL THE AUTHORS OR COPYRIGHT HOLDERS BE LIABLE FOR ANY CLAIM, DAMAGES OR OTHER LIABILITY, WHETHER IN AN ACTION OF CONTRACT, TORT OR OTHERWISE, ARISING FROM, OUT OF OR IN CONNECTION WITH THE SOFTWARE OR THE USE OR OTHER DEALINGS IN THE SOFTWARE.
*/

#include "data_sets.h"
#include <stddef.h>
#include <math.h>

// Reversed bytes in a float.
// compiler will likely inline this as it's a tiny function
void flipFloat(uint8_t* ptr)
{
	uint8_t tmp1 = *ptr++;
	uint8_t tmp2 = *ptr++;
	uint8_t tmp3 = *ptr++;
	uint8_t tmp4 = *ptr;
	*ptr-- = tmp1;
	*ptr-- = tmp2;
	*ptr-- = tmp3;
	*ptr = tmp4;
}

float flipFloatCopy(float val)
{
	float flippedFloat;
	uint8_t* ptr = (uint8_t*)&val;
	uint8_t* ptr2 = (uint8_t*)&flippedFloat;
	uint8_t tmp1 = *ptr++;
	uint8_t tmp2 = *ptr++;
	uint8_t tmp3 = *ptr++;
	uint8_t tmp4 = *ptr;
	*ptr2++ = tmp4;
	*ptr2++ = tmp3;
	*ptr2++ = tmp2;
	*ptr2 = tmp1;
	return flippedFloat;
}

void flipDouble(void* ptr)
{
	const uint32_t* w = (const uint32_t*)(ptr);
	union
	{
		double v;
		uint32_t w[2];
	} u;
	u.w[0] = w[1];
	u.w[1] = w[0];
	*(double*)ptr = u.v;
}

double flipDoubleCopy(double val)
{
	union
	{
		double v;
		uint32_t w[2];
	} u1, u2;
	u1.v = val;
	u2.w[1] = SWAP32(u1.w[0]);
	u2.w[0] = SWAP32(u1.w[1]);
	return u2.v;
}

void flipEndianess32(uint8_t* data, int dataLength)
{
	// data must be 4 byte aligned to swap endian-ness
	if (dataLength & 0x00000003)
	{
		return;
	}
	
	uint32_t* dataPtr = (void*)data;
	uint32_t* dataPtrEnd = (void*)(data + dataLength);
	while (dataPtr < dataPtrEnd)
	{
		uint32_t tmp = *dataPtr;
		*dataPtr++ = SWAP32(tmp);
	}
}

void flipDoubles(uint8_t* data, int dataLength, int offset, uint16_t* offsets, uint16_t offsetsLength)
{
	uint16_t* doubleOffsetsEnd = offsets + offsetsLength;
	int maxDoubleOffset = dataLength - 8;
	while (offsets < doubleOffsetsEnd)
	{
        int offsetToDouble = (*offsets++);
        int isDouble = ((offsetToDouble & 0x8000) == 0);
        offsetToDouble = (offsetToDouble & 0x7FFF) - offset;
		if (offsetToDouble >= 0 && offsetToDouble <= maxDoubleOffset)
		{
            if (isDouble)
            {
                flipDouble(data + offsetToDouble);
            }
            else
            {
                uint64_t* ptr = (void*)(data + offsetToDouble);
                *ptr = SWAP64(*ptr);
            }
		}
	}
}

void flipStrings(uint8_t* data, int dataLength, int offset, uint16_t* offsets, uint16_t offsetsLength)
{
	uint16_t* stringOffsetsEnd = offsets + offsetsLength;

	while (offsets < stringOffsetsEnd)
	{
		int offsetToString = (*offsets++) - offset;
		int lengthOfString = (*offsets++);
		int maxStringOffset = dataLength - lengthOfString;
		if (offsetToString >= 0 && offsetToString <= maxStringOffset)
		{
			flipEndianess32(data + offsetToString, lengthOfString);
		}
	}
}

#ifdef _MSC_VER
#pragma warning(push)
#pragma warning(disable: 4267)
#endif

uint16_t* getDoubleOffsets(eDataIDs dataId, uint16_t* offsetsLength)
{
	/* Offset arrays contain:
	{
	array size,
	byte offset,
	byte offset,
	...
	} */

	// first offset is the number of offsets
	static uint16_t offsetsIns1[] =
	{
		4,
		offsetof(ins_1_t, timeOfWeek),
		offsetof(ins_1_t, lla[0]),
		offsetof(ins_1_t, lla[1]),
		offsetof(ins_1_t, lla[2])
	};

	static uint16_t offsetsIns2[] =
	{
		4,
		offsetof(ins_2_t, timeOfWeek),
		offsetof(ins_2_t, lla[0]),
		offsetof(ins_2_t, lla[1]),
		offsetof(ins_2_t, lla[2])
	};

	static uint16_t offsetsIns3[] =
	{
		4,
		offsetof(ins_3_t, timeOfWeek),
		offsetof(ins_3_t, lla[0]),
		offsetof(ins_3_t, lla[1]),
		offsetof(ins_3_t, lla[2])
	};

	static uint16_t offsetsIns4[] =
	{
		4,
		offsetof(ins_4_t, timeOfWeek),
		offsetof(ins_4_t, ecef[0]),
		offsetof(ins_4_t, ecef[1]),
		offsetof(ins_4_t, ecef[2])
	};

	static uint16_t offsetsGpsTimepulse[] =
	{
		3,
		offsetof(gps_timepulse_t, towOffset),
		offsetof(gps_timepulse_t, towGps),
		offsetof(gps_timepulse_t, timeMcu)
	};

	static uint16_t offsetsSysParams[] =
	{
		1,
		offsetof(sys_params_t, sensorTruePeriod),
	};

    static uint16_t offsetsPreImuMag[] =
    {
        2,
        offsetof(pimu_mag_t, pimu.time),
        offsetof(pimu_mag_t, mag.time)
    };

    static uint16_t offsetsImuMag[] =
    {
        2,
        offsetof(imu_mag_t, imu.time),
        offsetof(imu_mag_t, mag.time)
    };

	static uint16_t offsetsGps[] =
	{
		7,
		offsetof(gps_pos_t, lla[0]),
		offsetof(gps_pos_t, lla[1]),
		offsetof(gps_pos_t, lla[2]),
		offsetof(gps_pos_t, towOffset),
		offsetof(gps_pos_t, ecef[0]),
		offsetof(gps_pos_t, ecef[1]),
		offsetof(gps_pos_t, ecef[2])
	};

    static uint16_t offsetsRmc[] =
    {
        1, 
        // 0x8000 denotes a 64 bit int vs a double
		offsetof(rmc_t, bits) | 0x8000
    };

	static uint16_t offsetsInl2States[] =
	{
		4, 0, 36, 44, 52
	};

	static uint16_t offsetsRtkNav[] =
	{
		3,
		offsetof(gps_rtk_misc_t, baseLla[0]),
		offsetof(gps_rtk_misc_t, baseLla[1]),
		offsetof(gps_rtk_misc_t, baseLla[2]),
	};

	static uint16_t offsetsFlashConfig[] =
	{
		6,
		offsetof( nvm_flash_cfg_t, refLla[0] ),
		offsetof( nvm_flash_cfg_t, refLla[1] ),
		offsetof( nvm_flash_cfg_t, refLla[2] ),
		offsetof( nvm_flash_cfg_t, lastLla[0] ),
		offsetof( nvm_flash_cfg_t, lastLla[1] ),
		offsetof( nvm_flash_cfg_t, lastLla[2] )
	};

	static uint16_t offsetsOnlyTimeFirst[] = { 1, 0 };
	static uint16_t offsetsDebugArray[] = { 3, 72, 80, 88 };
	static uint16_t offsetsSurveyIn[] =
	{
		3,
		offsetof(survey_in_t, lla[0]),
		offsetof(survey_in_t, lla[1]),
		offsetof(survey_in_t, lla[2])
	};

    static uint16_t* s_doubleOffsets[] =
	{
		0,						//  0: DID_NULL
		0,						//  1: DID_DEV_INFO
        0,						//  2: DID_SYS_FAULT
		offsetsOnlyTimeFirst,	//  3: DID_PIMU
		offsetsIns1,			//  4: DID_INS_1
		offsetsIns2,			//  5: DID_INS_2
		offsetsGps,				//  6: DID_GPS1_POS
        0,  					//  7: DID_SYS_CMD
		0,						//  8: DID_NMEA_BCAST_PERIOD
		offsetsRmc,				//  9: DID_RMC
		offsetsSysParams,		// 10: DID_SYS_PARAMS
		offsetsOnlyTimeFirst,	// 11: DID_SYS_SENSORS
		offsetsFlashConfig,		// 12: DID_FLASH_CONFIG
		offsetsGps,				// 13: DID_GPS1_RCVR_POS
		offsetsGps,				// 14: DID_GPS2_POS
		0,						// 15: DID_GPS1_SAT
		0,						// 16: DID_GPS2_SAT
		0,                      // 17: DID_GPS1_VERSION
		0,						// 18: DID_GPS2_VERSION
		0,						// 19: DID_MAG_CAL
		0,						// 20: DID_INTERNAL_DIAGNOSTIC
        0,                      // 21: DID_GPS1_RTK_POS_REL
        offsetsRtkNav,          // 22: DID_GPS1_RTK_POS_MISC
		0,						// 23: DID_FEATURE_BITS
		0,						// 24: DID_SENSORS_UCAL
		0,						// 25: DID_SENSORS_TCAL
		0,						// 26: DID_SENSORS_TC_BIAS
		0,						// 27: DID_IO
		offsetsOnlyTimeFirst,	// 28: DID_SENSORS_ADC
		0,						// 29: DID_SCOMP
		0,						// 30: DID_GPS1_VEL
		0,						// 31: DID_GPS2_VEL
		0,						// 32: DID_HDW_PARAMS
		0,						// 33: DID_NVR_MANAGE_USERPAGE
		0,						// 34: DID_NVR_USERPAGE_SN
		0,						// 35: DID_NVR_USERPAGE_G0
		0,						// 36: DID_NVR_USERPAGE_G1
		0,						// 37: DID_NVR_MANAGE_PROTECTED
		0,						// 38: DID_RTOS_INFO
		offsetsDebugArray,		// 39: DID_DEBUG_ARRAY
		0,						// 40: DID_SENSORS_MCAL
		offsetsGpsTimepulse,	// 41: DID_GPS1_TIMEPULSE
		0,						// 42: DID_CAL_SC
		0,						// 43: DID_CAL_SC1
		0,						// 44: DID_CAL_SC2
		0,						// 45: 
		offsetsOnlyTimeFirst,	// 46: DID_SENSORS_ADC_SIGMA
		offsetsOnlyTimeFirst,   // 47: DID_REFERENCE_MAGNETOMETER
		offsetsInl2States,      // 48: DID_INL2_STATES
		0,                      // 49: DID_INL2_COVARIANCE_LD
		0,                      // 50: DID_INL2_MISC
		0,                      // 51: DID_INL2_STATUS,
		offsetsOnlyTimeFirst,	// 52: DID_MAGNETOMETER
		offsetsOnlyTimeFirst,	// 53: DID_BAROMETER
		0,						// 54: DID_GPS1_RTK_POS
		offsetsOnlyTimeFirst,	// 55: DID_ROS_COVARIANCE_POSE_TWIST
		0,						// 56: DID_COMMUNICATIONS_LOOPBACK
		offsetsOnlyTimeFirst,	// 57: DID_IMU3_UNCAL
		offsetsOnlyTimeFirst,	// 58: DID_IMU
		0,						// 59: DID_INL2_MAG_OBS_INFO
        0,						// 60: DID_GPS_BASE_RAW
        0,                      // 61: DID_GPS_RTK_OPT
        offsetsOnlyTimeFirst,   // 62: DID_REFERENCE_PIMU
		0,						// 63: DID_MANUFACTURING_INFO
		0,                      // 64: DID_BIT
		offsetsIns3,			// 65: DID_INS_3
		offsetsIns4,			// 66: DID_INS_4
		0,						// 67: DID_INL2_NED_SIGMA
        0,						// 68: DID_STROBE_IN_TIME
        0,						// 69: DID_GPS1_RAW
        0,						// 70: DID_GPS2_RAW
        offsetsOnlyTimeFirst,	// 71: DID_WHEEL_ENCODER
        0,						// 72: DID_DIAGNOSTIC_MESSAGE
        offsetsSurveyIn, 		// 73: DID_SURVEY_IN
        0,                      // 74: EMPTY
        0,                      // 75: DID_PORT_MONITOR
        0,                      // 76: DID_RTK_STATE
        0,                      // 77: DID_RTK_RESIDUAL
        0,                      // 78: DID_RTK_PHASE_RESIDUAL
        0,                      // 79: DID_RTK_CODE_RESIDUAL
        0,                      // 80: DID_EVB_STATUS
        0,                      // 81: DID_EVB_FLASH_CFG
        offsetsDebugArray,      // 82: DID_EVB_DEBUG_ARRAY
        0,                      // 83: DID_EVB_RTOS_INFO
        0,                      // 84: 
        offsetsImuMag,          // 85: DID_IMU_MAG
        offsetsPreImuMag,		// 86: DID_PIMU_MAG
		0,                      // 87: DID_GROUND_VEHICLE
		offsetsOnlyTimeFirst,   // 88: DID_POSITION_MEASUREMENT
		0,                      // 89: DID_RTK_DEBUG_2
		0,                      // 90: DID_CAN_CONFIG
		0,                      // 91: DID_GPS2_RTK_CMP_REL
		offsetsRtkNav,          // 92: DID_GPS2_RTK_CMP_MISC
		0,                      // 93: DID_EVB_DEV_INFO
		0,                      // 94: DID_INFIELD_CAL
		offsetsOnlyTimeFirst,   // 95: DID_REFERENCE_IMU
		offsetsOnlyTimeFirst,   // 96: DID_IMU3_RAW
		offsetsOnlyTimeFirst,   // 97: DID_IMU_RAW
		0,                      // 98:
		0,                      // 99:
		0,                      // 100:
		0,                      // 101:
		0,                      // 102:
		0,                      // 103:
		0,                      // 104:
		0,                      // 105:
		0,                      // 106:
		0,                      // 107:
		0,                      // 108:
		0,                      // 109:
		0,                      // 110:
		0,                      // 111:
		0,                      // 112:
		0,                      // 113:
		0,                      // 114:
		0,                      // 115:
		0,                      // 116:
		0,                      // 117:
		0,                      // 118:
		0,                      // 119:
		0,                      // 120: DID_GPX_DEV_INFO
		0,                      // 121: DID_GPX_FLASH_CFG
		0,                      // 122: DID_GPX_RTOS_INFO
		0,                      // 123: DID_GPX_STATUS
		offsetsDebugArray,      // 124: DID_GPX_DEBUG_ARRAY
		0,                      // 125:
		0,                      // 126:
		0,                      // 127:
		0,                      // 128:
		0,                      // 129:
		0,                      // 130:
		0                       // 131:
	};

    STATIC_ASSERT(_ARRAY_ELEMENT_COUNT(s_doubleOffsets) == DID_COUNT);
    STATIC_ASSERT((DID_COUNT%4) == 0);

	if (dataId < DID_COUNT)
	{
        uint16_t* offsets = s_doubleOffsets[dataId];
        if (offsets)
        {
            *offsetsLength = (*offsets++);
            return offsets;
        }
    }
	return 0;
}

#ifdef _MSC_VER
#pragma warning(pop)
#endif

uint16_t* getStringOffsetsLengths(eDataIDs dataId, uint16_t* offsetsLength)
{
	/* Offset arrays contain:
	{
		array size, // number of pairs
		byte offset, byte size,	// 1st pair
		byte offset, byte size,	// 2nd pair
		...
	} */

	static uint16_t debugStringOffsets[] = { 2, 0, 80 };

	static uint16_t rtosTaskOffsets[] =
	{
		12,
		0, MAX_TASK_NAME_LEN,
		32, MAX_TASK_NAME_LEN,
		64, MAX_TASK_NAME_LEN,
		96, MAX_TASK_NAME_LEN,
		128, MAX_TASK_NAME_LEN,
		160, MAX_TASK_NAME_LEN
	};

	static uint16_t manufInfoOffsets[] =
	{
		2,
		offsetof(manufacturing_info_t, date), _MEMBER_ARRAY_ELEMENT_COUNT(manufacturing_info_t, date)
	};
	
	static uint16_t diagMsgOffsets[] =
	{
		2,
		offsetof(diag_msg_t, message), _MEMBER_ARRAY_ELEMENT_COUNT(diag_msg_t, message)
	};

    static uint16_t* s_stringOffsets[] =
	{
		0,						//  0: DID_NULL
        0,						//  1: DID_DEV_INFO
        0,						//  2: DID_SYS_FAULT
		0,						//  3: DID_PIMU
		0,						//  4: DID_INS_1
		0,						//  5: DID_INS_2
		0,						//  6: DID_GPS1_POS
		0,						//  7: DID_SYS_CMD
		0,						//  8: DID_NMEA_BCAST_PERIOD
		0,						//  9: DID_RMC
		0,						// 10: DID_SYS_PARAMS
		0,						// 11: DID_SYS_SENSORS
		0,						// 12: DID_FLASH_CONFIG
		0,						// 13: DID_GPS1_RCVR_POS
		0,						// 14: DID_GPS2_POS
		0,						// 15: DID_GPS1_SAT
		0,						// 16: DID_GPS2_SAT
		0,						// 17: DID_GPS1_VERSION
		0,						// 18: DID_GPS2_VERSION
		0,						// 19: DID_MAG_CAL
		0,						// 20: DID_INTERNAL_DIAGNOSTIC
        0,                      // 21: DID_GPS1_RTK_POS_REL
        0,                      // 22: DID_GPS1_RTK_POS_MISC,
		0,						// 23: DID_FEATURE_BITS
		0,						// 24: DID_SENSORS_UCAL
		0,						// 25: DID_SENSORS_TCAL
		0,						// 26: DID_SENSORS_TC_BIAS
		0,						// 27: DID_IO
		0,						// 28: DID_SENSORS_ADC
		0,						// 29: DID_SCOMP
		0,						// 30: DID_GPS1_VEL
		0,						// 31: DID_GPS2_VEL
		0,						// 32: DID_HDW_PARAMS,
		0,						// 33: DID_NVR_MANAGE_USERPAGE
		0,						// 34: DID_NVR_USERPAGE_SN
		0,						// 35: DID_NVR_USERPAGE_G0
		0,						// 36: DID_NVR_USERPAGE_G1
		debugStringOffsets,		// 37: DID_DEBUG_STRING
		rtosTaskOffsets,		// 38: DID_RTOS_INFO
		0,						// 39: DID_DEBUG_ARRAY
		0,						// 40: DID_SENSORS_MCAL
		0,						// 41: 
		0,						// 42: DID_CAL_SC
		0,						// 43: DID_CAL_SC1
		0,						// 44: DID_CAL_SC2
		0,						// 45:
		0,						// 46: DID_SENSORS_ADC_SIGMA
		0,                      // 47: DID_REFERENCE_MAGNETOMETER
		0,                      // 48: DID_INL2_STATES
		0,                      // 49: DID_INL2_COVARIANCE_LD
		0,                      // 50: DID_INL2_MISC
		0,                      // 51: DID_INL2_STATUS
		0,						// 52: DID_MAGNETOMETER
		0,						// 53: DID_BAROMETER
		0,						// 54: DID_GPS1_RTK_POS
		0,						// 55: DID_ROS_COVARIANCE_POSE_TWIST
		0,						// 56: DID_COMMUNICATIONS_LOOPBACK
		0,						// 57: DID_IMU3_UNCAL
		0,						// 58: DID_IMU
		0,						// 59: DID_INL2_MAG_OBS_INFO
        0,						// 60: DID_GPS_BASE_RAW
        0,                      // 61: DID_GPS_RTK_OPT
        0,                      // 62: DID_REFERENCE_PIMU
		manufInfoOffsets,		// 63: DID_MANUFACTURING_INFO
		0,                      // 64: DID_BIT
		0,                      // 65: DID_INS_3
		0,                      // 66: DID_INS_4
		0,						// 67: DID_INL2_NED_SIGMA
		0,						// 68: DID_STROBE_IN_TIME
		0,						// 69: DID_GPS1_RAW
		0,						// 70: DID_GPS2_RAW
		0,						// 71: DID_WHEEL_ENCODER
		diagMsgOffsets, 		// 72: DID_DIAGNOSTIC_MESSAGE
		0,                      // 73: DID_SURVEY_IN
        0,                      // 74: DID_CAL_SC_INFO
        0,                      // 75: DID_PORT_MONITOR
        0,                      // 76: DID_RTK_STATE
        0,                      // 77: DID_RTK_RESIDUAL
        0,                      // 78: DID_RTK_PHASE_RESIDUAL
        0,                      // 79: DID_RTK_CODE_RESIDUAL
        0,                      // 80: DID_EVB_STATUS
        0,                      // 81: DID_EVB_FLASH_CFG
        0,                      // 82: DID_EVB_DEBUG_ARRAY
        0,                      // 83: DID_EVB_RTOS_INFO
		0,						// 84: 
		0,						// 85: DID_IMU_MAG
		0,						// 86: DID_PIMU_MAG
		0,						// 87: DID_GROUND_VEHICLE
		0,						// 88: DID_POSITION_MEASUREMENT
		0,						// 89: DID_RTK_DEBUG_2
		0,						// 90: DID_CAN_CONFIG
		0,                      // 91: DID_GPS2_RTK_CMP_REL
		0,                      // 92: DID_GPS2_RTK_CMP_MISC
		0,                      // 93: DID_EVB_DEV_INFO
		0,                      // 94: DID_INFIELD_CAL
		0,                      // 95: DID_REFERENCE_IMU
		0,                      // 96: DID_IMU3_RAW
		0,                      // 97: DID_IMU_RAW
		0,                      // 98:
		0,                      // 99:
		0,                      // 100:
		0,                      // 101:
		0,                      // 102:
		0,                      // 103:
		0,                      // 104:
		0,                      // 105:
		0,                      // 106:
		0,                      // 107:
		0,                      // 108:
		0,                      // 109:
		0,                      // 110:
		0,                      // 111:
		0,                      // 112:
		0,                      // 113:
		0,                      // 114:
		0,                      // 115:
		0,                      // 116:
		0,                      // 117:
		0,                      // 118:
		0,                      // 119:
		0,                      // 120: DID_GPX_DEV_INFO
		0,                      // 121: DID_GPX_FLASH_CFG
		0,                      // 122: DID_GPX_RTOS_INFO
		0,                      // 123: DID_GPX_STATUS
		0,                      // 124: DID_GPX_DEBUG_ARRAY
		0,                      // 125:
		0,                      // 126:
		0,                      // 127:
		0,                      // 128:
		0,                      // 129:
		0,                      // 130:
		0                       // 131:
	};

    STATIC_ASSERT(_ARRAY_ELEMENT_COUNT(s_stringOffsets) == DID_COUNT);

    if (dataId < DID_COUNT)
	{
        uint16_t* offsets = s_stringOffsets[dataId];
        if (offsets)
        {
            *offsetsLength = (*offsets++);
            return offsets;
        }
    }
	return 0;
}

uint32_t checksum32(const void* data, int count)
{
	if (count < 1 || count % 4 != 0)
	{
		return 0;
	}
	
	uint32_t checksum = 0;
	uint32_t* dataPtr = (uint32_t*)data;
	uint32_t* dataEnd = dataPtr + (count / 4);
	
	while (dataPtr < dataEnd)
	{
		checksum ^= *dataPtr++;
	}
	
	return checksum;
}

// This function skips the first 4 bytes (one 4 byte word), which are assumed to be the checksum in the serial number flash memory data structure.
uint32_t serialNumChecksum32(const void* data, int size)
{
	return checksum32((const uint8_t*)data + 4, size - 4);
}

// This function skips the first 8 bytes (two 4 byte words), which are assumed to be the size and checksum in flash memory data structures.
uint32_t flashChecksum32(const void* data, int size)
{
	return checksum32((const uint8_t*)data + 8, size - 8);
}

// DID to RMC bit look-up table
const uint64_t g_didToRmcBit[DID_COUNT] = 
{
	[DID_INS_1]               = RMC_BITS_INS1,
	[DID_INS_2]               = RMC_BITS_INS2,
	[DID_INS_3]               = RMC_BITS_INS3,
	[DID_INS_4]               = RMC_BITS_INS4,
	[DID_IMU3_UNCAL]          = RMC_BITS_IMU3_UNCAL,
	[DID_IMU3_RAW]            = RMC_BITS_IMU3_RAW,
	[DID_IMU_RAW]             = RMC_BITS_IMU_RAW,
	[DID_IMU]                 = RMC_BITS_IMU,
	[DID_PIMU]                = RMC_BITS_PIMU,
	[DID_REFERENCE_IMU]       = RMC_BITS_REFERENCE_IMU,
	[DID_REFERENCE_PIMU]      = RMC_BITS_REFERENCE_PIMU,
	[DID_BAROMETER]           = RMC_BITS_BAROMETER,
	[DID_MAGNETOMETER]        = RMC_BITS_MAGNETOMETER,
	[DID_GPS1_POS]            = RMC_BITS_GPS1_POS,
	[DID_GPS2_POS]            = RMC_BITS_GPS2_POS,
	[DID_GPS1_VEL]            = RMC_BITS_GPS1_VEL,
	[DID_GPS2_VEL]            = RMC_BITS_GPS2_VEL,
	[DID_GPS1_SAT]            = RMC_BITS_GPS1_SAT,
	[DID_GPS2_SAT]            = RMC_BITS_GPS2_SAT,
	[DID_GPS1_SIG]            = RMC_BITS_GPS1_SIG,
	[DID_GPS2_SIG]            = RMC_BITS_GPS2_SIG,
	[DID_GPS1_RAW]            = RMC_BITS_GPS1_RAW,
	[DID_GPS2_RAW]            = RMC_BITS_GPS2_RAW,
	[DID_GPS_BASE_RAW]        = RMC_BITS_GPS_BASE_RAW,
	[DID_GPS1_RCVR_POS]       = RMC_BITS_GPS1_UBX_POS,
	[DID_GPS1_RTK_POS]        = RMC_BITS_GPS1_RTK_POS,
	[DID_GPS1_RTK_POS_REL]    = RMC_BITS_GPS1_RTK_POS_REL,
	[DID_GPS1_RTK_POS_MISC]   = RMC_BITS_GPS1_RTK_POS_MISC,
	[DID_GPS2_RTK_CMP_REL]    = RMC_BITS_GPS1_RTK_HDG_REL,
	[DID_GPS2_RTK_CMP_MISC]   = RMC_BITS_GPS1_RTK_HDG_MISC,
	[DID_STROBE_IN_TIME]      = RMC_BITS_STROBE_IN_TIME,
	[DID_DIAGNOSTIC_MESSAGE]  = RMC_BITS_DIAGNOSTIC_MESSAGE,
	[DID_INL2_NED_SIGMA]      = RMC_BITS_INL2_NED_SIGMA,
	[DID_RTK_STATE]           = RMC_BITS_RTK_STATE,
	[DID_RTK_CODE_RESIDUAL]   = RMC_BITS_RTK_CODE_RESIDUAL,
	[DID_RTK_PHASE_RESIDUAL]  = RMC_BITS_RTK_PHASE_RESIDUAL,
	[DID_WHEEL_ENCODER]       = RMC_BITS_WHEEL_ENCODER,
	[DID_GROUND_VEHICLE]      = RMC_BITS_GROUND_VEHICLE,
	[DID_IMU_MAG]             = RMC_BITS_IMU_MAG,
	[DID_PIMU_MAG]            = RMC_BITS_PIMU_MAG,
	[DID_GPX_STATUS]          = RMC_BITS_GPX_STATUS,
	[DID_GPX_RTOS_INFO]       = RMC_BITS_GPX_RTOS_INFO,
	[DID_GPX_DEBUG_ARRAY]     = RMC_BITS_GPX_DEBUG,
	[DID_GPX_DEV_INFO]        = RMC_BITS_GPX_DEV_INFO,
};

uint64_t didToRmcBit(uint32_t dataId, uint64_t defaultRmcBits, uint64_t devInfoRmcBits)
{
	if (dataId == DID_DEV_INFO)     { return devInfoRmcBits; }		// This allows the dev info to respond instantly when first connected.
	else if (g_didToRmcBit[dataId]) { return g_didToRmcBit[dataId]; }
	else                            { return defaultRmcBits; }
}

// DID to NMEA RMC bit look-up table
const uint64_t g_didToNmeaRmcBit[DID_COUNT] = 
{
	[DID_IMU]                   = NMEA_RMC_BITS_PIMU,
	[DID_PIMU]                  = NMEA_RMC_BITS_PPIMU,
	[DID_IMU_RAW]               = NMEA_RMC_BITS_PRIMU,
	[DID_INS_1]                 = NMEA_RMC_BITS_PINS1,
	[DID_INS_2]                 = NMEA_RMC_BITS_PINS2,
	[DID_GPS1_SAT]              = NMEA_RMC_BITS_GxGSV,
	[DID_GPS1_POS]				=
		NMEA_RMC_BITS_INTEL  |
		NMEA_RMC_BITS_PGPSP |
		NMEA_RMC_BITS_GxGGA |
		NMEA_RMC_BITS_GxGLL |
		NMEA_RMC_BITS_GxGSA |
		NMEA_RMC_BITS_GxRMC |
		NMEA_RMC_BITS_GxZDA |
		NMEA_RMC_BITS_GxVTG |
		NMEA_RMC_BITS_PASHR,
	[DID_DEV_INFO]              = NMEA_RMC_BITS_INFO,
};

// DID to GPX RMC bit look-up table
const uint64_t g_gpxDidToGrmcBit[DID_COUNT] = 
{
    [DID_GPX_DEV_INFO]           = GRMC_BITS_DEV_INFO,
    [DID_GPX_FLASH_CFG]          = GRMC_BITS_FLASH_CFG,
    [DID_GPX_RTOS_INFO]          = GRMC_BITS_RTOS_INFO,
    [DID_GPX_STATUS]             = GRMC_BITS_STATUS,
    [DID_GPX_DEBUG_ARRAY]        = GRMC_BITS_DEBUG_ARRAY,
    [DID_GPS1_POS]               = GRMC_BITS_GPS1_POS,
    [DID_GPS1_VEL]               = GRMC_BITS_GPS1_VEL,
    [DID_GPS1_RAW]               = GRMC_BITS_GPS1_RAW,
    [DID_GPS1_SAT]               = GRMC_BITS_GPS1_SAT,
    [DID_GPS1_SIG]               = GRMC_BITS_GPS1_SIG,
    [DID_GPS1_VERSION]           = GRMC_BITS_GPS1_VERSION,
    [DID_GPS2_POS]               = GRMC_BITS_GPS2_POS,
    [DID_GPS2_VEL]               = GRMC_BITS_GPS2_VEL,
    [DID_GPS2_SAT]               = GRMC_BITS_GPS2_SAT,
    [DID_GPS2_SIG]               = GRMC_BITS_GPS2_SIG,
    [DID_GPS2_RAW]               = GRMC_BITS_GPS2_RAW,
    [DID_GPS2_VERSION]           = GRMC_BITS_GPS2_VERSION,
    [DID_GPS1_RTK_POS]           = GRMC_BITS_GPS1_RTK_POS,
    [DID_GPS1_RTK_POS_MISC]      = GMRC_BITS_GPS1_RTK_POS_MISC,
    [DID_GPS1_RTK_POS_REL]       = GMRC_BITS_GPS1_RTK_POS_REL,
    [DID_GPS2_RTK_CMP_MISC]      = GMRC_BITS_GPS2_RTK_CMP_MISC,
    [DID_GPS2_RTK_CMP_REL]       = GMRC_BITS_GPS2_RTK_CMP_REL,
};

const uint16_t g_gpxGRMCPresetLookup[GRMC_BIT_POS_COUNT] =
{
    [GRMC_BIT_POS_DEV_INFO]             = GRMC_PRESET_GPX_DEV_INFO_PERIOD_MS,
    [GRMC_BIT_POS_FLASH_CFG]            = 1,
    [GRMC_BIT_POS_STATUS]               = GRMC_PRESET_GPX_STATUS_PERIOD_MS,
    [GRMC_BIT_POS_RTOS_INFO]            = GRMC_PRESET_GPX_RTOS_INFO_PERIOD_MS,
    [GRMC_BIT_POS_DEBUG_ARRAY]          = GRMC_PRESET_GPX_DEBUG_ARRAY_PERIOD_MS,
    [GRMC_BIT_POS_GPS1_POS]             = 1,
    [GRMC_BIT_POS_GPS1_VEL]             = 1,
    [GRMC_BIT_POS_GPS1_SAT]             = 1,
    [GRMC_BIT_POS_GPS1_SIG]             = 1,
    [GRMC_BIT_POS_GPS1_RAW]             = 1,
    [GRMC_BIT_POS_GPS1_VERSION]         = GRMC_PRESET_GPX_GPS1_VERSION_PERIOD_MS,
    [GRMC_BIT_POS_GPS2_POS]             = 1,
    [GRMC_BIT_POS_GPS2_VEL]             = 1,
    [GRMC_BIT_POS_GPS2_SAT]             = 1,
    [GRMC_BIT_POS_GPS2_SIG]             = 1,
    [GRMC_BIT_POS_GPS2_RAW]             = 1,
    [GRMC_BIT_POS_GPS2_VERSION]         = GRMC_PRESET_GPX_GPS2_VERSION_PERIOD_MS,
    [GRMC_BIT_POS_GPS1_RTK_POS]         = 1,
    [GMRC_BIT_POS_GPS1_RTK_POS_MISC]    = 1,
    [GMRC_BIT_POS_GPS1_RTK_POS_REL]     = 1,
    [GMRC_BIT_POS_GPS2_RTK_CMP_MISC]    = 1,
    [GMRC_BIT_POS_GPS2_RTK_CMP_REL]     = 1,    
};

#ifndef GPX_1

/* ubx gnss indicator (ref [2] 25) -------------------------------------------*/
int ubxSys(int gnssID)
{
	switch (gnssID) {
	case 0: return SYS_GPS;
	case 1: return SYS_SBS;
	case 2: return SYS_GAL;
	case 3: return SYS_CMP;
	case 5: return SYS_QZS;
	case 6: return SYS_GLO;
	}
	return 0;
}

/* satellite system+prn/slot number to satellite number ------------------------
* convert satellite system+prn/slot number to satellite number
* args   : int    sys       I   satellite system (SYS_GPS,SYS_GLO,...)
*          int    prn       I   satellite prn/slot number
* return : satellite number (0:error)
*-----------------------------------------------------------------------------*/
int satNo(int sys, int prn)
{
	if (prn <= 0) return 0;
	switch (sys) {
	case SYS_GPS:
		if (prn < MINPRNGPS || MAXPRNGPS < prn) return 0;
		return prn - MINPRNGPS + 1;
	case SYS_GLO:
		if (prn < MINPRNGLO || MAXPRNGLO < prn) return 0;
		return NSATGPS + prn - MINPRNGLO + 1;
	case SYS_GAL:
		if (prn < MINPRNGAL || MAXPRNGAL < prn) return 0;
		return NSATGPS + NSATGLO + prn - MINPRNGAL + 1;
	case SYS_QZS:
		if (prn < MINPRNQZS || MAXPRNQZS < prn) return 0;
		return NSATGPS + NSATGLO + NSATGAL + prn - MINPRNQZS + 1;
	case SYS_CMP:
		if (prn < MINPRNCMP || MAXPRNCMP < prn) return 0;
		return NSATGPS + NSATGLO + NSATGAL + NSATQZS + prn - MINPRNCMP + 1;
	case SYS_IRN:
		if (prn < MINPRNIRN || MAXPRNIRN < prn) return 0;
		return NSATGPS + NSATGLO + NSATGAL + NSATQZS + NSATCMP + prn - MINPRNIRN + 1;
	case SYS_LEO:
		if (prn < MINPRNLEO || MAXPRNLEO < prn) return 0;
		return NSATGPS + NSATGLO + NSATGAL + NSATQZS + NSATCMP + NSATIRN +
			prn - MINPRNLEO + 1;
	case SYS_SBS:
		if (prn < MINPRNSBS || MAXPRNSBS < prn) return 0;
		return NSATGPS + NSATGLO + NSATGAL + NSATQZS + NSATCMP + NSATIRN + NSATLEO +
			prn - MINPRNSBS + 1;
	}
	return 0;
}

/* satellite gnssID+svID to satellite number ------------------------
* convert satellite gnssID + svID to satellite number
* args   : int    gnssID     I   satellite system
*          int    svID       I   satellite vehicle ID within system
* return : satellite number (0:error)
*-----------------------------------------------------------------------------*/
int satNumCalc(int gnssID, int svID) {
	int sys = ubxSys(gnssID);
	int prn = svID + (sys == SYS_QZS ? 192 : 0);
	return satNo(sys, prn);
}

<<<<<<< HEAD
#endif	// #ifndef GPX_1

#define ENABLE_PROFILER		1

void profiler_start(runtime_profile_t *p, uint32_t timeUs)
{
#if ENABLE_PROFILER
	p->startPeriodUs = timeUs - p->StartTimeUs;
	p->StartTimeUs = timeUs;
#endif
}

void profiler_stop(runtime_profile_t *p, uint32_t timeUs)
{
#if ENABLE_PROFILER
	p->runTimeUs = timeUs - p->StartTimeUs;
	p->maxRuntimeUs = _MAX(p->maxRuntimeUs, p->runTimeUs);
#endif
}

void profiler_maintenance_1s(runtime_profiler_t *p)
{
#if ENABLE_PROFILER
	static uint8_t count = 0;
	if (++count < 5)
	{
		return;
	}
	count = 0;

	// Reset max runtime
	for (int i=0; i<RUNTIME_PROFILE_COUNT; i++)
	{
		p->p[i].maxRuntimeUs = p->p[i].runTimeUs;
	}
#endif
}
=======
/** Populate missing hardware descriptor in dev_info_t */ 
void devInfoPopulateMissingHardware(dev_info_t *devInfo)
{
	if (devInfo->hardware != DEV_INFO_HARDWARE_UNSPECIFIED)
	{	// Hardware type is not missing
		return;
	}

	int year = ((int)(devInfo->buildDate[1])) + 2000;
	if (year <= 2024)
	{	// Hardware from 2024 and earlier is detectible using hardware version
		switch (devInfo->hardwareVer[0])	
		{
		case 2: devInfo->hardware = DEV_INFO_HARDWARE_EVB;  break;
		case 3: devInfo->hardware = DEV_INFO_HARDWARE_UINS; break;
		case 5: devInfo->hardware = DEV_INFO_HARDWARE_IMX;  break;
		}
	}
}
>>>>>>> 272c746d
<|MERGE_RESOLUTION|>--- conflicted
+++ resolved
@@ -830,7 +830,6 @@
 	return satNo(sys, prn);
 }
 
-<<<<<<< HEAD
 #endif	// #ifndef GPX_1
 
 #define ENABLE_PROFILER		1
@@ -868,7 +867,7 @@
 	}
 #endif
 }
-=======
+
 /** Populate missing hardware descriptor in dev_info_t */ 
 void devInfoPopulateMissingHardware(dev_info_t *devInfo)
 {
@@ -888,4 +887,3 @@
 		}
 	}
 }
->>>>>>> 272c746d
