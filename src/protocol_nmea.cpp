#include <stdint.h>
#include <stdarg.h>
#include "protocol_nmea.h"
#include "ISPose.h"
#include "ISEarth.h"
#include "data_sets.h"


static int s_protocol_version = 0;
static uint8_t s_gnssId = SAT_SV_GNSS_ID_GNSS;

static struct  
{
	uint32_t 		timeOfWeekMs;
	ixVector3 		velNed;
	float			speed2dMps;
	float			speed2dKnots;
} s_dataSpeed;


uint8_t nmea2p3_svid_to_sigId(uint8_t gnssId, uint16_t svId);

//////////////////////////////////////////////////////////////////////////
// Utility functions
//////////////////////////////////////////////////////////////////////////

void nmea_set_protocol_version(int protocol_version)
{ 
	s_protocol_version = protocol_version; 
}

void nmea_set_gnss_id(int gnssId)
{
	s_gnssId = gnssId;
}

// Safe snprintf that prevents use of invalid size.
// snprintf size (size_t) is unsigned and can wrap very large.
int ssnprintf(char buf[], int bufSize, const char *fmt, ...) 
{
	if (bufSize<=0) return 0;		// Prevent snprintf w/ invalid size 
    va_list args;
    va_start(args, fmt);
    int l = VSNPRINTF(buf, bufSize, fmt, args);
    va_end(args);
	return l;
}

void nmea_sprint(char buf[], int bufSize, int &offset, const char *fmt, ...) 
{
	bufSize -= offset;
	if (bufSize<=0) return;		// Prevent snprintf w/ invalid size 
	buf += offset;
    va_list args;
    va_start(args, fmt);
    offset += VSNPRINTF(buf, bufSize, fmt, args);
    va_end(args);
}

void nmea_print_u32(char buf[], int bufSize, int &offset, int precision, uint32_t value)
{
	bufSize -= offset;
	if (bufSize<=0) return;		// Prevent snprintf w/ invalid size
	buf += offset;

	if (value)
	{	// Non-zero
		offset += ssnprintf(buf, bufSize, ",%0*u", precision, value);
	}
	else
	{	// Print nothing for Zero
		buf[0] = ',';
		offset++;
	}
}

uint32_t ASCII_compute_checksum(uint8_t* str, int size)
{
	uint32_t checksum = 0;
	
	uint8_t *end = str + size;
	for(uint8_t *ptr=str; ptr<end; ptr++)
	{
		checksum ^= *ptr;
	}

	return checksum;
}

static int gnssId_to_talkerId(char* a, uint8_t gnssId)
{
    a[0] = 'G';

    switch (gnssId)
    {
    case SAT_SV_GNSS_ID_GPS:
    case SAT_SV_GNSS_ID_SBS:
        a[1] = 'P';
        break;
    case SAT_SV_GNSS_ID_GAL:
        a[1] = 'A';
        break;
    case SAT_SV_GNSS_ID_BEI:
        a[1] = 'B';
        break;
    case SAT_SV_GNSS_ID_QZS:
    case SAT_SV_GNSS_ID_IME:
        a[1] = 'Q';
        break;
    case SAT_SV_GNSS_ID_GLO:
        a[1] = 'L';
        break;
    case SAT_SV_GNSS_ID_IRN:
        a[1] = 'I';
        break;
    default:
        a[1] = 'N';
        break;
    }

	return 2;
}

void talkerId_to_gnssId(const char a[], uint8_t &gnssId, uint16_t &svId, uint8_t &sigId)
{
	uint16_t svIdLast = svId;
	if (s_protocol_version < NMEA_PROTOCOL_4P10)
	{
		if (svId >= 512)
		{	// < NMEA 4.10 method of detecting mult-frequency
			svId -= 512;
		}
		else if (svId >= 256)
		{	// < NMEA 4.10 method of detecting mult-frequency
			svId -= 256;
		}
		else
		{
			sigId = 0;
		}
	}

	switch(a[2])	// $Gx
	{
	case 'P':		// GPS, SBAS, QZSS
		if (svId >= 193)
		{
			gnssId = SAT_SV_GNSS_ID_QZS;
			if (svId >= 193){ svId -= 192; }
		}
		else if (svId > 32)
		{
			gnssId = SAT_SV_GNSS_ID_SBS;
			if (svId <= 64){ svId += 87; }
		}
		else{ gnssId = SAT_SV_GNSS_ID_GPS; }		break;
	case 'A':	gnssId = SAT_SV_GNSS_ID_GAL;		break;
	case 'B':	gnssId = SAT_SV_GNSS_ID_BEI;		break;	
	case 'L':	gnssId = SAT_SV_GNSS_ID_GLO; 		break;
	case 'I':	gnssId = SAT_SV_GNSS_ID_IRN; 		break;
	case 'Q':	gnssId = SAT_SV_GNSS_ID_QZS;		break;
	default:	gnssId = SAT_SV_GNSS_ID_UNKNOWN;	break;
	}

	sigId = nmea2p3_svid_to_sigId(gnssId, svIdLast);
}

static int nmea_talker(char* a, int aSize, uint8_t gnssId=s_gnssId)
{
	if (aSize < 2)
	{
		return 0;
	}
	a[0] = '$';
	return gnssId_to_talkerId(a+1, gnssId) + 1;
}

int nmea_sprint_footer(char* a, int aSize, int &n)
{
	unsigned int checkSum = ASCII_compute_checksum((uint8_t*)(a+1), n);	
	n += ssnprintf(a+n, aSize-n, "*%.2X\r\n", checkSum);
	return n;
}

char *ASCII_to_u8(uint8_t *val, char *ptr)
{
	val[0] = (uint8_t)atoi(ptr);	ptr = ASCII_find_next_field(ptr);
	return ptr;
}

char *ASCII_to_u16(uint16_t *val, char *ptr)
{
	val[0] = (uint16_t)atoi(ptr);	ptr = ASCII_find_next_field(ptr);
	return ptr;
}

char *ASCII_to_u32(uint32_t *val, char *ptr)
{
	val[0] = (uint32_t)atoi(ptr);	ptr = ASCII_find_next_field(ptr);
	return ptr;
}

char *ASCII_to_i32(int32_t *val, char *ptr)
{
	val[0] = (int32_t)atoi(ptr);	ptr = ASCII_find_next_field(ptr);
	return ptr;
}

char *ASCII_to_f32(float *vec, char *ptr)
{
	vec[0] = (float)atof(ptr);		ptr = ASCII_find_next_field(ptr);
	return ptr;
}

char *ASCII_to_f64(double *vec, char *ptr)
{
	vec[0] = atof(ptr);				ptr = ASCII_find_next_field(ptr);
	return ptr;
}

char *ASCII_to_vec4u8(uint8_t vec[], char *ptr)
{
	unsigned int v[4];
	SSCANF(ptr, "%2u.%2u.%2u.%2u", &v[0], &v[1], &v[2], &v[3]);
	vec[0] = (uint8_t)v[0];
	vec[1] = (uint8_t)v[1];
	vec[2] = (uint8_t)v[2];
	vec[3] = (uint8_t)v[3];
	ptr = ASCII_find_next_field(ptr);
	return ptr;
}

char *ASCII_to_vec3f(float vec[], char *ptr)
{
	vec[0] = (float)atof(ptr);		ptr = ASCII_find_next_field(ptr);
	vec[1] = (float)atof(ptr);		ptr = ASCII_find_next_field(ptr);
	vec[2] = (float)atof(ptr);		ptr = ASCII_find_next_field(ptr);
	return ptr;
}

char *ASCII_to_vec4f(float vec[], char *ptr)
{
	vec[0] = (float)atof(ptr);		ptr = ASCII_find_next_field(ptr);
	vec[1] = (float)atof(ptr);		ptr = ASCII_find_next_field(ptr);
	vec[2] = (float)atof(ptr);		ptr = ASCII_find_next_field(ptr);
	vec[3] = (float)atof(ptr);		ptr = ASCII_find_next_field(ptr);
	return ptr;
}

char *ASCII_to_vec3d(double vec[], char *ptr)
{
	vec[0] = atof(ptr);				ptr = ASCII_find_next_field(ptr);
	vec[1] = atof(ptr);				ptr = ASCII_find_next_field(ptr);
	vec[2] = atof(ptr);				ptr = ASCII_find_next_field(ptr);
	return ptr;
}

char *ASCII_DegMin_to_Lat(double *vec, char *ptr)
{
	int degrees;
	SSCANF(ptr, "%02d", &degrees);	ptr += 2;
	double minutes = atof(ptr);		ptr = ASCII_find_next_field(ptr);
	double decdegrees = ((double)degrees) + (minutes*0.01666666666666666666666666666666666);
	if (ptr[0] == 'S') 	{ vec[0] = -decdegrees; }	// south
	else 				{ vec[0] =  decdegrees; }	// north
	ptr += 2;

	return ptr;
}

char *ASCII_DegMin_to_Lon(double *vec, char *ptr)
{
	int degrees;
	SSCANF(ptr, "%03d", &degrees);	ptr += 3;
	double minutes = atof(ptr);		ptr = ASCII_find_next_field(ptr);
	double decdegrees = ((double)degrees) + (minutes*0.01666666666666666666666666666666666);
	if (ptr[0] == 'W') 	{ vec[0] = -decdegrees; }	// west
	else 				{ vec[0] =  decdegrees; }	// east
	ptr += 2;

	return ptr;
}

char *ASCII_to_char_array(char *dst, char *ptr, int max_len)
{
	STRNCPY(dst, ptr, max_len-1);
	dst[max_len-1] = 0;			// Must be null terminated
	ptr = ASCII_find_next_field(ptr);
	return ptr;
}

char *ASCII_to_TimeOfDayMs(uint32_t *timeOfWeekMs, char *ptr)
{
	// HHMMSS.sss
	int hours, minutes; 
	float seconds;
	SSCANF(ptr, "%02d%02d%f", &hours, &minutes, &seconds);
	timeOfWeekMs[0] = hours*3600000 + minutes*60000 + (uint32_t)(seconds*1000.0f);
	ptr = ASCII_find_next_field(ptr);

	return ptr;
}

char *ASCII_find_next_field(char *str)
{
	while(*str != 0 && *str != ',' && *str != '*') // move down looking for end of string.
	++str;

	if(*str == ',') //move past comma (if not at end of string)
	++str;

	return str;
}

double ddmm2deg(double ddmm)
{
	double deg = (int)ddmm / 100 ;
	ddmm -= deg * 100 ;
	return deg + (ddmm / 60) ;
}

void set_gpsPos_status_mask(uint32_t *status, uint32_t state, uint32_t mask)
{
	*status &= ~mask;
	*status |= state & mask;
}

/* convert calendar day/time to time -------------------------------------------
* convert calendar day/time to gtime_t struct
* args   : double *ep       I   day/time {year,month,day,hour,min,sec}
* return : gtime_t struct
* notes  : proper in 1970-2037 or 1970-2099 (64bit time_t)
*-----------------------------------------------------------------------------*/
gtime_t epochToTime(const double *ep)
{
    const int doy[] = { 1,32,60,91,121,152,182,213,244,274,305,335 };
    gtime_t time = { 0 };
    int days, sec, year = (int)ep[0], mon = (int)ep[1], day = (int)ep[2];

    if (year < 1970 || 2099 < year || mon < 1 || 12 < mon) return time;

    /* leap year if year%4==0 in 1901-2099 */
    days = (year - 1970) * 365 + (year - 1969) / 4 + doy[mon - 1] + day - 2 + (year % 4 == 0 && mon >= 3 ? 1 : 0);
    sec = (int)floor(ep[5]);
    time.time = (time_t)days * 86400 + (int)ep[3] * 3600 + (int)ep[4] * 60 + sec;
    time.sec = ep[5] - sec;
    return time;
}

static const double gpst0[]={1980,1, 6,0,0,0}; /* gps time reference */

/* time to gps time ------------------------------------------------------------
* convert gtime_t struct to week and tow in gps time
* args   : gtime_t t        I   gtime_t struct
*          int    *week     IO  week number in gps time (NULL: no output)
* return : time of week in gps time (s)
*-----------------------------------------------------------------------------*/
double timeToGpst(gtime_t t, int *week)
{
	gtime_t t0=epochToTime(gpst0);
	time_t sec=t.time-t0.time;
	time_t w=(time_t)(sec/(86400*7));
	
	if (week) *week=(int)w;
	return (double)(sec-(double)w*86400*7)+t.sec;
}


#define SET_ASCII_RMCI(did, ascii_rmc_bits, period) { \
	rmci.periodMultiple[did] = (uint8_t)(period); \
	if (period) { \
		rmci.bitsNmea |=  (ascii_rmc_bits); \
	} else { \
		rmci.bitsNmea &= ~(ascii_rmc_bits); \
	} \
}

#define SET_ASCII_RMCI_GPS(did, ascii_rmc_bits, period) { \
	if (period){ \
		if (rmci.periodMultiple[did]){ \
			rmci.periodMultiple[did] = _MIN(rmci.periodMultiple[did], (uint8_t)(period)); \
		} else { \
			rmci.periodMultiple[did] = (uint8_t)(period); \
		} \
		rmci.bitsNmea |=  (ascii_rmc_bits); \
	} else { \
		rmci.bitsNmea &= ~(ascii_rmc_bits); \
	} \
}

void nmea_enable_stream(rmci_t &rmci, uint32_t nmeaId, uint8_t periodMultiple)
{
	uint32_t bitsNmea = (1<<nmeaId);
	int did = 0;

	switch (nmeaId)
	{
	case NMEA_MSG_ID_INFO:      did = DID_DEV_INFO; break;
	case NMEA_MSG_ID_PIMU:      did = DID_IMU; break;
	case NMEA_MSG_ID_PPIMU:     did = DID_PIMU; break;
	case NMEA_MSG_ID_PRIMU:     did = DID_IMU_RAW; break;
	case NMEA_MSG_ID_PINS1:     did = DID_INS_1; break;
	case NMEA_MSG_ID_PINS2:     did = DID_INS_2; break;
	case NMEA_MSG_ID_PGPSP:     
	case NMEA_MSG_ID_GGA:       
	case NMEA_MSG_ID_GLL:       
	case NMEA_MSG_ID_GSA:       
	case NMEA_MSG_ID_RMC:       
	case NMEA_MSG_ID_ZDA:       
	case NMEA_MSG_ID_PASHR:     
	case NMEA_MSG_ID_INTEL:     
	case NMEA_MSG_ID_PSTRB:     did = DID_GPS1_POS; break;	
	case NMEA_MSG_ID_GSV:       did = DID_GPS1_SAT; break;	
	default: return;
	}

	if (did == DID_GPS1_POS)
	{	// DID_GPS1_POS shared by multiple NMEA messages
		if (periodMultiple)
		{
			if (rmci.periodMultiple[did]){ rmci.periodMultiple[did] = _MIN(rmci.periodMultiple[did], periodMultiple); } 
			else                         { rmci.periodMultiple[did] = periodMultiple; }
			rmci.bitsNmea |=  (bitsNmea);
		} 
		else 
		{
			rmci.bitsNmea &= ~(bitsNmea);
		}
	}
	else
	{	// Unshared DIDs
		rmci.periodMultiple[did] = periodMultiple;
		if (periodMultiple) {
			rmci.bitsNmea |=  (bitsNmea);
		} else {
			rmci.bitsNmea &= ~(bitsNmea);
		}
	}
}

void nmea_set_rmc_period_multiple(rmci_t &rmci, nmea_msgs_t tmp)
{
	nmea_enable_stream(rmci, NMEA_MSG_ID_PIMU,  tmp.pimu);
	nmea_enable_stream(rmci, NMEA_MSG_ID_PPIMU, tmp.ppimu);
	nmea_enable_stream(rmci, NMEA_MSG_ID_PRIMU, tmp.primu);
	nmea_enable_stream(rmci, NMEA_MSG_ID_PINS1, tmp.pins1);
	nmea_enable_stream(rmci, NMEA_MSG_ID_PINS2, tmp.pins2);
	nmea_enable_stream(rmci, NMEA_MSG_ID_PGPSP, tmp.pgpsp);
	nmea_enable_stream(rmci, NMEA_MSG_ID_GGA,   tmp.gga);
	nmea_enable_stream(rmci, NMEA_MSG_ID_GLL,   tmp.gll);
	nmea_enable_stream(rmci, NMEA_MSG_ID_GSA,   tmp.gsa);
	nmea_enable_stream(rmci, NMEA_MSG_ID_RMC,   tmp.rmc);
	nmea_enable_stream(rmci, NMEA_MSG_ID_ZDA,   tmp.zda);
	nmea_enable_stream(rmci, NMEA_MSG_ID_PASHR, tmp.pashr);
	nmea_enable_stream(rmci, NMEA_MSG_ID_GSV,   tmp.gsv);	
}


//////////////////////////////////////////////////////////////////////////
// Binary to NMEA
//////////////////////////////////////////////////////////////////////////

int nmea_dev_info(char a[], const int aSize, dev_info_t &info)
{
	int n = ssnprintf(a, aSize, "$INFO"
		",%d"			// 1
		",%d.%d.%d.%d"	// 2
		",%d.%d.%d.%d"	// 3
		",%d"			// 4
		",%d.%d.%d.%d"	// 5
		",%d"			// 6
		",%s"			// 7
		",%04d-%02d-%02d"		// 8
		",%02d:%02d:%02d.%02d"	// 9
		",%s",			// 10
		(int)info.serialNumber,	// 1
		info.hardwareVer[0], info.hardwareVer[1], info.hardwareVer[2], info.hardwareVer[3], // 2
		info.firmwareVer[0], info.firmwareVer[1], info.firmwareVer[2], info.firmwareVer[3], // 3
		(int)info.buildNumber,	// 4
		info.protocolVer[0], info.protocolVer[1], info.protocolVer[2], info.protocolVer[3], // 5
		(int)info.repoRevision,	// 6
		info.manufacturer,		// 7
		info.buildYear+2000, info.buildMonth, info.buildDay, // 8
		info.buildHour, info.buildMinute, info.buildSecond, info.buildMillisecond, // 9
		info.addInfo);			// 10
		
	return nmea_sprint_footer(a, aSize, n);
}

int tow_to_nmea_ptow(char a[], const int aSize, double imuTow, double insTow, unsigned int gpsWeek)
{
	int n = ssnprintf(a, aSize, "$PTOW");
	nmea_sprint(a, aSize, n, ",%.6lf", imuTow);			// 1
	nmea_sprint(a, aSize, n, ",%.6lf", insTow);			// 2
	nmea_sprint(a, aSize, n, ",%u", gpsWeek);			// 3	

	return nmea_sprint_footer(a, aSize, n);
}

int nmea_pimu(char a[], const int aSize, imu_t &imu, const char name[])
{
	int n = ssnprintf(a, aSize, "%s", name);
	nmea_sprint(a, aSize, n, ",%.3lf", imu.time);			// 1
	
	nmea_sprint(a, aSize, n, ",%.4f", imu.I.pqr[0]);		// 2
	nmea_sprint(a, aSize, n, ",%.4f", imu.I.pqr[1]);		// 3
	nmea_sprint(a, aSize, n, ",%.4f", imu.I.pqr[2]);		// 4

	nmea_sprint(a, aSize, n, ",%.3f", imu.I.acc[0]);		// 5
	nmea_sprint(a, aSize, n, ",%.3f", imu.I.acc[1]);		// 6
	nmea_sprint(a, aSize, n, ",%.3f", imu.I.acc[2]);		// 7
	
	return nmea_sprint_footer(a, aSize, n);
}

int nmea_ppimu(char a[], const int aSize, pimu_t &pimu)
{
	int n = ssnprintf(a, aSize, "$PPIMU");
	nmea_sprint(a, aSize, n, ",%.3lf", pimu.time);		// 1
	
	nmea_sprint(a, aSize, n, ",%.4f", pimu.theta[0]);	// 2
	nmea_sprint(a, aSize, n, ",%.4f", pimu.theta[1]);	// 3
	nmea_sprint(a, aSize, n, ",%.4f", pimu.theta[2]);	// 4

	nmea_sprint(a, aSize, n, ",%.4f", pimu.vel[0]);		// 5
	nmea_sprint(a, aSize, n, ",%.4f", pimu.vel[1]);		// 6
	nmea_sprint(a, aSize, n, ",%.4f", pimu.vel[2]);		// 7

	nmea_sprint(a, aSize, n, ",%.3f", pimu.dt);			// 8
	
	return nmea_sprint_footer(a, aSize, n);
}

int nmea_pins1(char a[], const int aSize, ins_1_t &ins1)
{
	int n = ssnprintf(a, aSize, "$PINS1");
	nmea_sprint(a, aSize, n, ",%.3lf", ins1.timeOfWeek);			// 1

	nmea_sprint(a, aSize, n, ",%u", (unsigned int)ins1.week);		// 2
	nmea_sprint(a, aSize, n, ",%u", (unsigned int)ins1.insStatus);	// 3
	nmea_sprint(a, aSize, n, ",%u", (unsigned int)ins1.hdwStatus);	// 4

	nmea_sprint(a, aSize, n, ",%.4f", ins1.theta[0]);				// 5
	nmea_sprint(a, aSize, n, ",%.4f", ins1.theta[1]);				// 6
	nmea_sprint(a, aSize, n, ",%.4f", ins1.theta[2]);				// 7

	nmea_sprint(a, aSize, n, ",%.3f", ins1.uvw[0]);					// 8
	nmea_sprint(a, aSize, n, ",%.3f", ins1.uvw[1]);					// 9
	nmea_sprint(a, aSize, n, ",%.3f", ins1.uvw[2]);					// 10

	nmea_sprint(a, aSize, n, ",%.8lf", ins1.lla[0]);				// 11
	nmea_sprint(a, aSize, n, ",%.8lf", ins1.lla[1]);				// 12
	nmea_sprint(a, aSize, n, ",%.3lf", ins1.lla[2]);				// 13

	nmea_sprint(a, aSize, n, ",%.3f", ins1.ned[0]);					// 14
	nmea_sprint(a, aSize, n, ",%.3f", ins1.ned[1]);					// 15
	nmea_sprint(a, aSize, n, ",%.3f", ins1.ned[2]);					// 16
	
	return nmea_sprint_footer(a, aSize, n);
}

int nmea_pins2(char a[], const int aSize, ins_2_t &ins2)
{
	int n = ssnprintf(a, aSize, "$PINS2");
	nmea_sprint(a, aSize, n, ",%.3lf", ins2.timeOfWeek);			// 1

	nmea_sprint(a, aSize, n, ",%u", (unsigned int)ins2.week);		// 2
	nmea_sprint(a, aSize, n, ",%u", (unsigned int)ins2.insStatus);	// 3
	nmea_sprint(a, aSize, n, ",%u", (unsigned int)ins2.hdwStatus);	// 4
	
	nmea_sprint(a, aSize, n, ",%.4f", ins2.qn2b[0]);				// 5
	nmea_sprint(a, aSize, n, ",%.4f", ins2.qn2b[1]);				// 6
	nmea_sprint(a, aSize, n, ",%.4f", ins2.qn2b[2]);				// 7
	nmea_sprint(a, aSize, n, ",%.4f", ins2.qn2b[3]);				// 8

	nmea_sprint(a, aSize, n, ",%.3f", ins2.uvw[0]);					// 9
	nmea_sprint(a, aSize, n, ",%.3f", ins2.uvw[1]);					// 10
	nmea_sprint(a, aSize, n, ",%.3f", ins2.uvw[2]);					// 11

	nmea_sprint(a, aSize, n, ",%.8lf", ins2.lla[0]);				// 12
	nmea_sprint(a, aSize, n, ",%.8lf", ins2.lla[1]);				// 13
	nmea_sprint(a, aSize, n, ",%.3lf", ins2.lla[2]);				// 14
	
	return nmea_sprint_footer(a, aSize, n);
}

int nmea_pstrb(char a[], const int aSize, strobe_in_time_t &strobe)
{
	int n = ssnprintf(a, aSize, "$PSTRB");
	nmea_sprint(a, aSize, n, ",%u", (unsigned int)strobe.week);			// 1
	nmea_sprint(a, aSize, n, ",%u", (unsigned int)strobe.timeOfWeekMs);	// 2
	nmea_sprint(a, aSize, n, ",%u", (unsigned int)strobe.pin);			// 3
	nmea_sprint(a, aSize, n, ",%u", (unsigned int)strobe.count);		// 4
	
	return nmea_sprint_footer(a, aSize, n);
}

int nmea_pgpsp(char a[], const int aSize, gps_pos_t &pos, gps_vel_t &vel)
{
	int n = ssnprintf(a, aSize, "$PGPSP");
	nmea_sprint(a, aSize, n, ",%u", (unsigned int)pos.timeOfWeekMs);	// 1
	nmea_sprint(a, aSize, n, ",%u", (unsigned int)pos.week);			// 2
	nmea_sprint(a, aSize, n, ",%u", (unsigned int)pos.status);			// 3

	nmea_sprint(a, aSize, n, ",%.8lf", pos.lla[0]);						// 4
	nmea_sprint(a, aSize, n, ",%.8lf", pos.lla[1]);						// 5
	nmea_sprint(a, aSize, n, ",%.2lf", pos.lla[2]);						// 6
	
	nmea_sprint(a, aSize, n, ",%.2f", pos.hMSL);						// 7
	nmea_sprint(a, aSize, n, ",%.2f", pos.pDop);						// 8
	nmea_sprint(a, aSize, n, ",%.2f", pos.hAcc);						// 9
	nmea_sprint(a, aSize, n, ",%.2f", pos.vAcc);						// 10

	nmea_sprint(a, aSize, n, ",%.2f", vel.vel[0]);						// 11
	nmea_sprint(a, aSize, n, ",%.2f", vel.vel[1]);						// 12
	nmea_sprint(a, aSize, n, ",%.2f", vel.vel[2]);						// 13
	nmea_sprint(a, aSize, n, ",%.2f", vel.sAcc);						// 14

	nmea_sprint(a, aSize, n, ",%.1f", pos.cnoMean);						// 15
	nmea_sprint(a, aSize, n, ",%.4lf", pos.towOffset);					// 16
	nmea_sprint(a, aSize, n, ",%u", (unsigned int)pos.leapS);			// 17
	
	return nmea_sprint_footer(a, aSize, n);
}

static void nmea_latToDegMin(char* a, int aSize, int &offset, double v)
{
	aSize -= offset;
	a += offset;
	int degrees = (int)(v);
	double minutes = (v-((double)degrees))*60.0;
	
	offset += ssnprintf(a, aSize, ",%02d%08.5lf,%c", abs(degrees), fabs(minutes), (degrees >= 0 ? 'N' : 'S'));
}

static void nmea_lonToDegMin(char* a, int aSize, int &offset, double v)
{
	aSize -= offset;
	a += offset;
	int degrees = (int)(v);
	double minutes = (v-((double)degrees))*60.0;
	
	offset += ssnprintf(a, aSize, ",%03d%07.5lf,%c", abs(degrees), fabs(minutes), (degrees >= 0 ? 'E' : 'W'));
}

static void nmea_GPSTimeOfLastFix(char* a, int aSize, int &offset, uint32_t timeOfWeekMs)
{
	aSize -= offset;
	a += offset;
	unsigned int millisecondsToday = timeOfWeekMs % 86400000;
	unsigned int hours = millisecondsToday / 3600000;
	unsigned int minutes = (millisecondsToday / 60000) % 60;
	unsigned int seconds = (millisecondsToday / 1000) % 60;
	
	offset += ssnprintf(a, aSize, ",%02u%02u%02u", hours, minutes, seconds);
}

static void nmea_GPSTimeOfLastFixMilliseconds(char* a, int aSize, int &offset, uint32_t timeOfWeekMs)
{
	aSize -= offset;
	a += offset;
	unsigned int millisecondsToday = timeOfWeekMs % 86400000;
	unsigned int hours = millisecondsToday / 3600000;
	unsigned int minutes = (millisecondsToday / 60000) % 60;
	unsigned int seconds = (millisecondsToday / 1000) % 60;
	unsigned int milliseconds = millisecondsToday % 1000;
	
	offset += ssnprintf(a, aSize, ",%02u%02u%02u.%03u", hours, minutes, seconds, milliseconds);
}

static void nmea_GPSDateOfLastFix(char* a, int aSize, int &offset, gps_pos_t &pos)
{
	aSize -= offset;
	a += offset;
	double julian = gpsToJulian(pos.week, pos.timeOfWeekMs, pos.leapS);
	int32_t year, month, day, hours, minutes, seconds, milliseconds;
	julianToDate(julian, &year, &month, &day, &hours, &minutes, &seconds, &milliseconds);
	
	offset += ssnprintf(a, aSize, ",%02u%02u%02u", (unsigned int)day, (unsigned int)month, (unsigned int)(year-2000));
}

static void nmea_GPSDateOfLastFixCSV(char* a, int aSize, int &offset, gps_pos_t &pos)	//Comma Separated Values
{
	aSize -= offset;
	a += offset;
	double julian = gpsToJulian(pos.week, pos.timeOfWeekMs, pos.leapS);
	int32_t year, month, day, hours, minutes, seconds, milliseconds;
	julianToDate(julian, &year, &month, &day, &hours, &minutes, &seconds, &milliseconds);
	
	offset += ssnprintf(a, aSize, ",%02u,%02u,%04u", (unsigned int)day, (unsigned int)month, (unsigned int)year);
}

int nmea_gga(char a[], const int aSize, gps_pos_t &pos)
{
	int fixQuality;
	switch((pos.status&GPS_STATUS_FIX_MASK))
	{
	default:
	case GPS_STATUS_FIX_NONE:                   fixQuality = 0;	break;
	case GPS_STATUS_FIX_SBAS:
	case GPS_STATUS_FIX_2D:
	case GPS_STATUS_FIX_RTK_SINGLE:
	case GPS_STATUS_FIX_3D:                     fixQuality = 1;	break;
	case GPS_STATUS_FIX_DGPS:                   fixQuality = 2;	break;
	case GPS_STATUS_FIX_TIME_ONLY:              fixQuality = 3;	break;   
    case GPS_STATUS_FIX_RTK_FIX:                fixQuality = 4;	break;
	case GPS_STATUS_FIX_RTK_FLOAT:              fixQuality = 5;	break;	
	case GPS_STATUS_FIX_DEAD_RECKONING_ONLY:
	case GPS_STATUS_FIX_GPS_PLUS_DEAD_RECK:     fixQuality = 6;	break;
	}
		
	// NMEA GGA line - http://www.gpsinformation.org/dale/nmea.htm#GGA
	/*
	GGA          Global Positioning System Fix Data
	123519       Fix taken at 12:35:19 UTC
	4807.038,N   Latitude 48 deg 07.038' N
	01131.000,E  Longitude 11 deg 31.000' E
	.            Fix quality:	0 = invalid
	.							1 = GPS fix (SPS)
	.							2 = DGPS fix
	.							3 = PPS fix
	.							4 = Real Time Kinematic
	.							5 = Float RTK
	.							6 = estimated (dead reckoning) (2.3 feature)
	.							7 = Manual input mode
	.							8 = Simulation mode
	08           Number of satellites being tracked
	0.9          Horizontal dilution of position
	545.4,M      MSL altitude in meters 
	46.9,M       HAE altitude (above geoid / WGS84 ellipsoid)
	ellipsoid
	(empty field) time in seconds since last DGPS update
	(empty field) DGPS station ID number
	*47          the checksum data, always begins with *
	*/

	int n = nmea_talker(a, aSize);
	nmea_sprint(a, aSize, n, "GGA");
	nmea_GPSTimeOfLastFixMilliseconds(a, aSize, n, pos.timeOfWeekMs - pos.leapS*1000);	// 1
	nmea_latToDegMin(a, aSize, n, pos.lla[0]);			// 2,3
	nmea_lonToDegMin(a, aSize, n, pos.lla[1]);			// 4,5
	nmea_sprint(a, aSize, n, ",%u", (unsigned int)fixQuality);		// 6 - GPS quality
	nmea_sprint(a, aSize, n, ",%02u", (unsigned int)(pos.status&GPS_STATUS_NUM_SATS_USED_MASK));		// 7 - Satellites used
	nmea_sprint(a, aSize, n, ",%.2f", pos.pDop);						// 8 - HDop
	nmea_sprint(a, aSize, n, ",%.2f,M", pos.hMSL);					// 9,10 - MSL altitude
	nmea_sprint(a, aSize, n, ",%.2f,M", pos.lla[2] - pos.hMSL);		// 11,12 - Geoid separation
	nmea_sprint(a, aSize, n, ",,"); 									// 13,14 - Age of differential, DGPS station ID number	
	return nmea_sprint_footer(a, aSize, n);
}

int nmea_gll(char a[], const int aSize, gps_pos_t &pos)
{
	// NMEA GLL line - http://www.gpsinformation.org/dale/nmea.htm#GLL
	/*
	     GLL          Geographic position, Latitude and Longitude
	     4916.46,N    Latitude 49 deg. 16.45 min. North
	     12311.12,W   Longitude 123 deg. 11.12 min. West
	     225444.800   Fix taken at 22:54:44.8 UTC
	     A            Data Active or V (void)
	     *iD          checksum data
	*/

	int n = nmea_talker(a, aSize);
	nmea_sprint(a, aSize, n, "GLL");
	nmea_latToDegMin(a, aSize, n, pos.lla[0]);			// 1,2
	nmea_lonToDegMin(a, aSize, n, pos.lla[1]);			// 3,4
	nmea_GPSTimeOfLastFixMilliseconds(a, aSize, n, pos.timeOfWeekMs - pos.leapS*1000);	// 5
	nmea_sprint(a, aSize, n, ",A");	// 6
	return nmea_sprint_footer(a, aSize, n);
}

int nmea_gsa(char a[], const int aSize, gps_pos_t &pos, gps_sat_t &sat)
{
	int fixQuality;
	switch((pos.status&GPS_STATUS_FIX_MASK))
	{
	default:
		fixQuality = 0;	break;
	case GPS_STATUS_FIX_2D:					
		fixQuality = 2;	break;

	case GPS_STATUS_FIX_3D:					
	case GPS_STATUS_FIX_SBAS:
	case GPS_STATUS_FIX_DGPS:					
	case GPS_STATUS_FIX_RTK_FIX:
	case GPS_STATUS_FIX_RTK_SINGLE:
	case GPS_STATUS_FIX_RTK_FLOAT:				
		fixQuality = 3;	break;
	}
		
	// NMEA GSA line - http://www.gpsinformation.org/dale/nmea.htm#GSA
	/*
		eg1. $GPGSA,A,3,,,,,,16,18,,22,24,,,3.6,2.1,2.2*3C
		eg2. $GPGSA,A,3,19,28,14,18,27,22,31,39,,,,,1.7,1.0,1.3*35

		1    = Mode:
		.		M=Manual, forced to operate in 2D or 3D
		.		A=Automatic, 3D/2D
		2    = Mode:
		.		1=Fix not available
		.		2=2D
		.		3=3D
		3-14 = IDs of SVs used in position fix (null for unused fields)
		15   = PDOP
		16   = HDOP
		17   = VDOP
	*/

	int n = nmea_talker(a, aSize);
	nmea_sprint(a, aSize, n, "GSA");
	nmea_sprint(a, aSize, n, ",A,%02u",	(unsigned int)fixQuality);		// 1,2
		
	for (uint32_t i = 0; i < 12; i++)									// 3-14
	{
		if(sat.sat[i].svId)
		{
			nmea_sprint(a, aSize, n, ",%02u", (unsigned)(sat.sat[i].svId));
		}
		else
		{
			nmea_sprint(a, aSize, n, ",");
		}
	}
		
	nmea_sprint(a, aSize, n,
		",%.1f"		// 15
		",%.1f"		// 16
		",%.1f",	// 17
		pos.pDop,	// 15
		pos.hAcc,	// 16
		pos.vAcc);	// 17	

	return nmea_sprint_footer(a, aSize, n);
}

void update_nmea_speed(gps_pos_t &pos, gps_vel_t &vel)
{
	if (s_dataSpeed.timeOfWeekMs != pos.timeOfWeekMs)
	{
		s_dataSpeed.timeOfWeekMs = pos.timeOfWeekMs;
		ixQuat qe2n;
		quat_ecef2ned((float)pos.lla[0], (float)pos.lla[1], qe2n);
		quatConjRot(s_dataSpeed.velNed, qe2n, vel.vel);
		s_dataSpeed.speed2dMps = mag_Vec2(s_dataSpeed.velNed);
		s_dataSpeed.speed2dKnots = C_METERS_KNOTS_F * s_dataSpeed.speed2dMps;
	}
}

int nmea_rmc(char a[], const int aSize, gps_pos_t &pos, gps_vel_t &vel, float magDeclination)
{
	update_nmea_speed(pos, vel);

	int n = nmea_talker(a, aSize);
	nmea_sprint(a, aSize, n, "RMC");
	nmea_GPSTimeOfLastFix(a, aSize, n, pos.timeOfWeekMs - (pos.leapS*1000));		// 1 - UTC time of last fix
	if((pos.status&GPS_STATUS_FIX_MASK)!=GPS_STATUS_FIX_NONE)
	{
		nmea_sprint(a, aSize, n, ",A");												// 2 - A=active (good)
	}
	else
	{
		nmea_sprint(a, aSize, n, ",V");												// 2 - V=void (bad,warning)
	}
	nmea_latToDegMin(a, aSize, n, pos.lla[0]);										// 3,4 - lat (degrees minutes)
	nmea_lonToDegMin(a, aSize, n, pos.lla[1]);										// 5,6 - lon (degrees minutes)
	
	// 	float courseMadeTrue = atan2f(g_navInGpsA.velNed[1], g_navInGpsA.velNed[0]);
	float courseMadeTrue = 0.0f;
	nmea_sprint(a, aSize, n,
	",%05.1f"		// 7
	",%05.1f",		// 8
	s_dataSpeed.speed2dKnots,														// 7 - speed in knots
	courseMadeTrue*C_RAD2DEG_F);													// 8 - course made true
	
	nmea_GPSDateOfLastFix(a, aSize, n, pos);										// 9 - date of last fix UTC
	
	// Magnetic variation degrees (Easterly var. subtracts from true course), i.e. 020.3,E - left pad to 3 zero
	float magDec = magDeclination * C_RAD2DEG_F;
	bool positive = (magDec >= 0.0);
	
	nmea_sprint(a, aSize, n,
	",%05.1f"	// 10
	",%s",		// 11
	fabsf(magDec),																	// 10 - Magnetic variation
	(positive ? "E" : "W"));														// 11
	
	return nmea_sprint_footer(a, aSize, n);
}

int nmea_zda(char a[], const int aSize, gps_pos_t &pos)
{
	// NMEA ZDA line - http://www.gpsinformation.org/dale/nmea.htm#ZDA
	/*
		hhmmss    HrMinSec(UTC)
		dd,mm,yyy Day,Month,Year
		xx        local zone hours -13..13 - Fixed field: 00
		yy        local zone minutes 0..59 - Fixed field: 00
		*CC       checksum
	*/

	int n = nmea_talker(a, aSize);
	nmea_sprint(a, aSize, n, "ZDA");
	nmea_GPSTimeOfLastFix(a, aSize, n, pos.timeOfWeekMs - pos.leapS*1000);			// 1 
	nmea_GPSDateOfLastFixCSV(a, aSize, n, pos);										// 2,3,4
	nmea_sprint(a, aSize, n, ",00,00");												// 5,6
	
	return nmea_sprint_footer(a, aSize, n);
}

int nmea_vtg(char a[], const int aSize, gps_pos_t &pos, gps_vel_t &vel, ins_1_t &ins1, float magHeadingRad)
{
	/*
		0	Message ID $GPVTG
		1	Track made good (degrees true)
		2	T: track made good is relative to true north
		3	Track made good (degrees magnetic)
		4	M: track made good is relative to magnetic north
		5	Speed, in knots
		6	N: speed is measured in knots
		7	Speed over ground in kilometers/hour (kph)
		8	K: speed over ground is measured in kph
		9	Mode indicator:
			A: Autonomous mode
			D: Differential mode
			E: Estimated (dead reckoning) mode
			M: Manual Input mode
			S: Simulator mode
			N: Data not valid
		10	The checksum data, always begins with *

		Example: $GPVTG,140.88,T,,M,8.04,N,14.89,K,D*05
	*/
	update_nmea_speed(pos, vel);

	int n = nmea_talker(a, aSize);
	nmea_sprint(a, aSize, n, "VTG");
	nmea_sprint(a, aSize, n, ",%.2f", RAD2DEG(ins1.theta[2]));						// 1
	nmea_sprint(a, aSize, n, ",T");													// 2
	if (magHeadingRad == 0.0f)														// 3
	{
		nmea_sprint(a, aSize, n, ",");
	}
	else
	{
		nmea_sprint(a, aSize, n, ",%.2f", RAD2DEG(magHeadingRad));
	}
	nmea_sprint(a, aSize, n, ",M");													// 4
	nmea_sprint(a, aSize, n, ",%.2f", s_dataSpeed.speed2dKnots);					// 5
	nmea_sprint(a, aSize, n, ",N");													// 6
	nmea_sprint(a, aSize, n, ",%.2f", s_dataSpeed.speed2dMps*C_MPS2KMPH_F);			// 7
	nmea_sprint(a, aSize, n, ",K");													// 8
	switch(pos.status & GPS_STATUS_FIX_MASK)										// 9
	{
	case GPS_STATUS_FIX_2D:
	case GPS_STATUS_FIX_3D:
		nmea_sprint(a, aSize, n, ",A");
		break;
	case GPS_STATUS_FIX_GPS_PLUS_DEAD_RECK:
	case GPS_STATUS_FIX_DEAD_RECKONING_ONLY:
		nmea_sprint(a, aSize, n, ",E");
		break;
	case GPS_STATUS_FIX_DGPS:
	case GPS_STATUS_FIX_RTK_SINGLE:
	case GPS_STATUS_FIX_RTK_FLOAT:
	case GPS_STATUS_FIX_RTK_FIX:
		nmea_sprint(a, aSize, n, ",D");
		break;
	default:
		nmea_sprint(a, aSize, n, ",N");
		break;
	}
	return nmea_sprint_footer(a, aSize, n);
}

int nmea_pashr(char a[], const int aSize, gps_pos_t &pos, ins_1_t &ins1, float heave, inl2_ned_sigma_t &sigma)
{
	// NMEA PASHR - RT300 proprietary roll and pitch sentence
	/*
		hhmmss.sss - UTC time
		hhh.hh - Heading in degrees
		T - flag to indicate that the Heading is True Heading (i.e. to True North)
		rrr.rr - Roll Angle in degrees
		ppp.pp - Pitch Angle in degrees
		xxx.xx - Heave
		a.aaa - Roll Angle Accuracy Estimate (Stdev) in degrees
		b.bbb - Pitch Angle Accuracy Estimate (Stdev) in degrees
		c.ccc - Heading Angle Accuracy Estimate (Stdev) in degrees
		d - Aiding Status
		e - IMU Status
		hh - Checksum
	*/
	
	int n = ssnprintf(a, aSize, "$PASHR");															// 1 - Name
	nmea_GPSTimeOfLastFixMilliseconds(a, aSize, n, pos.timeOfWeekMs - pos.leapS*1000);				// 2 - UTC Time

	nmea_sprint(a, aSize, n, ",%.2f", RAD2DEG(ins1.theta[2]));										// 3 - Heading value in decimal degrees.
	nmea_sprint(a, aSize, n, ",T");																	// 4 - T (heading respect to True North)
	nmea_sprint(a, aSize, n, ",%+.2f", RAD2DEG(ins1.theta[0]));										// 5 - Roll in degrees
	nmea_sprint(a, aSize, n, ",%+.2f", RAD2DEG(ins1.theta[1]));										// 6 - Pitch in degrees
	nmea_sprint(a, aSize, n, ",%+.2f", heave);														// 7 - Heave
	
	nmea_sprint(a, aSize, n, ",%.3f", RAD2DEG(sigma.StdAttNed[0])); //roll accuracy	//8
	nmea_sprint(a, aSize, n, ",%.3f", RAD2DEG(sigma.StdAttNed[1])); //pitch accuracy	//9
	nmea_sprint(a, aSize, n, ",%.3f", RAD2DEG(sigma.StdAttNed[2])); //heading accuracy	//10
	
	int fix = 0;
	if(INS_STATUS_NAV_FIX_STATUS(ins1.insStatus) >= GPS_NAV_FIX_POSITIONING_RTK_FLOAT)
	{
		fix = 2;
	}
	else if(INS_STATUS_NAV_FIX_STATUS(ins1.insStatus) >= GPS_NAV_FIX_POSITIONING_3D)
	{
		fix = 1;
	}
	nmea_sprint(a, aSize, n, ",%d", fix);															// 11 - GPS Quality
	nmea_sprint(a, aSize, n, ",%d", INS_STATUS_SOLUTION(ins1.insStatus) >= INS_STATUS_SOLUTION_NAV); // 12 - INS Status
	
	return nmea_sprint_footer(a, aSize, n);
}

int nmea_intel(char a[], const int aSize, dev_info_t &info, gps_pos_t &pos, gps_vel_t &vel)
{
	/*  $INTEL prorietary NMEA message
		0	Message ID $INTEL
		1	Message ID KIM
		2	Fimrware version of KIM
		3	GPS Time of Week (ms)
		4	GPS week number
		5	GPS leap seconds
		6	1PPS phase 1 (ns)
		7	1PPS phase 2 (ns)
		8	Quantization error of time pulse (ns)
		9	ECEF X velocity (m/s)
		10	ECEF Y velocity (m/s)
		11	ECEF Z velocity (m/s)
		12	North veocity (m/s)
		13	East velocity (m/s)
		14	Down velocity (m/s)
		15	Checksum, begins with *

		Example: $INTEL, *05
	*/
	update_nmea_speed(pos, vel);

	int n = ssnprintf(a, aSize, "$INTEL,KIM");										// 0,1

	nmea_sprint(a, aSize, n, ",%d.%d.%d.%d", 
		info.firmwareVer[0], 
		info.firmwareVer[1], 
		info.firmwareVer[2], 
		info.firmwareVer[3]);														// 2
	nmea_sprint(a, aSize, n, ",%d", pos.timeOfWeekMs);								// 3
	nmea_sprint(a, aSize, n, ",%d", pos.week);										// 4
	nmea_sprint(a, aSize, n, ",%d", pos.leapS);										// 5

	nmea_sprint(a, aSize, n, ",%.3f", 0);													// 6
	nmea_sprint(a, aSize, n, ",%.3f", 0);													// 7
	nmea_sprint(a, aSize, n, ",15");												// 8

	nmea_sprint(a, aSize, n, ",%.3f", vel.vel[0]);									// 9
	nmea_sprint(a, aSize, n, ",%.3f", vel.vel[1]);									// 10
	nmea_sprint(a, aSize, n, ",%.3f", vel.vel[2]);									// 11

	nmea_sprint(a, aSize, n, ",%.3f", s_dataSpeed.velNed[0]);						// 12
	nmea_sprint(a, aSize, n, ",%.3f", s_dataSpeed.velNed[1]);						// 13
	nmea_sprint(a, aSize, n, ",%.3f", s_dataSpeed.velNed[2]);						// 14

	return nmea_sprint_footer(a, aSize, n);
}


void print_string_n(char a[], int n)
{
	a[n] = '\0'; 
	printf("%s", a);
}

int prnToSvId(int gnssId, int prn)
{
	switch (gnssId)
	{
	case SAT_SV_GNSS_ID_SBS: return prn-87;
	}

	return prn;
}

bool gsv_sig_match(uint8_t gnssId, uint8_t sigId, gps_sig_sv_t &s, bool noCno=false)
{
	if ((s.cno==0) != noCno)
	{	// cno doesn't matches
		return false;
	}

	switch (gnssId)
	{
	case SAT_SV_GNSS_ID_GPS:
		if ((s.gnssId != gnssId) && (s.gnssId != SAT_SV_GNSS_ID_SBS))
		{
			return false;
		}
		break;

	case SAT_SV_GNSS_ID_SBS:
		return false;

	default:
		if (s.gnssId != gnssId)
		{
			return false;
		}
		break;
	}

	return (sigId == 0xFF) || (s.sigId == sigId);
}

int nmea_gsv_num_sat_sigs(uint8_t gnssId, uint8_t sigId, gps_sig_t &sig, bool noCno=false)
{
	int numSigs = 0;

	for (uint32_t i=0; i<sig.numSigs; i++)
	{
		gps_sig_sv_t &s = sig.sig[i];
		if (gsv_sig_match(gnssId, sigId, s, noCno))
		{
			numSigs++;
		}
	}

	return numSigs;
}

uint8_t sigId_to_nmea4p11_signalId(uint8_t gnssId, uint8_t sigId)
{
	switch(gnssId)
	{
    case SAT_SV_GNSS_ID_GPS:
		switch(sigId)
		{
		case SAT_SV_SIG_ID_GPS_L1CA:		return '1';
		case SAT_SV_SIG_ID_GPS_L2CL:		return '6';
		case SAT_SV_SIG_ID_GPS_L2CM:		return '5';
		case SAT_SV_SIG_ID_GPS_L5I:			return '7';
		case SAT_SV_SIG_ID_GPS_L5Q:			return '8';
		}
		break;
    case SAT_SV_GNSS_ID_SBS:
		return 1;
    case SAT_SV_GNSS_ID_GAL:
		switch(sigId)
		{
		case SAT_SV_SIG_ID_Galileo_E1C2:
		case SAT_SV_SIG_ID_Galileo_E1B2:	return '7';
		case SAT_SV_SIG_ID_Galileo_E5aI:
		case SAT_SV_SIG_ID_Galileo_E5aQ:	return '1';
		case SAT_SV_SIG_ID_Galileo_E5bI:
		case SAT_SV_SIG_ID_Galileo_E5bQ:	return '2';
		}
		break;
    case SAT_SV_GNSS_ID_BEI:
		switch(sigId)
		{
		case SAT_SV_SIG_ID_BeiDou_B1D1:
		case SAT_SV_SIG_ID_BeiDou_B1D2:		return '1';
		case SAT_SV_SIG_ID_BeiDou_B2D1:
		case SAT_SV_SIG_ID_BeiDou_B2D2:		return 'B';
		case SAT_SV_SIG_ID_BeiDou_B1C:		return '3';
		case SAT_SV_SIG_ID_BeiDou_B2a:		return '5';
		}
		break;
    case SAT_SV_GNSS_ID_QZS:
		switch(sigId)
		{
		case SAT_SV_SIG_ID_QZSS_L1CA:		return '1';
		case SAT_SV_SIG_ID_QZSS_L1S:		return '4';
		case SAT_SV_SIG_ID_QZSS_L2CM:		return '5';
		case SAT_SV_SIG_ID_QZSS_L2CL:		return '6';
		case SAT_SV_SIG_ID_QZSS_L5I:		return '7';
		case SAT_SV_SIG_ID_QZSS_L5Q:		return '8';
		}
		break;
    case SAT_SV_GNSS_ID_GLO:
		switch(sigId)
		{
		case SAT_SV_SIG_ID_GLONASS_L1OF:	return '1';
		case SAT_SV_SIG_ID_GLONASS_L2OF:	return '3';
		}
		break;
    case SAT_SV_GNSS_ID_IRN:	// NavIC
		switch(sigId)
		{
		case SAT_SV_SIG_ID_NAVIC_L5A:		return '7';
		}
		break;
	}

	return '0';
}

uint8_t nmea4p11_signalId_to_sigId(uint8_t gnssId, char nmeaSignalId)
{
	switch(gnssId)
	{
    case SAT_SV_GNSS_ID_GPS:
		switch(nmeaSignalId)
		{
		case '1':	return SAT_SV_SIG_ID_GPS_L1CA;
		case '6':	return SAT_SV_SIG_ID_GPS_L2CL;
		case '5':	return SAT_SV_SIG_ID_GPS_L2CM;
		case '7':	return SAT_SV_SIG_ID_GPS_L5I;
		case '8':	return SAT_SV_SIG_ID_GPS_L5Q;
		}
		break;
    case SAT_SV_GNSS_ID_SBS:
		return 0;
    case SAT_SV_GNSS_ID_GAL:
		switch(nmeaSignalId)
		{
		case '7':	return SAT_SV_SIG_ID_Galileo_E1C2;
		// case '7':	return SAT_SV_SIG_ID_Galileo_E1B2;
		case '1':	return SAT_SV_SIG_ID_Galileo_E5aI;
		// case '1':	return SAT_SV_SIG_ID_Galileo_E5aQ;
		// case '2':	return SAT_SV_SIG_ID_Galileo_E5bI;
		case '2':	return SAT_SV_SIG_ID_Galileo_E5bQ;
		}
		break;
    case SAT_SV_GNSS_ID_BEI:
		switch(nmeaSignalId)
		{
		case '1':	return SAT_SV_SIG_ID_BeiDou_B1D1;
		// case '1': 	return SAT_SV_SIG_ID_BeiDou_B1D2;
		case 'B':	return SAT_SV_SIG_ID_BeiDou_B2D1;
		// case 'B':	return SAT_SV_SIG_ID_BeiDou_B2D2;
		case '3':	return SAT_SV_SIG_ID_BeiDou_B1C;
		case '5':	return SAT_SV_SIG_ID_BeiDou_B2a;
		}
		break;
    case SAT_SV_GNSS_ID_QZS:
		switch(nmeaSignalId)
		{
		case '1':	return SAT_SV_SIG_ID_QZSS_L1CA;
		case '4':	return SAT_SV_SIG_ID_QZSS_L1S;
		case '5':	return SAT_SV_SIG_ID_QZSS_L2CM;
		case '6':	return SAT_SV_SIG_ID_QZSS_L2CL;
		case '7':	return SAT_SV_SIG_ID_QZSS_L5I;
		case '8':	return SAT_SV_SIG_ID_QZSS_L5Q;
		}
		break;
    case SAT_SV_GNSS_ID_GLO:
		switch(nmeaSignalId)
		{
		case '1':	return SAT_SV_SIG_ID_GLONASS_L1OF;
		case '3':	return SAT_SV_SIG_ID_GLONASS_L2OF;
		}
		break;
    case SAT_SV_GNSS_ID_IRN:	// NavIC
		switch(nmeaSignalId)
		{
		case '7': 	return SAT_SV_SIG_ID_NAVIC_L5A;
		}
		break;
	}

	return '0';
}

uint16_t sigId_to_nmea2p3_svId(uint8_t gnssId, uint8_t sigId, uint16_t svId)
{
	switch(gnssId)
	{
    case SAT_SV_GNSS_ID_GPS:
		switch(sigId)
		{
		case SAT_SV_SIG_ID_GPS_L1CA:		return svId;
		case SAT_SV_SIG_ID_GPS_L2CL:		
		case SAT_SV_SIG_ID_GPS_L2CM:		return svId + 256;
		case SAT_SV_SIG_ID_GPS_L5I:			
		case SAT_SV_SIG_ID_GPS_L5Q:			return svId + 512;
		}
		break;
    case SAT_SV_GNSS_ID_SBS:
		return 1;
    case SAT_SV_GNSS_ID_GAL:
		switch(sigId)
		{
		case SAT_SV_SIG_ID_Galileo_E1C2:
		case SAT_SV_SIG_ID_Galileo_E1B2:	return svId;
		case SAT_SV_SIG_ID_Galileo_E5aI:
		case SAT_SV_SIG_ID_Galileo_E5aQ:	return svId + 256;
		case SAT_SV_SIG_ID_Galileo_E5bI:
		case SAT_SV_SIG_ID_Galileo_E5bQ:	return svId + 512;
		}
		break;
    case SAT_SV_GNSS_ID_BEI:
		switch(sigId)
		{
		case SAT_SV_SIG_ID_BeiDou_B1D1:
		case SAT_SV_SIG_ID_BeiDou_B1D2:		return svId;
		case SAT_SV_SIG_ID_BeiDou_B2D1:
		case SAT_SV_SIG_ID_BeiDou_B2D2:		return svId + 256;
		case SAT_SV_SIG_ID_BeiDou_B1C:		return svId;
		case SAT_SV_SIG_ID_BeiDou_B2a:		return svId + 512;
		}
		break;
    case SAT_SV_GNSS_ID_QZS:
		switch(sigId)
		{
		case SAT_SV_SIG_ID_QZSS_L1CA:
		case SAT_SV_SIG_ID_QZSS_L1S:		return svId;
		case SAT_SV_SIG_ID_QZSS_L2CM:
		case SAT_SV_SIG_ID_QZSS_L2CL:		return svId + 256;
		case SAT_SV_SIG_ID_QZSS_L5I:
		case SAT_SV_SIG_ID_QZSS_L5Q:		return svId + 512;
		}
		break;
    case SAT_SV_GNSS_ID_GLO:
		switch(sigId)
		{
		case SAT_SV_SIG_ID_GLONASS_L1OF:	return svId;
		case SAT_SV_SIG_ID_GLONASS_L2OF:	return svId + 256;
		}
		break;
    case SAT_SV_GNSS_ID_IRN:	// NavIC
		switch(sigId)
		{
		case SAT_SV_SIG_ID_NAVIC_L5A:		return svId + 512;
		}
		break;
	}

	return 0;
}

uint8_t nmea2p3_svid_to_sigId(uint8_t gnssId, uint16_t svId)
{
	if (svId<256)
	{	// L1/E1
		return 0;
	}

	if (svId>=512)
	{	// L5/E5 - most common band
		switch(gnssId)
		{
		case SAT_SV_GNSS_ID_GPS:	return SAT_SV_SIG_ID_GPS_L5Q;
		case SAT_SV_GNSS_ID_SBS:	return 0;
		case SAT_SV_GNSS_ID_GAL:	return SAT_SV_SIG_ID_Galileo_E5;
		case SAT_SV_GNSS_ID_BEI:	return SAT_SV_SIG_ID_BeiDou_B2a;
		case SAT_SV_GNSS_ID_QZS:	return SAT_SV_SIG_ID_QZSS_L5;
		case SAT_SV_GNSS_ID_GLO:	return SAT_SV_SIG_ID_GLONASS_L2OF;
		case SAT_SV_GNSS_ID_IRN:	return SAT_SV_SIG_ID_NAVIC_L5A;  // NavIC
		}
	}
	else
	{	// L2/E2 - most common band
		switch(gnssId)
		{
		case SAT_SV_GNSS_ID_GPS:	return SAT_SV_SIG_ID_GPS_L2CL;
		case SAT_SV_GNSS_ID_SBS:	return 0;
		case SAT_SV_GNSS_ID_GAL:	return SAT_SV_SIG_ID_Galileo_E5a;
		case SAT_SV_GNSS_ID_BEI:	return SAT_SV_SIG_ID_BeiDou_B2;
		case SAT_SV_GNSS_ID_QZS:	return SAT_SV_SIG_ID_QZSS_L2;
		case SAT_SV_GNSS_ID_GLO:	return SAT_SV_SIG_ID_GLONASS_L2OF;
		case SAT_SV_GNSS_ID_IRN:	return SAT_SV_SIG_ID_NAVIC_L5A;  // NavIC
		}
	}

	return 0;
}

int nmea_gsv_group(char a[], int aSize, int &offset, gps_sat_t &gsat, gps_sig_t &gsig, uint8_t gnssId, uint8_t sigId=0xFF, bool noCno=false)
{
	// Apply offset to buffer
	a += offset;
	aSize -= offset;
	char *bufStart = a;

	int numSigs = nmea_gsv_num_sat_sigs(gnssId, sigId, gsig);
	int numMsgs = (numSigs+3) >> 2;	// divide by 4

	uint32_t i=0;
	for (int sigNum = 0; sigNum<numSigs; sigNum+=4)
	{
		int msgNum = (sigNum >> 2) + 1;	// (divide by 4) + 1

		// Message fields: $xxGSV,numMsg,msgNum,numSats,{svid,elv,az,cno,}signalId*cs\r\n
		// Write message header: $xxGSV,numMsg,msgNum,numSats
		int n = nmea_talker(a, aSize, gnssId);
		nmea_sprint(a, aSize, n, "GSV");
		nmea_sprint(a, aSize, n, ",%u,%u,%02u", numMsgs, msgNum, numSigs);		// 1,2,3 - numMsgs, msgNum, numSats in view

		// Write message payload: {svid,elv,az,cno} up to 4x
		for (int cnt=0; cnt<4 && i<=gsig.numSigs; i++)
		{
			gps_sig_sv_t &sig = gsig.sig[i];
			if (gsv_sig_match(gnssId, sigId, sig, noCno))
			{	
				for (uint32_t j=0; j<=gsat.numSats; j++)
				{
					gps_sat_sv_t &sat = gsat.sat[j];
					if (sat.gnssId == sig.gnssId &&
						sat.svId == sig.svId)
					{
						uint16_t svId = prnToSvId(sig.gnssId, sig.svId);
						if (s_protocol_version < NMEA_PROTOCOL_4P10)
						{
							svId = sigId_to_nmea2p3_svId(gnssId, sig.sigId, svId);
						}
						nmea_sprint(a, aSize, n, ",%02u", svId);				// 4 + 4*msgNum... svid
						nmea_print_u32(a, aSize, n, 2, sat.elev);				// 5 + 4*msgNum... elevation
						nmea_print_u32(a, aSize, n, 3, sat.azim);				// 6 + 4*msgNum... azimuth
						nmea_print_u32(a, aSize, n, 2, sig.cno);				// 7 + 4*msgNum... cno
						++cnt;
						break;
					}
				}
			}
		}

		// Write message footer
		if (s_protocol_version >= NMEA_PROTOCOL_4P10)
		{
			nmea_sprint(a, aSize, n, ",%c", sigId_to_nmea4p11_signalId(gnssId, sigId));	// Signal ID
		}
		nmea_sprint_footer(a, aSize, n);

		offset += n;
		// Move buffer pointer
		a += n;
		aSize -= n;
	} 

	return (int)(a - bufStart);
}


int nmea_gsv_gnss(char a[], int aSize, int &offset, gps_sat_t &gsat, gps_sig_t &gsig, uint8_t gnssId, bool noCno)
{
	(void)noCno;

	if (s_protocol_version < NMEA_PROTOCOL_4P10)
	{
		return nmea_gsv_group(a, aSize, offset, gsat, gsig, gnssId);
	}

	uint8_t *sigIds;
	uint8_t gpsSigIds[] = { 
		SAT_SV_SIG_ID_GPS_L1CA,
		SAT_SV_SIG_ID_GPS_L2CL,
		SAT_SV_SIG_ID_GPS_L2CM,
		SAT_SV_SIG_ID_GPS_L5I,
		SAT_SV_SIG_ID_GPS_L5Q
	};		
	uint8_t galSigIds[] = { 
		SAT_SV_SIG_ID_Galileo_E1C2,
		SAT_SV_SIG_ID_Galileo_E1B2,
		SAT_SV_SIG_ID_Galileo_E5aI,
		SAT_SV_SIG_ID_Galileo_E5aQ,
		SAT_SV_SIG_ID_Galileo_E5bI,
		SAT_SV_SIG_ID_Galileo_E5bQ,
	};		
	uint8_t beiSigIds[] = { 
		SAT_SV_SIG_ID_BeiDou_B1D1,
		SAT_SV_SIG_ID_BeiDou_B1D2,
		SAT_SV_SIG_ID_BeiDou_B2D1,
		SAT_SV_SIG_ID_BeiDou_B2D2,
		SAT_SV_SIG_ID_BeiDou_B1C,
		SAT_SV_SIG_ID_BeiDou_B2a,
	};		
	uint8_t qzsSigIds[] = { 
		SAT_SV_SIG_ID_QZSS_L1CA,
		SAT_SV_SIG_ID_QZSS_L1S,
		SAT_SV_SIG_ID_QZSS_L2CM,
		SAT_SV_SIG_ID_QZSS_L2CL,
		SAT_SV_SIG_ID_QZSS_L5I,
		SAT_SV_SIG_ID_QZSS_L5Q,
	};		
	uint8_t gloSigIds[] = { 
		SAT_SV_SIG_ID_GLONASS_L1OF,
		SAT_SV_SIG_ID_GLONASS_L2OF,
	};		
	uint8_t nvcSigIds[] = { 
		SAT_SV_SIG_ID_NAVIC_L5A,
	};		
	int numSigIds = 0;

	int n = 0;
	switch(gnssId)
	{
	case SAT_SV_GNSS_ID_GPS:	sigIds = gpsSigIds;		numSigIds = sizeof(gpsSigIds);	break;
	case SAT_SV_GNSS_ID_GAL:	sigIds = galSigIds;		numSigIds = sizeof(galSigIds);	break;
	case SAT_SV_GNSS_ID_BEI:	sigIds = beiSigIds;		numSigIds = sizeof(beiSigIds);	break;
	case SAT_SV_GNSS_ID_QZS:	sigIds = qzsSigIds;		numSigIds = sizeof(qzsSigIds);	break;
	case SAT_SV_GNSS_ID_GLO:	sigIds = gloSigIds;		numSigIds = sizeof(gloSigIds);	break;
	case SAT_SV_GNSS_ID_IRN:	sigIds = nvcSigIds;		numSigIds = sizeof(nvcSigIds);	break;
	default: return 0;
	}

	for (int i = 0; i<numSigIds; i++)
	{
		n += nmea_gsv_group(a, aSize, offset, gsat, gsig, gnssId, sigIds[i]);
	}

	return n;
}

int nmea_gsv(char a[], const int aSize, gps_sat_t &gsat, gps_sig_t &gsig)
{
	int n=0;

	// eSatSvGnssId
	for (int gnssId=1; gnssId<=SAT_SV_GNSS_ID_IRN; gnssId++)
	{
		if (gnssId == SAT_SV_GNSS_ID_SBS) { continue; }
		// printf("gnssId: %d\n", gnssId);

		// With CNO
		nmea_gsv_gnss(a, aSize, n, gsat, gsig, gnssId);

		// Zero CNO
		// nmea_gsv_gnss(a, aSize, n, gsat, gsig, gnssId, true);
	}

	return n;
}



//////////////////////////////////////////////////////////////////////////
// NMEA to Binary
//////////////////////////////////////////////////////////////////////////

int nmea_parse_info(dev_info_t &info, const char a[], const int aSize)
{
	(void)aSize;
	char *ptr = (char *)&a[6];	// $INFO,
	
	// uint32_t        serialNumber;
	ptr = ASCII_to_u32(&info.serialNumber, ptr);

	// uint8_t         hardwareVer[4];
	ptr = ASCII_to_vec4u8(info.hardwareVer, ptr);

	// uint8_t         firmwareVer[4];
	ptr = ASCII_to_vec4u8(info.firmwareVer, ptr);

	// uint32_t        buildNumber;
	ptr = ASCII_to_u32(&info.buildNumber, ptr);

	// uint8_t         protocolVer[4];
	ptr = ASCII_to_vec4u8(info.protocolVer, ptr);

	// uint32_t        repoRevision;
	ptr = ASCII_to_u32(&info.repoRevision, ptr);

	// char            manufacturer[DEVINFO_MANUFACTURER_STRLEN];
	ptr = ASCII_to_char_array(info.manufacturer, ptr, DEVINFO_MANUFACTURER_STRLEN);

	// uint8_t         buildDate[4];	YYYY-MM-DD
	unsigned int year, month, day;
	SSCANF(ptr, "%04d-%02u-%02u", &year, &month, &day);
	info.buildYear = (uint8_t)(year - 2000);
	info.buildMonth = (uint8_t)(month);
	info.buildDay = (uint8_t)(day);
	ptr = ASCII_find_next_field(ptr);
	
	// uint8_t         buildTime[4];	hh:mm:ss.ms
	unsigned int hour, minute, second, ms;
	SSCANF(ptr, "%02u:%02u:%03u.%02u", &hour, &minute, &second, &ms);
	info.buildHour = (uint8_t)hour;
	info.buildMinute = (uint8_t)minute;
	info.buildSecond = (uint8_t)second;
	info.buildMillisecond = (uint8_t)ms;
	ptr = ASCII_find_next_field(ptr);
	
	// char            addInfo[DEVINFO_ADDINFO_STRLEN];
	ptr = ASCII_to_char_array(info.addInfo, ptr, DEVINFO_ADDINFO_STRLEN);

	return 0;
}

int nmea_parse_pimu(imu_t &imu, const char a[], const int aSize)
{
	(void)aSize;
	char *ptr = (char *)&a[6];	// $PIMU,
	
	// Time since system powerup 
	ptr = ASCII_to_f64(&(imu.time), ptr);

	// PQR angular rate
	ptr = ASCII_to_vec3f(imu.I.pqr, ptr);
	// XYZ linear acceleration
	ptr = ASCII_to_vec3f(imu.I.acc, ptr);

	return 0;
}

int nmea_parse_pimu_to_rimu(imu_t &imu, const char a[], const int aSize)
{
	(void)aSize;
	char *ptr = (char *)&a[7];	// $PRIMU,
	
	// Time since system powerup 
	ptr = ASCII_to_f64(&(imu.time), ptr);

	// PQR angular rate
	ptr = ASCII_to_vec3f(imu.I.pqr, ptr);
	// XYZ linear acceleration
	ptr = ASCII_to_vec3f(imu.I.acc, ptr);

	return 0;
}

int nmea_parse_ppimu(pimu_t &pimu, const char a[], const int aSize)
{
	(void)aSize;
	char *ptr = (char *)&a[7];	// $PPIMU,
	
	// Time since system powerup 
	ptr = ASCII_to_f64(&(pimu.time), ptr);

	// PQR angular rate
	ptr = ASCII_to_vec3f(pimu.theta, ptr);
	// XYZ linear acceleration
	ptr = ASCII_to_vec3f(pimu.vel, ptr);

	// Integration period 
	ptr = ASCII_to_f32(&(pimu.dt), ptr);

	return 0;
}

int nmea_parse_pins1(ins_1_t &ins, const char a[], const int aSize)
{
	(void)aSize;
	char *ptr = (char *)&a[7];	// $PINS1,
	
	// GPS timeOfWeek, week 
	ptr = ASCII_to_f64(&(ins.timeOfWeek), ptr);
	ptr = ASCII_to_u32(&(ins.week), ptr);

	// insStatus, hdwStatus
	ptr = ASCII_to_u32(&(ins.insStatus), ptr);
	ptr = ASCII_to_u32(&(ins.hdwStatus), ptr);

	// Roll, Pitch, Yaw
	ptr = ASCII_to_vec3f(ins.theta, ptr);
	// UVW
	ptr = ASCII_to_vec3f(ins.uvw, ptr);
	// LLA
	ptr = ASCII_to_vec3d(ins.lla, ptr);
	// NED
	ptr = ASCII_to_vec3f(ins.ned, ptr);

	return 0;
}

int nmea_parse_pins2(ins_2_t &ins, const char a[], const int aSize)
{
	(void)aSize;
	char *ptr = (char *)&a[7];	// $PINS2,
	
	// GPS timeOfWeek, week 
	ptr = ASCII_to_f64(&(ins.timeOfWeek), ptr);
	ptr = ASCII_to_u32(&(ins.week), ptr);

	// insStatus, hdwStatus
	ptr = ASCII_to_u32(&(ins.insStatus), ptr);
	ptr = ASCII_to_u32(&(ins.hdwStatus), ptr);

	// Quaternion
	ptr = ASCII_to_vec4f(ins.qn2b, ptr);
	// UVW
	ptr = ASCII_to_vec3f(ins.uvw, ptr);
	// LLA
	ptr = ASCII_to_vec3d(ins.lla, ptr);

	return 0;
}

int nmea_parse_pgpsp(gps_pos_t &gpsPos, gps_vel_t &gpsVel, const char a[], const int aSize)
{
	(void)aSize;
	char *ptr = (char *)&a[7];	// $PGPSP,
	
	// GPS timeOfWeekMs, week 
	ptr = ASCII_to_u32(&(gpsPos.timeOfWeekMs), ptr);
	ptr = ASCII_to_u32(&(gpsPos.week), ptr);
	gpsVel.timeOfWeekMs = gpsPos.timeOfWeekMs;

	// status
	ptr = ASCII_to_u32(&(gpsPos.status), ptr);
	gpsPos.satsUsed = gpsPos.status & GPS_STATUS_NUM_SATS_USED_MASK;

	// LLA, MSL altitude
	ptr = ASCII_to_vec3d(gpsPos.lla, ptr);
	ptr = ASCII_to_f32(&(gpsPos.hMSL), ptr);

	// pDop, hAcc, vAcc
	ptr = ASCII_to_f32(&(gpsPos.pDop), ptr);
	ptr = ASCII_to_f32(&(gpsPos.hAcc), ptr);
	ptr = ASCII_to_f32(&(gpsPos.vAcc), ptr);

	// Velocity, sAcc
	ptr = ASCII_to_vec3f(gpsVel.vel, ptr);
	ptr = ASCII_to_f32(&(gpsVel.sAcc), ptr);

	// cnoMean
	ptr = ASCII_to_f32(&(gpsPos.cnoMean), ptr);

	// Time of Week offset, leapS
	ptr = ASCII_to_f64(&(gpsPos.towOffset), ptr);
	ptr = ASCII_to_u8(&(gpsPos.leapS), ptr);

	return 0;
}

int nmea_gga_to_did_gps(gps_pos_t &gpsPos, const char a[], const int aSize, uint32_t weekday)
{
	(void)aSize;
	char *ptr = (char *)&a[7];	// $GxGGA,
	
	// 1 - UTC time HHMMSS
	uint32_t utcTimeOfDayMs;
	ptr = ASCII_to_TimeOfDayMs(&utcTimeOfDayMs, ptr);
	gpsPos.timeOfWeekMs = weekday*86400000 + utcTimeOfDayMs + gpsPos.leapS*1000;

	// 2,3 - Latitude (deg)
	ptr = ASCII_DegMin_to_Lat(&(gpsPos.lla[0]), ptr);
	// 4,5 - Longitude (deg)
	ptr = ASCII_DegMin_to_Lon(&(gpsPos.lla[1]), ptr);

	// 6 - Fix quality
	uint32_t fixQuality;
	ptr = ASCII_to_u32(&fixQuality, ptr);
	gpsPos.status &= ~GPS_STATUS_FIX_MASK;
	gpsPos.status |= GPS_STATUS_FLAGS_GPS_NMEA_DATA;
	gpsPos.hAcc = 0.0f;
	gpsPos.vAcc = 0.0f;
	switch(fixQuality)
	{
	default:	break;
	case 1:		// Autonomous
		gpsPos.status |= 
			GPS_STATUS_FIX_3D | 
			GPS_STATUS_FLAGS_FIX_OK;
		gpsPos.hAcc = 1.5f;
			break;
	case 2:		// Differential
		gpsPos.status |= 
			GPS_STATUS_FIX_DGPS | 
			GPS_STATUS_FLAGS_FIX_OK | 
			GPS_STATUS_FLAGS_DGPS_USED;
		gpsPos.hAcc = 0.8f;
		break;
	case 3:		// Time only
		gpsPos.status |= 
			GPS_STATUS_FIX_TIME_ONLY;
		gpsPos.hAcc = 0.8f;
		break;
	case 4:		// RTK fix
		gpsPos.status |= 
			GPS_STATUS_FIX_RTK_FIX |
			GPS_STATUS_FLAGS_FIX_OK |
			GPS_STATUS_FLAGS_GPS1_RTK_POSITION_ENABLED |
			GPS_STATUS_FLAGS_DGPS_USED;
		gpsPos.hAcc = 0.05f;
		break;
	case 5:		// RTK float
		gpsPos.status |= 
			GPS_STATUS_FIX_RTK_FLOAT |
			GPS_STATUS_FLAGS_FIX_OK |
			GPS_STATUS_FLAGS_GPS1_RTK_POSITION_ENABLED |
			GPS_STATUS_FLAGS_DGPS_USED;				
		gpsPos.hAcc = 0.4f;
		break;
	case 6:		// Dead reckoning
		gpsPos.status |= 
			GPS_STATUS_FIX_GPS_PLUS_DEAD_RECK;
		break;
	}

	// 7 - Satellites used
	ptr = ASCII_to_u8(&(gpsPos.satsUsed), ptr);
	gpsPos.status |= gpsPos.satsUsed;	// GPS_STATUS_NUM_SATS_USED_MASK

	// 8 - hDop
	ptr = ASCII_to_f32(&(gpsPos.pDop), ptr);

	// 9,10 - MSL altitude
	ptr = ASCII_to_f32(&(gpsPos.hMSL), ptr);
	ptr = ASCII_find_next_field(ptr);

	// 11,12 - Geoid separation = alt(HAE) - alt(MSL)
	double geoidSep;
	ptr = ASCII_to_f64(&(geoidSep), ptr);
	gpsPos.lla[2] = gpsPos.hMSL + geoidSep;

	// Convert LLA to ECEF.  Ensure LLA uses ellipsoid altitude
	ixVector3d lla;
	lla[0] = DEG2RAD(gpsPos.lla[0]);
	lla[1] = DEG2RAD(gpsPos.lla[1]);
	lla[2] = gpsPos.lla[2];		// Use ellipsoid altitude
	lla2ecef(lla, gpsPos.ecef);

	// 13 - time since last DGPS update
	// 14 - DGPS station ID number

	return 0;
}

int nmea_gll_to_did_gps(gps_pos_t &gpsPos, const char a[], const int aSize, uint32_t weekday)
{
	(void)aSize;
	char *ptr = (char *)&a[7];	// $GxGGA,
	
	// 1,2 - Latitude (deg)
	ptr = ASCII_DegMin_to_Lat(&(gpsPos.lla[0]), ptr);
	// 3,4 - Longitude (deg)
	ptr = ASCII_DegMin_to_Lon(&(gpsPos.lla[1]), ptr);

	// 5 - UTC time HHMMSS
	uint32_t utcTimeOfDayMs;
	ptr = ASCII_to_TimeOfDayMs(&utcTimeOfDayMs, ptr);
	gpsPos.timeOfWeekMs = weekday*86400000 + utcTimeOfDayMs + gpsPos.leapS*1000;

	// 6 - Valid (A=active, V=void)

	return 0;
}

int nmea_gsa_to_did_gps(gps_pos_t &gpsPos, gps_sat_t &sat, const char a[], const int aSize)
{
	(void)aSize;
	char *ptr = (char *)&a[7];	// $GxGGA,
	
	// 1 - Auto selection of 2D or 3D
	ptr = ASCII_find_next_field(ptr);

	// 2 - Fix quality
	uint32_t fixQuality;
	ptr = ASCII_to_u32(&fixQuality, ptr);
	gpsPos.status &= ~GPS_STATUS_FIX_MASK;
	switch(fixQuality)
	{
	default:														break;
	case 2:	gpsPos.status |= GPS_STATUS_FIX_2D;						break;
	case 3:	gpsPos.status |= GPS_STATUS_FIX_3D;						break;
	}

	// 3-14 - Sat ID
	for (uint32_t i = 0; i < 12; i++)
	{
		ptr = ASCII_to_u8(&(sat.sat[i].svId), ptr);
	}

	// 15 - pDop
	ptr = ASCII_to_f32(&(gpsPos.pDop), ptr);

	// 16 - hDop (hAcc)
	ptr = ASCII_to_f32(&(gpsPos.hAcc), ptr);

	// 17 - vDop (vAcc)
	ptr = ASCII_to_f32(&(gpsPos.vAcc), ptr);

	return 0;
}

int nmea_gsv_to_did_gps_sat(gps_sat_t &gpsSat, const char a[], const int aSize)
{
	(void)gpsSat;
	(void)a;
	(void)aSize;
	return 0;
}



// Returns RMC options
uint32_t nmea_parse_ascb(int pHandle, const char msg[], int msgSize, rmci_t rmci[NUM_COM_PORTS])
{
	(void)msgSize;
	if(pHandle >= NUM_COM_PORTS)
	{
		return 0;
	}
	
	nmea_msgs_t tmp {};
	uint32_t options = 0;	
	char *ptr = (char *)&msg[6];				// $ASCB
	if(*ptr!=','){ options = (uint32_t)atoi(ptr); }		
	ptr = ASCII_find_next_field(ptr);			// PIMU
	if(*ptr!=','){ tmp.pimu = (uint16_t)atoi(ptr); }	
	ptr = ASCII_find_next_field(ptr);			// PPIMU
	if(*ptr!=','){ tmp.ppimu = (uint16_t)atoi(ptr); }
	ptr = ASCII_find_next_field(ptr);			// PINS1
	if(*ptr!=','){ tmp.pins1 = (uint16_t)atoi(ptr);	}
	ptr = ASCII_find_next_field(ptr);			// PINS2
	if(*ptr!=','){ tmp.pins2 = (uint16_t)atoi(ptr);	}
	ptr = ASCII_find_next_field(ptr);			// PGPSP
	if(*ptr!=','){ tmp.pgpsp = (uint16_t)atoi(ptr);	}
	ptr = ASCII_find_next_field(ptr);			// PRIMU
	if(*ptr!=','){ tmp.primu = (uint16_t)atoi(ptr); }
	ptr = ASCII_find_next_field(ptr);			// gga
	if(*ptr!=','){ tmp.gga = (uint16_t)atoi(ptr);	}
	ptr = ASCII_find_next_field(ptr);			// gll
	if(*ptr!=','){ tmp.gll = (uint16_t)atoi(ptr);	}
	ptr = ASCII_find_next_field(ptr);			// gsa
	if(*ptr!=','){ tmp.gsa = (uint16_t)atoi(ptr);	}
	ptr = ASCII_find_next_field(ptr);			// rmc
	if(*ptr!=','){ tmp.rmc = (uint16_t)atoi(ptr);	}
	ptr = ASCII_find_next_field(ptr);			// zda
	if(*ptr!=','){ tmp.zda = (uint16_t)atoi(ptr);	}
	ptr = ASCII_find_next_field(ptr);			// pashr
	if(*ptr!=','){ tmp.pashr = (uint16_t)atoi(ptr);	}
	ptr = ASCII_find_next_field(ptr);			// gsv
	if(*ptr!=','){ tmp.gsv = (uint16_t)atoi(ptr);	}
		
	// Copy tmp to corresponding port(s)
	switch (options&RMC_OPTIONS_PORT_MASK)
	{	
	case 0xFF:	// All ports
		for(int i=0; i<NUM_COM_PORTS; i++)
		{
			nmea_set_rmc_period_multiple(rmci[i], tmp);
		}
		break;
		
	default:	// Current port
	case RMC_OPTIONS_PORT_CURRENT:	nmea_set_rmc_period_multiple(rmci[pHandle], tmp);	break;
	case RMC_OPTIONS_PORT_SER0:		nmea_set_rmc_period_multiple(rmci[0], tmp);			break;
	case RMC_OPTIONS_PORT_SER1:		nmea_set_rmc_period_multiple(rmci[1], tmp);			break;
	case RMC_OPTIONS_PORT_SER2:		nmea_set_rmc_period_multiple(rmci[2], tmp);			break;
	case RMC_OPTIONS_PORT_USB:		nmea_set_rmc_period_multiple(rmci[3], tmp);			break;
	}
		
	return options;
}

uint32_t nmea_parse_asce(int pHandle, const char msg[], int msgSize, rmci_t rmci[NUM_COM_PORTS])
{
	(void)msgSize;
	if(pHandle >= NUM_COM_PORTS)
	{
		return 0;
	}
	char *ptr = (char *)&msg[6];				// $ASCB
	
	nmea_msgs_t tmp {};
	uint32_t options = 0;
	if(*ptr!=','){ options = (uint32_t)atoi(ptr); }
	ptr = ASCII_to_u32(&options, ptr);
	uint32_t id;
	uint16_t period;
	for (int i=0; i<20; i++)
	{
		if(*ptr=='*'){ break; }
		id = ((*ptr==',') ? 0 : atoi(ptr));
		ptr = ASCII_find_next_field(ptr);
		if(*ptr=='*'){ break; }
		period = ((*ptr==',') ? 0 : (uint16_t)atoi(ptr));	
		ptr = ASCII_find_next_field(ptr);

		switch(id)
		{
		case NMEA_MSG_ID_PIMU:	tmp.pimu    = period; break;
		case NMEA_MSG_ID_PPIMU:	tmp.ppimu   = period; break;
		case NMEA_MSG_ID_PRIMU:	tmp.primu   = period; break;
		case NMEA_MSG_ID_PINS1:	tmp.pins1   = period; break;
		case NMEA_MSG_ID_PINS2:	tmp.pins2   = period; break;
		case NMEA_MSG_ID_PGPSP:	tmp.pgpsp   = period; break;
		case NMEA_MSG_ID_GGA:		tmp.gga     = period; break;
		case NMEA_MSG_ID_GLL:		tmp.gll     = period; break;
		case NMEA_MSG_ID_GSA:		tmp.gsa     = period; break;
		case NMEA_MSG_ID_RMC:		tmp.rmc     = period; break;
		case NMEA_MSG_ID_ZDA:		tmp.zda     = period; break;
		case NMEA_MSG_ID_PASHR:	tmp.pashr   = period; break;
		case NMEA_MSG_ID_GSV:		tmp.gsv     = period; break;
		default: return 0;
		}
	}

	// Copy tmp to corresponding port(s)
	switch (options&RMC_OPTIONS_PORT_MASK)
	{	
	case 0xFF:	// All ports
		for(int i=0; i<NUM_COM_PORTS; i++)
		{
			nmea_set_rmc_period_multiple(rmci[i], tmp);
		}
		break;
		
	default:	// Current port
	case RMC_OPTIONS_PORT_CURRENT:	nmea_set_rmc_period_multiple(rmci[pHandle], tmp);	break;
	case RMC_OPTIONS_PORT_SER0:		nmea_set_rmc_period_multiple(rmci[0], tmp);			break;
	case RMC_OPTIONS_PORT_SER1:		nmea_set_rmc_period_multiple(rmci[1], tmp);			break;
	case RMC_OPTIONS_PORT_SER2:		nmea_set_rmc_period_multiple(rmci[2], tmp);			break;
	case RMC_OPTIONS_PORT_USB:		nmea_set_rmc_period_multiple(rmci[3], tmp);			break;
	}
		
	return options;
}

/* G_ZDA message
*  Provides day/month/year fort calculating iTOW.
*/
int nmea_parse_zda(const char msg[], int msgSize, double &day, double &month, double &year)
{
	(void)msgSize;
	char *ptr = (char *)&msg[7];
	//$xxZDA,time,day,month,year,ltzh,ltzn*cs<CR><LF>
			
	//time
	ptr = ASCII_find_next_field(ptr);
			
	//day
	day = atoi(ptr);
	ptr = ASCII_find_next_field(ptr);
			
	//month
	month = atoi(ptr);
	ptr = ASCII_find_next_field(ptr);
			
	//year
	year = atoi(ptr);

	return 0;
}

/* G_GNS Message
* Provides position data (newer message) using the following:
*   Time
*   Position (lat, lon)
*   Positioning mode (fix type)
*   Number Satellites
*   Altitude & Geoid separation
*/
int nmea_parse_gns(const char msg[], int msgSize, gps_pos_t *gpsPos, double datetime[6], uint32_t *satsUsed, uint32_t statusFlags)
{
	(void)msgSize;
	char *ptr = (char *)&msg[7];
	//$xxGNS,time,lat,NS,lon,EW,posMode,numSV,HDOP,alt,sep,diffAge,diffStation,navStatus*cs<CR><LF>

	//UTC time, hhmmss
	double UTCtime = atof(ptr);
	ptr = ASCII_find_next_field(ptr);

	//Convert time to iTOW
	datetime[3] = ((int)UTCtime / 10000) % 100;
	datetime[4] = ((int)UTCtime / 100) % 100;
	double subSec = UTCtime - (int)UTCtime;
	datetime[5] = (double)((int)UTCtime % 100) + subSec + gpsPos->leapS;
			
	gtime_t gtm = epochToTime(datetime);
	int week;
	double iTOWd = timeToGpst(gtm, &week);
	uint32_t iTOW = (uint32_t)((iTOWd + 0.00001) * 1000.0);
		
	//Latitude
	ixVector3d lla;
	lla[0] = ddmm2deg(atof(ptr));
	ptr = ASCII_find_next_field(ptr);
	if(*ptr == 'S')
		lla[0] = -lla[0];
	ptr = ASCII_find_next_field(ptr);

	//Longitude
	lla[1] = ddmm2deg(atof(ptr));
	ptr = ASCII_find_next_field(ptr);
	if(*ptr == 'W')
		lla[1] = -lla[1];
	ptr = ASCII_find_next_field(ptr);

	//Positioning Mode
	char pMode[4] = {0,0,0,0};
	if(*ptr != ',')
		pMode[0] = *ptr++;
	if(*ptr != ',')
		pMode[1] = *ptr++;
	if(*ptr != ',')
		pMode[2] = *ptr++;
	if(*ptr != ',')
		pMode[3] = *ptr++;
	ptr = ASCII_find_next_field(ptr);
		
	//Based off of ZED-F9P datasheet
	uint32_t fixType = GPS_STATUS_FIX_NONE;
	statusFlags |= GPS_STATUS_FLAGS_GPS_NMEA_DATA;
	gpsPos->hAcc = 0.0f;
	if(pMode[0] == 'R' || pMode[1] == 'R' || pMode[2] == 'R' || pMode[3] == 'R')		// RTK fix
	{
		fixType = GPS_STATUS_FIX_RTK_FIX;
		statusFlags |= 
			GPS_STATUS_FLAGS_FIX_OK |
			GPS_STATUS_FLAGS_GPS1_RTK_POSITION_ENABLED |
			GPS_STATUS_FLAGS_GPS1_RTK_POSITION_VALID |
			GPS_STATUS_FLAGS_RTK_FIX_AND_HOLD |
			GPS_STATUS_FLAGS_DGPS_USED;
		gpsPos->hAcc = 0.05f;
	}
	else if(pMode[0] == 'F' || pMode[1] == 'F' || pMode[2] == 'F' || pMode[3] == 'F')	// RTK float
	{
		fixType = GPS_STATUS_FIX_RTK_FLOAT;
		statusFlags |=
			GPS_STATUS_FLAGS_FIX_OK |
			GPS_STATUS_FLAGS_GPS1_RTK_POSITION_ENABLED |
			GPS_STATUS_FLAGS_DGPS_USED;
		gpsPos->hAcc = 0.4f;
	}
	else if(pMode[0] == 'D' || pMode[1] == 'D' || pMode[2] == 'D' || pMode[3] == 'D')	// Differential (DGPS)
	{
		fixType = GPS_STATUS_FIX_DGPS;
		statusFlags |= 
			GPS_STATUS_FLAGS_FIX_OK |
			GPS_STATUS_FLAGS_DGPS_USED;
		gpsPos->hAcc = 0.8f;
	}
	else if(pMode[0] == 'A' || pMode[1] == 'A' || pMode[2] == 'A' || pMode[3] == 'A')	// Autonomous, 2D/3D
	{
		fixType = GPS_STATUS_FIX_3D;
		statusFlags |= GPS_STATUS_FLAGS_FIX_OK;
		gpsPos->hAcc = 1.5f;
	}
	else if(pMode[0] == 'E' || pMode[1] == 'E' || pMode[2] == 'E' || pMode[3] == 'E')	// Dead reckoning
	{
		fixType = GPS_STATUS_FIX_DEAD_RECKONING_ONLY;
	}
	gpsPos->vAcc = 1.4f * gpsPos->hAcc;
			
	//Number of satellites used in solution
	*satsUsed = atoi(ptr);
	ptr = ASCII_find_next_field(ptr);
		
	//HDOP
	ptr = ASCII_find_next_field(ptr);
		
	//MSL Altitude (altitude above mean sea level)
	lla[2] = atof(ptr);
	gpsPos->hMSL = (float)lla[2];
	ptr = ASCII_find_next_field(ptr);

	//Geoid separation (difference between ellipsoid and mean sea level)
	double sep = atof(ptr);
		
	//Store data		
	set_gpsPos_status_mask(&(gpsPos->status), *satsUsed, (uint32_t)GPS_STATUS_NUM_SATS_USED_MASK);
	set_gpsPos_status_mask(&(gpsPos->status), statusFlags, (uint32_t)GPS_STATUS_FLAGS_MASK);
	set_gpsPos_status_mask(&(gpsPos->status), fixType, (uint32_t)GPS_STATUS_FIX_MASK);
		
	gpsPos->lla[0] = lla[0];
	gpsPos->lla[1] = lla[1];
	gpsPos->lla[2] = lla[2] + sep;

	//Change LLA to radians
	lla[0] = DEG2RAD(lla[0]);
	lla[1] = DEG2RAD(lla[1]);
	lla[2] = gpsPos->lla[2];	// Use ellipsoid alt
		
	//Convert LLA to ECEF.  Ensure LLA uses ellipsoid alt 
	ixVector3d ecef;
	lla2ecef(lla, ecef);
				
	gpsPos->timeOfWeekMs = iTOW;
	gpsPos->week = week;
	gpsPos->ecef[0] = ecef[0];
	gpsPos->ecef[1] = ecef[1];
	gpsPos->ecef[2] = ecef[2];	

	return 0;	
}

/* G_GGA Message
* Provides position data (older message) using the following:
*   Time
*   Position (lat, lon)
*   Quality (fix type)
*   Number Satellites
*   Altitude & Geoid separation
*/	
int nmea_parse_gga(const char msg[], int msgSize, gps_pos_t *gpsPos, double datetime[6], uint32_t *satsUsed, uint32_t statusFlags)
{
	(void)msgSize;
	char *ptr = (char *)&msg[7];
	//$xxGGA,time,lat,NS,lon,EW,quality,numSV,HDOP,alt,altUnit,sep,sepUnit,diffAge,diffStation*cs<CR><LF>
			
	//UTC time, hhmmss
	double UTCtime = atof(ptr);
	ptr = ASCII_find_next_field(ptr);

	//Convert time to iTOW
	datetime[3] = ((int)UTCtime / 10000) % 100;
	datetime[4] = ((int)UTCtime / 100) % 100;
	double subSec = UTCtime - (int)UTCtime;
	datetime[5] = (double)((int)UTCtime % 100) + subSec + gpsPos->leapS;
			
	gtime_t gtm = epochToTime(datetime);
	int week;
	double iTOWd = timeToGpst(gtm, &week);
	uint32_t iTOW = (uint32_t)((iTOWd + 0.00001) * 1000.0);
			
	//Latitude
	ixVector3d lla;
	lla[0] = ddmm2deg(atof(ptr));
	ptr = ASCII_find_next_field(ptr);
	if(*ptr == 'S')
	lla[0] = -lla[0];
	ptr = ASCII_find_next_field(ptr);

	//Longitude
	lla[1] = ddmm2deg(atof(ptr));
	ptr = ASCII_find_next_field(ptr);
	if(*ptr == 'W')
	lla[1] = -lla[1];
	ptr = ASCII_find_next_field(ptr);

	//quality
	int quality = atoi(ptr);
	ptr = ASCII_find_next_field(ptr);
			
	//Based off of ZED-F9P datasheet
	uint32_t fixType = GPS_STATUS_FIX_NONE;
	statusFlags |= GPS_STATUS_FLAGS_GPS_NMEA_DATA;
	gpsPos->hAcc = 0.0f;
	gpsPos->vAcc = 0.0f;
	switch(quality)
	{
	case 6:		// Dead reckoning
		fixType = GPS_STATUS_FIX_DEAD_RECKONING_ONLY;
		break;

	case 5:		// RTK float
		fixType = GPS_STATUS_FIX_RTK_FLOAT;
		statusFlags |=
			GPS_STATUS_FLAGS_FIX_OK |
			GPS_STATUS_FLAGS_GPS1_RTK_POSITION_ENABLED |
			GPS_STATUS_FLAGS_DGPS_USED;
		gpsPos->hAcc = 0.4f;
		break;
	
	case 4:		// RTK fix
		fixType = GPS_STATUS_FIX_RTK_FIX;
		statusFlags |= 
			GPS_STATUS_FLAGS_FIX_OK |
			GPS_STATUS_FLAGS_GPS1_RTK_POSITION_ENABLED |
			GPS_STATUS_FLAGS_GPS1_RTK_POSITION_VALID |
			GPS_STATUS_FLAGS_RTK_FIX_AND_HOLD |
			GPS_STATUS_FLAGS_DGPS_USED;
		gpsPos->hAcc = 0.05f;
		break;

	case 2:		// Differential
		fixType = GPS_STATUS_FIX_DGPS;
		statusFlags |= 
			GPS_STATUS_FLAGS_FIX_OK |
			GPS_STATUS_FLAGS_DGPS_USED;
		gpsPos->hAcc = 0.8f;
		break;

	case 1:		// Autonomous
		fixType = GPS_STATUS_FIX_3D;
		statusFlags |= GPS_STATUS_FLAGS_FIX_OK;
		gpsPos->hAcc = 1.5f;
		break;
	}
			
	//Number of satellites used in solution
	*satsUsed = atoi(ptr);
	ptr = ASCII_find_next_field(ptr);
			
	//HDOP
	ptr = ASCII_find_next_field(ptr);
			
	//MSL Altitude (altitude above mean sea level)
	lla[2] = atof(ptr);
	gpsPos->hMSL = (float)lla[2];
	ptr = ASCII_find_next_field(ptr);

	//altUnit
	ptr = ASCII_find_next_field(ptr);

	//Geoid separation
	double sep = atof(ptr);
			
	//Store data
	set_gpsPos_status_mask(&(gpsPos->status), *satsUsed, (uint32_t)GPS_STATUS_NUM_SATS_USED_MASK);
	set_gpsPos_status_mask(&(gpsPos->status), statusFlags, (uint32_t)GPS_STATUS_FLAGS_MASK);
	set_gpsPos_status_mask(&(gpsPos->status), fixType, (uint32_t)GPS_STATUS_FIX_MASK);
			
	gpsPos->lla[0] = lla[0];
	gpsPos->lla[1] = lla[1];
	gpsPos->lla[2] = lla[2] + sep;

	//Change LLA to radians
	lla[0] = DEG2RAD(lla[0]);
	lla[1] = DEG2RAD(lla[1]);
	lla[2] = gpsPos->lla[2];	// Use ellipsoid alt
			
	//Convert LLA to ECEF.  Ensure LLA uses ellipsoid alt
	ixVector3d ecef;
	lla2ecef(lla, ecef);
			
	gpsPos->timeOfWeekMs = iTOW;
	gpsPos->week = week;
	gpsPos->ecef[0] = ecef[0];
	gpsPos->ecef[1] = ecef[1];
	gpsPos->ecef[2] = ecef[2];
	//gpsPos->hAcc = 0;
	//gpsPos->vAcc = 0;
			
	//Indicate it is coming from NMEA
	gpsPos->status |= GPS_STATUS_FLAGS_GPS_NMEA_DATA;

	return 0;	
}

/* G_RMC Message
* Provides speed (speed and course over ground)
*/
int nmea_parse_rmc(const char msg[], int msgSize, gps_vel_t *gpsVel, double datetime[6], uint32_t statusFlags)
{
	(void)msgSize;
	char *ptr = (char *)&msg[7];
	//$xxRMC,time,status,lat,NS,lon,EW,spd,cog,date,mv,mvEW,posMode,navStatus*cs<CR><LF>

	//UTC time, hhmmss
	double UTCtime = atof(ptr);
	ptr = ASCII_find_next_field(ptr);
			
	//Skip 5
	for(int i=0;i<5;++i)
	{
		ptr = ASCII_find_next_field(ptr);
	}

	//spd & cog
	float spdm_s = (float)atof(ptr) * C_KNOTS_METERS_F;
	ptr = ASCII_find_next_field(ptr);
	float cogRad = DEG2RAD((float)atof(ptr));
			
	//Convert time to iTOW
	datetime[3] = ((int)UTCtime / 10000) % 100;
	datetime[4] = ((int)UTCtime / 100) % 100;
	double subSec = UTCtime - (int)UTCtime;
	datetime[5] = (double)((int)UTCtime % 100) + subSec;
			
	gtime_t gtm = epochToTime(datetime);
	double iTOWd = timeToGpst(gtm, 0);
	gpsVel->timeOfWeekMs = (uint32_t)round((iTOWd + 0.00001) * 1000.0);
			
	//Speed data in NED
	gpsVel->vel[0] = spdm_s * cosf(cogRad);
	gpsVel->vel[1] = spdm_s * sinf(cogRad);
	gpsVel->vel[2] = 0;
	//dependencies_.gpsVel->sAcc = 0;
			
	//Indicate it is coming from NMEA
	gpsVel->status = GPS_STATUS_FLAGS_GPS_NMEA_DATA | statusFlags;

	return 0;	
}

/* G_GSA Message
* Provides pDOP and navigation mode (saved to determine 2D/3D mode)
*/
int nmea_parse_gsa(const char msg[], int msgSize, gps_pos_t *gpsPos, int *navMode)
{
	(void)msgSize;
	char *ptr = (char *)&msg[7];
	//$xxGSA,opMode,navMode{,svid},PDOP,HDOP,VDOP,systemId*cs<CR><LF>

	//Operation mode
	ptr = ASCII_find_next_field(ptr);
			
	//Navigation mode - save for use to determine 2D / 3D mode
	*navMode = atoi(ptr);
			
	//Skip 13
	for(int i=0;i<13;++i)
	{
		ptr = ASCII_find_next_field(ptr);
	}

	//pDOP
	gpsPos->pDop = (float)atof(ptr);

	return 0;	
}

/* G_GSV Message
* Provides satellite information
* Multiple GSV messages will come in a block. We wait until block is finished before flagging data is ready.
*/
char* nmea_parse_gsv(const char a[], int aSize, gps_sat_t *gpsSat, gps_sig_t *gpsSig, uint32_t *cnoSum, uint32_t *cnoCount)
{
	(void)aSize;
	char *ptr = (char *)&a[7];	// $GxGSV,
	// $GxGSV, numMsgs, msgNum, numSats, {,svid,elv,az,cno}, signalId *checksum <CR><LF>
		
	int32_t numMsgs, msgNum, numSigs;
	ptr = ASCII_to_i32(&numMsgs, ptr);			// 1 - number of messages
	ptr = ASCII_to_i32(&msgNum, ptr);			// 2 - message number
	ptr = ASCII_to_i32(&numSigs, ptr);			// 3 - number of satellite signals in view

	uint8_t gnssId = SAT_SV_GNSS_ID_UNKNOWN;
	uint8_t sigId = 0;
	uint8_t *sigIds[4] = { NULL };
	uint8_t **sigIdPtr = sigIds;
			
	// Process up to 4 satellites
	int satCnt = _MIN(numSigs - (msgNum - 1) * 4, 4);

	// Payload: {svid,elv,az,cno} up to 4x
	for(int i=0; i<satCnt; ++i)
	{
		uint8_t elev, cno;
		uint16_t svId, azim;

		ptr = ASCII_to_u16(&svId, ptr);		// 4 + 4x   svId
		ptr = ASCII_to_u8(&elev, ptr);		// 5 + 4x   elevation
		ptr = ASCII_to_u16(&azim, ptr);		// 6 + 4x   azimuth
		ptr = ASCII_to_u8(&cno, ptr);		// 7 + 4x   cno

		talkerId_to_gnssId(a, gnssId, svId, sigId);

<<<<<<< HEAD
        if (gpsSat == NULL || gpsSig == NULL)
        {
            break;
        }
=======
		if (gpsSat == NULL || gpsSig == NULL)
		{
			break;
		}
>>>>>>> c06311b4
		
		// Add to satellite info list
		for (uint32_t j=0;; j++)
		{
			if (j >= gpsSat->numSats)
			{	// Not in list
				if(gpsSat->numSats < MAX_NUM_SATELLITES)
				{	// Add to list
					auto& dst = gpsSat->sat[gpsSat->numSats];
					gpsSat->numSats++;
					
					dst.gnssId = gnssId;
					dst.svId = (uint8_t)svId;
					dst.elev = elev;
					dst.azim = azim;
					dst.cno = cno;
					dst.status = 
						SAT_SIG_QUALITY_CODE_CARRIER_TIME_SYNC_3 |
						SAT_SV_STATUS_USED_IN_SOLUTION | 
						SAT_SV_STATUS_HEALTH_GOOD;
				}
				break;
			}
			if ((gnssId == gpsSat->sat[j].gnssId) && (svId == gpsSat->sat[j].svId)) 
			{ 
				break; 
			}	// already in list
		}

		// Add to satellite signal list
		for (uint32_t j=0;; j++)
		{
			if (j >= gpsSig->numSigs)
			{	// Not in list
				if(gpsSig->numSigs < MAX_NUM_SAT_SIGNALS)
				{	// Add to list
					auto& dst = gpsSig->sig[gpsSig->numSigs];
					gpsSig->numSigs++;
					
					dst.gnssId = gnssId;
					dst.svId = (uint8_t)svId;
					dst.sigId = sigId;	// Gets set at function end if using protocol > NMEA 4.1
					*sigIdPtr = &(dst.sigId);
					sigIdPtr++;
					dst.quality = SAT_SIG_QUALITY_CODE_CARRIER_TIME_SYNC_3;
					dst.cno = cno;
					dst.status = SAT_SIG_STATUS_HEALTH_GOOD | SAT_SIG_STATUS_USED_IN_SOLUTION;
				}
				break;
			}
		}

		// Calculate the sum and count of non-zero cno values, in order to calculate the cnoMean
		if (cno != 0)
		{
			(*cnoSum) += cno;
			++(*cnoCount);
		}
	}

	if (s_protocol_version >= NMEA_PROTOCOL_4P10)
	{
		uint8_t sigId = nmea4p11_signalId_to_sigId(gnssId, *ptr);	// nmea signal ID
		ptr = ASCII_find_next_field(ptr);
		for (int i=0; i<4 && sigIds[i]!=NULL; i++)
		{	// Retroactivly set sigId satSig list
			*(sigIds[i]) = sigId;
		}
	}
	
	// Move past checksum
	return ptr + 5;
}<|MERGE_RESOLUTION|>--- conflicted
+++ resolved
@@ -2423,17 +2423,10 @@
 
 		talkerId_to_gnssId(a, gnssId, svId, sigId);
 
-<<<<<<< HEAD
-        if (gpsSat == NULL || gpsSig == NULL)
-        {
-            break;
-        }
-=======
 		if (gpsSat == NULL || gpsSig == NULL)
 		{
 			break;
 		}
->>>>>>> c06311b4
 		
 		// Add to satellite info list
 		for (uint32_t j=0;; j++)
