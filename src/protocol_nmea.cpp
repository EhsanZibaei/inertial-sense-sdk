--- conflicted
+++ resolved
@@ -2242,15 +2242,7 @@
 					dst.cno = cno;
 					dst.status = SAT_SV_STATUS_USED | SAT_SV_STATUS_QUALITY_CODE_CARRIER_TIME_SYNC;
 				}
-<<<<<<< HEAD
-				svDest.elev = elv;
-				svDest.azim = az;
-				svDest.flags |= SAT_SV_FLAGS_FREQ_PRESENT_L1;
-				svDest.cno[0] = cno;
-				svDest.status[0] = SAT_SV_STATUS_SV_USED;
-=======
 				break;
->>>>>>> de9071a8
 			}
 			if ((gnssId == gpsSat->sat[j].gnssId) && (svId == gpsSat->sat[j].svId)) 
 			{ 
