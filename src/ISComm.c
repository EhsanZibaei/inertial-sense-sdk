--- conflicted
+++ resolved
@@ -24,24 +24,14 @@
 	instance->buf.end = buffer + bufferSize;
 	instance->buf.head = instance->buf.tail = instance->buf.scan = buffer;
 	
-<<<<<<< HEAD
 	// Set default parse enable flags
-	instance->config.enabledMask =
+	instance->enabledMask =
 			ENABLE_PROTOCOL_ISB_V1 |
 			ENABLE_PROTOCOL_ISB_V2 | 
 			ENABLE_PROTOCOL_ASCII |
 			ENABLE_PROTOCOL_UBLOX |
 			ENABLE_PROTOCOL_RTCM3 |
 			ENABLE_PROTOCOL_SONY;
-=======
-	// Set parse enable flags
-	instance->config.enabledMask = 
-		ENABLE_PROTOCOL_ISB |
-		ENABLE_PROTOCOL_ASCII |
-		ENABLE_PROTOCOL_UBLOX |
-		ENABLE_PROTOCOL_RTCM3 |
-		ENABLE_PROTOCOL_SPARTN;
->>>>>>> 234221a5
 	
 	memset(&instance->dataHdr, 0, sizeof(p_data_hdr_t));
 	instance->dataPtr = instance->buf.start;
@@ -55,15 +45,12 @@
 }
 
 static inline void reset_parser(is_comm_instance_t *instance)
-<<<<<<< HEAD
 {
 	instance->hasStartByte = 0;
 	instance->buf.head = instance->buf.scan;
 }
 
 static inline protocol_type_t err_reset_parser(is_comm_instance_t *instance)
-=======
->>>>>>> 234221a5
 {
     instance->rxErrorCount++;
 	instance->hasStartByte = 0;
@@ -250,12 +237,7 @@
 				reset_parser(instance);
 				return _PTYPE_PARSE_ERROR;
 			}
-<<<<<<< HEAD
 			instance->scanPos = -((int32_t)len + 2);
-=======
-			
-			instance->parseState = -((int32_t)len + 2);
->>>>>>> 234221a5
 		} 
 		break;
 
@@ -320,12 +302,7 @@
 		}
 		
 		// parse the message plus 3 crc24 bytes
-<<<<<<< HEAD
         instance->scanPos = -((int32_t)msgLength + 3);
-=======
-        instance->parseState = -((int32_t)msgLength + 3);
-
->>>>>>> 234221a5
 	} break;
 
 	default:
@@ -358,11 +335,6 @@
 	return _PTYPE_NONE;
 }
 
-<<<<<<< HEAD
-static protocol_type_t processSonyByte(is_comm_instance_t *instance)
-{
-	switch (instance->scanPos)
-=======
 static const uint8_t u8CRC_4_TABLE[] = {
     0x00U, 0x0BU, 0x05U, 0x0EU, 0x0AU, 0x01U, 0x0FU, 0x04U,
     0x07U, 0x0CU, 0x02U, 0x09U, 0x0DU, 0x06U, 0x08U, 0x03U,
@@ -418,28 +390,10 @@
 static protocol_type_t processSpartnByte(is_comm_instance_t* instance)
 {
 	switch (instance->parseState)
->>>>>>> 234221a5
 	{
 	case 0:
 	case 1:
 	case 2:
-<<<<<<< HEAD
-	case 3:
-		instance->scanPos++;
-		break;
-
-	case 4:
-	{
-        uint16_t msgLength = *((uint16_t*)(&instance->buf.head[1]));
-
-    	uint8_t checksum = 0x00;
-		for (size_t i = 0; i < 4; i++)
-		{
-			checksum += instance->buf.head[i];
-		}
-
-		if(msgLength > 4090 || msgLength > instance->buf.size || checksum != instance->buf.head[4])
-=======
 	// case 3 is below this to catch bad CRCs before any more is parsed. Can be adapted to filter messages later.
 	case 4:
 	case 5:
@@ -554,7 +508,6 @@
 			}
 		}
 		else
->>>>>>> 234221a5
 		{
 			// corrupt data
 			instance->rxErrorCount++;
@@ -562,7 +515,68 @@
 			return _PTYPE_PARSE_ERROR;
 		}
 
-<<<<<<< HEAD
+		instance->parseState = -((int32_t)payloadLen);
+
+	} break;
+
+
+	default:
+		instance->parseState++;
+
+		if (instance->parseState == 0)
+		{
+			instance->dataPtr = instance->buf.head;
+			instance->dataHdr.id = 0;
+			instance->dataHdr.size = (uint32_t)(instance->buf.scan - instance->buf.head);
+			instance->dataHdr.offset = 0;
+			instance->pktPtr = instance->buf.head;
+			reset_parser(instance);
+
+			return _PTYPE_SPARTN;
+		}
+		else if(instance->parseState > 0)
+		{
+			// corrupt data or bad state
+			instance->rxErrorCount++;
+			reset_parser(instance);
+			return _PTYPE_PARSE_ERROR;
+		}
+
+		break;
+	}
+
+	return _PTYPE_NONE;
+}
+
+static protocol_type_t processSonyByte(is_comm_instance_t *instance)
+{
+	switch (instance->scanPos)
+	{
+	case 0:
+	case 1:
+	case 2:
+	case 3:
+		instance->scanPos++;
+		break;
+
+	case 4:
+	{
+        uint16_t msgLength = *((uint16_t*)(&instance->buf.head[1]));
+
+    	uint8_t checksum = 0x00;
+		for (size_t i = 0; i < 4; i++)
+		{
+			checksum += instance->buf.head[i];
+		}
+
+		if(msgLength > 4090 || msgLength > instance->buf.size || checksum != instance->buf.head[4])
+		{
+			// corrupt data
+			instance->rxErrorCount++;
+			reset_parser(instance);
+			return _PTYPE_PARSE_ERROR;
+		}
+
 		// parse the message plus 1 check byte
         instance->scanPos = -((int32_t)msgLength + 1);
 	} break;
@@ -596,46 +610,12 @@
 				return _PTYPE_SONYBIN;
 			}
 		}
-=======
-		instance->parseState = -((int32_t)payloadLen);
-
-	} break;
-
-
-	default:
-		instance->parseState++;
-
-		if (instance->parseState == 0)
-		{
-			instance->dataPtr = instance->buf.head;
-			instance->dataHdr.id = 0;
-			instance->dataHdr.size = (uint32_t)(instance->buf.scan - instance->buf.head);
-			instance->dataHdr.offset = 0;
-			instance->pktPtr = instance->buf.head;
-			reset_parser(instance);
-
-			return _PTYPE_SPARTN;
-		}
-		else if(instance->parseState > 0)
-		{
-			// corrupt data or bad state
-			instance->rxErrorCount++;
-			reset_parser(instance);
-			return _PTYPE_PARSE_ERROR;
-		}
-
-		break;
->>>>>>> 234221a5
 	}
 
 	return _PTYPE_NONE;
 }
 
-<<<<<<< HEAD
 int is_comm_free(is_comm_instance_t *instance)
-=======
-int is_comm_free(is_comm_instance_t* instance)
->>>>>>> 234221a5
 {
 	if (instance == NULL || instance->buf.start == NULL)
 	{
@@ -700,7 +680,6 @@
 		// Check for start byte if we haven't found it yet
 		if (instance->hasStartByte == 0)
 		{
-<<<<<<< HEAD
 			if ((byte == PSC_IS_PREAMBLE			&& (instance->enabledMask & ENABLE_PROTOCOL_ISB_V2)) ||
 				(byte == PSC_START_BYTE_V1			&& (instance->enabledMask & ENABLE_PROTOCOL_ISB_V1)) ||
 				(byte == PSC_ASCII_START_BYTE	    && (instance->enabledMask & ENABLE_PROTOCOL_ASCII)) ||
@@ -708,13 +687,6 @@
 				(byte == PSC_RTCM3_START_BYTE		&& (instance->enabledMask & ENABLE_PROTOCOL_RTCM3)) ||
 				(byte == PSC_SPARTN_START_BYTE		&& (instance->enabledMask & ENABLE_PROTOCOL_SPARTN)) ||
 				(byte == PSC_SONY_START_BYTE		&& (instance->enabledMask & ENABLE_PROTOCOL_SONY)))
-=======
-			if((byte == PSC_START_BYTE			&& (instance->config.enabledMask & ENABLE_PROTOCOL_ISB)) ||
-				(byte == PSC_ASCII_START_BYTE	&& (instance->config.enabledMask & ENABLE_PROTOCOL_ASCII)) ||
-				(byte == UBLOX_START_BYTE1		&& (instance->config.enabledMask & ENABLE_PROTOCOL_UBLOX)) ||
-				(byte == RTCM3_START_BYTE		&& (instance->config.enabledMask & ENABLE_PROTOCOL_RTCM3)) ||
-				(byte == SPARTN_START_BYTE		&& (instance->config.enabledMask & ENABLE_PROTOCOL_SPARTN)))
->>>>>>> 234221a5
 			{	// Found start byte.  Initialize states (set flag and reset pos to beginning)
 				instance->hasStartByte = byte; 
 				instance->buf.head = instance->buf.scan-1;
@@ -777,28 +749,26 @@
 				return ptype;
 			}
 			break;
-<<<<<<< HEAD
 		case PSC_SONY_START_BYTE:
 			ptype = processSonyByte(instance);
 			if (ptype != _PTYPE_NONE)
-=======
-		case SPARTN_START_BYTE:
+			{
+				return ptype;
+			}
+			break;
+		case PSC_SPARTN_START_BYTE:
 			ptype = processSpartnByte(instance);
 			if(ptype == _PTYPE_PARSE_ERROR)
 			{
 				//time_delay_usec(500);	// Temporary test code
 			}
 			else if (ptype != _PTYPE_NONE)
->>>>>>> 234221a5
 			{
 				return ptype;
 			}
 			break;
-<<<<<<< HEAD
-=======
 		default:
 			break;
->>>>>>> 234221a5
 		}
 	}
 
