--- conflicted
+++ resolved
@@ -920,36 +920,6 @@
     }
 #endif
 
-<<<<<<< HEAD
-    // Search for packet
-    while (buf->scan < buf->tail)
-    {
-        if (c->processPkt == NULL)
-        {	// Scan for packet start
-            switch (*(buf->scan))
-            {			
-            case PSC_ISB_PREAMBLE_BYTE1:    if (c->config.enabledMask & ENABLE_PROTOCOL_ISB)    { setParserStart(c, processIsbPkt); }      	break;
-            case PSC_NMEA_START_BYTE:       if (c->config.enabledMask & ENABLE_PROTOCOL_NMEA)   { setParserStart(c, processNmeaPkt); }     	break;
-            case UBLOX_START_BYTE1:         if (c->config.enabledMask & ENABLE_PROTOCOL_UBLOX)  { setParserStart(c, processUbloxPkt); }    	break;
-            case RTCM3_START_BYTE:          if (c->config.enabledMask & ENABLE_PROTOCOL_RTCM3)  { setParserStart(c, processRtcm3Pkt); }    	break;
-            case SPARTN_START_BYTE:         if (c->config.enabledMask & ENABLE_PROTOCOL_SPARTN) { setParserStart(c, processSpartnByte); }  	break;
-            case SONY_START_BYTE:           if (c->config.enabledMask & ENABLE_PROTOCOL_SONY)   { setParserStart(c, processSonyByte); }    	break;
-            default:                        if (reportParseError(c)) 							{ return _PTYPE_PARSE_ERROR; }    			break;
-            }
-        }
-        else
-        {	// Parsing packet
-            protocol_type_t ptype = c->processPkt(c);
-            if (ptype != _PTYPE_NONE)
-            {	// Packet found or packet error
-                buf->scan++; 
-                return ptype;
-            }
-        }
-
-        buf->scan++;
-    }
-=======
 	// Search for packet
 	while (buf->scan < buf->tail)
 	{
@@ -981,9 +951,8 @@
 			}
 		}
 
-		buf->scan++;
-	}
->>>>>>> 30b03050
+        buf->scan++;
+    }
 
 #if PKT_PARSER_TIMEOUT_MS 
     if (c->processPkt)
@@ -1056,13 +1025,9 @@
     // Update checksum using precomputed header checksum and new data
     pkt->checksum = is_comm_isb_checksum16(pkt->hdrCksum, (uint8_t*)pkt->data.ptr, pkt->data.size);
 
-<<<<<<< HEAD
-     // Write packet to buffer
-=======
 	BEGIN_CRITICAL_SECTION	// Ensure entire packet gets written together
 
  	// Write packet to buffer
->>>>>>> 30b03050
 #define MEMCPY_INC(dst, src, size)    memcpy((dst), (src), (size)); (dst) += (size);
     MEMCPY_INC(buf, (uint8_t*)&(pkt->hdr), sizeof(packet_hdr_t));   // Header
     if (pkt->offset)
@@ -1072,15 +1037,10 @@
     MEMCPY_INC(buf, (uint8_t*)pkt->data.ptr, pkt->data.size);       // Payload
     MEMCPY_INC(buf, (uint8_t*)&(pkt->checksum), 2);                 // Footer (checksum)
 
-<<<<<<< HEAD
-    // Increment Tx count
-    comm->txPktCount++;
-=======
 	END_CRITICAL_SECTION
 
 	// Increment Tx count
 	comm->txPktCount++;
->>>>>>> 30b03050
 
     return pkt->size;
 }
@@ -1091,13 +1051,6 @@
     // Compute checksum using precomputed header checksum
     pkt->checksum = is_comm_isb_checksum16(pkt->hdrCksum, (uint8_t*)pkt->data.ptr, pkt->data.size);
 
-<<<<<<< HEAD
-     // Write packet to port
-    int n = portWrite(port, (uint8_t*)&(pkt->hdr), sizeof(packet_hdr_t));  // Header
-    if (pkt->offset)
-    {
-        n += portWrite(port, (uint8_t*)&(pkt->offset), 2);                 // Offset (optional)
-=======
 	BEGIN_CRITICAL_SECTION	// Ensure entire packet gets written together
 
  	// Write packet to port
@@ -1105,7 +1058,6 @@
 	if (pkt->offset)
 	{
 		n += portWrite(port, (uint8_t*)&(pkt->offset), 2);                 // Offset (optional)
->>>>>>> 30b03050
     }
     if (pkt->data.size)
     {
@@ -1113,15 +1065,10 @@
     }
     n += portWrite(port, (uint8_t*)&(pkt->checksum), 2);                   // Footer (checksum)
 
-<<<<<<< HEAD
-    // Increment Tx count
-    comm->txPktCount++;
-=======
 	END_CRITICAL_SECTION
 
 	// Increment Tx count
 	comm->txPktCount++;
->>>>>>> 30b03050
 
     return n;
 }
