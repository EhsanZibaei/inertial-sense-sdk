--- conflicted
+++ resolved
@@ -162,26 +162,12 @@
         #define INLINE inline
     #endif
 
-<<<<<<< HEAD
     #ifndef SSCANF
         #define SSCANF sscanf
     #endif
-=======
-#ifndef INLINE
-#define INLINE inline
-#endif
-
-#ifndef SSCANF
-#define SSCANF sscanf
-#endif
-
-#ifndef STRNCPY
-#define STRNCPY(dst, src, maxlen) strncpy((char*)(dst), (char*)(src), (maxlen))
-#endif
->>>>>>> d24d9bcb
 
     #ifndef STRNCPY
-        #define STRNCPY(dst, src, maxlen) strncpy((char*)dst, (char*)src, maxlen)
+        #define STRNCPY(dst, src, maxlen) strncpy((char*)(dst), (char*)(src), (maxlen))
     #endif
 #endif // defined(_MSC_VER)
 
@@ -190,42 +176,10 @@
     #define BEGIN_CRITICAL_SECTION irq_lock();
     #define END_CRITICAL_SECTION irq_unlock(0);
 #elif !PLATFORM_IS_EMBEDDED
-<<<<<<< HEAD
     #define BEGIN_CRITICAL_SECTION
     #define END_CRITICAL_SECTION
     #define DBGPIO_ENABLE(pin)
     #define DBGPIO_TOGGLE(pin)
-=======
-#define BEGIN_CRITICAL_SECTION
-#define END_CRITICAL_SECTION
-#define DBGPIO_ENABLE(pin)
-#define DBGPIO_TOGGLE(pin)
-
-#if PLATFORM_IS_WINDOWS
-
-#include <direct.h>
-#include <sys/utime.h>
-#define _MKDIR(dir) _mkdir(dir)
-#define _RMDIR(dir) _rmdir(dir)
-#define _GETCWD(buf, len) _getcwd(buf, len)
-#define _UTIME _utime
-#define _UTIMEBUF struct _utimbuf
-
-#else // POSIX
-
-#include <unistd.h>
-#include <dirent.h>
-#include <errno.h>
-#include <utime.h>
-#include <sys/stat.h>
-//#define _MKDIR(dir) mkdir(dir, S_IRWXU) // 777 owner access only 
-#define _MKDIR(dir) mkdir((dir), ACCESSPERMS) // 0777 access for all
-#define _RMDIR(dir) rmdir((dir))
-#define _GETCWD(buf, len) getcwd((buf), (len))
-#define _UTIME utime
-#define _UTIMEBUF struct utimbuf
-
->>>>>>> d24d9bcb
 #endif
 
 #if defined(PLATFORM_IS_EVB_2)
@@ -238,7 +192,7 @@
         #include <sys/utime.h>
         #define _MKDIR(dir) _mkdir(dir)
         #define _RMDIR(dir) _rmdir(dir)
-        #define _GETCWD(buf, len) _getcwd(buf, len)
+        #define _GETCWD(buf, len) _getcwd((buf), (len))
         #define _UTIME _utime
         #define _UTIMEBUF struct _utimbuf
     #else // POSIX
@@ -248,9 +202,9 @@
         #include <utime.h>
         #include <sys/stat.h>
         //#define _MKDIR(dir) mkdir(dir, S_IRWXU) // 777 owner access only
-        #define _MKDIR(dir) mkdir(dir, ACCESSPERMS) // 0777 access for all
-        #define _RMDIR(dir) rmdir(dir)
-        #define _GETCWD(buf, len) getcwd(buf, len)
+        #define _MKDIR(dir) mkdir((dir), ACCESSPERMS) // 0777 access for all
+        #define _RMDIR(dir) rmdir((dir))
+        #define _GETCWD(buf, len) getcwd((buf), (len))
         #define _UTIME utime
         #define _UTIMEBUF struct utimbuf
     #endif
