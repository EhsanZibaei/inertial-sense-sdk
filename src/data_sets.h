/*
MIT LICENSE

Copyright (c) 2014-2023 Inertial Sense, Inc. - http://inertialsense.com

Permission is hereby granted, free of charge, to any person obtaining a copy of this software and associated documentation files(the "Software"), to deal in the Software without restriction, including without limitation the rights to use, copy, modify, merge, publish, distribute, sublicense, and/or sell copies of the Software, and to permit persons to whom the Software is furnished to do so, subject to the following conditions :

The above copyright notice and this permission notice shall be included in all copies or substantial portions of the Software.

THE SOFTWARE IS PROVIDED "AS IS", WITHOUT WARRANTY OF ANY KIND, EXPRESS OR IMPLIED, INCLUDING BUT NOT LIMITED TO THE WARRANTIES OF MERCHANTABILITY, FITNESS FOR A PARTICULAR PURPOSE AND NONINFRINGEMENT.IN NO EVENT SHALL THE AUTHORS OR COPYRIGHT HOLDERS BE LIABLE FOR ANY CLAIM, DAMAGES OR OTHER LIABILITY, WHETHER IN AN ACTION OF CONTRACT, TORT OR OTHERWISE, ARISING FROM, OUT OF OR IN CONNECTION WITH THE SOFTWARE OR THE USE OR OTHER DEALINGS IN THE SOFTWARE.
*/

#ifndef DATA_SETS_H
#define DATA_SETS_H

#include <stdint.h>
#include <stdlib.h>
#include <time.h>
#include <string.h>
#include "ISConstants.h"
#include "rtk_defines.h"

#ifdef __cplusplus
extern "C" {
#endif

// *****************************************************************************
// ****** InertialSense binary message Data Identification Numbers (DIDs) ****** 
// ******                                                                 ******
// ****** NEVER REORDER THESE VALUES!                                     ******
// *****************************************************************************
/** Data identifiers - these are unsigned int and #define because enum are signed according to C standard */
typedef uint32_t eDataIDs;

#define DID_NULL                        (eDataIDs)0  /** NULL (INVALID) */
#define DID_DEV_INFO                    (eDataIDs)1  /** (dev_info_t) Device information */
#define DID_IMX_DEV_INFO                (DID_DEV_INFO)
#define DID_SYS_FAULT                   (eDataIDs)2  /** (system_fault_t) System fault information */
#define DID_PIMU                        (eDataIDs)3  /** (pimu_t) Preintegrated IMU (a.k.a. Coning and Sculling integral) in body/IMU frame.  Updated at IMU rate. Also know as delta theta delta velocity, or preintegrated IMU (PIMU). For clarification, the name "Preintegrated IMU" or "PIMU" throughout our User Manual. This data is integrated from the IMU data at the IMU update rate (startupImuDtMs, default 1ms).  The integration period (dt) and output data rate are the same as the NAV rate (startupNavDtMs) and cannot be output at any other rate. If a faster output data rate is desired, DID_IMU_RAW can be used instead. PIMU data acts as a form of compression, adding the benefit of higher integration rates for slower output data rates, preserving the IMU data without adding filter delay and addresses antialiasing. It is most effective for systems that have higher dynamics and lower communications data rates.  The minimum data period is DID_FLASH_CONFIG.startupImuDtMs or 4, whichever is larger (250Hz max). The PIMU value can be converted to IMU by dividing PIMU by dt (i.e. IMU = PIMU / dt)  */
#define DID_INS_1                       (eDataIDs)4  /** (ins_1_t) INS output: euler rotation w/ respect to NED, NED position from reference LLA. */
#define DID_INS_2                       (eDataIDs)5  /** (ins_2_t) INS output: quaternion rotation w/ respect to NED, ellipsoid altitude */
#define DID_GPS1_RCVR_POS               (eDataIDs)6  /** (gps_pos_t) GPS 1 position data from GNSS receiver. */
#define DID_SYS_CMD                     (eDataIDs)7  /** (system_command_t) System commands. Both the command and invCommand fields must be set at the same time for a command to take effect. */
#define DID_NMEA_BCAST_PERIOD           (eDataIDs)8  /** (nmea_msgs_t) Set broadcast periods for NMEA messages */
#define DID_RMC                         (eDataIDs)9  /** (rmc_t) Realtime Message Controller (RMC). The data sets available through RMC are driven by the availability of the data. The RMC provides updates from various data sources (i.e. sensors) as soon as possible with minimal latency. Several of the data sources (sensors) output data at different data rates that do not all correspond. The RMC is provided so that broadcast of sensor data is done as soon as it becomes available. All RMC messages can be enabled using the standard Get Data packet format. */
#define DID_SYS_PARAMS                  (eDataIDs)10 /** (sys_params_t) System parameters / info */
#define DID_SYS_SENSORS                 (eDataIDs)11 /** (sys_sensors_t) System sensor information */
#define DID_FLASH_CONFIG                (eDataIDs)12 /** (nvm_flash_cfg_t) Flash memory configuration */
#define DID_GPS1_POS                    (eDataIDs)13 /** (gps_pos_t) GPS 1 position data.  This comes from DID_GPS1_RCVR_POS or DID_GPS1_RTK_POS, depending on whichever is more accurate. */
#define DID_GPS2_POS                    (eDataIDs)14 /** (gps_pos_t) GPS 2 position data */
#define DID_GPS1_SAT                    (eDataIDs)15 /** (gps_sat_t) GPS 1 GNSS satellite information: sat identifiers, carrier to noise ratio, elevation and azimuth angles, pseudo range residual. */
#define DID_GPS2_SAT                    (eDataIDs)16 /** (gps_sat_t) GPS 2 GNSS satellite information: sat identifiers, carrier to noise ratio, elevation and azimuth angles, pseudo range residual. */
#define DID_GPS1_VERSION                (eDataIDs)17 /** (gps_version_t) GPS 1 version info */
#define DID_GPS2_VERSION                (eDataIDs)18 /** (gps_version_t) GPS 2 version info */
#define DID_MAG_CAL                     (eDataIDs)19 /** (mag_cal_t) Magnetometer calibration */
#define DID_INTERNAL_DIAGNOSTIC         (eDataIDs)20 /** INTERNAL USE ONLY (internal_diagnostic_t) Internal diagnostic info */
#define DID_GPS1_RTK_POS_REL            (eDataIDs)21 /** (gps_rtk_rel_t) RTK precision position base to rover relative info. */
#define DID_GPS1_RTK_POS_MISC           (eDataIDs)22 /** (gps_rtk_misc_t) RTK precision position related data. */
#define DID_FEATURE_BITS                (eDataIDs)23 /** INTERNAL USE ONLY (feature_bits_t) */
#define DID_SENSORS_UCAL                (eDataIDs)24 /** INTERNAL USE ONLY (sensors_w_temp_t) Uncalibrated IMU output. */
#define DID_SENSORS_TCAL                (eDataIDs)25 /** INTERNAL USE ONLY (sensors_w_temp_t) Temperature compensated IMU output. */
#define DID_SENSORS_TC_BIAS             (eDataIDs)26 /** INTERNAL USE ONLY (sensors_t) */
#define DID_IO                          (eDataIDs)27 /** (io_t) I/O */
#define DID_SENSORS_ADC                 (eDataIDs)28 /** INTERNAL USE ONLY (sys_sensors_adc_t) */
#define DID_SCOMP                       (eDataIDs)29 /** INTERNAL USE ONLY (sensor_compensation_t) */
#define DID_GPS1_VEL                    (eDataIDs)30 /** (gps_vel_t) GPS 1 velocity data */
#define DID_GPS2_VEL                    (eDataIDs)31 /** (gps_vel_t) GPS 2 velocity data */
#define DID_HDW_PARAMS                  (eDataIDs)32 /** INTERNAL USE ONLY (hdw_params_t) */
#define DID_NVR_MANAGE_USERPAGE         (eDataIDs)33 /** INTERNAL USE ONLY (nvr_manage_t) */
#define DID_NVR_USERPAGE_SN             (eDataIDs)34 /** INTERNAL USE ONLY (nvm_group_sn_t) */
#define DID_NVR_USERPAGE_G0             (eDataIDs)35 /** INTERNAL USE ONLY (nvm_group_0_t) */
#define DID_NVR_USERPAGE_G1             (eDataIDs)36 /** INTERNAL USE ONLY (nvm_group_1_t) */
#define DID_DEBUG_STRING                (eDataIDs)37 /** INTERNAL USE ONLY (debug_string_t) */
#define DID_RTOS_INFO                   (eDataIDs)38 /** (rtos_info_t) RTOS information. */
#define DID_DEBUG_ARRAY                 (eDataIDs)39 /** INTERNAL USE ONLY (debug_array_t) */
#define DID_SENSORS_MCAL                (eDataIDs)40 /** INTERNAL USE ONLY (sensors_w_temp_t) Temperature compensated and motion calibrated IMU output. */
#define DID_GPS1_TIMEPULSE              (eDataIDs)41 /** INTERNAL USE ONLY (gps_timepulse_t) */
#define DID_CAL_SC                      (eDataIDs)42 /** INTERNAL USE ONLY (sensor_cal_t) */
#define DID_CAL_TEMP_COMP               (eDataIDs)43 /** INTERNAL USE ONLY (sensor_tcal_group_t) */
#define DID_CAL_MOTION                  (eDataIDs)44 /** INTERNAL USE ONLY (sensor_mcal_group_t) */
#define DID_GPS1_SIG                    (eDataIDs)45 /** (gps_sig_t) GPS 1 GNSS signal information. */
#define DID_SENSORS_ADC_SIGMA           (eDataIDs)46 /** INTERNAL USE ONLY (sys_sensors_adc_t) */
#define DID_REFERENCE_MAGNETOMETER      (eDataIDs)47 /** (magnetometer_t) Reference or truth magnetometer used for manufacturing calibration and testing */
#define DID_INL2_STATES                 (eDataIDs)48 /** (inl2_states_t) INS Extended Kalman Filter (EKF) states */
#define DID_INL2_COVARIANCE_LD          (eDataIDs)49 /** (INL2_COVARIANCE_LD_ARRAY_SIZE) */
#define DID_INL2_STATUS                 (eDataIDs)50 /** (inl2_status_t) */
#define DID_INL2_MISC                   (eDataIDs)51 /** (inl2_misc_t) */
#define DID_MAGNETOMETER                (eDataIDs)52 /** (magnetometer_t) Magnetometer sensor output */
#define DID_BAROMETER                   (eDataIDs)53 /** (barometer_t) Barometric pressure sensor data */
#define DID_GPS1_RTK_POS                (eDataIDs)54 /** (gps_pos_t) GPS RTK position data */
#define DID_ROS_COVARIANCE_POSE_TWIST   (eDataIDs)55 /** (ros_covariance_pose_twist_t) INL2 EKF covariances matrix lower diagonals */
#define DID_COMMUNICATIONS_LOOPBACK     (eDataIDs)56 /** INTERNAL USE ONLY - Unit test for communications manager  */
#define DID_IMU3_UNCAL                  (eDataIDs)57 /** INTERNAL USE ONLY (imu3_t) Uncalibrated triple IMU data.  We recommend use of DID_IMU or DID_PIMU as they are calibrated and oversampled and contain less noise.  Minimum data period is DID_FLASH_CONFIG.startupImuDtMs or 4, whichever is larger (250Hz max). */
#define DID_IMU                         (eDataIDs)58 /** (imu_t) Inertial measurement unit data down-sampled from IMU rate (DID_FLASH_CONFIG.startupImuDtMs (1KHz)) to navigation update rate (DID_FLASH_CONFIG.startupNavDtMs) as an anti-aliasing filter to reduce noise and preserve accuracy.  Minimum data period is DID_FLASH_CONFIG.startupNavDtMs (1KHz max).  */
#define DID_INL2_MAG_OBS_INFO           (eDataIDs)59 /** (inl2_mag_obs_info_t) INL2 magnetometer calibration information. */
#define DID_GPS_BASE_RAW                (eDataIDs)60 /** (gps_raw_t) GPS raw data for base station (observation, ephemeris, etc.) - requires little endian CPU. The contents of data can vary for this message and are determined by dataType field. RTK positioning or RTK compassing must be enabled to stream this message. */
#define DID_GPS_RTK_OPT                 (eDataIDs)61 /** (gps_rtk_opt_t) RTK options - requires little endian CPU. */
#define DID_REFERENCE_PIMU              (eDataIDs)62 /** (pimu_t) Reference or truth IMU used for manufacturing calibration and testing */
#define DID_MANUFACTURING_INFO          (eDataIDs)63 /** INTERNAL USE ONLY (manufacturing_info_t) Manufacturing info */
#define DID_BIT                         (eDataIDs)64 /** (bit_t) System built-in self-test */
#define DID_INS_3                       (eDataIDs)65 /** (ins_3_t) Inertial navigation data with quaternion NED to body rotation and ECEF position. */
#define DID_INS_4                       (eDataIDs)66 /** (ins_4_t) INS output: quaternion rotation w/ respect to ECEF, ECEF position. */
#define DID_INL2_NED_SIGMA              (eDataIDs)67 /** (inl2_ned_sigma_t) Standard deviation of INL2 EKF estimates in the NED frame. */
#define DID_STROBE_IN_TIME              (eDataIDs)68 /** (strobe_in_time_t) Timestamp for input strobe. */
#define DID_GPS1_RAW                    (eDataIDs)69 /** (gps_raw_t) GPS raw data for rover (observation, ephemeris, etc.) - requires little endian CPU. The contents of data can vary for this message and are determined by dataType field. RTK positioning or RTK compassing must be enabled to stream this message. */
#define DID_GPS2_RAW                    (eDataIDs)70 /** (gps_raw_t) GPS raw data for rover (observation, ephemeris, etc.) - requires little endian CPU. The contents of data can vary for this message and are determined by dataType field. RTK positioning or RTK compassing must be enabled to stream this message. */
#define DID_WHEEL_ENCODER               (eDataIDs)71 /** (wheel_encoder_t) Wheel encoder data to be fused with GPS-INS measurements, set DID_GROUND_VEHICLE for configuration before sending this message */
#define DID_DIAGNOSTIC_MESSAGE          (eDataIDs)72 /** (diag_msg_t) Diagnostic message */
#define DID_SURVEY_IN                   (eDataIDs)73 /** (survey_in_t) Survey in, used to determine position for RTK base station. Base correction output cannot run during a survey and will be automatically disabled if a survey is started. */
#define DID_CAL_SC_INFO                 (eDataIDs)74 /** INTERNAL USE ONLY (sensor_cal_info_t) */
#define DID_PORT_MONITOR                (eDataIDs)75 /** (port_monitor_t) Data rate and status monitoring for each communications port. */
#define DID_RTK_STATE                   (eDataIDs)76 /** INTERNAL USE ONLY (rtk_state_t) */
#define DID_RTK_PHASE_RESIDUAL          (eDataIDs)77 /** INTERNAL USE ONLY (rtk_residual_t) */
#define DID_RTK_CODE_RESIDUAL           (eDataIDs)78 /** INTERNAL USE ONLY (rtk_residual_t) */
#define DID_RTK_DEBUG                   (eDataIDs)79 /** INTERNAL USE ONLY (rtk_debug_t) */
#define DID_EVB_STATUS                  (eDataIDs)80 /** (evb_status_t) EVB monitor and log control interface. */
#define DID_EVB_FLASH_CFG               (eDataIDs)81 /** (evb_flash_cfg_t) EVB configuration. */
#define DID_EVB_DEBUG_ARRAY             (eDataIDs)82 /** INTERNAL USE ONLY (debug_array_t) */
#define DID_EVB_RTOS_INFO               (eDataIDs)83 /** (evb_rtos_info_t) EVB-2 RTOS information. */
#define DID_GPS2_SIG                    (eDataIDs)84 /** (gps_sig_t) GPS 2 GNSS signal information. */
#define DID_IMU_MAG                     (eDataIDs)85 /** (imu_mag_t) DID_IMU + DID_MAGNETOMETER. Only one of DID_IMU_MAG or DID_PIMU_MAG should be streamed simultaneously. */
#define DID_PIMU_MAG                    (eDataIDs)86 /** (pimu_mag_t) DID_PIMU + DID_MAGNETOMETER. Only one of DID_IMU_MAG or DID_PIMU_MAG should be streamed simultaneously. */
#define DID_GROUND_VEHICLE				(eDataIDs)87 /** (ground_vehicle_t) Static configuration for wheel transform measurements. */
#define DID_POSITION_MEASUREMENT		(eDataIDs)88 /** (pos_measurement_t) External position estimate */
#define DID_RTK_DEBUG_2                 (eDataIDs)89 /** INTERNAL USE ONLY (rtk_debug_2_t) */
#define DID_CAN_CONFIG					(eDataIDs)90 /** (can_config_t) Addresses for CAN messages*/
#define DID_GPS2_RTK_CMP_REL            (eDataIDs)91 /** (gps_rtk_rel_t) Dual GNSS RTK compassing / moving base to rover (GPS 1 to GPS 2) relative info. */
#define DID_GPS2_RTK_CMP_MISC           (eDataIDs)92 /** (gps_rtk_misc_t) RTK Dual GNSS RTK compassing related data. */
#define DID_EVB_DEV_INFO                (eDataIDs)93 /** (dev_info_t) EVB device information */
#define DID_INFIELD_CAL                 (eDataIDs)94 /** (infield_cal_t) Measure and correct IMU calibration error.  Estimate INS rotation to align INS with vehicle. */
#define DID_REFERENCE_IMU               (eDataIDs)95 /** (imu_t) Raw reference or truth IMU used for manufacturing calibration and testing. Input from testbed. */
#define DID_IMU3_RAW                    (eDataIDs)96 /** (imu3_t) Triple IMU data calibrated from DID_IMU3_UNCAL.  We recommend use of DID_IMU or DID_PIMU as they are oversampled and contain less noise. */
#define DID_IMU_RAW                     (eDataIDs)97 /** (imu_t) IMU data averaged from DID_IMU3_RAW.  Use this IMU data for output data rates faster than DID_FLASH_CONFIG.startupNavDtMs.  Otherwise we recommend use of DID_IMU or DID_PIMU as they are oversampled and contain less noise. */
#define DID_FIRMWARE_UPDATE             (eDataIDs)98 /** (firmware_payload_t) firmware update payload */
#define DID_RUNTIME_PROFILER            (eDataIDs)99 /** INTERNAL USE ONLY (runtime_profiler_t) System runtime profiler */

#define DID_GPX_FIRST                             120 /** First of GPX DIDs */
#define DID_GPX_DEV_INFO                (eDataIDs)120 /** (dev_info_t) GPX device information */
#define DID_GPX_FLASH_CFG               (eDataIDs)121 /** (gpx_flash_cfg_t) GPX flash configuration */
#define DID_GPX_RTOS_INFO               (eDataIDs)122 /** (gpx_rtos_info_t) GPX RTOs info */
#define DID_GPX_STATUS                  (eDataIDs)123 /** (gpx_status_t) GPX status */
#define DID_GPX_DEBUG_ARRAY             (eDataIDs)124 /** (debug_array_t) GPX debug */
#define DID_GPX_BIT                     (eDataIDs)125 /** (GPX_bit_t) GPX BIT test */
#define DID_GPX_RMC                     (eDataIDs)126 /** (rmc_t) GPX rmc  */
#define DID_GPX_LAST                              126 /** Last of GPX DIDs */

// Adding a new data id?
// 1] Add it above and increment the previous number, include the matching data structure type in the comments
// 2] Add flip doubles and flip strings entries in data_sets.c
// 3] Add data id to ISDataMappings.cpp
// 4] Increment DID_COUNT
// 5) Update the DIDs in IS-src/python/src/ci_hdw/data_sets.py
// 6] Test!

/** Count of data ids (including null data id 0) - MUST BE MULTPLE OF 4 and larger than last DID number! */
#define DID_COUNT		(eDataIDs)132	// Used in SDK
#define DID_COUNT_UINS	(eDataIDs)100	// Used in IMX

/** Maximum number of data ids */
#define DID_MAX_COUNT 256

// END DATA IDENTIFIERS --------------------------------------------------------------------------

/** Maximum number of satellite channels */
#define MAX_NUM_SATELLITES 50

/** Maximum number of satellite signals */
#define MAX_NUM_SAT_SIGNALS 100

/** Maximum length of device info manufacturer string (must be a multiple of 4) */
#define DEVINFO_MANUFACTURER_STRLEN 24
#define DEVINFO_ADDINFO_STRLEN 24


/** Defines the 4 parts to the communications version. See release notes. */
// TODO: Update release notes for v2
// #define PROTOCOL_VERSION_CHAR0       // Major (in ISComm.h)
// #define PROTOCOL_VERSION_CHAR1
#define PROTOCOL_VERSION_CHAR2 0
#define PROTOCOL_VERSION_CHAR3 0

/** Rtk rover receiver index */
#define RECEIVER_INDEX_GPS1 1 // DO NOT CHANGE
#define RECEIVER_INDEX_EXTERNAL_BASE 2 // DO NOT CHANGE
#define RECEIVER_INDEX_GPS2 3 // DO NOT CHANGE

// Max number of devices across all hardware types: uINS-3, uINS-4, and IMX-5
#define NUM_IMU_DEVICES     3        // g_numImuDevices defines the actual number of hardware specific devices
#define NUM_MAG_DEVICES     2        // g_numMagDevices defines the actual number of hardware specific devices

/** INS status flags */
enum eInsStatusFlags
{
    /** Attitude estimate is usable but outside spec (COARSE) */
    INS_STATUS_HDG_ALIGN_COARSE                 = (int)0x00000001,
    /** Velocity estimate is usable but outside spec (COARSE) */
    INS_STATUS_VEL_ALIGN_COARSE                 = (int)0x00000002,
    /** Position estimate is usable but outside spec (COARSE) */
    INS_STATUS_POS_ALIGN_COARSE                 = (int)0x00000004,
    /** Estimate is COARSE mask (usable but outside spec) */
    INS_STATUS_ALIGN_COARSE_MASK                = (int)0x00000007,

    /** Velocity aided by wheel sensor */
    INS_STATUS_WHEEL_AIDING_VEL                 = (int)0x00000008,

    /** Attitude estimate is within spec (FINE) */
    INS_STATUS_HDG_ALIGN_FINE                   = (int)0x00000010,
    /** Velocity estimate is within spec (FINE) */
    INS_STATUS_VEL_ALIGN_FINE                   = (int)0x00000020,
    /** Position estimate is within spec (FINE) */
    INS_STATUS_POS_ALIGN_FINE                   = (int)0x00000040,
    /** Estimate is FINE mask */
    INS_STATUS_ALIGN_FINE_MASK                  = (int)0x00000070,

    /** Heading aided by GPS */
    INS_STATUS_GPS_AIDING_HEADING               = (int)0x00000080,

    /** Position aided by GPS position */
    INS_STATUS_GPS_AIDING_POS                   = (int)0x00000100,
    /** GPS update event occurred in solution, potentially causing discontinuity in position path */
    INS_STATUS_GPS_UPDATE_IN_SOLUTION           = (int)0x00000200,
    /** Magnetometer calibration set is active */
    INS_STATUS_MAG_ACTIVE_CAL_SET               = (int)0x00000400,
    /** Heading aided by magnetic heading */
    INS_STATUS_MAG_AIDING_HEADING               = (int)0x00000800,

    /** Nav mode (set) = estimating velocity and position. AHRS mode (cleared) = NOT estimating velocity and position */
    INS_STATUS_NAV_MODE                         = (int)0x00001000,

    /** INS in stationary mode.  If initiated by zero velocity command, user should not move (keep system motionless) to assist on-board processing. */
    INS_STATUS_STATIONARY_MODE                  = (int)0x00002000,    
    /** Velocity aided by GPS velocity */
    INS_STATUS_GPS_AIDING_VEL                   = (int)0x00004000,
    /** Vehicle kinematic calibration is good */
    INS_STATUS_KINEMATIC_CAL_GOOD               = (int)0x00008000,

    /** INS/AHRS Solution Status */
    INS_STATUS_SOLUTION_MASK                    = (int)0x000F0000,
    INS_STATUS_SOLUTION_OFFSET                  = 16,
#define INS_STATUS_SOLUTION(insStatus)          ((insStatus&INS_STATUS_SOLUTION_MASK)>>INS_STATUS_SOLUTION_OFFSET)

    INS_STATUS_SOLUTION_OFF                     = 0,    // System is off 
    INS_STATUS_SOLUTION_ALIGNING                = 1,    // System is in alignment mode
    INS_STATUS_SOLUTION_NAV                     = 3,    // System is in navigation mode and solution is good.
    INS_STATUS_SOLUTION_NAV_HIGH_VARIANCE       = 4,    // System is in navigation mode but the attitude uncertainty has exceeded the threshold.
    INS_STATUS_SOLUTION_AHRS                    = 5,    // System is in AHRS mode and solution is good.
    INS_STATUS_SOLUTION_AHRS_HIGH_VARIANCE      = 6,    // System is in AHRS mode but the attitude uncertainty has exceeded the threshold.
    INS_STATUS_SOLUTION_VRS                     = 7,    // System is in VRS mode (no earth relative heading) and roll and pitch are good.
    INS_STATUS_SOLUTION_VRS_HIGH_VARIANCE       = 8,    // System is in VRS mode (no earth relative heading) but roll and pitch uncertainty has exceeded the threshold.

    /** GPS compassing antenna offsets are not set in flashCfg. */
    INS_STATUS_RTK_COMPASSING_BASELINE_UNSET    = (int)0x00100000,
    /** GPS antenna baseline specified in flashCfg and measured by GPS do not match. */
    INS_STATUS_RTK_COMPASSING_BASELINE_BAD      = (int)0x00200000,
    INS_STATUS_RTK_COMPASSING_MASK              = (INS_STATUS_RTK_COMPASSING_BASELINE_UNSET|INS_STATUS_RTK_COMPASSING_BASELINE_BAD),

    /** Magnetometer is being recalibrated.  Device requires rotation to complete the calibration process. HDW_STATUS_MAG_RECAL_COMPLETE is set when complete. */
    INS_STATUS_MAG_RECALIBRATING                = (int)0x00400000,
    /** Magnetometer is experiencing interference or calibration is bad.  Attention may be required to remove interference (move the device) or recalibrate the magnetometer. */
    INS_STATUS_MAG_INTERFERENCE_OR_BAD_CAL      = (int)0x00800000,

    /** GPS navigation fix type (see eGpsNavFixStatus) */
    INS_STATUS_GPS_NAV_FIX_MASK                 = (int)0x03000000,
    INS_STATUS_GPS_NAV_FIX_OFFSET               = 24,
#define INS_STATUS_NAV_FIX_STATUS(insStatus)    ((insStatus&INS_STATUS_GPS_NAV_FIX_MASK)>>INS_STATUS_GPS_NAV_FIX_OFFSET)

    /** RTK compassing heading is accurate.  (RTK fix and hold status) */
    INS_STATUS_RTK_COMPASSING_VALID             = (int)0x04000000,

    /* NOTE: If you add or modify these INS_STATUS_RTK_ values, please update eInsStatusRtkBase in IS-src/python/src/ci_hdw/data_sets.py */
    /** RTK error: Observations invalid or not received  (i.e. RTK differential corrections) */
    INS_STATUS_RTK_RAW_GPS_DATA_ERROR           = (int)0x08000000,
    /** RTK error: Either base observations or antenna position have not been received */
    INS_STATUS_RTK_ERR_BASE_DATA_MISSING        = (int)0x10000000,
    /** RTK error: base position moved when it should be stationary */
    INS_STATUS_RTK_ERR_BASE_POSITION_MOVING     = (int)0x20000000,
    /** RTK error: base position invalid or not surveyed */
    INS_STATUS_RTK_ERR_BASE_POSITION_INVALID    = (int)0x30000000,
    /** RTK error: NO base position received */
    INS_STATUS_RTK_ERR_BASE_MASK                = (int)0x30000000,
    /** GPS base mask */
    INS_STATUS_RTK_ERROR_MASK                   = (INS_STATUS_RTK_RAW_GPS_DATA_ERROR|INS_STATUS_RTK_ERR_BASE_MASK),
    
    /** RTOS task ran longer than allotted period */
    INS_STATUS_RTOS_TASK_PERIOD_OVERRUN         = (int)0x40000000,
    /** General fault (see sys_params_t.genFaultCode) */
    INS_STATUS_GENERAL_FAULT                    = (int)0x80000000,
};

/** GPS navigation fix type */
/* NOTE: If you modify this enum, please also modify the eGpsNavFixStatus enum
 *       in IS-src/python/src/ci_hdw/data_sets.py */
enum eGpsNavFixStatus
{
    GPS_NAV_FIX_NONE                            = (int)0x00000000,
    GPS_NAV_FIX_POSITIONING_3D                  = (int)0x00000001,
    GPS_NAV_FIX_POSITIONING_RTK_FLOAT           = (int)0x00000002,
    GPS_NAV_FIX_POSITIONING_RTK_FIX             = (int)0x00000003,        // Includes fix & hold
};

/** Hardware status flags */
enum eHdwStatusFlags
{
    /** Gyro motion detected sigma */
    HDW_STATUS_MOTION_GYR_SIG                   = (int)0x00000001,
    /** Accelerometer motion detected sigma */
    HDW_STATUS_MOTION_ACC_SIG                   = (int)0x00000002,
    /** Unit is moving and NOT stationary */
    HDW_STATUS_MOTION_SIG_MASK                  = (int)0x00000003,
    /** Gyro motion detected deviation */
    HDW_STATUS_MOTION_GYR_DEV                   = (int)0x00000004,
    /** Accelerometer motion detected deviation */
    HDW_STATUS_MOTION_ACC_DEV                   = (int)0x00000008,
    /** Motion mask */
    HDW_STATUS_MOTION_MASK                      = (int)0x0000000F,

    /** GPS satellite signals are being received (antenna and cable are good) */
    HDW_STATUS_GPS_SATELLITE_RX                 = (int)0x00000010,
    /** Event occurred on strobe input pin */
    HDW_STATUS_STROBE_IN_EVENT                  = (int)0x00000020,
    /** GPS time of week is valid and reported.  Otherwise the timeOfWeek is local system time. */
    HDW_STATUS_GPS_TIME_OF_WEEK_VALID           = (int)0x00000040,
    /** Reference IMU data being received */
    HDW_STATUS_REFERENCE_IMU_RX                 = (int)0x00000080,

    /** Sensor saturation on gyro */
    HDW_STATUS_SATURATION_GYR                   = (int)0x00000100,
    /** Sensor saturation on accelerometer */
    HDW_STATUS_SATURATION_ACC                   = (int)0x00000200,
    /** Sensor saturation on magnetometer */
    HDW_STATUS_SATURATION_MAG                   = (int)0x00000400,
    /** Sensor saturation on barometric pressure */
    HDW_STATUS_SATURATION_BARO                  = (int)0x00000800,

    /** Sensor saturation mask */
    HDW_STATUS_SATURATION_MASK                  = (int)0x00000F00,
    /** Sensor saturation offset */
    HDW_STATUS_SATURATION_OFFSET                = 8,

    /** System Reset is Required for proper function */
    HDW_STATUS_SYSTEM_RESET_REQUIRED            = (int)0x00001000,
    /** Reference IMU used in EKF */
    HDW_STATUS_EKF_USING_REFERENCE_IMU          = (int)0x00002000,
    /** Magnetometer recalibration has finished (when INS_STATUS_MAG_RECALIBRATING is unset).  */
    HDW_STATUS_MAG_RECAL_COMPLETE               = (int)0x00004000,
    /** System flash write staging or occuring now.  Processor will pause and not respond during a flash write, typicaly 150-250 ms. */
    HDW_STATUS_FLASH_WRITE_PENDING              = (int)0x00008000,

    /** Communications Tx buffer limited */
    HDW_STATUS_ERR_COM_TX_LIMITED               = (int)0x00010000,
    /** Communications Rx buffer overrun */
    HDW_STATUS_ERR_COM_RX_OVERRUN               = (int)0x00020000,

    /** GPS PPS timepulse signal has not been received or is in error */
    HDW_STATUS_ERR_NO_GPS_PPS                   = (int)0x00040000,
    /** Time synchronized by GPS PPS */
    HDW_STATUS_GPS_PPS_TIMESYNC                 = (int)0x00080000,

    /** Communications parse error count */
    HDW_STATUS_COM_PARSE_ERR_COUNT_MASK         = (int)0x00F00000,
    HDW_STATUS_COM_PARSE_ERR_COUNT_OFFSET       = 20,
#define HDW_STATUS_COM_PARSE_ERROR_COUNT(hdwStatus) ((hdwStatus&HDW_STATUS_COM_PARSE_ERR_COUNT_MASK)>>HDW_STATUS_COM_PARSE_ERR_COUNT_OFFSET)

    /** (BIT) Built-in self-test running */
    HDW_STATUS_BIT_RUNNING                      = (int)0x01000000,
    /** (BIT) Built-in self-test passed */
    HDW_STATUS_BIT_PASSED                       = (int)0x02000000,
    /** (BIT) Built-in self-test failure */
    HDW_STATUS_BIT_FAULT                        = (int)0x03000000,
    /** (BIT) Built-in self-test mask */
    HDW_STATUS_BIT_MASK                         = (int)0x03000000,

    /** Temperature outside spec'd operating range */
    HDW_STATUS_ERR_TEMPERATURE                  = (int)0x04000000,
    
    /** IMX pins G5-G8 are configure for SPI use */
    HDW_STATUS_SPI_INTERFACE_ENABLED            = (int)0x08000000,

    /** Fault reset cause */
    HDW_STATUS_FAULT_RESET_MASK                 = (int)0x70000000,    
    /** Reset from Backup mode (low-power state w/ CPU off) */
    HDW_STATUS_FAULT_RESET_BACKUP_MODE          = (int)0x10000000,
    /** Reset from Watchdog */
    HDW_STATUS_FAULT_RESET_WATCHDOG             = (int)0x20000000,
    /** Reset from Software */
    HDW_STATUS_FAULT_RESET_SOFT                 = (int)0x30000000,
    /** Reset from Hardware (NRST pin low) */
    HDW_STATUS_FAULT_RESET_HDW                  = (int)0x40000000,

    /** Critical System Fault - CPU error */
    HDW_STATUS_FAULT_SYS_CRITICAL               = (int)0x80000000,
};

/** System status flags */
enum eSysStatusFlags
{
    /** Allow IMX to drive Testbed-3 status LEDs */
    SYS_STATUS_TBED3_LEDS_ENABLED				= (int)0x00000001,
};

// Used to validate GPS position (and velocity)
#define GPS_THRESH_SATS_USED			5
#define GPS_THRESH_P_DOP				3.0f
#define GPS_THRESH_H_ACC				10.0f
#define GPS_THRESH_V_ACC				20.0f
#define GPS_THRESH_S_ACC				2.0f

/** GPS Status */
enum eGpsStatus
{
    GPS_STATUS_NUM_SATS_USED_MASK                   = (int)0x000000FF,

    /** Fix */
    GPS_STATUS_FIX_NONE                             = (int)0x00000000,
    GPS_STATUS_FIX_DEAD_RECKONING_ONLY              = (int)0x00000100,
    GPS_STATUS_FIX_2D                               = (int)0x00000200,
    GPS_STATUS_FIX_3D                               = (int)0x00000300,
    GPS_STATUS_FIX_GPS_PLUS_DEAD_RECK               = (int)0x00000400,
    GPS_STATUS_FIX_TIME_ONLY                        = (int)0x00000500,
    GPS_STATUS_FIX_UNUSED1                          = (int)0x00000600,
    GPS_STATUS_FIX_UNUSED2                          = (int)0x00000700,
    GPS_STATUS_FIX_DGPS                             = (int)0x00000800,
    GPS_STATUS_FIX_SBAS                             = (int)0x00000900,
    GPS_STATUS_FIX_RTK_SINGLE                       = (int)0x00000A00,
    GPS_STATUS_FIX_RTK_FLOAT                        = (int)0x00000B00,
    GPS_STATUS_FIX_RTK_FIX                          = (int)0x00000C00,
    GPS_STATUS_FIX_MASK                             = (int)0x00001F00,
    GPS_STATUS_FIX_BIT_OFFSET                       = (int)8,

    /** Flags  */
    GPS_STATUS_FLAGS_FIX_OK                         = (int)0x00010000,      // within limits (e.g. DOP & accuracy)
    GPS_STATUS_FLAGS_DGPS_USED                      = (int)0x00020000,      // Differential GPS (DGPS) used.
    GPS_STATUS_FLAGS_RTK_FIX_AND_HOLD               = (int)0x00040000,      // RTK feedback on the integer solutions to drive the float biases towards the resolved integers
// 	GPS_STATUS_FLAGS_WEEK_VALID                     = (int)0x00040000,
// 	GPS_STATUS_FLAGS_TOW_VALID                      = (int)0x00080000,
	GPS_STATUS_FLAGS_GPS1_RTK_POSITION_ENABLED      = (int)0x00100000,      // GPS1 RTK precision positioning mode enabled
	GPS_STATUS_FLAGS_STATIC_MODE                    = (int)0x00200000,      // Static mode
	GPS_STATUS_FLAGS_GPS2_RTK_COMPASS_ENABLED       = (int)0x00400000,      // GPS2 RTK moving base mode enabled
    GPS_STATUS_FLAGS_GPS1_RTK_RAW_GPS_DATA_ERROR    = (int)0x00800000,      // GPS1 RTK error: observations or ephemeris are invalid or not received (i.e. RTK differential corrections)
    GPS_STATUS_FLAGS_GPS1_RTK_BASE_DATA_MISSING     = (int)0x01000000,      // GPS1 RTK error: Either base observations or antenna position have not been received.
    GPS_STATUS_FLAGS_GPS1_RTK_BASE_POSITION_MOVING  = (int)0x02000000,      // GPS1 RTK error: base position moved when it should be stationary
    GPS_STATUS_FLAGS_GPS1_RTK_BASE_POSITION_INVALID = (int)0x03000000,      // GPS1 RTK error: base position is invalid or not surveyed well
    GPS_STATUS_FLAGS_GPS1_RTK_BASE_POSITION_MASK    = (int)0x03000000,      // GPS1 RTK error: base position error bitmask
    GPS_STATUS_FLAGS_ERROR_MASK                     = (GPS_STATUS_FLAGS_GPS1_RTK_RAW_GPS_DATA_ERROR|
                                                       GPS_STATUS_FLAGS_GPS1_RTK_BASE_POSITION_MASK),
    GPS_STATUS_FLAGS_GPS1_RTK_POSITION_VALID        = (int)0x04000000,      // GPS1 RTK precision position and carrier phase range solution with fixed ambiguities (i.e. < 6cm horizontal accuracy).  The carrier phase range solution with floating ambiguities occurs if GPS_STATUS_FIX_RTK_FIX is set and GPS_STATUS_FLAGS_GPS1_RTK_POSITION_VALID is not set (i.e. > 6cm horizontal accuracy).
    GPS_STATUS_FLAGS_GPS2_RTK_COMPASS_VALID         = (int)0x08000000,      // GPS2 RTK moving base heading.  Indicates RTK fix and hold with single band RTK compassing.
    GPS_STATUS_FLAGS_GPS2_RTK_COMPASS_BASELINE_BAD  = (int)0x00002000,
    GPS_STATUS_FLAGS_GPS2_RTK_COMPASS_BASELINE_UNSET= (int)0x00004000,
    GPS_STATUS_FLAGS_GPS2_RTK_COMPASS_MASK          = (GPS_STATUS_FLAGS_GPS2_RTK_COMPASS_ENABLED|
                                                       GPS_STATUS_FLAGS_GPS2_RTK_COMPASS_VALID|
                                                       GPS_STATUS_FLAGS_GPS2_RTK_COMPASS_BASELINE_BAD|
                                                       GPS_STATUS_FLAGS_GPS2_RTK_COMPASS_BASELINE_UNSET),
	GPS_STATUS_FLAGS_GPS_NMEA_DATA                  = (int)0x00008000,      // 1 = Data from NMEA message. GPS velocity is NED (not ECEF).
	GPS_STATUS_FLAGS_GPS_PPS_TIMESYNC               = (int)0x10000000,      // Time is synchronized by GPS PPS. 

    GPS_STATUS_FLAGS_MASK                           = (int)0xFFFFE000,    
    GPS_STATUS_FLAGS_BIT_OFFSET                     = (int)16,
    
};

PUSH_PACK_1

/** (DID_POSITION_MEASUREMENT) External position estimate*/
typedef struct PACKED
{
    /** GPS time of week (since Sunday morning) in seconds */
    double					timeOfWeek;

    /** Position in ECEF (earth-centered earth-fixed) frame in meters */
    double					ecef[3];
    
    /** Heading with respect to NED frame (rad)*/
    float 					psi;
    
    /** The Upper Diagonal of accuracy covariance matrix*/
    float					accuracyCovUD[6]; // Matrix accuracyCovUD Described below
    // 0 1 2
    // _ 3 4
    // _ _ 5

}pos_measurement_t;

/***
 * Product Info Mask  [6:4:6]
 * Product Info is masked into 16 bits:
 *  [ 5 4 3 2 1 0 9 8 7 6 5 4 3 2 1 0 ]
 *    |- TYPE  -| |MAJOR| |- MINOR -|
 *
 *  Upper 6 bits are the hardware/product type (IMX, GPX, uINS, etc; 64 possible values)
 *  Middle 4 bits are the major hardware/product version (GPX-1, uINS-3, IMX-5, etc; 16 possible values)
 *  Lower 6 bits are the minor hardware/product version (IMX-5.1, uINS-3.2, GPX-1.0; 64 possible values)
 *
 *  If the TYPE and MAJOR are 0, then fall back to eDevInfoHardware to determine the type from the legacy map:
 *      0 = Unknown
 *      1 = UINS32
 *      2 = EVB
 *      3 = IMX5
 *      4 = GPX1
 */

#define HDW_TYPE__MASK                         0xFC00
#define HDW_TYPE__SHIFT                        10
#define DECODE_HDW_TYPE(x)                     ((x & HDW_TYPE__MASK) >> HDW_TYPE__SHIFT)
#define HDW_TYPE__UNKNOWN                      0
#define HDW_TYPE__UINS                         1
#define HDW_TYPE__EVB                          2
#define HDW_TYPE__IMX                          3
#define HDW_TYPE__GPX                          4

#define HDW_MAJOR__MASK                        0x03C0
#define HDW_MAJOR__SHIFT                       6
#define DECODE_HDW_MAJOR(x)                    ((x & HDW_MAJOR__MASK) >> HDW_MAJOR__SHIFT)

#define HDW_MINOR__MASK                        0x003F
#define HDW_MINOR__SHIFT                       0
#define DECODE_HDW_MINOR(x)                    ((x & HDW_MINOR__MASK) >> HDW_MINOR__SHIFT)

#define ENCODE_HDW_INFO(type, major, minor)    ( ((type << HDW_TYPE__SHIFT) & HDW_TYPE__MASK) | ((major << HDW_MAJOR__SHIFT) & HDW_MAJOR__MASK) | ((minor << HDW_MINOR__SHIFT) & HDW_MINOR__MASK) )

enum eDevInfoHardware
{
	DEV_INFO_HARDWARE_UINS     = 1,
	DEV_INFO_HARDWARE_EVB      = 2,
	DEV_INFO_HARDWARE_IMX      = 3,
	DEV_INFO_HARDWARE_GPX      = 4,
};

/** (DID_DEV_INFO) Device information */
typedef struct PACKED
{
	/** Reserved bits */
	uint16_t        reserved;

	/** Hardware: 1=uINS, 2=EVB, 3=IMX, 4=GPX (see eDevInfoHardware) */
	uint16_t        hardware;

    /** Serial number */
    uint32_t        serialNumber;

    /** Hardware version */
    uint8_t         hardwareVer[4];

    /** Firmware (software) version */
    uint8_t         firmwareVer[4];

    /** Build number */
    uint32_t        buildNumber;

    /** Communications protocol version */
    uint8_t         protocolVer[4];

    /** Repository revision number */
    uint32_t        repoRevision;

    /** Manufacturer name */
    char            manufacturer[DEVINFO_MANUFACTURER_STRLEN];

	/** Build type (Release: 'a'=ALPHA, 'b'=BETA, 'c'=RELEASE CANDIDATE, 'r'=PRODUCTION RELEASE, 'd'=debug) */
	uint8_t         buildType;
    
    /** Build date year - 2000 */
	uint8_t         buildYear;
    /** Build date month */
	uint8_t         buildMonth;
    /** Build date day */
	uint8_t         buildDay;

    /** Build time hour */
    uint8_t         buildHour;
    /** Build time minute */
    uint8_t         buildMinute;
    /** Build time second */
    uint8_t         buildSecond;
    /** Build time millisecond */
    uint8_t         buildMillisecond;

    /** Additional info */
    char            addInfo[DEVINFO_ADDINFO_STRLEN];
} dev_info_t;

/** (DID_MANUFACTURING_INFO) Manufacturing info */
typedef struct PACKED
{
    /** Inertial Sense serial number */
    uint32_t		serialNumber;

    /** Hardware ID: This is a packed identifier, which includes the Hardware Type, hardwareVer Major, and hardwareVer Minor */
    uint16_t        hardwareId;

    /** Inertial Sense lot number */
    uint16_t		lotNumber;

    /** Inertial Sense manufacturing date (YYYYMMDDHHMMSS) */
    char			date[16];

	/** Key - write: unlock manufacting info, read: number of times OTP has been set, 15 max */
	uint32_t		key;

	/** Platform / carrier board (ePlatformConfig::PLATFORM_CFG_TYPE_MASK).  Only valid if greater than zero. */
	int32_t			platformType;

    int32_t         reserved;

	/** Microcontroller unique identifier, 128 bits for SAM / 96 for STM32 */
	uint32_t 		uid[4];
} manufacturing_info_t;

/** (DID_INS_1) INS output: euler rotation w/ respect to NED, NED position from reference LLA */
typedef struct PACKED
{
    /** GPS number of weeks since January 6th, 1980 */
    uint32_t				week;
    
    /** GPS time of week (since Sunday morning) in seconds */
    double					timeOfWeek;

    /** INS status flags (eInsStatusFlags). Copy of DID_SYS_PARAMS.insStatus */
    uint32_t				insStatus;

    /** Hardware status flags (eHdwStatusFlags). Copy of DID_SYS_PARAMS.hdwStatus */
    uint32_t				hdwStatus;

    /** Euler angles: roll, pitch, yaw in radians with respect to NED */
    float					theta[3];

    /** Velocity U, V, W in meters per second.  Convert to NED velocity using "vectorBodyToReference( uvw, theta, vel_ned )". */
    float					uvw[3];

    /** WGS84 latitude, longitude, height above ellipsoid (degrees,degrees,meters) */
    double					lla[3];

    /** North, east and down (meters) offset from reference latitude, longitude, and altitude to current latitude, longitude, and altitude */
    float					ned[3];
} ins_1_t;


/** (DID_INS_2) INS output: quaternion rotation w/ respect to NED, ellipsoid altitude */
typedef struct PACKED
{
    /** GPS number of weeks since January 6th, 1980 */
    uint32_t				week;
    
    /** GPS time of week (since Sunday morning) in seconds */
    double					timeOfWeek;

    /** INS status flags (eInsStatusFlags). Copy of DID_SYS_PARAMS.insStatus */
    uint32_t				insStatus;

    /** Hardware status flags (eHdwStatusFlags). Copy of DID_SYS_PARAMS.hdwStatus */
    uint32_t				hdwStatus;

    /** Quaternion body rotation with respect to NED: W, X, Y, Z */
    float					qn2b[4];

    /** Velocity U, V, W in meters per second.  Convert to NED velocity using "quatRot(vel_ned, qn2b, uvw)". */
    float					uvw[3];

    /** WGS84 latitude, longitude, height above ellipsoid in meters (not MSL) */
    double					lla[3];
} ins_2_t;


/** (DID_INS_3) INS output: quaternion rotation w/ respect to NED, msl altitude */
typedef struct PACKED
{
    /** GPS number of weeks since January 6th, 1980 */
    uint32_t				week;
    
    /** GPS time of week (since Sunday morning) in seconds */
    double					timeOfWeek;

    /** INS status flags (eInsStatusFlags). Copy of DID_SYS_PARAMS.insStatus */
    uint32_t				insStatus;

    /** Hardware status flags (eHdwStatusFlags). Copy of DID_SYS_PARAMS.hdwStatus */
    uint32_t				hdwStatus;

    /** Quaternion body rotation with respect to NED: W, X, Y, Z */
    float					qn2b[4];

    /** Velocity U, V, W in meters per second.  Convert to NED velocity using "quatRot(vel_ned, qn2b, uvw)". */
    float					uvw[3];

    /** WGS84 latitude, longitude, height above ellipsoid in meters (not MSL) */
    double					lla[3];

    /** height above mean sea level (MSL) in meters */
    float					msl;
} ins_3_t;


/** (DID_INS_4) INS output: quaternion rotation w/ respect to ECEF, ECEF position */
typedef struct PACKED
{
    /** GPS number of weeks since January 6th, 1980 */
    uint32_t				week;
    
    /** GPS time of week (since Sunday morning) in seconds */
    double					timeOfWeek;

    /** INS status flags (eInsStatusFlags). Copy of DID_SYS_PARAMS.insStatus */
    uint32_t				insStatus;

    /** Hardware status flags (eHdwStatusFlags). Copy of DID_SYS_PARAMS.hdwStatus */
    uint32_t				hdwStatus;

    /** Quaternion body rotation with respect to ECEF: W, X, Y, Z */
    float					qe2b[4];

    /** Velocity in ECEF (earth-centered earth-fixed) frame in meters per second */
    float					ve[3];

    /** Position in ECEF (earth-centered earth-fixed) frame in meters */
    double					ecef[3];
} ins_4_t;


/** Inertial Measurement Unit (IMU) data */
typedef struct PACKED
{
    /** Gyroscope P, Q, R in radians / second */
    float                   pqr[3];

    /** Acceleration X, Y, Z in meters / second squared */
    float                   acc[3];
} imus_t;


/** (DID_IMU, DID_REFERENCE_IMU) Inertial Measurement Unit (IMU) data */
typedef struct PACKED
{
    /** Time since boot up in seconds.  Convert to GPS time of week by adding gps.towOffset */
    double                  time;

    /** IMU Status (eImuStatus) */
    uint32_t                status;

    /** Inertial Measurement Unit (IMU) */
    imus_t					I;
} imu_t;


/** (DID_IMU3_UNCAL) Dual Inertial Measurement Units (IMUs) data */
typedef struct PACKED
{
    /** Time since boot up in seconds.  Convert to GPS time of week by adding gps.towOffset */
    double                  time;

    /** IMU Status (eImuStatus) */
    uint32_t                status;

    /** Inertial Measurement Units (IMUs) */
    imus_t                  I[3];

} imu3_t;


/** (DID_MAGNETOMETER) Magnetometer sensor data */
typedef struct PACKED
{
    /** Time since boot up in seconds.  Convert to GPS time of week by adding gps.towOffset */
    double                  time;
    
    /** Magnetometers in Gauss */
    float                   mag[3];
} magnetometer_t;


/** (DID_BAROMETER) Barometric pressure sensor data */
typedef struct PACKED
{
    /** Time since boot up in seconds.  Convert to GPS time of week by adding gps.towOffset */
    double                  time;
    
    /** Barometric pressure in kilopascals */
    float                   bar;

    /** MSL altitude from barometric pressure sensor in meters */
    float                   mslBar;

    /** Temperature of barometric pressure sensor in Celsius */
    float                   barTemp;

    /** Relative humidity as a percent (%rH). Range is 0% - 100% */
    float                   humidity;
} barometer_t;


/** (DID_PIMU, DID_REFERENCE_PIMU) Preintegraed IMU (a.k.a. Coning and Sculling integral) in body/IMU frame. */
typedef struct PACKED
{
    /** Time since boot up in seconds.  Convert to GPS time of week by adding gps.towOffset */
    double                  time;

    /** Integral period in seconds for delta theta and delta velocity.  This is configured using DID_FLASH_CONFIG.startupNavDtMs. */
    float					dt;

    /** IMU Status (eImuStatus) */
    uint32_t                status;

    /** IMU delta theta (gyroscope {p,q,r} integral) in radians in sensor frame */
    float                   theta[3];

    /** IMU delta velocity (accelerometer {x,y,z} integral) in m/s in sensor frame */
    float                   vel[3];

} pimu_t;


/** (DID_IMU_MAG) imu + mag */
typedef struct PACKED
{
    /** imu - raw or pre-integrated depending on data id */
    imu_t imu;
    
    /** mag */
    magnetometer_t mag;
} imu_mag_t;


/** (DID_PIMU_MAG) preintegrated imu + mag */
typedef struct PACKED
{
    /** Preintegrated IMU */
    pimu_t pimu;
    
    /** Magnetometer */
    magnetometer_t mag;
} pimu_mag_t;


/** IMU Status */
enum eImuStatus
{
    /** Sensor saturation on IMU1 gyro */
    IMU_STATUS_SATURATION_IMU1_GYR              = (int)0x00000001,
    /** Sensor saturation on IMU2 gyro */
    IMU_STATUS_SATURATION_IMU2_GYR              = (int)0x00000002,
    /** Sensor saturation on IMU3 gyro */
    IMU_STATUS_SATURATION_IMU3_GYR              = (int)0x00000004,
    /** Sensor saturation on IMU1 accelerometer */
    IMU_STATUS_SATURATION_IMU1_ACC              = (int)0x00000008,
    /** Sensor saturation on IMU2 accelerometer */
    IMU_STATUS_SATURATION_IMU2_ACC              = (int)0x00000010,
    /** Sensor saturation on IMU3 accelerometer */
    IMU_STATUS_SATURATION_IMU3_ACC              = (int)0x00000020,
    /** Sensor saturation mask */
    IMU_STATUS_SATURATION_MASK                  = (int)0x0000003F,

    /** Magnetometer sample occured */
    IMU_STATUS_MAG_UPDATE						= (int)0x00000100,
    
    /** Reserved */
    // IMU_STATUS_RESERVED2						= (int)0x00000400,

//     /** Sensor saturation happened within past 10 seconds */
//     IMU_STATUS_SATURATION_HISTORY               = (int)0x00000100,
//     /** Sample rate fault happened within past 10 seconds */
//     IMU_STATUS_SAMPLE_RATE_FAULT_HISTORY        = (int)0x00000200,

    /** IMU1 gyros available */
    IMU_STATUS_GYR1_OK                          = (int)0x00010000,
    /** IMU2 gyros and accelerometers available */
    IMU_STATUS_GYR2_OK                          = (int)0x00020000,
    /** IMU3 gyros available */
    IMU_STATUS_GYR3_OK                          = (int)0x00040000,
    /** IMU1 accelerometers available */
    IMU_STATUS_ACC1_OK                          = (int)0x00080000,
    /** IMU2 accelerometers available */
    IMU_STATUS_ACC2_OK                          = (int)0x00100000,
    /** IMU3 accelerometers available */
    IMU_STATUS_ACC3_OK                          = (int)0x00200000,
    /** IMU1 available */
    IMU_STATUS_IMU1_OK                          = (int)(IMU_STATUS_GYR1_OK | IMU_STATUS_ACC1_OK),
    /** IMU2 available */
    IMU_STATUS_IMU2_OK                          = (int)(IMU_STATUS_GYR2_OK | IMU_STATUS_ACC2_OK),
    /** IMU3 available */
    IMU_STATUS_IMU3_OK                          = (int)(IMU_STATUS_GYR3_OK | IMU_STATUS_ACC3_OK),
    /** IMU gyros and accelerometers available */
    IMU_STATUS_IMU_OK_MASK                      = (int)0x003F0000,
};

/** (DID_GPS1_POS, DID_GPS1_RCVR_POS, DID_GPS2_POS) GPS position data */
typedef struct PACKED
{
    /** GPS number of weeks since January 6th, 1980 */
    uint32_t                week;

    /** GPS time of week (since Sunday morning) in milliseconds */
    uint32_t                timeOfWeekMs;

    /** (see eGpsStatus) GPS status: [0x000000xx] number of satellites used, [0x0000xx00] fix type, [0x00xx0000] status flags, NMEA input flag */
    uint32_t                status;

    /** Position in ECEF {x,y,z} (m) */
    double					ecef[3];
    
    /** Position - WGS84 latitude, longitude, height above ellipsoid (not MSL) (degrees, m) */
    double					lla[3];

    /** Height above mean sea level (MSL) in meters */
    float					hMSL;

    /** Horizontal accuracy in meters */
    float					hAcc;

    /** Vertical accuracy in meters */
    float					vAcc;

    /** Position dilution of precision (unitless) */
    float                   pDop;

    /** Average of all non-zero satellite carrier to noise ratios (signal strengths) in dBHz */
    float                   cnoMean;

    /** Time sync offset between local time since boot up to GPS time of week in seconds.  Add this to IMU and sensor time to get GPS time of week in seconds. */
    double                  towOffset;
    
    /** GPS leap second (GPS-UTC) offset. Receiver's best knowledge of the leap seconds offset from UTC to GPS time. Subtract from GPS time of week to get UTC time of week. (18 seconds as of December 31, 2016) */
    uint8_t					leapS;

    /** Number of satellites used */
    uint8_t					satsUsed;

    /** Standard deviation of cnoMean over past 5 seconds (dBHz x10) */
    uint8_t					cnoMeanSigma;

    /** Reserved for future use */
    uint8_t					reserved;

} gps_pos_t;


/** (DID_GPS1_VEL, DID_GPS2_VEL) GPS velocity data */
typedef struct PACKED
{
    /** GPS time of week (since Sunday morning) in milliseconds */
    uint32_t                timeOfWeekMs;

    /** GPS Velocity.  Velocity is in ECEF {vx,vy,vz} (m/s) if status bit GPS_STATUS_FLAGS_GPS_NMEA_DATA (0x00008000) is NOT set.  Velocity is in local tangent plane with no vertical velocity {vNorth, vEast, 0} (m/s) if status bit GPS_STATUS_FLAGS_GPS_NMEA_DATA (0x00008000) is set. */
    float					vel[3];	

    /** Speed accuracy in meters / second */
    float					sAcc;
    
    /** (see eGpsStatus) GPS status: [0x000000xx] number of satellites used, [0x0000xx00] fix type, [0x00xx0000] status flags, NMEA input flag */
    uint32_t                status;
} gps_vel_t;


/** GPS Satellite information */
typedef struct PACKED
{
    /** GNSS identifier (see eSatSvGnssId) */
    uint8_t					gnssId;

    /** Satellite identifier */
    uint8_t					svId;

    /** (deg) Elevation (range: +/-90) */
    int8_t					elev;

    /** (deg) Azimuth (range: +/-180) */
    int16_t					azim;

    /** (dBHz) Carrier to noise ratio (signal strength) */
    uint8_t					cno;

    /** (see eSatSvStatus) */
    uint16_t				status;

} gps_sat_sv_t;

/** Sat SV - GNSS System ID */
enum eSatSvGnssId
{
    SAT_SV_GNSS_ID_UNKNOWN      = 0,
    SAT_SV_GNSS_ID_GNSS         = 0, 	// (multi-constellation)
    SAT_SV_GNSS_ID_GPS          = 1,	// GPS (USA)
    SAT_SV_GNSS_ID_SBS          = 2,	// SBAS (multiple regional systems, see flash config for selection)
    SAT_SV_GNSS_ID_GAL          = 3,	// Galileo (European Union)	
    SAT_SV_GNSS_ID_BEI          = 4,	// BeiDou (China)
    SAT_SV_GNSS_ID_QZS          = 5,	// QZSS (Japan)
    SAT_SV_GNSS_ID_GLO          = 6,	// GLONASS (Russia)	
    SAT_SV_GNSS_ID_IRN          = 7,	// IRNSS / NavIC (India)	
    SAT_SV_GNSS_ID_IME          = 8,	// IMES (Japan's Indoor Messaging System)
};

/** GPS Sat Status */
enum eSatSvStatus
{
    SAT_SV_STATUS_SIGNAL_QUALITY_MASK               = 0x0007,   // see eSatSigQuality
    SAT_SV_STATUS_USED_IN_SOLUTION                  = 0x0008,	// Used in the solution
    SAT_SV_STATUS_USED_IN_SOLUTION_OFFSET           = 3,
    SAT_SV_STATUS_HEALTH_UNKNOWN                    = 0x0000,	// 0 = unknown
    SAT_SV_STATUS_HEALTH_GOOD                       = 0x0010,	// 1 = healthy
    SAT_SV_STATUS_HEALTH_BAD                        = 0x0020,	// 2 = unhealthy
    SAT_SV_STATUS_HEALTH_MASK                       = 0x0030,
    SAT_SV_STATUS_HEALTH_OFFSET                     = 4,

    SAT_SV_STATUS_RTK_SOL_FIX_STATUS_MASK           = 0x0300,	// 1=float, 2=fix
    SAT_SV_STATUS_RTK_SOL_FIX_STATUS_OFFSET         = 8,
    SAT_SV_STATUS_RTK_SOL_FIX_STATUS_FLOAT          = 1,	
    SAT_SV_STATUS_RTK_SOL_FIX_STATUS_FIX            = 2,	

    // SAT_SV_STATUS_HEALTH_MASK                       = 0x00000030,
    // NAV_SAT_FLAGS_HEALTH_OFFSET                     = 4,
    // SAT_SV_STATUS_DIFFCORR                          = 0x00000040,
    // SAT_SV_STATUS_SMOOTHED                          = 0x00000080,
    // SAT_SV_STATUS_ORBITSOURCE_MASK                  = 0x00000700,
    // SAT_SV_STATUS_ORBITSOURCE_OFFSET                = 8,
    // SAT_SV_STATUS_EPHAVAIL                          = 0x00000800,
    // SAT_SV_STATUS_ALMAVAIL                          = 0x00001000,
    // SAT_SV_STATUS_ANOAVAIL                          = 0x00002000,
    // SAT_SV_STATUS_AOPAVAIL                          = 0x00004000,	
};

/** (DID_GPS1_SAT, DID_GPS2_SAT) GPS satellite information */
typedef struct PACKED
{
    /** GPS time of week (since Sunday morning) in milliseconds */
	uint32_t                timeOfWeekMs;				
    /** Number of satellites in the sky */
	uint32_t				numSats;					
    /** Satellite information list */
	gps_sat_sv_t			sat[MAX_NUM_SATELLITES];	
} gps_sat_t;

enum eSatSvSigId
{
    SAT_SV_SIG_ID_GPS_L1CA          = 0,
    SAT_SV_SIG_ID_GPS_L2CL          = 3,
    SAT_SV_SIG_ID_GPS_L2CM          = 4,
    SAT_SV_SIG_ID_GPS_L5I           = 6,
    SAT_SV_SIG_ID_GPS_L5Q           = 7,
    SAT_SV_SIG_ID_GPS_L5            = SAT_SV_SIG_ID_GPS_L5Q,

    SAT_SV_SIG_ID_SBAS_L1CA         = 0,
    SAT_SV_SIG_ID_SBAS_L2           = 1,
    SAT_SV_SIG_ID_SBAS_L5           = 2,

    SAT_SV_SIG_ID_Galileo_E1C2      = 0,
    SAT_SV_SIG_ID_Galileo_E1B2      = 1,
    SAT_SV_SIG_ID_Galileo_E1BC      = SAT_SV_SIG_ID_Galileo_E1B2,
    SAT_SV_SIG_ID_Galileo_E5aI      = 3,
    SAT_SV_SIG_ID_Galileo_E5aQ      = 4,
    SAT_SV_SIG_ID_Galileo_E5a       = SAT_SV_SIG_ID_Galileo_E5aQ,
    SAT_SV_SIG_ID_Galileo_E5bI      = 5,
    SAT_SV_SIG_ID_Galileo_E5bQ      = 6,
    SAT_SV_SIG_ID_Galileo_E5        = SAT_SV_SIG_ID_Galileo_E5bQ,

    SAT_SV_SIG_ID_BeiDou_B1D1       = 0,
    SAT_SV_SIG_ID_BeiDou_B1D2       = 1,
    SAT_SV_SIG_ID_BeiDou_B2D1       = 2,
    SAT_SV_SIG_ID_BeiDou_B2D2       = 3,
    SAT_SV_SIG_ID_BeiDou_B2         = SAT_SV_SIG_ID_BeiDou_B2D1,
    SAT_SV_SIG_ID_BeiDou_B1C        = 5,
    SAT_SV_SIG_ID_BeiDou_B2a        = 7,

    SAT_SV_SIG_ID_QZSS_L1CA         = 0,
    SAT_SV_SIG_ID_QZSS_L1S          = 1,
    SAT_SV_SIG_ID_QZSS_L2CM         = 4,
    SAT_SV_SIG_ID_QZSS_L2CL         = 5,
    SAT_SV_SIG_ID_QZSS_L2           = SAT_SV_SIG_ID_QZSS_L2CL,
    SAT_SV_SIG_ID_QZSS_L5I          = 8,
    SAT_SV_SIG_ID_QZSS_L5Q          = 9,
    SAT_SV_SIG_ID_QZSS_L5           = SAT_SV_SIG_ID_QZSS_L5Q,

    SAT_SV_SIG_ID_GLONASS_L1OF      = 0,
    SAT_SV_SIG_ID_GLONASS_L2OF      = 2,

    SAT_SV_SIG_ID_NAVIC_L5A         = 0, 
};

enum eSatSigQuality
{
    SAT_SIG_QUALITY_NO_SIGNAL                   = 0, 	// no signal
    SAT_SIG_QUALITY_SEARCHING                   = 1, 	// searching signal
    SAT_SIG_QUALITY_ACQUIRED                    = 2, 	// signal acquired
    SAT_SIG_QUALITY_DETECTED                    = 3, 	// signal detected but unusable
    SAT_SIG_QUALITY_CODE_LOCK_TIME_SYNC         = 4, 	// code locked and time synchronized
    SAT_SIG_QUALITY_CODE_CARRIER_TIME_SYNC_1    = 5, 	// code and carrier locked and time synchronized
    SAT_SIG_QUALITY_CODE_CARRIER_TIME_SYNC_2    = 6, 	// "
    SAT_SIG_QUALITY_CODE_CARRIER_TIME_SYNC_3    = 7, 	// "
};

enum eSatSigStatus
{
    SAT_SIG_STATUS_HEALTH_UNKNOWN                    = 0x0000,	// 0 = unknown
    SAT_SIG_STATUS_HEALTH_GOOD                       = 0x0001,	// 1 = healthy
    SAT_SIG_STATUS_HEALTH_BAD                        = 0x0002,	// 2 = unhealthy
    SAT_SIG_STATUS_HEALTH_MASK                       = 0x0003,
    SAT_SIG_STATUS_USED_IN_SOLUTION                  = 0x0004,  // Signal is used in the solution
    SAT_SIG_STATUS_USED_IN_SOLUTION_OFFSET           = 2,
};


/** GPS satellite signal information */
typedef struct PACKED
{
    /** GNSS identifier (see eSatSvGnssId) */
    uint8_t					gnssId;

    /** Satellite identifier */
    uint8_t					svId;

    /** Signal identifier, frequency description (eSatSvSigId) */
    uint8_t					sigId;

    /** (dBHz) Carrier to noise ratio (signal strength) */
    uint8_t					cno;

    /** Quality indicator (see eSatSigQuality) */
    uint8_t					quality;

    /** Status flags (see eSatSigStatus) */
    uint16_t				status;

} gps_sig_sv_t;

/** (DID_GPS1_SIG, DID_GPS2_SIG) GPS satellite signal information */
typedef struct PACKED
{
    /** GPS time of week (since Sunday morning) in milliseconds */
	uint32_t                timeOfWeekMs;				
    /** Number of satellite signals in the following satelliate signal list */
	uint32_t				numSigs;					
    /** Satellite signal list */
	gps_sig_sv_t			sig[MAX_NUM_SAT_SIGNALS];	
} gps_sig_t;

typedef uint8_t         gps_extension_ver_t[30];
#define GPS_VER_NUM_EXTENSIONS	6
/** (DID_GPS1_VERSION) GPS version strings */
typedef struct PACKED
{
    /** Software version */
    uint8_t                 swVersion[30];
    /** Hardware version */
    uint8_t                 hwVersion[10];		
    /** Extension 30 bytes array description  */
	gps_extension_ver_t     extension[GPS_VER_NUM_EXTENSIONS];		
} gps_version_t;

// (DID_INL2_STATES) INL2 - INS Extended Kalman Filter (EKF) states
typedef struct PACKED
{
    /** GPS time of week (since Sunday morning) in seconds */
    double                  timeOfWeek;					

    /** Quaternion body rotation with respect to ECEF */
    float					qe2b[4];                    

    /** (m/s) Velocity in ECEF frame */
    float					ve[3];						

    /** (m)     Position in ECEF frame */
    double					ecef[3];				

    /** (rad/s) Gyro bias */
    float					biasPqr[3];	           
    
    /** (m/s^2) Accelerometer bias */
    float					biasAcc[3];	            
    
    /** (m)     Barometer bias */
    float					biasBaro;               
	
    /** (rad)   Magnetic declination */
    float					magDec;                 
	
    /** (rad)   Magnetic inclination */
    float					magInc;                 
} inl2_states_t;

// (DID_ROS_COVARIANCE_POSE_TWIST) INL2 - INS Extended Kalman Filter (EKF) state covariance
typedef struct PACKED
{
    /** GPS time of week (since Sunday morning) in seconds */
    double                  timeOfWeek;

    /** (rad^2, m^2)  EKF attitude and position error covariance matrix lower diagonal in body (attitude) and ECEF (position) frames */
    float					covPoseLD[21];

    /** ((m/s)^2, (rad/s)^2)   EKF velocity and angular rate error covariance matrix lower diagonal in ECEF (velocity) and body (attitude) frames */
    float					covTwistLD[21];

} ros_covariance_pose_twist_t;

// (DID_INL2_STATUS)
typedef struct PACKED
{
<<<<<<< HEAD
    int						ahrs;
    int						zero_accel;
    int						zero_angrate;
    int						accel_motion;
    int						rot_motion;
    int						zero_vel;
    int						ahrs_gps_cnt;			// Counter of sequential valid GPS data (for switching from AHRS to navigation)
    float					att_err;
    int						att_coarse;				// Flag whether initial attitude error converged
    int						att_aligned;			// Flag whether initial attitude error converged
    int						att_aligning;
    int						start_proc_done;		// Cold/hot start procedure completed
    int						mag_cal_good;
    int						mag_cal_done;
    int						stat_magfield;
=======
	int						ahrs;
	int						zero_accel;
	int						zero_angrate;
	int						accel_motion;
	int						rot_motion;
	int						zero_vel;
	int						ahrs_gps_cnt;			// Counter of sequential valid GPS data (for switching from AHRS to navigation)
	float					hdg_err;
	int						hdg_coarse;				// Flag whether initial attitude error converged
	int						hdg_aligned;			// Flag whether initial attitude error converged
	int						hdg_aligning;
	int						start_proc_done;		// Cold/hot start procedure completed
	int						mag_cal_good;
	int						mag_cal_done;
	int						stat_magfield;
>>>>>>> a97fd4a4
} inl2_status_t;

/** Generic 1 axis sensor */
typedef struct PACKED
{
    /** Time in seconds */
    double                  time;

    /** Three axis sensor */
    float                   val;
} gen_1axis_sensor_t;

/** Generic 3 axis sensor */
typedef struct PACKED
{
    /** Time in seconds */
    double                  time;

    /** Three axis sensor */
    float                   val[3];
} gen_3axis_sensor_t;

/** Generic dual 3 axis sensor */
typedef struct PACKED
{
    /** Time in seconds */
    double                  time;

    /** First three axis sensor */
    float                   val1[3];

    /** Second three axis sensor */
    float                   val2[3];
} gen_dual_3axis_sensor_t;

/** Generic 3 axis sensor */
typedef struct PACKED
{
    /** Time in seconds */
    double                  time;

    /** Three axis sensor */
    double                  val[3];
} gen_3axis_sensord_t;

/** (DID_SYS_SENSORS) Output from system sensors */
typedef struct PACKED
{
    /** Time since boot up in seconds.  Convert to GPS time of week by adding gps.towOffset */
    double					time;

    /** Temperature in Celsius */
    float                   temp;

    /** Gyros in radians / second */
    float                   pqr[3];

    /** Accelerometers in meters / second squared */
    float                   acc[3];

    /** Magnetometers in Gauss */
    float                   mag[3];

    /** Barometric pressure in kilopascals */
    float                   bar;

    /** Temperature of barometric pressure sensor in Celsius */
    float                   barTemp;

    /** MSL altitude from barometric pressure sensor in meters */
    float                   mslBar;
    
    /** Relative humidity as a percent (%rH). Range is 0% - 100% */
    float                   humidity;

    /** EVB system input voltage in volts. uINS pin 5 (G2/AN2).  Use 10K/1K resistor divider between Vin and GND.  */
    float                   vin;

    /** ADC analog input in volts. uINS pin 4, (G1/AN1). */
    float                   ana1;

    /** ADC analog input in volts. uINS pin 19 (G3/AN3). */
    float                   ana3;

    /** ADC analog input in volts. uINS pin 20 (G4/AN4). */
    float                   ana4;
} sys_sensors_t;

/** INS output */
typedef struct PACKED
{
    /** GPS time of week (since Sunday morning) in milliseconds */
    uint32_t                timeOfWeekMs;

    /** Latitude, longitude and height above ellipsoid (rad, rad, m) */
    double                  lla[3];

    /** Velocities in body frames of X, Y and Z (m/s) */
    float                   uvw[3];

    /** Quaternion body rotation with respect to NED: W, X, Y, Z */
    float					qn2b[4];
} ins_output_t;

/** (DID_SYS_PARAMS) System parameters */
typedef struct PACKED
{
    /** GPS time of week (since Sunday morning) in milliseconds */
    uint32_t                timeOfWeekMs;

    /** INS status flags (eInsStatusFlags) */
    uint32_t                insStatus;

    /** Hardware status flags (eHdwStatusFlags) */
    uint32_t                hdwStatus;

    /** IMU temperature */
    float					imuTemp;

    /** Baro temperature */
    float					baroTemp;

    /** MCU temperature (not available yet) */
    float					mcuTemp;

    /** System status flags (eSysStatusFlags) */
    uint32_t				sysStatus;

	/** IMU sample period (ms). Zero disables sampling. */
	uint32_t				imuSamplePeriodMs;

	/** Preintegrated IMU (PIMU) integration period and navigation/AHRS filter output period (ms). */
	uint32_t				navOutputPeriodMs;
	
    /** Actual sample period relative to GPS PPS (sec) */
    double					sensorTruePeriod;

	/** Flash config checksum used with host SDK synchronization */
	uint32_t				flashCfgChecksum;

	/** Navigation/AHRS filter update period (ms) */
	uint32_t				navUpdatePeriodMs;

    /** General fault code descriptor (eGenFaultCodes).  Set to zero to reset fault code. */
    uint32_t				genFaultCode;
} sys_params_t;

/*! General Fault Code descriptor */
enum eGenFaultCodes
{
    /*! INS state limit overrun - UVW */
    GFC_INS_STATE_ORUN_UVW				= 0x00000001,
    /*! INS state limit overrun - Latitude */
    GFC_INS_STATE_ORUN_LAT				= 0x00000002,
    /*! INS state limit overrun - Altitude */
    GFC_INS_STATE_ORUN_ALT				= 0x00000004,
    /*! Unhandled interrupt */
    GFC_UNHANDLED_INTERRUPT				= 0x00000010,
    /*! Fault: sensor initialization  */
    GFC_INIT_SENSORS					= 0x00000100,
    /*! Fault: SPI bus initialization  */
    GFC_INIT_SPI						= 0x00000200,
    /*! Fault: SPI configuration  */
    GFC_CONFIG_SPI						= 0x00000400,
    /*! Fault: GPS1 init  */
    GFC_INIT_GPS1						= 0x00000800,
    /*! Fault: GPS2 init  */
    GFC_INIT_GPS2                       = 0x00001000,
    /*! Flash failed to load valid values */
    GFC_FLASH_INVALID_VALUES			= 0x00002000,
    /*! Flash checksum failure */
    GFC_FLASH_CHECKSUM_FAILURE			= 0x00004000,
    /*! Flash write failure */
    GFC_FLASH_WRITE_FAILURE				= 0x00008000,
    /*! System Fault: general */
    GFC_SYS_FAULT_GENERAL				= 0x00010000,
    /*! System Fault: CRITICAL system fault (see DID_SYS_FAULT) */
    GFC_SYS_FAULT_CRITICAL			    = 0x00020000,
    /*! Sensor(s) saturated */
    GFC_SENSOR_SATURATION 				= 0x00040000,
    /*! Fault: IMU initialization */
    GFC_INIT_IMU						= 0x00100000,
    /*! Fault: Magnetometer initialization */
    GFC_INIT_MAGNETOMETER				= 0x00400000,
    /*! Fault: Barometer initialization */
    GFC_INIT_BAROMETER					= 0x00200000,
    /*! Fault: I2C initialization */
    GFC_INIT_I2C						= 0x00800000,
    /*! Fault: Chip erase line toggled but did not meet required hold time.  This is caused by noise/transient on chip erase pin.  */
    GFC_CHIP_ERASE_INVALID				= 0x01000000,
};


/** (DID_SYS_CMD) System Commands */
typedef struct PACKED
{
    /** System commands (see eSystemCommand) 1=save current persistent messages, 5=zero motion, 97=save flash, 99=software reset.  "invCommand" (following variable) must be set to bitwise inverse of this value for this command to be processed.  */
    uint32_t                command;

    /** Error checking field that must be set to bitwise inverse of command field for the command to take effect.  */
    uint32_t                invCommand;

} system_command_t;

enum eSystemCommand 
{
    SYS_CMD_NONE                                        = 0,            // (uint32 inv: 4294967295)
    SYS_CMD_SAVE_PERSISTENT_MESSAGES                    = 1,            // (uint32 inv: 4294967294)
    SYS_CMD_ENABLE_BOOTLOADER_AND_RESET                 = 2,            // (uint32 inv: 4294967293)
    SYS_CMD_ENABLE_SENSOR_STATS                         = 3,            // (uint32 inv: 4294967292)
    SYS_CMD_ENABLE_RTOS_STATS                           = 4,            // (uint32 inv: 4294967291)
    SYS_CMD_ZERO_MOTION                                 = 5,            // (uint32 inv: 4294967290)
    SYS_CMD_REF_POINT_STATIONARY                        = 6,            // (uint32 inv: 4294967289)
    SYS_CMD_REF_POINT_MOVING                            = 7,            // (uint32 inv: 4294967288)
    SYS_CMD_RESET_RTOS_STATS                            = 8,            // (uint32 inv: 4294967287)

    SYS_CMD_ENABLE_GPS_LOW_LEVEL_CONFIG                 = 10,           // (uint32 inv: 4294967285)
    SYS_CMD_DISABLE_SERIAL_PORT_BRIDGE                  = 11,           // (uint32 inv: 4294967284)
    SYS_CMD_ENABLE_SERIAL_PORT_BRIDGE_USB_TO_GPS1       = 12,           // (uint32 inv: 4294967283)
    SYS_CMD_ENABLE_SERIAL_PORT_BRIDGE_USB_TO_GPS2       = 13,           // (uint32 inv: 4294967282)
    SYS_CMD_ENABLE_SERIAL_PORT_BRIDGE_USB_TO_SER0       = 14,           // (uint32 inv: 4294967281)
    SYS_CMD_ENABLE_SERIAL_PORT_BRIDGE_USB_TO_SER1       = 15,           // (uint32 inv: 4294967280)
    SYS_CMD_ENABLE_SERIAL_PORT_BRIDGE_USB_TO_SER2       = 16,           // (uint32 inv: 4294967279)
    SYS_CMD_ENABLE_SERIAL_PORT_BRIDGE_SER0_TO_GPS1      = 17,           // (uint32 inv: 4294967278)
    SYS_CMD_ENABLE_SERIAL_PORT_BRIDGE_CUR_PORT_TO_GPS1  = 18,           // (uint32 inv: 4294967277)
    SYS_CMD_ENABLE_SERIAL_PORT_BRIDGE_CUR_PORT_TO_GPS2  = 19,           // (uint32 inv: 4294967276)
    SYS_CMD_ENABLE_SERIAL_PORT_BRIDGE_CUR_PORT_TO_USB   = 20,           // (uint32 inv: 4294967275)
    SYS_CMD_ENABLE_SERIAL_PORT_BRIDGE_CUR_PORT_TO_SER0  = 21,           // (uint32 inv: 4294967274)
    SYS_CMD_ENABLE_SERIAL_PORT_BRIDGE_CUR_PORT_TO_SER1  = 22,           // (uint32 inv: 4294967273)
    SYS_CMD_ENABLE_SERIAL_PORT_BRIDGE_CUR_PORT_TO_SER2  = 23,           // (uint32 inv: 4294967272)

    SYS_CMD_ENABLE_SERIAL_PORT_BRIDGE_USB_LOOPBACK      = 24,           // (uint32 inv: 4294967271)
    SYS_CMD_ENABLE_SERIAL_PORT_BRIDGE_SER0_LOOPBACK     = 25,           // (uint32 inv: 4294967270)
    SYS_CMD_ENABLE_SERIAL_PORT_BRIDGE_SER1_LOOPBACK     = 26,           // (uint32 inv: 4294967269)
    SYS_CMD_ENABLE_SERIAL_PORT_BRIDGE_SER2_LOOPBACK     = 27,           // (uint32 inv: 4294967268)
    SYS_CMD_ENABLE_SERIAL_PORT_BRIDGE_CUR_PORT_LOOPBACK = 28,           // (uint32 inv: 4294967267)

    SYS_CMD_GPX_ENABLE_BOOTLOADER_MODE                  = 30,           // (uint32 inv: 4294967265)
    SYS_CMD_GPX_ENABLE_GNSS1_CHIPSET_BOOTLOADER         = 31,           // (uint32 inv: 4294967264)
    SYS_CMD_GPX_ENABLE_GNSS2_CHIPSET_BOOTLOADER         = 32,           // (uint32 inv: 4294967263)
    SYS_CMD_GPX_ENABLE_GNSS1_PASS_THROUGH               = 33,           // (uint32 inv: 4294967262)
    SYS_CMD_GPX_ENABLE_GNSS2_PASS_THROUGH               = 34,           // (uint32 inv: 4294967261)

    SYS_CMD_TEST_GPIO                                   = 64,           // (uint32 inv: 4294967231)

    SYS_CMD_SAVE_FLASH                                  = 97,           // (uint32 inv: 4294967198)
    SYS_CMD_SAVE_GPS_ASSIST_TO_FLASH_RESET              = 98,           // (uint32 inv: 4294967197)
    SYS_CMD_SOFTWARE_RESET                              = 99,           // (uint32 inv: 4294967196)
    SYS_CMD_MANF_UNLOCK                                 = 1122334455,   // (uint32 inv: 3172632840)
    SYS_CMD_MANF_FACTORY_RESET                          = 1357924680,   // (uint32 inv: 2937042615) SYS_CMD_MANF_RESET_UNLOCK must be sent prior to this command.
    SYS_CMD_MANF_CHIP_ERASE                             = 1357924681,   // (uint32 inv: 2937042614) SYS_CMD_MANF_RESET_UNLOCK must be sent prior to this command.
    SYS_CMD_MANF_DOWNGRADE_CALIBRATION                  = 1357924682,   // (uint32 inv: 2937042613) SYS_CMD_MANF_RESET_UNLOCK must be sent prior to this command.
};

enum eSerialPortBridge
{
	SERIAL_PORT_BRIDGE_DISABLED         = 0,

    SERIAL_PORT_BRIDGE_GPS1_TO_USB      = 1,
    SERIAL_PORT_BRIDGE_GPS1_TO_SER0     = 2,
    SERIAL_PORT_BRIDGE_GPS1_TO_SER1     = 3,
    SERIAL_PORT_BRIDGE_GPS1_TO_SER2     = 4,

    SERIAL_PORT_BRIDGE_GPS2_TO_USB      = 5,
    SERIAL_PORT_BRIDGE_GPS2_TO_SER0     = 6,
    SERIAL_PORT_BRIDGE_GPS2_TO_SER1     = 7,
    SERIAL_PORT_BRIDGE_GPS2_TO_SER2     = 8,

    SERIAL_PORT_BRIDGE_USB_TO_SER0      = 9,
    SERIAL_PORT_BRIDGE_USB_TO_SER1      = 10,
    SERIAL_PORT_BRIDGE_USB_TO_SER2      = 11,
    SERIAL_PORT_BRIDGE_SER0_TO_SER1     = 12,
    SERIAL_PORT_BRIDGE_SER0_TO_SER2     = 13,
    SERIAL_PORT_BRIDGE_SER1_TO_SER2     = 14,

    SERIAL_PORT_BRIDGE_USB_TO_USB       = 15,   // loopback
    SERIAL_PORT_BRIDGE_SER0_TO_SER0     = 16,   // loopback
    SERIAL_PORT_BRIDGE_SER1_TO_SER1     = 17,   // loopback
    SERIAL_PORT_BRIDGE_SER2_TO_SER2     = 18,   // loopback
};

/** (DID_NMEA_BCAST_PERIOD) Set NMEA message broadcast periods. This data structure is zeroed out on stop_all_broadcasts */
typedef struct PACKED
{
    /** Options: Port selection[0x0=current, 0xFF=all, 0x1=ser0, 0x2=ser1, 0x4=ser2, 0x8=USB] (see RMC_OPTIONS_...) */
    uint32_t				options;

	/** Broadcast period multiple - NMEA IMU data. 0 to disable. */
	uint8_t				    pimu;

	/** Broadcast period multiple - NMEA preintegrated IMU: delta theta (rad) and delta velocity (m/s). 0 to disable. */
	uint8_t			    	ppimu;
	
	/** Broadcast period multiple - NMEA INS output: euler rotation w/ respect to NED, NED position from reference LLA. 0 to disable. */
	uint8_t			    	pins1;

	/** Broadcast period multiple - NMEA INS output: quaternion rotation w/ respect to NED, ellipsoid altitude. 0 to disable. */
	uint8_t				    pins2;
	
	/** Broadcast period multiple - NMEA GPS position data. 0 to disable. */
	uint8_t			    	pgpsp;

	/** Broadcast period multiple - NMEA Raw IMU data (up to 1KHz).  Use this IMU data for output data rates faster than DID_FLASH_CONFIG.startupNavDtMs.  Otherwise we recommend use of pimu or ppimu as they are oversampled and contain less noise. 0 to disable. */
	uint8_t			    	primu;

	/** Broadcast period multiple - NMEA standard GGA GNSS 3D location, fix, and accuracy. 0 to disable. */
	uint8_t				    gga;

	/** Broadcast period multiple - NMEA standard GLL GNSS 2D location and time. 0 to disable. */
	uint8_t			    	gll;

	/** Broadcast period multiple - NMEA standard GSA GNSS DOP and active satellites. 0 to disable. */
	uint8_t			    	gsa;

	/** Broadcast period multiple - NMEA standard recommended minimum specific GPS/Transit data. 0 to disable. */
	uint8_t			    	rmc;
	
	/** Broadcast period multiple - NMEA standard Data and Time. 0 to disable. */
	uint8_t			    	zda;

	/** Broadcast period multiple - NMEA standard Inertial Attitude Data. 0 to disable. */
	uint8_t			    	pashr;

	/** Broadcast period multiple - NMEA standard satelliate information. */
	uint8_t			    	gsv;

	/** Broadcast period multiple - NMEA track made good and speed over ground. */
	uint8_t			    	vtg;

} nmea_msgs_t;

typedef struct PACKED
{
    /** (rad/s) Gyros.  Units only apply for calibrated data. */
    f_t						pqr[3];

    /** (m/s^2) Accelerometers.  Units only apply for calibrated data. */
    f_t						acc[3];

    /** (°C) Temperature of IMU.  Units only apply for calibrated data. */
    f_t						temp;
} sensors_imu_w_temp_t;

typedef struct PACKED
{                                       // Units only apply for calibrated data
    f_t						mag[3];         // (uT)		Magnetometers
} sensors_mag_t;

typedef struct PACKED
{
    /** (rad/s) Gyros.  Units only apply for calibrated data. */
    f_t						pqr[3];

    /** (m/s^2) Accelerometers.  Units only apply for calibrated data. */
    f_t						acc[3];

    /** (uT) Magnetometers.  Units only apply for calibrated data. */
    f_t						mag[3];
} sensors_mpu_t;

// (DID_SENSORS_TC_BIAS)
typedef struct PACKED
{
    /** Time since boot up in seconds.  Convert to GPS time of week by adding gps.towOffset */
    double                  time;                                       // Units only apply for calibrated data

    sensors_mpu_t			mpu[NUM_IMU_DEVICES];
} sensors_t;

typedef struct PACKED
{
    f_t						xyz[3];
} mag_xyz_t;

// (DID_SENSORS_UCAL, DID_SENSORS_TCAL, DID_SENSORS_MCAL)
typedef struct PACKED
{
    imu3_t					imu3;

    /** (°C) Temperature of IMU.  Units only apply for calibrated data. */
    f_t						temp[NUM_IMU_DEVICES];

    /** (uT) Magnetometers.  Units only apply for calibrated data. */
    mag_xyz_t				mag[NUM_MAG_DEVICES];
} sensors_w_temp_t;

typedef struct PACKED
{
    f_t						lpfLsb[3];      // Low-pass filtered of g_sensors.lsb
    f_t						lpfTemp;		// (°C) Low-pass filtered sensor temperature
    f_t						k[3];			// Slope (moved from flash to here)
    f_t						temp;			// (°C)	Temperature of sensor
    f_t                     tempRampRate;   // (°C/s) Temperature ramp rate
    uint32_t                tci;            // Index of current temperature compensation point
    uint32_t                numTcPts;       // Total number of tc points
    f_t                     dtTemp;			// (°C) Temperature from last calibration point
} sensor_comp_unit_t;

typedef struct PACKED
{                                       // Sensor temperature compensation
    uint32_t                timeMs;         // (ms) Time since boot up.
    sensor_comp_unit_t		pqr[NUM_IMU_DEVICES];
    sensor_comp_unit_t		acc[NUM_IMU_DEVICES];
    sensor_comp_unit_t		mag[NUM_MAG_DEVICES];
    imus_t 					referenceImu;	// External reference IMU
    float                   referenceMag[3];// External reference magnetometer (heading reference)
    uint32_t                sampleCount;    // Number of samples collected
    uint32_t                calState;       // state machine (see eScompCalState)
    uint32_t				status;         // Status used to control LED and indicate valid sensor samples (see eScompStatus)
    f_t						alignAccel[3];  // Alignment acceleration
} sensor_compensation_t;

#define NUM_ANA_CHANNELS	4
typedef struct PACKED
{                                       // LSB units for all except temperature, which is Celsius.
    double					time;
    sensors_imu_w_temp_t	imu[NUM_IMU_DEVICES];
    sensors_mag_t			mag[NUM_MAG_DEVICES];   // Magnetometers
    f_t						bar;            		// Barometric pressure
    f_t						barTemp;				// Temperature of barometric pressure sensor
    f_t                     humidity;				// Relative humidity as a percent (%rH).  Range is 0% - 100%
    f_t						ana[NUM_ANA_CHANNELS]; // ADC analog input
} sys_sensors_adc_t;

#define NUM_COM_PORTS       4	// Number of communication ports.  (Ser0, Ser1, Ser2, and USB).
#ifndef NUM_SERIAL_PORTS
#define NUM_SERIAL_PORTS	6
#endif

/** Realtime Message Controller (used in rmc_t). 
    The data sets available through RMC are broadcast at the availability of the data.  A goal of RMC is 
    to provide updates from each onboard sensor as fast as possible with minimal latency.  The RMC is 
    provided so that broadcast of sensor data is done as soon as it becomes available.   The exception to
    this rule is the INS output data, which has a configurable output data rate according to DID_RMC.insPeriodMs.
*/

#define RMC_OPTIONS_PORT_MASK           0x000000FF
#define RMC_OPTIONS_PORT_ALL            (RMC_OPTIONS_PORT_MASK)
#define RMC_OPTIONS_PORT_CURRENT        0x00000000
#define RMC_OPTIONS_PORT_SER0           0x00000001
#define RMC_OPTIONS_PORT_SER1           0x00000002	// also SPI
#define RMC_OPTIONS_PORT_SER2           0x00000004
#define RMC_OPTIONS_PORT_USB            0x00000008
#define RMC_OPTIONS_PRESERVE_CTRL       0x00000100	// Prevent any messages from getting turned off by bitwise OR'ing new message bits with current message bits.
#define RMC_OPTIONS_PERSISTENT          0x00000200	// Save current port RMC to flash memory for use following reboot, eliminating need to re-enable RMC to start data streaming.  

// RMC message data rates:
#define RMC_BITS_INS1                   0x0000000000000001      // rmc.insPeriodMs (4ms default)
#define RMC_BITS_INS2                   0x0000000000000002      // "
#define RMC_BITS_INS3                   0x0000000000000004      // "
#define RMC_BITS_INS4                   0x0000000000000008      // "
#define RMC_BITS_IMU                    0x0000000000000010      // DID_FLASH_CONFIG.startupNavDtMs (4ms default)
#define RMC_BITS_PIMU                   0x0000000000000020      // "
#define RMC_BITS_BAROMETER              0x0000000000000040      // ~8ms
#define RMC_BITS_MAGNETOMETER           0x0000000000000080      // ~10ms
// #define RMC_BITS_UNUSED              0x0000000000000100
// #define RMC_BITS_UNUSED              0x0000000000000200 
#define RMC_BITS_GPS1_POS               0x0000000000000400      // DID_FLASH_CONFIG.startupGpsDtMs (200ms default)
#define RMC_BITS_GPS2_POS               0x0000000000000800      // "
#define RMC_BITS_GPS1_RAW               0x0000000000001000      // "
#define RMC_BITS_GPS2_RAW               0x0000000000002000      // "
#define RMC_BITS_GPS1_SAT               0x0000000000004000      // 1s
#define RMC_BITS_GPS2_SAT               0x0000000000008000      // "
#define RMC_BITS_GPS_BASE_RAW           0x0000000000010000      // 
#define RMC_BITS_STROBE_IN_TIME         0x0000000000020000      // On strobe input event
#define RMC_BITS_DIAGNOSTIC_MESSAGE     0x0000000000040000
#define RMC_BITS_IMU3_UNCAL             0x0000000000080000      // DID_FLASH_CONFIG.startupImuDtMs (1ms default)
#define RMC_BITS_GPS1_VEL               0x0000000000100000      // DID_FLASH_CONFIG.startupGpsDtMs (200ms default)
#define RMC_BITS_GPS2_VEL               0x0000000000200000      // "
#define RMC_BITS_GPS1_UBX_POS           0x0000000000400000      // "
#define RMC_BITS_GPS1_RTK_POS           0x0000000000800000      // "
#define RMC_BITS_GPS1_RTK_POS_REL       0x0000000001000000      // "
#define RMC_BITS_GPS1_RTK_POS_MISC      0x0000000004000000      // "
#define RMC_BITS_INL2_NED_SIGMA         0x0000000008000000
#define RMC_BITS_RTK_STATE              0x0000000010000000
#define RMC_BITS_RTK_CODE_RESIDUAL      0x0000000020000000
#define RMC_BITS_RTK_PHASE_RESIDUAL     0x0000000040000000
#define RMC_BITS_WHEEL_ENCODER          0x0000000080000000
#define RMC_BITS_GROUND_VEHICLE         0x0000000100000000
// #define RMC_BITS_UNUSED              0x0000000200000000
#define RMC_BITS_IMU_MAG                0x0000000400000000
#define RMC_BITS_PIMU_MAG               0x0000000800000000
#define RMC_BITS_GPS1_RTK_HDG_REL       0x0000001000000000      // DID_FLASH_CONFIG.startupGpsDtMs (200ms default)
#define RMC_BITS_GPS1_RTK_HDG_MISC      0x0000002000000000      // "
#define RMC_BITS_REFERENCE_IMU          0x0000004000000000		// DID_FLASH_CONFIG.startupNavDtMs
#define RMC_BITS_REFERENCE_PIMU         0x0000008000000000		// "
#define RMC_BITS_IMU3_RAW               0x0000010000000000
#define RMC_BITS_IMU_RAW                0x0000020000000000
#define RMC_BITS_GPS1_SIG               0x0000040000000000      // 1s
#define RMC_BITS_GPS2_SIG               0x0000080000000000      // "
#define RMC_BITS_GPX_RTOS_INFO          0x0000100000000000      // 1ms
#define RMC_BITS_GPX_DEBUG              0x0000200000000000      // 1ms
#define RMC_BITS_GPX_STATUS             0x0000400000000000      // 1ms
#define RMC_BITS_GPX_DEV_INFO           0x0000800000000000      // 1ms

#define RMC_BITS_MASK                   0x0FFFFFFFFFFFFFFF
#define RMC_BITS_INTERNAL_PPD           0x4000000000000000      // 
#define RMC_BITS_PRESET                 0x8000000000000000		// Indicate BITS is a preset.  This sets the rmc period multiple and enables broadcasting.

#define RMC_PRESET_PPD_NAV_PERIOD_MULT_MS	100

// Preset: Post Processing Data
#define RMC_PRESET_PPD_BITS_NO_IMU		(RMC_BITS_PRESET \
                                        | RMC_BITS_INS2 \
                                        | RMC_BITS_BAROMETER \
                                        | RMC_BITS_MAGNETOMETER \
                                        | RMC_BITS_GPS1_POS \
                                        | RMC_BITS_GPS2_POS \
                                        | RMC_BITS_GPS1_VEL \
                                        | RMC_BITS_GPS2_VEL \
                                        | RMC_BITS_GPS1_RAW \
                                        | RMC_BITS_GPS2_RAW \
                                        | RMC_BITS_GPS_BASE_RAW \
                                        | RMC_BITS_GPS1_RTK_POS_REL \
                                        | RMC_BITS_GPS1_RTK_HDG_REL \
                                        | RMC_BITS_INTERNAL_PPD \
                                        | RMC_BITS_DIAGNOSTIC_MESSAGE)
#define RMC_PRESET_PPD_BITS				(RMC_PRESET_PPD_BITS_NO_IMU \
                                        | RMC_BITS_PIMU \
                                        | RMC_BITS_REFERENCE_PIMU)
#define RMC_PRESET_INS_BITS				(RMC_BITS_INS2 \
                                        | RMC_BITS_GPS1_POS \
                                        | RMC_BITS_PRESET)
#define RMC_PRESET_PPD_BITS_IMU3		(RMC_PRESET_PPD_BITS_NO_IMU \
                                        | RMC_BITS_IMU3_UNCAL)
#define RMC_PRESET_PPD_BITS_RTK_DBG		(RMC_PRESET_PPD_BITS \
                                        | RMC_BITS_RTK_STATE \
                                        | RMC_BITS_RTK_CODE_RESIDUAL \
                                        | RMC_BITS_RTK_PHASE_RESIDUAL)
#define RMC_PRESET_PPD_GROUND_VEHICLE	(RMC_PRESET_PPD_BITS \
                                        | RMC_BITS_WHEEL_ENCODER \
                                        | RMC_BITS_GROUND_VEHICLE)
#define RMC_PRESET_ALLAN_VARIANCE		(RMC_BITS_PRESET \
                                        | RMC_BITS_IMU)

/** (DID_RMC) Realtime message controller (RMC). */
typedef struct PACKED
{
    /** Data stream enable bits for the specified ports.  (see RMC_BITS_...) */
    uint64_t                bits;

    /** Options to select alternate ports to output data, etc.  (see RMC_OPTIONS_...) */
    uint32_t				options;
    
    /** IMU and Integrated IMU data transmit period is set using DID_SYS_PARAMS.navPeriodMs */
} rmc_t;

enum eNmeaAsciiMsgId
{
    NMEA_MSG_ID_PIMU      = 0,
    NMEA_MSG_ID_PPIMU     = 1,
    NMEA_MSG_ID_PRIMU     = 2,
    NMEA_MSG_ID_PINS1     = 3,
    NMEA_MSG_ID_PINS2     = 4,
    NMEA_MSG_ID_PGPSP     = 5,
    NMEA_MSG_ID_GGA       = 6,
    NMEA_MSG_ID_GLL       = 7,
    NMEA_MSG_ID_GSA       = 8,
    NMEA_MSG_ID_RMC       = 9,
    NMEA_MSG_ID_ZDA       = 10,
    NMEA_MSG_ID_PASHR     = 11, 
    NMEA_MSG_ID_PSTRB     = 12,
    NMEA_MSG_ID_INFO      = 13,
    NMEA_MSG_ID_GSV       = 14,
    NMEA_MSG_ID_VTG       = 15,
    NMEA_MSG_ID_INTEL     = 16,
    NMEA_MSG_ID_COUNT,
}; 

#define NMEA_RMC_BITS_PIMU          (1<<NMEA_MSG_ID_PIMU)
#define NMEA_RMC_BITS_PPIMU         (1<<NMEA_MSG_ID_PPIMU)
#define NMEA_RMC_BITS_PRIMU         (1<<NMEA_MSG_ID_PRIMU)
#define NMEA_RMC_BITS_PINS1         (1<<NMEA_MSG_ID_PINS1)
#define NMEA_RMC_BITS_PINS2         (1<<NMEA_MSG_ID_PINS2)
#define NMEA_RMC_BITS_PGPSP         (1<<NMEA_MSG_ID_PGPSP)
#define NMEA_RMC_BITS_GGA           (1<<NMEA_MSG_ID_GGA)
#define NMEA_RMC_BITS_GLL           (1<<NMEA_MSG_ID_GLL)
#define NMEA_RMC_BITS_GSA           (1<<NMEA_MSG_ID_GSA)
#define NMEA_RMC_BITS_RMC           (1<<NMEA_MSG_ID_RMC)
#define NMEA_RMC_BITS_ZDA           (1<<NMEA_MSG_ID_ZDA)
#define NMEA_RMC_BITS_PASHR         (1<<NMEA_MSG_ID_PASHR)
#define NMEA_RMC_BITS_PSTRB         (1<<NMEA_MSG_ID_PSTRB)
#define NMEA_RMC_BITS_INFO          (1<<NMEA_MSG_ID_INFO)
#define NMEA_RMC_BITS_GSV           (1<<NMEA_MSG_ID_GSV)
#define NMEA_RMC_BITS_VTG           (1<<NMEA_MSG_ID_VTG)
#define NMEA_RMC_BITS_INTEL         (1<<NMEA_MSG_ID_INTEL)

/** Realtime message controller internal (RMCI). */
typedef struct PACKED
{
     /** Data stream enable bits and options for the specified ports.  (see RMC_BITS_...) */
    rmc_t                   rmc;
    
    /** Used for both the DID binary and NMEA messages.  */
    uint8_t                 periodMultiple[DID_COUNT];

    /** NMEA data stream enable bits for the specified ports.  (see NMEA_RMC_BITS_...) */
    uint32_t                nmeaBits;

    /** NMEA period multiple of above period multiple indexed by NMEA_MSG_ID... */
    uint8_t                 nmeaPeriod[NMEA_MSG_ID_COUNT];

} rmci_t;

// GPX Realtime Message Controller (GRMC) - message broadcast mechanism.
#define GRMC_OPTIONS_PORT_MASK           0x000000FF
#define GRMC_OPTIONS_PORT_ALL            (RMC_OPTIONS_PORT_MASK)
#define GRMC_OPTIONS_PORT_CURRENT        0x00000000
#define GRMC_OPTIONS_PORT_SER0           0x00000001
#define GRMC_OPTIONS_PORT_SER1           0x00000002	// also SPI
#define GRMC_OPTIONS_PORT_SER2           0x00000004
#define GRMC_OPTIONS_PORT_USB            0x00000008
#define GRMC_OPTIONS_PRESERVE_CTRL       0x00000100	// Prevent any messages from getting turned off by bitwise OR'ing new message bits with current message bits.
#define GRMC_OPTIONS_PERSISTENT          0x00000200	// Save current port RMC to flash memory for use following reboot, eliminating need to re-enable RMC to start data streaming.  


enum GRMC_BIT_POS{
    GRMC_BIT_POS_DEV_INFO =            0,
    GRMC_BIT_POS_FLASH_CFG =           1,
    GRMC_BIT_POS_STATUS =              2,
    GRMC_BIT_POS_RTOS_INFO =           3,
    GRMC_BIT_POS_DEBUG_ARRAY =         4,
    GRMC_BIT_POS_GPS1_POS =            5,
    GRMC_BIT_POS_GPS1_VEL =            6,
    GRMC_BIT_POS_GPS1_SAT =            7,
    GRMC_BIT_POS_GPS1_SIG =            8,
    GRMC_BIT_POS_GPS1_RAW =            9,
    GRMC_BIT_POS_GPS1_VERSION =        10,
    GRMC_BIT_POS_GPS2_POS =            11,
    GRMC_BIT_POS_GPS2_VEL =            12,
    GRMC_BIT_POS_GPS2_SAT =            13,
    GRMC_BIT_POS_GPS2_SIG =            14,
    GRMC_BIT_POS_GPS2_RAW =            15,
    GRMC_BIT_POS_GPS2_VERSION =        16,
    GRMC_BIT_POS_GPS1_RTK_POS =        17,
    GMRC_BIT_POS_GPS1_RTK_POS_MISC =   18,
    GMRC_BIT_POS_GPS1_RTK_POS_REL =    19,
    GMRC_BIT_POS_GPS2_RTK_CMP_MISC =   20,
    GMRC_BIT_POS_GPS2_RTK_CMP_REL =    21,
    GRMC_BIT_POS_COUNT,
};

#define GRMC_BITS_DEV_INFO              (0x0000000000000001 << GRMC_BIT_POS_DEV_INFO)
#define GRMC_BITS_FLASH_CFG             (0x0000000000000001 << GRMC_BIT_POS_FLASH_CFG)
#define GRMC_BITS_STATUS                (0x0000000000000001 << GRMC_BIT_POS_STATUS)
#define GRMC_BITS_RTOS_INFO             (0x0000000000000001 << GRMC_BIT_POS_RTOS_INFO)
#define GRMC_BITS_DEBUG_ARRAY           (0x0000000000000001 << GRMC_BIT_POS_DEBUG_ARRAY)
#define GRMC_BITS_GPS1_POS              (0x0000000000000001 << GRMC_BIT_POS_GPS1_POS)
#define GRMC_BITS_GPS1_VEL              (0x0000000000000001 << GRMC_BIT_POS_GPS1_VEL)
#define GRMC_BITS_GPS1_SAT              (0x0000000000000001 << GRMC_BIT_POS_GPS1_SAT)
#define GRMC_BITS_GPS1_SIG              (0x0000000000000001 << GRMC_BIT_POS_GPS1_SIG)
#define GRMC_BITS_GPS1_RAW              (0x0000000000000001 << GRMC_BIT_POS_GPS1_RAW)
#define GRMC_BITS_GPS1_VERSION          (0x0000000000000001 << GRMC_BIT_POS_GPS1_VERSION)
#define GRMC_BITS_GPS2_POS              (0x0000000000000001 << GRMC_BIT_POS_GPS2_POS)
#define GRMC_BITS_GPS2_VEL              (0x0000000000000001 << GRMC_BIT_POS_GPS2_VEL)
#define GRMC_BITS_GPS2_SAT              (0x0000000000000001 << GRMC_BIT_POS_GPS2_SAT)
#define GRMC_BITS_GPS2_SIG              (0x0000000000000001 << GRMC_BIT_POS_GPS2_SIG)
#define GRMC_BITS_GPS2_RAW              (0x0000000000000001 << GRMC_BIT_POS_GPS2_RAW)
#define GRMC_BITS_GPS2_VERSION          (0x0000000000000001 << GRMC_BIT_POS_GPS2_VERSION)
#define GRMC_BITS_GPS1_RTK_POS          (0x0000000000000001 << GRMC_BIT_POS_GPS1_RTK_POS)
#define GMRC_BITS_GPS1_RTK_POS_MISC     (0x0000000000000001 << GMRC_BIT_POS_GPS1_RTK_POS_MISC)
#define GMRC_BITS_GPS1_RTK_POS_REL      (0x0000000000000001 << GMRC_BIT_POS_GPS1_RTK_POS_REL)
#define GMRC_BITS_GPS2_RTK_CMP_MISC     (0x0000000000000001 << GMRC_BIT_POS_GPS2_RTK_CMP_MISC)
#define GMRC_BITS_GPS2_RTK_CMP_REL      (0x0000000000000001 << GMRC_BIT_POS_GPS2_RTK_CMP_REL)
#define GRMC_BITS_PRESET                (0x8000000000000000)	// Indicate BITS is a preset.  This sets the rmc period multiple and enables broadcasting.

#define GRMC_PRESET_GPX_DEV_INFO_PERIOD_MS       1000
#define GRMC_PRESET_GPX_RTOS_INFO_PERIOD_MS      500
#define GRMC_PRESET_GPX_STATUS_PERIOD_MS         500
#define GRMC_PRESET_GPX_DEBUG_ARRAY_PERIOD_MS    500
#define GRMC_PRESET_GPX_GPS1_VERSION_PERIOD_MS   1000
#define GRMC_PRESET_GPX_GPS2_VERSION_PERIOD_MS   1000

#define GRMC_PRESET_GPX_IMX		(   GRMC_BITS_PRESET \
                                    /*| GRMC_BITS_DEV_INFO*/ \
                                    /*| GRMC_BITS_RTOS_INFO*/ \
                                    | GRMC_BITS_STATUS \
                                    /*| GRMC_BITS_DEBUG_ARRAY*/ \
                                    | GRMC_BITS_GPS1_POS \
                                    | GRMC_BITS_GPS2_POS \
                                    | GRMC_BITS_GPS1_VEL \
                                    | GRMC_BITS_GPS2_VEL \
                                    | GRMC_BITS_GPS1_SAT \
                                    | GRMC_BITS_GPS2_SAT \
                                    | GRMC_BITS_GPS1_SIG \
                                    | GRMC_BITS_GPS2_SIG \
                                    | GRMC_BITS_GPS1_VERSION \
                                    | GRMC_BITS_GPS2_VERSION \
                                    /*| GRMC_BITS_GPS1_RTK_POS*/ \
                                    | GMRC_BITS_GPS2_RTK_CMP_REL \
                                    | GMRC_BITS_GPS2_RTK_CMP_MISC \
                                    | GRMC_BITS_GPS1_RAW \
                                    | GRMC_BITS_GPS2_RAW )

/** (DID_IO) Input/Output */
typedef struct PACKED
{
    /** GPS time of week (since Sunday morning) in milliseconds */
    uint32_t                timeOfWeekMs;

    /** General purpose I/O status */
    uint32_t				gpioStatus;
} io_t;

enum eMagCalState
{
    MAG_CAL_STATE_DO_NOTHING		= (int)0, 

    /** COMMAND: Recalibrate magnetometers using multiple axis */
    MAG_CAL_STATE_MULTI_AXIS		= (int)1,

    /** COMMAND: Recalibrate magnetometers using only one axis */
    MAG_CAL_STATE_SINGLE_AXIS		= (int)2,

    /** COMMAND: Stop mag recalibration and do not save results */
    MAG_CAL_STATE_ABORT				= (int)101,

    /** STATUS: Mag recalibration is in progress */
    MAG_CAL_STATE_RECAL_RUNNING		= (int)200,

    /** STATUS: Mag recalibration has completed */
    MAG_CAL_STATE_RECAL_COMPLETE	= (int)201,
};

/** (DID_MAG_CAL) Magnetometer Calibration */
typedef struct PACKED
{
    /** Mag recalibration state.  COMMANDS: 1=multi-axis, 2=single-axis, 101=abort, STATUS: 200=running, 201=done (see eMagCalState) */
    uint32_t                state;
    
    /** Mag recalibration progress indicator: 0-100 % */
    float					progress;

	/** Magnetic declination estimate */
	float					declination;
} mag_cal_t;

// (DID_INL2_MAG_OBS_INFO)
typedef struct PACKED
{											// INL2 - Magnetometer observer info 
    /** Timestamp in milliseconds */
    uint32_t				timeOfWeekMs;	

    /** Number of calibration samples */
    uint32_t				Ncal_samples;

    /** Data ready to be processed */
    uint32_t				ready;

    /** Calibration data present.  Set to -1 to force mag recalibration. */	
    uint32_t				calibrated;

    /** Allow mag to auto-recalibrate */
    uint32_t				auto_recal;

    /** Bad sample data */		
    uint32_t				outlier;

    /** Heading from magnetometer */
    float					magHdg;

    /** Heading from INS */			
    float					insHdg;

	/** Difference between mag heading and (INS heading plus mag declination) */
	float					magInsHdgDelta;

    /** Normalized innovation squared (likelihood metric) */
    float					nis;

    /** Threshold for maximum NIS */
    float					nis_threshold;

    /** Magnetometer calibration matrix. Must be initialized with a unit matrix, not zeros! */
    float					Wcal[9];

    /** Active calibration set (0 or 1) */
    uint32_t				activeCalSet;

    /** Offset between magnetometer heading and estimate heading */
    float					magHdgOffset;

    /** Scaled computed variance between calibrated magnetometer samples.  */
    float                   Tcal;

    /** Calibrated magnetometer output can be produced using: Bcal = Wcal * (Braw - bias_cal) */
    float                   bias_cal[3];
} inl2_mag_obs_info_t;

/** Built-in Test: State */
enum eBitState
{
    BIT_STATE_OFF					                    = (int)0,
    BIT_STATE_DONE				                        = (int)1,   // Test is finished
    BIT_STATE_CMD_FULL_STATIONARY                       = (int)2,   // (FULL) Comprehensive test.  Requires system be completely stationary without vibrations. 
    BIT_STATE_CMD_BASIC_MOVING                          = (int)3,   // (BASIC) Ignores sensor output.  Can be run while moving.  This mode is automatically run after bootup.
    BIT_STATE_CMD_FULL_STATIONARY_HIGH_ACCURACY         = (int)4,   // Same as BIT_STATE_CMD_FULL_STATIONARY but with higher requirements for accuracy.  In order to pass, this test may require the Infield Calibration (DID_INFIELD_CAL) to be run. 
    BIT_STATE_RESERVED_2                                = (int)5,   
    BIT_STATE_RUNNING                                   = (int)6,   
    BIT_STATE_FINISHING                                 = (int)7,	// Computing results
    BIT_STATE_CMD_OFF                                   = (int)8,   // Stop built-in test
};

/** Built-in Test: Test Mode */
enum eBitTestMode
{
    BIT_TEST_MODE_SIM_GPS_NOISE                         = (int)100, // Simulate CNO noise
};

/** Hardware built-in test (BIT) flags */
enum eHdwBitStatusFlags
{
    HDW_BIT_PASSED_MASK             = (int)0x0000000F,
    HDW_BIT_PASSED_ALL              = (int)0x00000001,
    HDW_BIT_PASSED_NO_GPS           = (int)0x00000002,    // Passed w/o valid GPS signal
    HDW_BIT_MODE_MASK               = (int)0x000000F0,    // BIT mode run
    HDW_BIT_MODE_OFFSET             = (int)4,
#define HDW_BIT_MODE(hdwBitStatus) ((hdwBitStatus&HDW_BIT_MODE_MASK)>>HDW_BIT_MODE_OFFSET)
    HDW_BIT_FAILED_MASK             = (int)0xFFFFFF00,
    HDW_BIT_FAILED_AHRS_MASK        = (int)0xFFFF0F00,
    HDW_BIT_FAULT_NOISE_PQR         = (int)0x00000100,
    HDW_BIT_FAULT_NOISE_ACC         = (int)0x00000200,
    HDW_BIT_FAULT_MAGNETOMETER      = (int)0x00000400,
    HDW_BIT_FAULT_BAROMETER         = (int)0x00000800,
    HDW_BIT_FAULT_GPS_NO_COM        = (int)0x00001000,    // No GPS serial communications
    HDW_BIT_FAULT_GPS_POOR_CNO      = (int)0x00002000,    // Poor GPS signal strength.  Check antenna
    HDW_BIT_FAULT_GPS_POOR_ACCURACY = (int)0x00002000,    // Low number of satellites, or bad accuracy 
    HDW_BIT_FAULT_GPS_NOISE         = (int)0x00004000,    // (Not implemented)
};

/** Calibration built-in test flags */
enum eCalBitStatusFlags
{
    CAL_BIT_PASSED_MASK             = (int)0x0000000F,
    CAL_BIT_PASSED_ALL              = (int)0x00000001,
    CAL_BIT_MODE_MASK               = (int)0x000000F0,    // BIT mode run
    CAL_BIT_MODE_OFFSET             = (int)4,
#define CAL_BIT_MODE(calBitStatus) ((calBitStatus&CAL_BIT_MODE_MASK)>>CAL_BIT_MODE_OFFSET)
    CAL_BIT_FAILED_MASK             = (int)0x00FFFF00,
    CAL_BIT_FAULT_TCAL_EMPTY        = (int)0x00000100,    // Temperature calibration not present
    CAL_BIT_FAULT_TCAL_TSPAN        = (int)0x00000200,    // Temperature calibration temperature range is inadequate
    CAL_BIT_FAULT_TCAL_INCONSISTENT = (int)0x00000400,    // Temperature calibration number of points or slopes are not consistent
    CAL_BIT_FAULT_TCAL_CORRUPT      = (int)0x00000800,    // Temperature calibration memory corruption
    CAL_BIT_FAULT_TCAL_PQR_BIAS     = (int)0x00001000,    // Temperature calibration gyro bias
    CAL_BIT_FAULT_TCAL_PQR_SLOPE    = (int)0x00002000,    // Temperature calibration gyro slope
    CAL_BIT_FAULT_TCAL_PQR_LIN      = (int)0x00004000,    // Temperature calibration gyro linearity
    CAL_BIT_FAULT_TCAL_ACC_BIAS     = (int)0x00008000,    // Temperature calibration accelerometer bias
    CAL_BIT_FAULT_TCAL_ACC_SLOPE    = (int)0x00010000,    // Temperature calibration accelerometer slope
    CAL_BIT_FAULT_TCAL_ACC_LIN      = (int)0x00020000,    // Temperature calibration accelerometer linearity
    CAL_BIT_FAULT_CAL_SERIAL_NUM    = (int)0x00040000,    // Calibration info: wrong device serial number
    CAL_BIT_FAULT_MCAL_EMPTY        = (int)0x00100000,    // Motion calibration Cross-axis alignment is not calibrated
    CAL_BIT_FAULT_MCAL_INVALID      = (int)0x00200000,    // Motion calibration Cross-axis alignment is poorly formed
    CAL_BIT_FAULT_MOTION_PQR        = (int)0x00400000,    // Motion on gyros
    CAL_BIT_FAULT_MOTION_ACC        = (int)0x00800000,    // Motion on accelerometers
    CAL_BIT_NOTICE_IMU1_PQR_BIAS    = (int)0x01000000,    // IMU 1 gyro bias offset detected.  If stationary, zero gyros command may be used.
    CAL_BIT_NOTICE_IMU2_PQR_BIAS    = (int)0x02000000,    // IMU 2 gyro bias offset detected.  If stationary, zero gyros command may be used.
    CAL_BIT_NOTICE_IMU1_ACC_BIAS    = (int)0x10000000,    // IMU 1 accelerometer bias offset detected.  If stationary, zero accelerometer command may be used only on the vertical access.
    CAL_BIT_NOTICE_IMU2_ACC_BIAS    = (int)0x20000000,    // IMU 2 accelerometer bias offset detected.  If stationary, zero accelerometer command may be used only on the vertical access.
};


/** (DID_BIT) Built-in self-test parameters */
typedef struct PACKED
{
    /** Built-in self-test state (see eBitState) */
    uint32_t                state;

    /** Hardware BIT status (see eHdwBitStatusFlags) */
    uint32_t                hdwBitStatus;

    /** Calibration BIT status (see eCalBitStatusFlags) */
    uint32_t                calBitStatus;

    /** Temperature calibration bias */
    float                   tcPqrBias;
    float                   tcAccBias;

    /** Temperature calibration slope */
    float                   tcPqrSlope;
    float                   tcAccSlope;

    /** Temperature calibration linearity */
    float                   tcPqrLinearity;
    float                   tcAccLinearity;

    /** Gyro error (rad/s) */
    float                   pqr;

    /** Accelerometer error (m/s^2) */
    float                   acc;

    /** Angular rate standard deviation */
    float                   pqrSigma;

    /** Acceleration standard deviation */
    float                   accSigma;

    /** Self-test mode (see eBitTestMode) */
    uint32_t                testMode;

} bit_t;

// GPXBit results bit
#define GPXBit_resultsBit_PPS1      (0x01 << GPXBit_resultsPos_PPS1)
#define GPXBit_resultsBit_PPS2      (0x01 << GPXBit_resultsPos_PPS2)
#define GPXBit_resultsBit_UART      (0x01 << GPXBit_resultsPos_UART)
#define GPXBit_resultsBit_IO        (0x01 << GPXBit_resultsPos_IO)
#define GPXBit_resultsBit_GPS       (0x01 << GPXBit_resultsPos_GPS)
#define GPXBit_resultsBit_FINISHED  (0x01 << GPXBit_resultsPos_FINISHED)
#define GPXBit_resultsBit_CANCELED  (0x01 << GPXBit_resultsPos_CANCELED)
#define GPXBit_resultsBit_ERROR     (0x01 << GPXBit_resultsPos_ERROR)

// GPXBit commands
enum GPXBit_CMDs{
    GPXBit_CMDs_NONE = 0,
    GPXBit_CMDs_START_MANUF_TEST,
    GPXBit_CMDs_ALERT_UART_TEST_STR,
    GPXBit_CMDs_ALERT_PPS1_RX,
    GPXBit_CMDs_ALERT_PPS2_RX,
    GPXBit_CMDs_REPORT,
    GPXBit_CMDs_STOP,

};

// GPXBit results bit posisition
enum GPXBit_resultsPos{
    GPXBit_resultsPos_PPS1 = 0,
    GPXBit_resultsPos_PPS2,
    GPXBit_resultsPos_UART,
    GPXBit_resultsPos_IO,
    GPXBit_resultsPos_GPS,
    GPXBit_resultsPos_FINISHED,

    GPXBit_resultsPos_CANCELED,
    GPXBit_resultsPos_ERROR,
};

// GPXBit commands
#define GPXBit_resultMasks_PASSED  (GPXBit_resultsBit_PPS1 | GPXBit_resultsBit_PPS2 | GPXBit_resultsBit_UART | GPXBit_resultsBit_IO | GPXBit_resultsBit_GPS | GPXBit_resultsBit_FINISHED)

/** (DID_GPX_BIT) Built-in self-test parameters */
typedef struct PACKED
{
    /** Calibration BIT status (see eCalBitStatusFlags) */
    uint32_t                results;
    
    /** Command  **/
    uint8_t                command;

    /* what port we are running on*/
    uint8_t                port;

    /** Self-test mode*/
    uint8_t                testMode;

    /** Built-in self-test state */
    uint8_t                state;

} GPX_bit_t;

enum eInfieldCalState
{
    /** User Commands: */
    INFIELD_CAL_STATE_CMD_OFF                           = 0,

    /** Initialization Commands.  Select one of the following to clear prior samples and set the mode.  Zero accels requires vertical alignment.  No motion is required for all unless disabled.  */
    INFIELD_CAL_STATE_CMD_INIT_ZERO_IMU                     = 1,    // Zero accel and gyro biases.
    INFIELD_CAL_STATE_CMD_INIT_ZERO_GYRO                    = 2,    // Zero only gyro  biases.
    INFIELD_CAL_STATE_CMD_INIT_ZERO_ACCEL                   = 3,    // Zero only accel biases.
    INFIELD_CAL_STATE_CMD_INIT_ZERO_ATTITUDE                = 4,    // Zero (level) INS attitude by adjusting INS rotation.
    INFIELD_CAL_STATE_CMD_INIT_ZERO_ATTITUDE_IMU            = 5,    // Zero gyro and accel biases.  Zero (level) INS attitude by adjusting INS rotation. 
    INFIELD_CAL_STATE_CMD_INIT_ZERO_ATTITUDE_GYRO           = 6,    // Zero only gyro  biases.  Zero (level) INS attitude by adjusting INS rotation. 
    INFIELD_CAL_STATE_CMD_INIT_ZERO_ATTITUDE_ACCEL          = 7,    // Zero only accel biases.  Zero (level) INS attitude by adjusting INS rotation.
    INFIELD_CAL_STATE_CMD_INIT_OPTION_DISABLE_MOTION_DETECT     = 0x00010000,	// Bitwise AND this with the above init commands to disable motion detection during sampling (allow for more tolerant sampling).
    INFIELD_CAL_STATE_CMD_INIT_OPTION_DISABLE_REQUIRE_VERTIAL   = 0x00020000,	// Bitwise AND this with the above init commands to disable vertical alignment requirement for accelerometer bias calibration (allow for more tolerant sampling).

    /** Sample and End Commands: */
    INFIELD_CAL_STATE_CMD_START_SAMPLE                  = 8,	// Initiate 5 second sensor sampling and averaging.  Run for each orientation and 180 degree yaw rotation.
    INFIELD_CAL_STATE_CMD_SAVE_AND_FINISH               = 9,    // Run this command to compute and save results.  Must be run following INFIELD_CAL_STATE_CMD_START_SAMPLE.
    
    /** Status: (read only) */
    INFIELD_CAL_STATE_READY_FOR_SAMPLING                = 50,   // System has been initialized and is waiting for user to intiate sampling.  User must send a command to exit this state.
    INFIELD_CAL_STATE_SAMPLING                          = 51,   // System is averaging the IMU data.  Minimize all motion and vibration.
    INFIELD_CAL_STATE_RUN_BIT_AND_FINISH                = 52,   // Follow up calibration zero with BIT and copy out IMU biases.
    INFIELD_CAL_STATE_SAVED_AND_FINISHED                = 53,   // Calculations are complete and DID_INFIELD_CAL.imu holds the update IMU biases.  Updates are saved to flash. 

    /** Error Status: (read only) */
    INFIELD_CAL_STATE_ERROR_NOT_INITIALIZED             = 100,  // Init command (INFIELD_CAL_STATE_CMD_INIT_...) not set. 
    INFIELD_CAL_STATE_ERROR_SAMPLE_ABORT_MOTION_DETECTED= 101,  // Error: Motion detected. Sampling aborted. 
    INFIELD_CAL_STATE_ERROR_SAMPLE_ABORT_NOT_VERTICAL   = 102,  // Error: System not vertical. Sampling aborted. 
    INFIELD_CAL_STATE_ERROR_NO_SAMPLES_COLLECTED        = 103,  // Error: No samples have been collected
    INFIELD_CAL_STATE_ERROR_POOR_CAL_FIT                = 104,  // Error: Calibration zero is not 

    /** Internal Use Only */
    INFIELD_CAL_STATE_CMD_MASK                          = 0x0000FFFF,
    INFIELD_CAL_STATE_CMD_START_SAMPLE_BIT              = 11,	// Initiate 5 second sensor sample and averaging.  Does not save sample into cal data.
};

enum eInfieldCalStatus
{
    INFIELD_CAL_STATUS_AXIS_DN_GRAVITY                  = 0x00000001,	// Axis points in direction of gravity more than any other axis.
    INFIELD_CAL_STATUS_AXIS_DN_SAMPLED                  = 0x00000002,	// Sampled
    INFIELD_CAL_STATUS_AXIS_DN_SAMPLED_180              = 0x00000004,	// Sampled based on average of two orientations with 180 degree delta yaw. 
    INFIELD_CAL_STATUS_AXIS_UP_GRAVITY                  = 0x00000008,	// Axis points in direction of gravity more than any other axis.
    INFIELD_CAL_STATUS_AXIS_UP_SAMPLED                  = 0x00000010,	// Sampled
    INFIELD_CAL_STATUS_AXIS_UP_SAMPLED_180              = 0x00000020,	// Sampled based on average of two orientations with 180 degree delta yaw.

    INFIELD_CAL_STATUS_SAMPLE_X_OFFSET                  = 0,
    INFIELD_CAL_STATUS_SAMPLE_Y_OFFSET                  = 6,
    INFIELD_CAL_STATUS_SAMPLE_Z_OFFSET                  = 12,
    
    INFIELD_CAL_STATUS_AXIS_MASK                        = 0x0000003F,
    INFIELD_CAL_STATUS_AXES_GRAVITY_MASK                = ( \
        ((INFIELD_CAL_STATUS_AXIS_DN_GRAVITY|INFIELD_CAL_STATUS_AXIS_UP_GRAVITY)<<INFIELD_CAL_STATUS_SAMPLE_X_OFFSET) | \
        ((INFIELD_CAL_STATUS_AXIS_DN_GRAVITY|INFIELD_CAL_STATUS_AXIS_UP_GRAVITY)<<INFIELD_CAL_STATUS_SAMPLE_Y_OFFSET) | \
        ((INFIELD_CAL_STATUS_AXIS_DN_GRAVITY|INFIELD_CAL_STATUS_AXIS_UP_GRAVITY)<<INFIELD_CAL_STATUS_SAMPLE_Z_OFFSET) ),

    INFIELD_CAL_STATUS_ENABLED_ZERO_ACCEL               = 0x00100000,	// Zero accel bias.  Require vertical alignment for sampling. 
    INFIELD_CAL_STATUS_ENABLED_ZERO_GYRO                = 0x00200000,	// Zero gyro bias.
    INFIELD_CAL_STATUS_ENABLED_ZERO_ATTITUDE            = 0x00400000,	// Zero (level) INS attitude by adjusting INS rotation.
    INFIELD_CAL_STATUS_ENABLED_MOTION_DETECT            = 0x00800000,	// Require no motion during sampling. 
    INFIELD_CAL_STATUS_ENABLED_NORMAL_MASK              = 0x00F00000,
    INFIELD_CAL_STATUS_ENABLED_BIT                      = 0x01000000,	// Used for BIT 
    INFIELD_CAL_STATUS_DISABLED_REQUIRE_VERTICAL        = 0x02000000,	// Do not require vertical alignment for accelerometer calibration. 

    INFIELD_CAL_STATUS_AXIS_NOT_VERTICAL                = 0x10000000,	// Axis is not aligned vertically and cannot be used for zero accel sampling.  
    INFIELD_CAL_STATUS_MOTION_DETECTED                  = 0x20000000,	// System is not stationary and cannot be used for infield calibration.
};

/** Inertial Measurement Unit (IMU) data */
typedef struct PACKED
{
    /** Vertical axis acceleration (m/s^2) */
    float                   acc[3];
} imus_acc_t;

typedef struct PACKED
{
    imus_acc_t              dev[NUM_IMU_DEVICES];

    float					yaw;		// (rad) Heading of IMU sample.  Used to determine how to average additional samples.  0 = invalid, 999 = averaged
} infield_cal_direction_t;

typedef struct PACKED
{
    infield_cal_direction_t down;		// Pointed toward earth
    infield_cal_direction_t up;			// Pointed toward sky
} infield_cal_vaxis_t;

// (DID_INFIELD_CAL)
typedef struct PACKED
{
    /** Used to set and monitor the state of the infield calibration system. (see eInfieldCalState) */
    uint32_t                state;

    /** Infield calibration status. (see eInfieldCalStatus) */
    uint32_t                status;

    /** Number of samples used in IMU average. sampleTimeMs = 0 means "imu" member contains the IMU bias from flash.  */
    uint32_t                sampleTimeMs;

    /** Dual purpose variable.  1.) This is the averaged IMU sample when sampleTimeMs != 0.  2.) This is a mirror of the motion calibration IMU bias from flash when sampleTimeMs = 0. */ 
    imus_t                  imu[NUM_IMU_DEVICES];

    /** Collected data used to solve for the bias error and INS rotation.  Vertical axis: 0 = X, 1 = Y, 2 = Z  */
    infield_cal_vaxis_t     calData[3];

} infield_cal_t;


/** System Configuration (used with DID_FLASH_CONFIG.sysCfgBits) */
enum eSysConfigBits
{
	UNUSED1                                             = (int)0x00000001,
	/*! Enable mag continuous calibration.  Allow slow background magnetometer calibration in the EKF. */
	SYS_CFG_BITS_ENABLE_MAG_CONTINUOUS_CAL              = (int)0x00000002,
	/*! Enable automatic mag recalibration */
	SYS_CFG_BITS_AUTO_MAG_RECAL                         = (int)0x00000004,
	/*! Disable mag declination estimation */
	SYS_CFG_BITS_DISABLE_MAG_DECL_ESTIMATION            = (int)0x00000008,

    /*! Disable LEDs */
    SYS_CFG_BITS_DISABLE_LEDS                           = (int)0x00000010,

    /** Magnetometer recalibration.  (see eMagCalState) 1 = multi-axis, 2 = single-axis */
    SYS_CFG_BITS_MAG_RECAL_MODE_MASK                    = (int)0x00000700,
    SYS_CFG_BITS_MAG_RECAL_MODE_OFFSET                  = 8,
#define SYS_CFG_BITS_MAG_RECAL_MODE(sysCfgBits) ((sysCfgBits&SYS_CFG_BITS_MAG_RECAL_MODE_MASK)>>SYS_CFG_BITS_MAG_RECAL_MODE_OFFSET)

	// When set WMM will be used to set declanation
	SYS_CFG_BITS_MAG_ENABLE_WMM_DECLINATION				= (int)0x00000800,

	/** Disable magnetometer fusion */
	SYS_CFG_BITS_DISABLE_MAGNETOMETER_FUSION			= (int)0x00001000,
	/** Disable barometer fusion */
	SYS_CFG_BITS_DISABLE_BAROMETER_FUSION				= (int)0x00002000,
	/** Disable GPS 1 fusion */
	SYS_CFG_BITS_DISABLE_GPS1_FUSION					= (int)0x00004000,
	/** Disable GPS 2 fusion */
	SYS_CFG_BITS_DISABLE_GPS2_FUSION					= (int)0x00008000,

    /** Disable automatic Zero Velocity Updates (ZUPT).  Disabling automatic ZUPT is useful for degraded GPS environments or applications with very slow velocities. */
    SYS_CFG_BITS_DISABLE_AUTO_ZERO_VELOCITY_UPDATES     = (int)0x00010000,
    /** Disable automatic Zero Angular Rate Updates (ZARU).  Disabling automatic ZARU is useful for applications with small/slow angular rates. */
    SYS_CFG_BITS_DISABLE_AUTO_ZERO_ANGULAR_RATE_UPDATES = (int)0x00020000,
    /** Disable INS EKF updates */
    SYS_CFG_BITS_DISABLE_INS_EKF                        = (int)0x00040000,
    /** Prevent built-in test (BIT) from running automatically on startup */
    SYS_CFG_BITS_DISABLE_AUTO_BIT_ON_STARTUP            = (int)0x00080000,

    /** Disable wheel encoder fusion */
    SYS_CFG_BITS_DISABLE_WHEEL_ENCODER_FUSION           = (int)0x00100000,

    SYS_CFG_BITS_UNUSED3                                = (int)0x00200000,
    SYS_CFG_BITS_UNUSED4                                = (int)0x00400000,
    SYS_CFG_BITS_UNUSED5                                = (int)0x00800000,

    /** Use reference IMU in EKF instead of onboard IMU */
    SYS_CFG_USE_REFERENCE_IMU_IN_EKF                    = (int)0x01000000,
    /** Reference point stationary on strobe input */
    SYS_CFG_EKF_REF_POINT_STATIONARY_ON_STROBE_INPUT    = (int)0x02000000,
};

/** GNSS satellite system signal constellation (used with nvm_flash_cfg_t.gnssSatSigConst) */
enum eGnssSatSigConst
{
    /*! GPS  */
    GNSS_SAT_SIG_CONST_GPS                              = (uint16_t)0x0003,
    /*! QZSS  */
    GNSS_SAT_SIG_CONST_QZS                              = (uint16_t)0x000C,
    /*! Galileo  */
    GNSS_SAT_SIG_CONST_GAL                              = (uint16_t)0x0030,
    /*! BeiDou  */
    GNSS_SAT_SIG_CONST_BDS                              = (uint16_t)0x00C0,
    /*! GLONASS  */
    GNSS_SAT_SIG_CONST_GLO                              = (uint16_t)0x0300,
    /*! SBAS  */
    GNSS_SAT_SIG_CONST_SBS                              = (uint16_t)0x1000,
    /*! IRNSS / NavIC  */
    GNSS_SAT_SIG_CONST_IRN                              = (uint16_t)0x2000,
    /*! IMES  */
    GNSS_SAT_SIG_CONST_IME                              = (uint16_t)0x4000,

    /*! GNSS default */
    GNSS_SAT_SIG_CONST_ALL = \
        GNSS_SAT_SIG_CONST_GPS | \
        GNSS_SAT_SIG_CONST_QZS | \
        GNSS_SAT_SIG_CONST_GAL | \
        GNSS_SAT_SIG_CONST_BDS | \
        GNSS_SAT_SIG_CONST_GLO | \
        GNSS_SAT_SIG_CONST_SBS | \
        GNSS_SAT_SIG_CONST_IRN | \
    	GNSS_SAT_SIG_CONST_IME,

    /*! GNSS default */
    GNSS_SAT_SIG_CONST_DEFAULT = \
        GNSS_SAT_SIG_CONST_GPS | \
        GNSS_SAT_SIG_CONST_SBS | \
        GNSS_SAT_SIG_CONST_QZS | \
        GNSS_SAT_SIG_CONST_GAL | \
        GNSS_SAT_SIG_CONST_GLO | \
    	GNSS_SAT_SIG_CONST_BDS,

    GNSS_SAT_SIG_CONST_DEFAULT_INTEL = \
        GNSS_SAT_SIG_CONST_GPS | \
        GNSS_SAT_SIG_CONST_GAL,
};

/** RTK Configuration (used with nvm_flash_cfg_t.RTKCfgBits) */
enum eRTKConfigBits
{
    /** Enable onboard RTK GNSS precision positioning (GPS1) */
    RTK_CFG_BITS_ROVER_MODE_RTK_POSITIONING				= (int)0x00000001,

    /** Enable external RTK GNSS positioning (GPS1) */
    RTK_CFG_BITS_ROVER_MODE_RTK_POSITIONING_EXTERNAL	= (int)0x00000002,

    /** Enable external RTK GNSS compassing on uBlox F9P (GPS2) */
    RTK_CFG_BITS_ROVER_MODE_RTK_COMPASSING_F9P			= (int)0x00000004,

    /** Enable dual GNSS RTK compassing (GPS2 to GPS1) */
    RTK_CFG_BITS_ROVER_MODE_RTK_COMPASSING				= (int)0x00000008,	

    /** Mask of RTK GNSS positioning types */
    RTK_CFG_BITS_ROVER_MODE_RTK_POSITIONING_MASK		= (RTK_CFG_BITS_ROVER_MODE_RTK_POSITIONING|RTK_CFG_BITS_ROVER_MODE_RTK_POSITIONING_EXTERNAL),

    /** Mask of dual GNSS RTK compassing types */
    RTK_CFG_BITS_ROVER_MODE_RTK_COMPASSING_MASK			= (RTK_CFG_BITS_ROVER_MODE_RTK_COMPASSING|RTK_CFG_BITS_ROVER_MODE_RTK_COMPASSING_F9P),

    /** Mask of RTK position, heading, and base modes */
    RTK_CFG_BITS_ROVER_MODE_MASK						= (int)0x0000000F,
    
    /** Enable RTK base and output ublox data from GPS 1 on serial port 0 */
    RTK_CFG_BITS_BASE_OUTPUT_GPS1_UBLOX_SER0			= (int)0x00000010,

    /** Enable RTK base and output ublox data from GPS 1 on serial port 1 */
    RTK_CFG_BITS_BASE_OUTPUT_GPS1_UBLOX_SER1			= (int)0x00000020,

    /** Enable RTK base and output ublox data from GPS 1 on serial port 2 */
    RTK_CFG_BITS_BASE_OUTPUT_GPS1_UBLOX_SER2			= (int)0x00000040,

    /** Enable RTK base and output ublox data from GPS 1 on USB port */
    RTK_CFG_BITS_BASE_OUTPUT_GPS1_UBLOX_USB				= (int)0x00000080,

    /** Enable RTK base and output RTCM3 data from GPS 1 on serial port 0 */
    RTK_CFG_BITS_BASE_OUTPUT_GPS1_RTCM3_SER0			= (int)0x00000100,
    
    /** Enable RTK base and output RTCM3 data from GPS 1 on serial port 1 */
    RTK_CFG_BITS_BASE_OUTPUT_GPS1_RTCM3_SER1			= (int)0x00000200,

    /** Enable RTK base and output RTCM3 data from GPS 1 on serial port 2 */
    RTK_CFG_BITS_BASE_OUTPUT_GPS1_RTCM3_SER2			= (int)0x00000400,

    /** Enable RTK base and output RTCM3 data from GPS 1 on USB port */
    RTK_CFG_BITS_BASE_OUTPUT_GPS1_RTCM3_USB				= (int)0x00000800,

    /** Enable RTK base and output ublox data from GPS 2 on serial port 0 */
    RTK_CFG_BITS_BASE_OUTPUT_GPS2_UBLOX_SER0			= (int)0x00001000,

    /** Enable RTK base and output ublox data from GPS 2 on serial port 1 */
    RTK_CFG_BITS_BASE_OUTPUT_GPS2_UBLOX_SER1			= (int)0x00002000,

    /** Enable RTK base and output ublox data from GPS 2 on serial port 2 */
    RTK_CFG_BITS_BASE_OUTPUT_GPS2_UBLOX_SER2			= (int)0x00004000,

    /** Enable RTK base and output ublox data from GPS 2 on USB port */
    RTK_CFG_BITS_BASE_OUTPUT_GPS2_UBLOX_USB				= (int)0x00008000,

    /** Enable RTK base and output RTCM3 data from GPS 2 on serial port 0 */
    RTK_CFG_BITS_BASE_OUTPUT_GPS2_RTCM3_SER0			= (int)0x00010000,
    
    /** Enable RTK base and output RTCM3 data from GPS 2 on serial port 1 */
    RTK_CFG_BITS_BASE_OUTPUT_GPS2_RTCM3_SER1			= (int)0x00020000,

    /** Enable RTK base and output RTCM3 data from GPS 2 on serial port 2 */
    RTK_CFG_BITS_BASE_OUTPUT_GPS2_RTCM3_SER2			= (int)0x00040000,

    /** Enable RTK base and output RTCM3 data from GPS 2 on USB port */
    RTK_CFG_BITS_BASE_OUTPUT_GPS2_RTCM3_USB				= (int)0x00080000,

    /** Enable base mode moving position. (For future use. Not implemented. This bit should always be 0 for now.) TODO: Implement moving base. */
    RTK_CFG_BITS_BASE_POS_MOVING						= (int)0x00100000,
    
    /** Reserved for future use */
    RTK_CFG_BITS_RESERVED1								= (int)0x00200000,	
    
    /** When using RTK, specifies whether the base station is identical hardware to this rover. If so, there are optimizations enabled to get fix faster. */
    RTK_CFG_BITS_RTK_BASE_IS_IDENTICAL_TO_ROVER			= (int)0x00400000,

    /** Forward all messages between the selected GPS and serial port.  Disable for RTK base use (to forward only GPS raw messages and use the surveyed location refLLA instead of current GPS position).  */
    RTK_CFG_BITS_GPS_PORT_PASS_THROUGH					= (int)0x00800000,

    /** All base station bits */
    RTK_CFG_BITS_BASE_MODE = (
        RTK_CFG_BITS_BASE_OUTPUT_GPS1_UBLOX_SER0 | RTK_CFG_BITS_BASE_OUTPUT_GPS1_RTCM3_SER0 |
        RTK_CFG_BITS_BASE_OUTPUT_GPS1_UBLOX_SER1 | RTK_CFG_BITS_BASE_OUTPUT_GPS1_RTCM3_SER1 |
        RTK_CFG_BITS_BASE_OUTPUT_GPS1_UBLOX_SER2 | RTK_CFG_BITS_BASE_OUTPUT_GPS1_RTCM3_SER2 |
        RTK_CFG_BITS_BASE_OUTPUT_GPS1_UBLOX_USB  | RTK_CFG_BITS_BASE_OUTPUT_GPS1_RTCM3_USB  |
        RTK_CFG_BITS_BASE_OUTPUT_GPS2_UBLOX_SER0 | RTK_CFG_BITS_BASE_OUTPUT_GPS2_RTCM3_SER0 |
        RTK_CFG_BITS_BASE_OUTPUT_GPS2_UBLOX_SER1 | RTK_CFG_BITS_BASE_OUTPUT_GPS2_RTCM3_SER1 |
        RTK_CFG_BITS_BASE_OUTPUT_GPS2_UBLOX_SER2 | RTK_CFG_BITS_BASE_OUTPUT_GPS2_RTCM3_SER2 |
        RTK_CFG_BITS_BASE_OUTPUT_GPS2_UBLOX_USB  | RTK_CFG_BITS_BASE_OUTPUT_GPS2_RTCM3_USB ),

    /** Base station bits enabled on Ser0 */
    RTK_CFG_BITS_RTK_BASE_SER0 = (
        RTK_CFG_BITS_BASE_OUTPUT_GPS1_UBLOX_SER0 | RTK_CFG_BITS_BASE_OUTPUT_GPS1_RTCM3_SER0 |
        RTK_CFG_BITS_BASE_OUTPUT_GPS2_UBLOX_SER0 | RTK_CFG_BITS_BASE_OUTPUT_GPS2_RTCM3_SER0 ),

    /** Base station bits enabled on Ser1 */
    RTK_CFG_BITS_RTK_BASE_SER1 = (
        RTK_CFG_BITS_BASE_OUTPUT_GPS1_UBLOX_SER1 | RTK_CFG_BITS_BASE_OUTPUT_GPS1_RTCM3_SER1 |
        RTK_CFG_BITS_BASE_OUTPUT_GPS2_UBLOX_SER1 | RTK_CFG_BITS_BASE_OUTPUT_GPS2_RTCM3_SER1 ),

    /** Base station bits enabled on Ser2 */
    RTK_CFG_BITS_RTK_BASE_SER2 = (
        RTK_CFG_BITS_BASE_OUTPUT_GPS1_UBLOX_SER2 | RTK_CFG_BITS_BASE_OUTPUT_GPS1_RTCM3_SER2 |
        RTK_CFG_BITS_BASE_OUTPUT_GPS2_UBLOX_SER2 | RTK_CFG_BITS_BASE_OUTPUT_GPS2_RTCM3_SER2 ),

    /** Base station bits for GPS1 Ublox */
    RTK_CFG_BITS_RTK_BASE_OUTPUT_GPS1_UBLOX = (
        RTK_CFG_BITS_BASE_OUTPUT_GPS1_UBLOX_SER0 |
        RTK_CFG_BITS_BASE_OUTPUT_GPS1_UBLOX_SER1 |
        RTK_CFG_BITS_BASE_OUTPUT_GPS1_UBLOX_SER2 |
        RTK_CFG_BITS_BASE_OUTPUT_GPS1_UBLOX_USB ),

    /** Base station bits for GPS2 Ublox */
    RTK_CFG_BITS_RTK_BASE_OUTPUT_GPS2_UBLOX = (
        RTK_CFG_BITS_BASE_OUTPUT_GPS2_UBLOX_SER0 |
        RTK_CFG_BITS_BASE_OUTPUT_GPS2_UBLOX_SER1 |
        RTK_CFG_BITS_BASE_OUTPUT_GPS2_UBLOX_SER2 |
        RTK_CFG_BITS_BASE_OUTPUT_GPS2_UBLOX_USB ),

    /** Base station bits for GPS1 RTCM */
    RTK_CFG_BITS_RTK_BASE_OUTPUT_GPS1_RTCM = (
        RTK_CFG_BITS_BASE_OUTPUT_GPS1_RTCM3_SER0 |
        RTK_CFG_BITS_BASE_OUTPUT_GPS1_RTCM3_SER1 | 
        RTK_CFG_BITS_BASE_OUTPUT_GPS1_RTCM3_SER2 | 
        RTK_CFG_BITS_BASE_OUTPUT_GPS1_RTCM3_USB ),

    /** Base station bits for GPS2 RTCM */
    RTK_CFG_BITS_RTK_BASE_OUTPUT_GPS2_RTCM = (
        RTK_CFG_BITS_BASE_OUTPUT_GPS2_RTCM3_SER0 |
        RTK_CFG_BITS_BASE_OUTPUT_GPS2_RTCM3_SER1 |
        RTK_CFG_BITS_BASE_OUTPUT_GPS2_RTCM3_SER2 |
        RTK_CFG_BITS_BASE_OUTPUT_GPS2_RTCM3_USB),

    /** Rover on-board RTK engine used */
    RTK_CFG_BITS_ROVER_MODE_ONBOARD_MASK = (RTK_CFG_BITS_ROVER_MODE_RTK_POSITIONING | RTK_CFG_BITS_ROVER_MODE_RTK_COMPASSING),

    /** Mask of Rover, Compassing, and Base modes */
    RTK_CFG_BITS_ALL_MODES_MASK = (RTK_CFG_BITS_ROVER_MODE_MASK | RTK_CFG_BITS_BASE_MODE),	
};

/** Sensor Configuration (used with nvm_flash_cfg_t.sensorConfig) */
enum eSensorConfig
{
    /** Gyro full-scale sensing range selection: +- 250, 500, 1000, 2000 deg/s */	
    SENSOR_CFG_GYR_FS_250				= (int)0x00000000,
    SENSOR_CFG_GYR_FS_500				= (int)0x00000001,
    SENSOR_CFG_GYR_FS_1000				= (int)0x00000002,
    SENSOR_CFG_GYR_FS_2000				= (int)0x00000003,
    SENSOR_CFG_GYR_FS_MASK				= (int)0x00000003,
    SENSOR_CFG_GYR_FS_OFFSET			= (int)0,
    
    /** Accelerometer full-scale sensing range selection: +- 2, 4, 8, 16 m/s^2 */
    SENSOR_CFG_ACC_FS_2G				= (int)0x00000000,
    SENSOR_CFG_ACC_FS_4G				= (int)0x00000001,
    SENSOR_CFG_ACC_FS_8G				= (int)0x00000002,
    SENSOR_CFG_ACC_FS_16G				= (int)0x00000003,
    SENSOR_CFG_ACC_FS_MASK				= (int)0x0000000C,
    SENSOR_CFG_ACC_FS_OFFSET			= (int)2,
    
    /** Gyro digital low-pass filter (DLPF) is set automatically based on the IMU sample rate.  The following 
    bit values can be used to override the bandwidth (frequency) to: 250, 184, 92, 41, 20, 10, 5 Hz */
    SENSOR_CFG_GYR_DLPF_250HZ			= (int)0x00000000,
    SENSOR_CFG_GYR_DLPF_184HZ			= (int)0x00000001,
    SENSOR_CFG_GYR_DLPF_92HZ			= (int)0x00000002,
    SENSOR_CFG_GYR_DLPF_41HZ			= (int)0x00000003,
    SENSOR_CFG_GYR_DLPF_20HZ			= (int)0x00000004,
    SENSOR_CFG_GYR_DLPF_10HZ			= (int)0x00000005,
    SENSOR_CFG_GYR_DLPF_5HZ				= (int)0x00000006,
     SENSOR_CFG_GYR_DLPF_MASK			= (int)0x00000F00,
    SENSOR_CFG_GYR_DLPF_OFFSET			= (int)8,

    /** Accelerometer digital low-pass filter (DLPF) is set automatically based on the IMU sample rate.  The 
    following bit values can be used to override the bandwidth (frequency) to: 218, 218, 99, 45, 21, 10, 5 Hz */
    SENSOR_CFG_ACC_DLPF_218HZ			= (int)0x00000000,
    SENSOR_CFG_ACC_DLPF_218HZb			= (int)0x00000001,
    SENSOR_CFG_ACC_DLPF_99HZ			= (int)0x00000002,
    SENSOR_CFG_ACC_DLPF_45HZ			= (int)0x00000003,
    SENSOR_CFG_ACC_DLPF_21HZ			= (int)0x00000004,
    SENSOR_CFG_ACC_DLPF_10HZ			= (int)0x00000005,
    SENSOR_CFG_ACC_DLPF_5HZ				= (int)0x00000006,
    SENSOR_CFG_ACC_DLPF_MASK			= (int)0x0000F000,
    SENSOR_CFG_ACC_DLPF_OFFSET			= (int)12,

    /** Euler rotation of IMU and magnetometer from Hardware Frame to Sensor Frame.  Rotation applied in the order of yaw, pitch, roll from the sensor frame (labeled on uINS). */
    SENSOR_CFG_SENSOR_ROTATION_MASK        = (int)0x00FF0000,
    SENSOR_CFG_SENSOR_ROTATION_OFFSET      = (int)16,
    SENSOR_CFG_SENSOR_ROTATION_0_0_0       = (int)0,	// roll, pitch, yaw rotation (deg).
    SENSOR_CFG_SENSOR_ROTATION_0_0_90      = (int)1,
    SENSOR_CFG_SENSOR_ROTATION_0_0_180     = (int)2,
    SENSOR_CFG_SENSOR_ROTATION_0_0_N90     = (int)3,
    SENSOR_CFG_SENSOR_ROTATION_90_0_0      = (int)4,
    SENSOR_CFG_SENSOR_ROTATION_90_0_90     = (int)5,
    SENSOR_CFG_SENSOR_ROTATION_90_0_180    = (int)6,
    SENSOR_CFG_SENSOR_ROTATION_90_0_N90    = (int)7,
    SENSOR_CFG_SENSOR_ROTATION_180_0_0     = (int)8,
    SENSOR_CFG_SENSOR_ROTATION_180_0_90    = (int)9,
    SENSOR_CFG_SENSOR_ROTATION_180_0_180   = (int)10,
    SENSOR_CFG_SENSOR_ROTATION_180_0_N90   = (int)11,
    SENSOR_CFG_SENSOR_ROTATION_N90_0_0     = (int)12,
    SENSOR_CFG_SENSOR_ROTATION_N90_0_90    = (int)13,
    SENSOR_CFG_SENSOR_ROTATION_N90_0_180   = (int)14,
    SENSOR_CFG_SENSOR_ROTATION_N90_0_N90   = (int)15,
    SENSOR_CFG_SENSOR_ROTATION_0_90_0      = (int)16,
    SENSOR_CFG_SENSOR_ROTATION_0_90_90     = (int)17,
    SENSOR_CFG_SENSOR_ROTATION_0_90_180    = (int)18,
    SENSOR_CFG_SENSOR_ROTATION_0_90_N90    = (int)19,
    SENSOR_CFG_SENSOR_ROTATION_0_N90_0     = (int)20,
    SENSOR_CFG_SENSOR_ROTATION_0_N90_90    = (int)21,
    SENSOR_CFG_SENSOR_ROTATION_0_N90_180   = (int)22,
    SENSOR_CFG_SENSOR_ROTATION_0_N90_N90   = (int)23,

    /** Triple IMU fault detection level. Higher levels add new features to previous levels */
    SENSOR_CFG_IMU_FAULT_DETECT_MASK	   	= (int)0x0F000000,
    SENSOR_CFG_IMU_FAULT_DETECT_OFFSET		= (int)24,
    SENSOR_CFG_IMU_FAULT_DETECT_NONE		= (int)0,	// Simple averaging
    SENSOR_CFG_IMU_FAULT_DETECT_OFFLINE		= (int)1,	// One or more IMUs is offline or stuck
    SENSOR_CFG_IMU_FAULT_DETECT_LARGE_BIAS	= (int)2,
    SENSOR_CFG_IMU_FAULT_DETECT_BIAS_JUMPS	= (int)3,
    SENSOR_CFG_IMU_FAULT_DETECT_SENSOR_NOISE = (int)4,
};

/** IO configuration (used with nvm_flash_cfg_t.ioConfig) */
enum eIoConfig
{
    /** Strobe (input and output) trigger on rising edge (0 = falling edge) (ioConfig[0]) */
    IO_CONFIG_STROBE_TRIGGER_HIGH               = (int)0x00000001,

    // G1,G2 - STROBE, CAN, Ser2, I2C (future) (ioConfig[3-1])
    /** G1,G2 - STROBE input on G2 */
    IO_CONFIG_G1G2_STROBE_INPUT_G2              = (int)0x00000002,
    /** G1,G2 - CAN Bus */
    IO_CONFIG_G1G2_CAN_BUS                      = (int)0x00000004,
    /** G1,G2 - General Communications on Ser2. Excludes GPS communications. */
    IO_CONFIG_G1G2_COM2                         = (int)0x00000006,
    /** G1,G2 - I2C */
    IO_CONFIG_G1G2_I2C							= (int)0x00000008,
    /** G1,G2 - MASK.  Note: This G1,G2 setting is overriden when GPS1 or GPS2 is configured to use Ser2. */
    IO_CONFIG_G1G2_MASK                         = (int)0x0000000E,
    /** G1,G2 - Default */
    IO_CONFIG_G1G2_DEFAULT                      = IO_CONFIG_G1G2_CAN_BUS,

    // G9 - STROBE, QDEC0 (future) (ioConfig[5-4])
    /** G9 - Strobe input */
    IO_CONFIG_G9_STROBE_INPUT                   = (int)0x00000010,
    /** G9 - Enable Nav update strobe output pulse on G9 (uINS pin 10) indicating preintegrated IMU and navigation updates */
    IO_CONFIG_G9_STROBE_OUTPUT_NAV              = (int)0x00000020,
    /** G9 - SPI DRDY */
    IO_CONFIG_G9_SPI_DRDY                    	= (int)0x00000030,
    /** G9 - Bit mask */
    IO_CONFIG_G9_MASK                           = (int)0x00000030,
    /** G9 - Default */
    IO_CONFIG_G9_DEFAULT                        = (int)0,	

    // G6,G7 - Ser1, QDEC0 (future) (ioConfig[7-6])
    /** G6,G7 - General Communications on Ser1. Excludes GPS communications.  Overriden when SPI is enabled (G9 held low on bootup/config). */
    IO_CONFIG_G6G7_COM1                         = (int)0x00000040,
    /** G6,G7 - Quadrature wheel encoder input (G6 QDEC0-A).  Overriden when SPI is enabled (G9 held low on bootup/config). */
//  IO_CONFIG_G6G7_QDEC0_INPUT_G6               = (int)0x00000080,
    /** G6,G7 - Bit mask */
    IO_CONFIG_G6G7_MASK                         = (int)0x000000C0,
    /** G6,G7 - Default */
    IO_CONFIG_G6G7_DEFAULT                      = IO_CONFIG_G6G7_COM1,	

    // G5,G8 - STROBE, QDEC1 (future), SPI (enabled when G9 is held low on bootup/config) (ioConfig[10-8])
    /** G5,G8 - Strobe input on G5 */
    IO_CONFIG_G5G8_STROBE_INPUT_G5              = (int)0x00000100,
    /** G5,G8 - Strobe input on G8 */
    IO_CONFIG_G5G8_STROBE_INPUT_G8              = (int)0x00000200,
    /** G5,G8 - Strobe input on both G5 and G8 */
    IO_CONFIG_G5G8_STROBE_INPUT_G5_G8           = (int)0x00000300,
    /** G5,G8 - Strobe input on both G5 and G8 */
    IO_CONFIG_G5G8_G6G7_SPI_ENABLE              = (int)0x00000400,
    /** G5,G8 - Quadrature wheel encoder input (G5 QDEC1-B, G8 QDEC1-A) */
    IO_CONFIG_G5G8_QDEC_INPUT                   = (int)0x00000500,
    /** G5,G8 - Bit mask */
    IO_CONFIG_G5G8_MASK                         = (int)0x00000700,
    /** G5,G8 - Default */
    IO_CONFIG_G5G8_DEFAULT                      = (int)0,	

    /** G15 (GPS PPS) - STROBE (ioConfig[11]) */
    IO_CONFIG_G15_STROBE_INPUT                  = (int)0x00000800,
	// IO_CONFIG_                               = (int)0x00001000,

    /** GPS TIMEPULSE source (ioConfig[15-13]) */
	IO_CFG_GPS_TIMEPUSE_SOURCE_OFFSET			= (int)13,
	IO_CFG_GPS_TIMEPUSE_SOURCE_MASK				= (int)0x00000007,
	IO_CFG_GPS_TIMEPUSE_SOURCE_BITMASK			= (int)(IO_CFG_GPS_TIMEPUSE_SOURCE_MASK<<IO_CFG_GPS_TIMEPUSE_SOURCE_OFFSET),	
    IO_CFG_GPS_TIMEPUSE_SOURCE_DISABLED			= (int)0,
    IO_CFG_GPS_TIMEPUSE_SOURCE_GPS1_PPS_PIN20	= (int)1,
    IO_CFG_GPS_TIMEPUSE_SOURCE_GPS2_PPS			= (int)2,
    IO_CFG_GPS_TIMEPUSE_SOURCE_STROBE_G2_PIN6	= (int)3,
    IO_CFG_GPS_TIMEPUSE_SOURCE_STROBE_G5_PIN9	= (int)4,
    IO_CFG_GPS_TIMEPUSE_SOURCE_STROBE_G8_PIN12	= (int)5,
    IO_CFG_GPS_TIMEPUSE_SOURCE_STROBE_G9_PIN13	= (int)6,
#define SET_STATUS_OFFSET_MASK(result,val,offset,mask)	{ (result) &= ~((mask)<<(offset)); (result) |= ((val)<<(offset)); }
#define IO_CFG_GPS_TIMEPUSE_SOURCE(ioConfig) ((ioConfig>>IO_CFG_GPS_TIMEPUSE_SOURCE_OFFSET)&IO_CFG_GPS_TIMEPUSE_SOURCE_MASK)
    
    /** GPS 1 source OFFSET */
    IO_CONFIG_GPS1_SOURCE_OFFSET				= (int)16,				// ioConfig[18-16]
    /** GPS 2 source OFFSET */
    IO_CONFIG_GPS2_SOURCE_OFFSET				= (int)19,				// ioConfig[21-19]
    /** GPS 1 type OFFSET */
    IO_CONFIG_GPS1_TYPE_OFFSET					= (int)22,				// ioConfig[24-22]
    /** GPS 2 type OFFSET */
    IO_CONFIG_GPS2_TYPE_OFFSET					= (int)25,				// ioConfig[27-25]

    /** GPS 1 skip initialization (ioConfig[12]) */
    IO_CONFIG_GPS1_NO_INIT 						= (int)0x00001000,
    /** GPS 2 skip initialization (ioConfig[28]) */
    IO_CONFIG_GPS2_NO_INIT 						= (int)0x10000000,

    /** GPS source MASK */
    IO_CONFIG_GPS_SOURCE_MASK					= (int)0x00000007,
    /** GPS source - Disable */
    IO_CONFIG_GPS_SOURCE_DISABLE				= (int)0,
    /** GPS source - GNSS receiver 1 onboard uINS */
    IO_CONFIG_GPS_SOURCE_ONBOARD_1				= (int)1,
    /** GPS source - GNSS receiver 2 onboard uINS */
    IO_CONFIG_GPS_SOURCE_ONBOARD_2				= (int)2,
    /** GPS source - Serial 0 */
    IO_CONFIG_GPS_SOURCE_SER0					= (int)3,
    /** GPS source - Serial 1 */
    IO_CONFIG_GPS_SOURCE_SER1					= (int)4,
    /** GPS source - Serial 2 */
    IO_CONFIG_GPS_SOURCE_SER2					= (int)5,
    /** GPS source - last type */
    IO_CONFIG_GPS_SOURCE_LAST					= IO_CONFIG_GPS_SOURCE_SER2,	// set to last source

    /** GPS type MASK */
    IO_CONFIG_GPS_TYPE_MASK						= (int)0x00000007,
    /** GPS type - ublox M8 */
    IO_CONFIG_GPS_TYPE_UBX_M8					= (int)0,
    /** GPS type - ublox ZED-F9P w/ RTK */
    IO_CONFIG_GPS_TYPE_UBX_F9P					= (int)1,
    /** GPS type - NMEA */
    IO_CONFIG_GPS_TYPE_NMEA						= (int)2,
    /** GPS type - InertialSense GPX */
    IO_CONFIG_GPS_TYPE_GPX						= (int)3,
    /** GPS type - Sony CXD5610 */
    IO_CONFIG_GPS_TYPE_CXD5610					= (int)4,
    /** GPS type - last type */
    IO_CONFIG_GPS_TYPE_LAST						= IO_CONFIG_GPS_TYPE_CXD5610,		// Set to last type

#define IO_CONFIG_GPS1_SOURCE(ioConfig)     (((ioConfig)>>IO_CONFIG_GPS1_SOURCE_OFFSET)&IO_CONFIG_GPS_SOURCE_MASK)
#define IO_CONFIG_GPS2_SOURCE(ioConfig)     (((ioConfig)>>IO_CONFIG_GPS2_SOURCE_OFFSET)&IO_CONFIG_GPS_SOURCE_MASK)
#define IO_CONFIG_GPS1_TYPE(ioConfig)       (((ioConfig)>>IO_CONFIG_GPS1_TYPE_OFFSET)&IO_CONFIG_GPS_TYPE_MASK)
#define IO_CONFIG_GPS2_TYPE(ioConfig)       (((ioConfig)>>IO_CONFIG_GPS2_TYPE_OFFSET)&IO_CONFIG_GPS_TYPE_MASK)

#define SET_IO_CFG_GPS1_SOURCE(result,val)  SET_STATUS_OFFSET_MASK(result, val, IO_CONFIG_GPS1_SOURCE_OFFSET, IO_CONFIG_GPS_SOURCE_MASK)
#define SET_IO_CFG_GPS2_SOURCE(result,val)  SET_STATUS_OFFSET_MASK(result, val, IO_CONFIG_GPS2_SOURCE_OFFSET, IO_CONFIG_GPS_SOURCE_MASK)
#define SET_IO_CFG_GPS1_TYPE(result,val)    SET_STATUS_OFFSET_MASK(result, val, IO_CONFIG_GPS1_TYPE_OFFSET, IO_CONFIG_GPS_TYPE_MASK)
#define SET_IO_CFG_GPS2_TYPE(result,val)    SET_STATUS_OFFSET_MASK(result, val, IO_CONFIG_GPS2_TYPE_OFFSET, IO_CONFIG_GPS_TYPE_MASK)

    /** IMU 1 disable (ioConfig[29]) */	
    IO_CONFIG_IMU_1_DISABLE						= (int)0x20000000,
    /** IMU 2 disable (ioConfig[30]) */
    IO_CONFIG_IMU_2_DISABLE						= (int)0x40000000,
    /** IMU 3 disable (ioConfig[31]) */
    IO_CONFIG_IMU_3_DISABLE						= (int)0x80000000,
};

#define IO_CONFIG_DEFAULT 	(IO_CONFIG_G1G2_DEFAULT | IO_CONFIG_G5G8_DEFAULT | IO_CONFIG_G6G7_DEFAULT | IO_CONFIG_G9_DEFAULT)

enum ePlatformConfig
{
    // IMX Carrier Board
<<<<<<< HEAD
    PLATFORM_CFG_TYPE_MASK                      = (int)0x0000001F,
    PLATFORM_CFG_TYPE_FROM_MANF_OTP             = (int)0x00000080,  // Type is overwritten from manufacturing OTP memory
    PLATFORM_CFG_TYPE_NONE                      = (int)0,		    // IMX-5 default
    PLATFORM_CFG_TYPE_NONE_ONBOARD_G2           = (int)1,		    // uINS-3 default
=======
    PLATFORM_CFG_TYPE_MASK                      = (int)0x0000003F,
    PLATFORM_CFG_TYPE_FROM_MANF_OTP             = (int)0x00000080,  // Type is overwritten from manufacturing OTP memory.  Write protection, prevents direct change of platformType in flashConfig.
    PLATFORM_CFG_TYPE_NONE                      = (int)0,           // IMX-5 default
    PLATFORM_CFG_TYPE_NONE_ONBOARD_G2           = (int)1,           // uINS-3 default
>>>>>>> a97fd4a4
    PLATFORM_CFG_TYPE_RUG1                      = (int)2,
    PLATFORM_CFG_TYPE_RUG2_0_G1                 = (int)3,
    PLATFORM_CFG_TYPE_RUG2_0_G2                 = (int)4,
    PLATFORM_CFG_TYPE_RUG2_1_G0                 = (int)5,	        // PCB RUG-2.1, Case RUG-3.  GPS1 timepulse on G9
    PLATFORM_CFG_TYPE_RUG2_1_G1                 = (int)6,           // "
    PLATFORM_CFG_TYPE_RUG2_1_G2                 = (int)7,           // "
    PLATFORM_CFG_TYPE_RUG3_G0                   = (int)8,           // PCB RUG-3.x.  GPS1 timepulse on GPS1_PPS TIMESYNC (pin 20)
    PLATFORM_CFG_TYPE_RUG3_G1                   = (int)9,           // "
    PLATFORM_CFG_TYPE_RUG3_G2                   = (int)10,          // "
    PLATFORM_CFG_TYPE_EVB2_G2                   = (int)11,
    PLATFORM_CFG_TYPE_TBED3                     = (int)12,          // Testbed-3
    PLATFORM_CFG_TYPE_IG1_0_G2                  = (int)13,          // PCB IG-1.0.  GPS1 timepulse on G8
    PLATFORM_CFG_TYPE_IG1_G1                    = (int)14,          // PCB IG-1.1 and later.  GPS1 timepulse on GPS1_PPS TIMESYNC (pin 20)
    PLATFORM_CFG_TYPE_IG1_G2                    = (int)15,  
    PLATFORM_CFG_TYPE_IG2                       = (int)16,          // IG-2 w/ IMX-5 and GPX-1
    PLATFORM_CFG_TYPE_LAMBDA_G1                 = (int)17,          // Enable UBX output on Lambda for testbed
    PLATFORM_CFG_TYPE_LAMBDA_G2              	= (int)18,          // "
    PLATFORM_CFG_TYPE_TBED2_G1_W_LAMBDA         = (int)19,          // Enable UBX input from Lambda
    PLATFORM_CFG_TYPE_TBED2_G2_W_LAMBDA         = (int)20,          // "
    PLATFORM_CFG_TYPE_COUNT                     = (int)21,

    // Presets
    PLATFORM_CFG_PRESET_MASK                    = (int)0x0000FF00,
    PLATFORM_CFG_PRESET_OFFSET                  = (int)8,

    // RUG-3 - Presets
    PLATFORM_CFG_RUG3_PRESET__0__PRESETS_DISABLED								= 0,	// Don't use presets.  IOEXP_BITS can be set directly.
    PLATFORM_CFG_RUG3_PRESET__1__S0_RS232_7_9___CAN_11_12______S1_GPS1			= 1,	// RUG-3-G0 default
    PLATFORM_CFG_RUG3_PRESET__2__S0_TTL_7_9_____CAN_11_12______S1_GPS1			= 2,
    PLATFORM_CFG_RUG3_PRESET__3__S0_TTL_7_9_____S2_TTL_8_10____S1_GPS1			= 3,
    PLATFORM_CFG_RUG3_PRESET__4__S0_RS232_7_9___S1_RS232_8_10__S2_GPS1			= 4,
    PLATFORM_CFG_RUG3_PRESET__5__S1_RS485_7_8_9_10_____________S2_GPS1__S0_GPS2	= 5,
    PLATFORM_CFG_RUG3_PRESET__6__SPI_7_8_9_10__________________S2_GPS1__S0_GPS2	= 6,
    PLATFORM_CFG_RUG3_PRESET__7__S1_RS232_8_10_________________S2_GPS1__S0_GPS2	= 7,	// RUG-3-G2 default
    PLATFORM_CFG_RUG3_PRESET__8_________________CAN_11_12______S1_GPS1__S0_GPS2	= 8,
    PLATFORM_CFG_RUG3_PRESET__9__S2_TTL_8_10___________________S1_GPS1__S0_GPS2	= 9,
    PLATFORM_CFG_RUG3_PRESET__COUNT												= 10,

    PLATFORM_CFG_RUG3_PRESET__G0_DEFAULT		= PLATFORM_CFG_RUG3_PRESET__1__S0_RS232_7_9___CAN_11_12______S1_GPS1,
    PLATFORM_CFG_RUG3_PRESET__G2_DEFAULT		= PLATFORM_CFG_RUG3_PRESET__7__S1_RS232_8_10_________________S2_GPS1__S0_GPS2,

    // RUG-3 - I/O Expander disabled if platform type is != PLATFORM_CFG_TYPE_RUG3_x.
    PLATFORM_CFG_RUG3_IOEXP_BIT_MASK            = (int)0x00FF0000,
    PLATFORM_CFG_RUG3_IOEXP_BIT_OFFSET          = (int)16,

    RUG3_IOEXP_BIT_OFFSET_n232_485              = (int)0,
    RUG3_IOEXP_BIT_OFFSET_n232_TTL              = (int)1,
    RUG3_IOEXP_BIT_OFFSET_nRS_CAN               = (int)2,
    RUG3_IOEXP_BIT_OFFSET_nGPS2_RS              = (int)3,
    RUG3_IOEXP_BIT_OFFSET_nSPIEN                = (int)4,
    RUG3_IOEXP_BIT_OFFSET_nSPI_SER              = (int)5,
    RUG3_IOEXP_BIT_OFFSET_nGPSRST               = (int)6,

    PLATFORM_CFG_UPDATE_IO_CONFIG               = (int)0x01000000,    // Generate ioConfig based on platform config
};

/** (DID_WHEEL_ENCODER) Message to communicate wheel encoder measurements to GPS-INS */
typedef struct PACKED
{
    /** Time of measurement wrt current week */
    double timeOfWeek;

    /** Status Word */
    uint32_t status;

    /** Left wheel angle (rad) */
    float theta_l;

    /** Right wheel angle (rad) */
    float theta_r;
    
    /** Left wheel angular rate (rad/s) */
    float omega_l;

    /** Right wheel angular rate (rad/s) */
    float omega_r;

    /** Left wheel revolution count */
    uint32_t wrap_count_l;

    /** Right wheel revolution count */
    uint32_t wrap_count_r;

} wheel_encoder_t;

enum eWheelCfgBits
{
    WHEEL_CFG_BITS_ENABLE_ENCODER           = (int)0x00000002,
    WHEEL_CFG_BITS_ENABLE_CONTROL           = (int)0x00000004,
    WHEEL_CFG_BITS_ENABLE_MASK              = (int)0x0000000F,
    WHEEL_CFG_BITS_DIRECTION_REVERSE_LEFT   = (int)0x00000100,
    WHEEL_CFG_BITS_DIRECTION_REVERSE_RIGHT  = (int)0x00000200,
    WHEEL_CFG_BITS_ENCODER_SOURCE			= (int)0x00000400,	// 0 = uINS, 1 = EVB
};

typedef enum
{
    GV_MODE_STANDBY                         = 0,
    GV_MODE_LEARNING                        = 1,
    GV_CMD_LEARNING_START                   = 2,    // Use provided transform and sigma
    GV_CMD_LEARNING_RESUME                  = 3,    // Reset sigma values
    GV_CMD_LEARNING_CLEAR_AND_START         = 4,    // Zero transform and reset sigma values
    GV_CMD_LEARNING_STOP_AND_SAVE           = 5,
    GV_CMD_LEARNING_CANCEL                  = 6,
 } eGroundVehicleMode;

typedef struct PACKED
{
    /** Euler angles describing the rotation from imu (body) to the wheel frame (center of the non-steering axle) in radians */
    float                   e_b2w[3];

    /** Euler angle standard deviation of measurements describing the rotation from imu (body) to the wheel frame (center of the non-steering axle) in radians */
    float                   e_b2w_sigma[3];

    /** Translation from the imu (body) to the wheel frame origin (center of the non-steering axle), expressed in the imu (body) frame in meters */
    float                   t_b2w[3];

    /** Translation standard deviation from the imu (body) to the wheel frame origin (center of the non-steering axle), expressed in the imu (body) frame in meters */
    float                   t_b2w_sigma[3];

} wheel_transform_t;

typedef struct PACKED
{
    /** Config bits (see eWheelCfgBits) */
    uint32_t                bits;

    /** Euler angles and offset describing the rotation and tranlation from imu (body) to the wheel frame (center of the non-steering axle) */
    wheel_transform_t       transform;

    /** Distance between the left and right wheels */
    float                   track_width;

    /** Estimate of wheel radius */
    float                   radius;

} wheel_config_t;

typedef enum
{
    /** Kinematic learing is solving for the translation from IMU to wheel (wheel_config). */ 
    GV_STATUS_LEARNING_ENABLED		= 0x00000001,
    
    /** Navigation is running without GPS input. */ 
    GV_STATUS_DEAD_RECKONING		= 0x01000000,

    /** Vehicle kinematic parameters agree with GPS. */ 
    GV_STATUS_KINEMATIC_CAL_GOOD	= 0x02000000,

    /** Vehicle kinematic learning has converged and is complete. */ 
    GV_STATUS_LEARNING_CONVERGED    = 0x04000000,

    /** Vehicle kinematic learning data (wheel_config_t) is missing. */ 
    GV_STATUS_LEARNING_NEEDED       = 0x08000000,

} eGroundVehicleStatus;

/** (DID_GROUND_VEHICLE) Configuration of ground vehicle kinematic constraints. */
typedef struct PACKED
{
    /** GPS time of week (since Sunday morning) in milliseconds */
    uint32_t				timeOfWeekMs;

    /** Ground vehicle status flags (eGroundVehicleStatus) */
    uint32_t                status;

    /** Current mode of the ground vehicle.  Use this field to apply commands. (see eGroundVehicleMode) */
    uint32_t                mode;

    /** Wheel transform, track width, and wheel radius. */
    wheel_config_t       	wheelConfig;

} ground_vehicle_t;

typedef enum
{
    DYNAMIC_MODEL_PORTABLE          = 0,
    DYNAMIC_MODEL_STATIONARY        = 2,
    DYNAMIC_MODEL_PEDESTRIAN        = 3,
    DYNAMIC_MODEL_GROUND_VEHICLE    = 4,
    DYNAMIC_MODEL_MARINE            = 5,
    DYNAMIC_MODEL_AIRBORNE_1G       = 6,
    DYNAMIC_MODEL_AIRBORNE_2G       = 7,
    DYNAMIC_MODEL_AIRBORNE_4G       = 8,
    DYNAMIC_MODEL_WRIST             = 9,
    DYNAMIC_MODEL_INDOOR            = 10,
    DYNAMIC_MODEL_COUNT    // Must be last
} eDynamicModel;

/** (DID_FLASH_CONFIG) Configuration data
 * IMPORTANT! These fields should not be deleted, they can be deprecated and marked as reserved,
 * or new fields added to the end.
*/
typedef struct PACKED
{
    /** Size of group or union, which is nvm_group_x_t + padding */
    uint32_t				size;

    /** Checksum, excluding size and checksum */
    uint32_t                checksum;

    /** Manufacturer method for restoring flash defaults */
    uint32_t                key;

    /** IMU sample (system input) period in milliseconds set on startup. Cannot be larger than startupNavDtMs. Zero disables sensor/IMU sampling. */
    uint32_t				startupImuDtMs;

    /** Navigation filter (system output) output period in milliseconds set on startup.  Used to initialize sysParams.navOutputPeriodMs. */
    uint32_t				startupNavDtMs;

    /** Serial port 0 baud rate in bits per second */
    uint32_t				ser0BaudRate;

    /** Serial port 1 baud rate in bits per second */
    uint32_t				ser1BaudRate;

    /** Rotation in radians about the X,Y,Z axes from Sensor Frame to Intermediate Output Frame.  Order applied: Z,Y,X. */
    float					insRotation[3];

    /** X,Y,Z offset in meters from Intermediate Output Frame to INS Output Frame. */
    float					insOffset[3];

    /** X,Y,Z offset in meters in Sensor Frame to GPS 1 antenna. */
    float					gps1AntOffset[3];
 
    /** INS dynamic platform model (see eDynamicModel).  Options are: 0=PORTABLE, 2=STATIONARY, 3=PEDESTRIAN, 4=GROUND VEHICLE, 5=SEA, 6=AIRBORNE_1G, 7=AIRBORNE_2G, 8=AIRBORNE_4G, 9=WRIST.  Used to balance noise and performance characteristics of the system.  The dynamics selected here must be at least as fast as your system or you experience accuracy error.  This is tied to the GPS position estimation model and intend in the future to be incorporated into the INS position model. */
    uint8_t					dynamicModel;

    /** Debug */
    uint8_t					debug;

    /** Satellite system constellation used in GNSS solution.  (see eGnssSatSigConst) 0x0003=GPS, 0x000C=QZSS, 0x0030=Galileo, 0x00C0=Beidou, 0x0300=GLONASS, 0x1000=SBAS */
    uint16_t				gnssSatSigConst;

    /** System configuration bits (see eSysConfigBits). */
    uint32_t				sysCfgBits;

    /** Reference latitude, longitude and height above ellipsoid for north east down (NED) calculations (deg, deg, m) */
    double                  refLla[3];

    /** Last latitude, longitude, HAE (height above ellipsoid) used to aid GPS startup (deg, deg, m).  Updated when the distance between current LLA and lastLla exceeds lastLlaUpdateDistance. */
    double					lastLla[3];

    /** Last LLA GPS time since week start (Sunday morning) in milliseconds */
    uint32_t				lastLlaTimeOfWeekMs;

    /** Last LLA GPS number of weeks since January 6th, 1980 */
    uint32_t				lastLlaWeek;

    /** Distance between current and last LLA that triggers an update of lastLla  */
    float					lastLlaUpdateDistance;

    /** Hardware interface configuration bits (see eIoConfig). */
    uint32_t				ioConfig;

    /** Hardware platform specifying the IMX carrier board type (i.e. RUG, EVB, IG) and configuration bits (see ePlatformConfig).  The platform type is used to simplify the GPS and I/O configuration process.  */
    uint32_t				platformConfig;

    /** X,Y,Z offset in meters in Sensor Frame origin to GPS 2 antenna. */
    float					gps2AntOffset[3];

    /** Euler (roll, pitch, yaw) rotation in radians from INS Sensor Frame to Intermediate ZeroVelocity Frame.  Order applied: heading, pitch, roll. */
    float					zeroVelRotation[3];

    /** X,Y,Z offset in meters from Intermediate ZeroVelocity Frame to Zero Velocity Frame. */
    float					zeroVelOffset[3];

    /** (sec) User defined delay for GPS time.  This parameter can be used to account for GPS antenna cable delay.  */
    float                   gpsTimeUserDelay;

    /** Earth magnetic field (magnetic north) declination (heading offset from true north) in radians */
    float                   magDeclination;

    /** Time between GPS time synchronization pulses in milliseconds.  Requires reboot to take effect. */
    uint32_t				gpsTimeSyncPeriodMs;
    
    /** GPS measurement (system input) update period in milliseconds set on startup. 200ms minimum (5Hz max). */
    uint32_t				startupGPSDtMs;
    
    /** RTK configuration bits (see eRTKConfigBits). */
    uint32_t				RTKCfgBits;

    /** Sensor config to specify the full-scale sensing ranges and output rotation for the IMU and magnetometer (see eSensorConfig in data_sets.h) */
    uint32_t                sensorConfig;

    /** Minimum elevation of a satellite above the horizon to be used in the solution (radians). Low elevation satellites may provide degraded accuracy, due to the long signal path through the atmosphere. */
    float                   gpsMinimumElevation;

    /** Serial port 2 baud rate in bits per second */
    uint32_t				ser2BaudRate;

    /** Wheel encoder: euler angles describing the rotation from imu to left wheel */
    wheel_config_t          wheelConfig;

	/** Magnetometer interference sensitivity threshold. Typical range is 2-10 (3 default) and 1000 to disable mag interference detection. */
	float                   magInterferenceThreshold;

} nvm_flash_cfg_t;

/** (DID_INL2_NED_SIGMA) Standard deviation of INL2 EKF estimates in the NED frame. */
typedef struct PACKED
{											
    /** Timestamp in milliseconds */
    unsigned int			timeOfWeekMs;	
    /** NED position error sigma */
    float					StdPosNed[3];		
    /** NED velocity error sigma */
    float					StdVelNed[3];		
    /** NED attitude error sigma */
    float					StdAttNed[3];		
    /** Acceleration bias error sigma */
    float					StdAccBias[3];		
    /** Angular rate bias error sigma */
    float					StdGyrBias[3];		
    /** Barometric altitude bias error sigma */
	float					StdBarBias;		
    /** Mag declination error sigma */
	float					StdMagDeclination;	
} inl2_ned_sigma_t;

/** (DID_STROBE_IN_TIME) Timestamp for input strobe. */
typedef struct PACKED
{
    /** GPS number of weeks since January 6th, 1980 */
    uint32_t				week;

    /** GPS time of week (since Sunday morning) in milliseconds */
    uint32_t				timeOfWeekMs;

    /** Strobe input pin (i.e. G1, G2, G5, or G9) */
    uint16_t				pin;

    /** Strobe serial index number */
    uint16_t				count;
} strobe_in_time_t;

#define DEBUG_I_ARRAY_SIZE		9
#define DEBUG_F_ARRAY_SIZE		9
#define DEBUG_LF_ARRAY_SIZE		3

/* (DID_DEBUG_ARRAY) */
typedef struct PACKED
{
    int32_t					i[DEBUG_I_ARRAY_SIZE];
    f_t						f[DEBUG_F_ARRAY_SIZE];
    double                  lf[DEBUG_LF_ARRAY_SIZE];
} debug_array_t;

#define DEBUG_STRING_SIZE		80

/* (DID_DEBUG_STRING) */
typedef struct PACKED
{
    uint8_t					s[DEBUG_STRING_SIZE];
} debug_string_t;

POP_PACK

PUSH_PACK_8

/** time struct */
typedef struct
{
    /** time (s) expressed by standard time_t */
    int64_t time;

    /** fraction of second under 1 s */
    double sec;         
} gtime_t;

typedef struct PACKED
{
    gtime_t time;
    double rp_ecef[3]; // Rover position
    double rv_ecef[3]; // Rover velocity
    double ra_ecef[3]; // Rover acceleration
    double bp_ecef[3]; // Base position
    double bv_ecef[3]; // Base velocity
    double qr[6]; // rover position and velocity covariance main diagonal
    double b[24]; // satellite bias
    double qb[24]; // main diagonal of sat bias covariances
    uint8_t sat_id[24]; // satellite id of b[]
} rtk_state_t;

typedef struct PACKED
{
    gtime_t time;
    int32_t nv; // number of measurements
    uint8_t sat_id_i[24]; // sat id of measurements (reference sat)
    uint8_t sat_id_j[24]; // sat id of measurements
    uint8_t type[24]; // type (0 = dd-range, 1 = dd-phase, 2 = baseline)
    double v[24]; // residual
} rtk_residual_t;

typedef struct PACKED
{
    gtime_t time;

    uint8_t rej_ovfl;
    uint8_t code_outlier;
    uint8_t phase_outlier;
    uint8_t code_large_residual;

    uint8_t phase_large_residual;
    uint8_t invalid_base_position;
    uint8_t bad_baseline_holdamb;
    uint8_t base_position_error;

    uint8_t outc_ovfl;
    uint8_t reset_timer;
    uint8_t use_ubx_position;
    uint8_t large_v2b;

    uint8_t base_position_update;
    uint8_t rover_position_error;
    uint8_t reset_bias;
    uint8_t start_relpos;

    uint8_t end_relpos;
    uint8_t start_rtkpos;
    uint8_t pnt_pos_error;
    uint8_t no_base_obs_data;

    uint8_t diff_age_error;
    uint8_t moveb_time_sync_error;
    uint8_t waiting_for_rover_packet;
    uint8_t waiting_for_base_packet;

    uint8_t lsq_error;
    uint8_t lack_of_valid_sats;
    uint8_t divergent_pnt_pos_iteration;
    uint8_t chi_square_error;

    uint32_t cycle_slips;

    float ubx_error;

    uint8_t solStatus;
    uint8_t rescode_err_marker;
    uint8_t error_count;
    uint8_t error_code;

    float dist2base;

    uint8_t reserved1;
    uint8_t gdop_error;
    uint8_t warning_count;
    uint8_t warning_code;

    double double_debug[4];

    uint8_t debug[2];
    uint8_t obs_count_bas;
    uint8_t obs_count_rov;

    uint8_t obs_pairs_filtered;
    uint8_t obs_pairs_used;
    uint8_t raw_ptr_queue_overrun;
    uint8_t raw_dat_queue_overrun;
} rtk_debug_t;

POP_PACK

PUSH_PACK_1

/** (DID_GPS_RTK_OPT) RTK processing options */
typedef struct
{
    /** positioning mode (PMODE_???) */
    int32_t mode;           

    /** solution type (0:forward,1:backward,2:combined) */
    int32_t soltype;

    /** number of frequencies (1:L1,2:L1+L2,3:L1+L2+L5) */
    int32_t nf;

    /** navigation systems */
    int32_t navsys;

    /** elevation mask angle (rad) */
    double elmin;

    /** Min snr to consider satellite for rtk */
    int32_t snrmin;

    /** AR mode (0:off,1:continuous,2:instantaneous,3:fix and hold,4:ppp-ar) */
    int32_t modear;

    /** GLONASS AR mode (0:off,1:on,2:auto cal,3:ext cal) */
    int32_t glomodear;

    /** GPS AR mode (0:off,1:on) */
    int32_t gpsmodear;

    /** SBAS AR mode (0:off,1:on) */
    int32_t sbsmodear;

    /** BeiDou AR mode (0:off,1:on) */
    int32_t bdsmodear;

    /** AR filtering to reject bad sats (0:off,1:on) */
    int32_t arfilter;

    /** obs outage count to reset bias */
    int32_t maxout;

    /** reject count to reset bias */
    int32_t maxrej;

    /** min lock count to fix ambiguity */
    int32_t minlock;

    /** min sats to fix integer ambiguities */
    int32_t minfixsats;

    /** min sats to hold integer ambiguities */
    int32_t minholdsats;

    /** min sats to drop sats in AR */
    int32_t mindropsats;

    /** use stdev estimates from receiver to adjust measurement variances */
    int32_t rcvstds;

    /** min fix count to hold ambiguity */
    int32_t minfix;

    /** max iteration to resolve ambiguity */
    int32_t armaxiter;

    /** dynamics model (0:none,1:velociy,2:accel) */
    int32_t dynamics;

    /** number of filter iteration */
    int32_t niter;

    /** interpolate reference obs (for post mission) */
    int32_t intpref;

    /** rover position for fixed mode */
    int32_t rovpos;

    /** base position for relative mode */
    int32_t refpos;

    /** code/phase error ratio */
    double eratio[NFREQ];

    /** measurement error factor */
    double err[5];

    /** initial-state std [0]bias,[1]iono [2]trop */
    double std[3];

    /** process-noise std [0]bias,[1]iono [2]trop [3]acch [4]accv [5] pos */
    double prn[6];

    /** satellite clock stability (sec/sec) */
    double sclkstab;

    /** AR validation threshold */
    double thresar[8];

    /** elevation mask of AR for rising satellite (rad) */
    double elmaskar;

    /** elevation mask to hold ambiguity (rad) */
    double elmaskhold;

    /** slip threshold of geometry-free phase (m) */
    double thresslip;

    /* slip threshold of doppler (m) */
    double thresdop;

    /** variance for fix-and-hold pseudo measurements (cycle^2) */
    double varholdamb;

    /** gain used for GLO and SBAS sats to adjust ambiguity */
    double gainholdamb;

    /** max difference of time (sec) */
    double maxtdiff;

    /** reset sat biases after this long trying to get fix if not acquired */
    int fix_reset_base_msgs;

    /* reject threshold of innovation for phase [0] and code [1] (m) */
    double maxinno[2];
    /** reject thresholds of NIS */
    double maxnis_lo;
    double maxnis_hi;

    /** reject threshold of gdop */
    double maxgdop;

    /** baseline length constraint {const,sigma before fix, sigma after fix} (m) */
    double baseline[3];
    double max_baseline_error;
    double reset_baseline_error;

    /** maximum error wrt ubx position (triggers reset if more than this far) (m) */
    float max_ubx_error;

    /** rover position for fixed mode {x,y,z} (ecef) (m) */
    double ru[3];

    /** base position for relative mode {x,y,z} (ecef) (m) */
    double rb[3];

    /** max averaging epochs */
    int32_t maxaveep;

    /** output single by dgps/float/fix/ppp outage */
    int32_t outsingle;
} prcopt_t;
typedef prcopt_t gps_rtk_opt_t;

/** Raw satellite observation data */
typedef struct PACKED
{
    /** Receiver local time approximately aligned to the GPS time system (GPST) */
    gtime_t time;

    /** Satellite number in RTKlib notation.  GPS: 1-32, GLONASS: 33-59, Galilleo: 60-89, SBAS: 90-95 */
    uint8_t sat;

    /** receiver number */
    uint8_t rcv;

    /** Cno, carrier-to-noise density ratio (signal strength) (0.25 dB-Hz) */
    uint8_t SNR[NFREQ+NEXOBS];

    /** Loss of Lock Indicator. Set to non-zero values only when carrier-phase is valid (L > 0).  bit1 = loss-of-lock, bit2 = half-cycle-invalid */
    uint8_t LLI[NFREQ+NEXOBS];

    /** Code indicator: CODE_L1C (1) = L1C/A,G1C/A,E1C (GPS,GLO,GAL,QZS,SBS), CODE_L1X (12) = E1B+C,L1C(D+P) (GAL,QZS), CODE_L1I (47) = B1I (BeiDou) */
    uint8_t code[NFREQ+NEXOBS];

    /** Estimated carrier phase measurement standard deviation (0.004 cycles), zero means invalid */
    uint8_t qualL[NFREQ+NEXOBS];

    /** Estimated pseudorange measurement standard deviation (0.01 m), zero means invalid */
    uint8_t qualP[NFREQ+NEXOBS];

    /** reserved, for alignment */
    uint8_t reserved;

    /** Observation data carrier-phase (cycle). The carrier phase initial ambiguity is initialized using an approximate value to make the magnitude of the phase close to the pseudorange measurement. Clock resets are applied to both phase and code measurements in accordance with the RINEX specification. */
    double L[NFREQ+NEXOBS];

    /** Observation data pseudorange (m). GLONASS inter frequency channel delays are compensated with an internal calibration table */
    double P[NFREQ+NEXOBS]; 

    /** Observation data Doppler measurement (positive sign for approaching satellites) (Hz) */
    float D[NFREQ+NEXOBS];
} obsd_t;

#define GPS_RAW_MESSAGE_BUF_SIZE    1000
#define MAX_OBSERVATION_COUNT_IN_RTK_MESSAGE (GPS_RAW_MESSAGE_BUF_SIZE / sizeof(obsd_t))

/** observation data */
typedef struct
{
    /** number of observation slots used */
    uint32_t n;

    /** number of observation slots allocated */
    uint32_t nmax;

    /** observation data buffer */
    obsd_t* data;
} obs_t;

/** non-Glonass ephemeris data */
typedef struct
{
    /** Satellite number in RTKlib notation.  GPS: 1-32, GLONASS: 33-59, Galilleo: 60-89, SBAS: 90-95 */
    int32_t sat;

    /** IODE Issue of Data, Ephemeris (ephemeris version) */
    int32_t iode;
    
    /** IODC Issue of Data, Clock (clock version) */
    int32_t iodc;

    /** SV accuracy (URA index) IRN-IS-200H p.97 */
    int32_t sva;            

    /** SV health GPS/QZS (0:ok) */
    int32_t svh;            

    /** GPS/QZS: gps week, GAL: galileo week */
    int32_t week;

    /** GPS/QZS: code on L2. (00 = Invalid, 01 = P Code ON, 11 = C/A code ON, 11 = Invalid).  GAL/CMP: data sources */
    int32_t code;

    /** GPS/QZS: L2 P data flag (indicates that the NAV data stream was commanded OFF on the P-code of the in-phase component of the L2 channel). CMP: nav type */
    int32_t flag;

    /** Time Of Ephemeris, ephemeris reference epoch in seconds within the week (s) */
    gtime_t toe;
    
    /** clock data reference time (s) (20.3.4.5) */
    gtime_t toc;
    
    /** T_trans (s) */
    gtime_t ttr;

    /** Orbit semi-major axis (m) */
    double A;

    /** Orbit eccentricity (non-dimensional)  */
    double e;

	/** Orbit inclination angle at reference time (rad) */
	double i0;

    /** Longitude of ascending node of orbit plane at weekly epoch (rad) */
    double OMG0;

    /** Argument of perigee (rad) */
    double omg;

    /** Mean anomaly at reference time (rad) */
    double M0;

    /** Mean Motion Difference From Computed Value (rad) */
    double deln;

    /** Rate of Right Ascension (rad/s) */
    double OMGd;

    /** Rate of Inclination Angle (rad/s) */
    double idot;

    /** Amplitude of the Cosine Harmonic Correction Term to the Orbit Radius (m) */
    double crc;

    /** Amplitude of the Sine Harmonic Correction Term to the Orbit Radius (m) */
    double crs;

    /** Amplitude of the Cosine Harmonic Correction Term to the Argument of Latitude (rad)  */
    double cuc;

    /** Amplitude of the Sine Harmonic Correction Term to the Argument of Latitude (rad) */
    double cus;

    /** Amplitude of the Cosine Harmonic Correction Term to the Angle of Inclination (rad) */
    double cic;

    /** Amplitude of the Sine Harmonic Correction Term to the Angle of Inclination (rad) */
    double cis;

    /** Time Of Ephemeris, ephemeris reference epoch in seconds within the week (s), same as <toe> above but represented as double type. Note that toe is computed as eph->toe = gst2time(week, eph->toes) */
    double toes;

    /** Fit interval (h) (0: 4 hours, 1: greater than 4 hours) */
    double fit;

    /** SV clock offset, af0 (s) */
    double f0;
    
    /** SV clock drift, af1 (s/s, non-dimensional) */
    double f1;
    
    /** SV clock drift rate, af2 (1/s) */
    double f2;

    /** Group delay parameters GPS/QZS: tgd[0] = TGD (IRN-IS-200H p.103). Galilleo: tgd[0] = BGD E5a/E1, tgd[1] = BGD E5b/E1. Beidou: tgd[0] = BGD1, tgd[1] = BGD2 */
    double tgd[4];

    /** Adot for CNAV, not used */
    double Adot;
    
    /** First derivative of mean motion n (second derivative of mean anomaly M), ndot for CNAV (rad/s/s). Not used. */
    double ndot;
} eph_t;

/** Glonass ephemeris data */
typedef struct
{        
    /** Satellite number in RTKlib notation.  GPS: 1-32, GLONASS: 33-59, Galilleo: 60-89, SBAS: 90-95 */
    int32_t sat;

    /** IODE (0-6 bit of tb field) */
    int32_t iode;

    /** satellite frequency number */
    int32_t frq;

    /** satellite health */
    int32_t svh;
    
    /** satellite accuracy */
    int32_t sva;
    
    /** satellite age of operation */
    int32_t age;

    /** Ephemeris reference epoch in seconds within the week in GPS time gpst (s) */
    gtime_t toe;

    /** message frame time in gpst (s) */
    gtime_t tof;

    /** satellite position (ecef) (m) */
    double pos[3];

    /** satellite velocity (ecef) (m/s) */
    double vel[3];

    /** satellite acceleration (ecef) (m/s^2) */
    double acc[3];

    /** SV clock bias (s) */
    double taun;

    /** relative frequency bias */
    double gamn;

    /** delay between L1 and L2 (s) */
    double dtaun;
} geph_t;

/** SBAS message type */
typedef struct
{
    /** receiption time - week */
    int32_t week;
    
    /** reception time - tow */
    int32_t tow;

    /** SBAS satellite PRN number */
    int32_t prn;

    /** SBAS message (226bit) padded by 0 */
    uint8_t msg[29];

    /** reserved for alighment */
    uint8_t reserved[3];
} sbsmsg_t;

/** station parameter type */
typedef struct
{
    /** antenna delta type (0:enu,1:xyz) */
    int32_t deltype;
    
    /** station position (ecef) (m) */
    double pos[3];

    /** antenna position delta (e/n/u or x/y/z) (m) */
    double del[3];

    /** antenna height (m) */
    double hgt;
    
    /** station id */
    int32_t stationId;
} sta_t;

/** almanac type */
typedef struct
{
    /** satellite number */
    int32_t sat;

    /** sv health (0:ok) */
    int32_t svh;

    /** as and sv config */
    int32_t svconf;

    /* GPS/QZS: gps week, GAL: galileo week */
    int32_t week;

    /* Toa */
    gtime_t toa;        
                        
    /** SV orbit parameters - A */
    double A;

    /** SV orbit parameters - e */
    double e;

    /** SV orbit parameters - i0 */
    double i0;

    /** SV orbit parameters - OMG0 */
    double OMG0;
    
    /** SV orbit parameters - omg */
    double omg;
    
    /** SV orbit parameters - M0 */
    double M0;
    
    /** SV orbit parameters - OMGd */
    double OMGd;

    /** Toa (s) in week - toas */
    double toas;

    /** SV clock parameters - af0 */
    double f0;
    
    /** SV clock parameters - af1 */
    double f1;
} alm_t;

/** ionosphere model and utc parameters */
typedef struct
{
    double ion_gps[8];  /* GPS iono model parameters {a0,a1,a2,a3,b0,b1,b2,b3} */
    double ion_gal[4];  /* Galileo iono model parameters {ai0,ai1,ai2,0} */
    double ion_qzs[8];  /* QZSS iono model parameters {a0,a1,a2,a3,b0,b1,b2,b3} */
    double ion_cmp[8];  /* BeiDou iono model parameters {a0,a1,a2,a3,b0,b1,b2,b3} */
    double ion_irn[8];  /* IRNSS iono model parameters {a0,a1,a2,a3,b0,b1,b2,b3} */

    double utc_gps[4];  /* GPS delta-UTC parameters {A0,A1,T,W} */
    double utc_glo[4];  /* GLONASS UTC GPS time parameters */
    double utc_gal[4];  /* Galileo UTC GPS time parameters */
    double utc_qzs[4];  /* QZS UTC GPS time parameters */
    double utc_cmp[4];  /* BeiDou UTC parameters */
    double utc_irn[4];  /* IRNSS UTC parameters */
    double utc_sbs[4];  /* SBAS UTC parameters */

    int32_t leaps;      /* leap seconds (s) */
    
    alm_t alm;			/* almanac */
} ion_model_utc_alm_t;

/** RTK solution status */
typedef enum
{
    /** No status */
    rtk_solution_status_none = 0,

    /** RTK fix */
    rtk_solution_status_fix = 1,

    /** RTK float */
    rtk_solution_status_float = 2,

    /** RTK SBAS */
    rtk_solution_status_sbas = 3,

    /** RTK DGPS */
    rtk_solution_status_dgps = 4,

    /** RTK SINGLE */
    rtk_solution_status_single = 5
} eRtkSolStatus;

/** (DID_GPS1_RTK_POS_REL, DID_GPS2_RTK_CMP_REL) - RTK and Dual GNSS heading base to rover relative info. */
typedef struct PACKED
{
    /** GPS time of week (since Sunday morning) in milliseconds */
    uint32_t                timeOfWeekMs;

    /** Age of differential (seconds) */
    float					differentialAge;

    /** Ambiguity resolution ratio factor for validation */
    float					arRatio;

    /** Vector from base to rover (m) in ECEF - If Compassing enabled, this is the 3-vector from antenna 2 to antenna 1 */
    float					baseToRoverVector[3];

    /** Distance from base to rover (m) */
    float                   baseToRoverDistance;
    
    /** Angle from north to baseToRoverVector in local tangent plane. (rad) */
    float                   baseToRoverHeading;

    /** Accuracy of baseToRoverHeading. (rad) */
    float                   baseToRoverHeadingAcc;

    /** (see eGpsStatus) GPS status: [0x000000xx] number of satellites used, [0x0000xx00] fix type, [0x00xx0000] status flags, NMEA input flag */
    uint32_t                status;
    
} gps_rtk_rel_t;

/** (DID_GPS1_RTK_POS_MISC, DID_GPS2_RTK_CMP_MISC) - requires little endian CPU */
typedef struct PACKED
{
    /** GPS time of week (since Sunday morning) in milliseconds */
    uint32_t                timeOfWeekMs;

    /** Accuracy - estimated standard deviations of the solution assuming a priori error model and error parameters by the positioning options. []: standard deviations {ECEF - x,y,z} or {north, east, down} (meters) */
    float					accuracyPos[3];

    /** Accuracy - estimated standard deviations of the solution assuming a priori error model and error parameters by the positioning options. []: Absolute value of means square root of estimated covariance NE, EU, UN */
    float					accuracyCov[3];

    /** Ambiguity resolution threshold for validation */
    float					arThreshold;

    /** Geometric dilution of precision (meters) */
    float					gDop;
    
    /** Horizontal dilution of precision (meters) */
    float					hDop;
    
    /** Vertical dilution of precision (meters) */
    float					vDop;

    /** Base Position - latitude, longitude, height (degrees, meters) */
     double					baseLla[3];

    /** Cycle slip counter */
    uint32_t                cycleSlipCount;
    
    /** Rover gps observation element counter */
    uint32_t				roverGpsObservationCount;

    /** Base station gps observation element counter */
    uint32_t				baseGpsObservationCount;

    /** Rover glonass observation element counter */
    uint32_t				roverGlonassObservationCount;

    /** Base station glonass observation element counter */
    uint32_t				baseGlonassObservationCount;

    /** Rover galileo observation element counter */
    uint32_t				roverGalileoObservationCount;

    /** Base station galileo observation element counter */
    uint32_t				baseGalileoObservationCount;

    /** Rover beidou observation element counter */
    uint32_t				roverBeidouObservationCount;

    /** Base station beidou observation element counter */
    uint32_t				baseBeidouObservationCount;

    /** Rover qzs observation element counter */
    uint32_t				roverQzsObservationCount;

    /** Base station qzs observation element counter */
    uint32_t				baseQzsObservationCount;

    /** Rover gps ephemeris element counter */
    uint32_t				roverGpsEphemerisCount;

    /** Base station gps ephemeris element counter */
    uint32_t				baseGpsEphemerisCount;

    /** Rover glonass ephemeris element counter */
    uint32_t				roverGlonassEphemerisCount;

    /** Base station glonass ephemeris element counter */
    uint32_t				baseGlonassEphemerisCount;
    
    /** Rover galileo ephemeris element counter */
    uint32_t				roverGalileoEphemerisCount;

    /** Base station galileo ephemeris element counter */
    uint32_t				baseGalileoEphemerisCount;

    /** Rover beidou ephemeris element counter */
    uint32_t				roverBeidouEphemerisCount;

    /** Base station beidou ephemeris element counter */
    uint32_t				baseBeidouEphemerisCount;

    /** Rover qzs ephemeris element counter */
    uint32_t				roverQzsEphemerisCount;

    /** Base station qzs ephemeris element counter */
    uint32_t				baseQzsEphemerisCount;

    /** Rover sbas element counter */
    uint32_t				roverSbasCount;

    /** Base station sbas element counter */
    uint32_t				baseSbasCount;

    /** Base station antenna position element counter */
    uint32_t				baseAntennaCount;

    /** Ionosphere model, utc and almanac count */
    uint32_t				ionUtcAlmCount;
    
    /** Number of checksum failures from received corrections */
    uint32_t				correctionChecksumFailures;

    /** Time to first RTK fix. */
    uint32_t				timeToFirstFixMs;
    
} gps_rtk_misc_t;

/** RAW data types for DID_GPS_BASE_RAW and DID_GPS2_RAW */
typedef enum
{
    /** obsd_t */
    raw_data_type_observation = 1,

    /** eph_t */
    raw_data_type_ephemeris = 2,

    /** geph_t */
    raw_data_type_glonass_ephemeris = 3,

    /** sbsmsg_t */
    raw_data_type_sbas = 4,

    /** sta_t */
    raw_data_type_base_station_antenna_position = 5,

    /** ion_model_utc_alm_t */
    raw_data_type_ionosphere_model_utc_alm = 6,
    
    /** gps_rtk_misc_t */
    raw_data_type_rtk_solution = 123
} eRawDataType;



typedef union PACKED
{   
    /** Satellite observation data */
    obsd_t              obs[MAX_OBSERVATION_COUNT_IN_RTK_MESSAGE];
    
    /** Satellite non-GLONASS ephemeris data (GPS, Galileo, Beidou, QZSS) */
    eph_t               eph;
    
    /** Satellite GLONASS ephemeris data */
    geph_t              gloEph;
    
    /** Satellite-Based Augmentation Systems (SBAS) data */
    sbsmsg_t            sbas;
        
    /** Base station information (base position, antenna position, antenna height, etc.) */
    sta_t               sta;

    /** Ionosphere model and UTC parameters */
    ion_model_utc_alm_t ion;

    /** Byte buffer */
    uint8_t             buf[GPS_RAW_MESSAGE_BUF_SIZE];

} uGpsRawData;

/** Message wrapper for DID_GPS1_RAW, DID_GPS2_RAW, and DID_GPS_BASE_RAW.  The contents of data can vary for this message and are determined by `dataType` field. */
typedef struct PACKED
{
    /** Receiver index (1=RECEIVER_INDEX_GPS1, 2=RECEIVER_INDEX_EXTERNAL_BASE, or 3=RECEIVER_INDEX_GPS2 ) */
    uint8_t receiverIndex;

    /** Type of data (eRawDataType: 1=observations, 2=ephemeris, 3=glonassEphemeris, 4=SBAS, 5=baseAntenna, 6=IonosphereModel) */
    uint8_t dataType;

    /** Number of observations in data (obsd_t) when dataType==1 (raw_data_type_observation). */
    uint8_t obsCount;

    /** Reserved */
    uint8_t reserved;

    /** Interpret based on dataType (see eRawDataType) */    
    uGpsRawData data;
} gps_raw_t;

// (DID_GPS1_TIMEPULSE)
typedef struct
{
    /*! (s)	Week seconds offset from MCU to GPS time. */
    double		towOffset;			

    /*! (s)	Week seconds for next timepulse (from start of GPS week) */
    double		towGps;				

    /*! (s)	Local MCU week seconds */
    double		timeMcu;			

    /*! (ms) Local timestamp of TIM-TP message used to validate timepulse. */
    uint32_t	msgTimeMs;			

    /*! (ms) Local timestamp of time sync pulse external interrupt used to validate timepulse. */
    uint32_t	plsTimeMs;			

    /*! Counter for successful timesync events. */
    uint8_t		syncCount;			

    /*! Counter for failed timesync events. */
    uint8_t		badPulseAgeCount;			

    /*! Counter for GPS PPS interrupt re-initalization. */
    uint8_t		ppsInterruptReinitCount;

    /*! */
    uint8_t		unused;			

    /*! (ms) Local timestamp of last valid PPS sync. */
    uint32_t	lastSyncTimeMs;		

    /*! (ms) Time since last valid PPS sync. */
    uint32_t 	sinceLastSyncTimeMs;

} gps_timepulse_t;

/**
* Diagnostic message
*/
typedef struct 
{
    /** GPS time of week (since Sunday morning) in milliseconds */
    uint32_t timeOfWeekMs;
    
    /** Message length, including null terminator */
    uint32_t messageLength;
    
    /** Message data, max size of message is 256 */
    char message[256];
} diag_msg_t;

typedef enum
{
    // default state
    SURVEY_IN_STATE_OFF                     = 0,

    // commands
    SURVEY_IN_STATE_CANCEL                  = 1,
    SURVEY_IN_STATE_START_3D                = 2,
    SURVEY_IN_STATE_START_FLOAT             = 3,
    SURVEY_IN_STATE_START_FIX               = 4,

    // status
    SURVEY_IN_STATE_RUNNING_3D              = 8,
    SURVEY_IN_STATE_RUNNING_FLOAT           = 9,
    SURVEY_IN_STATE_RUNNING_FIX             = 10,
    SURVEY_IN_STATE_SAVE_POS                = 19,
    SURVEY_IN_STATE_DONE                    = 20
} eSurveyInStatus;

/**
* Survey in status
*/
typedef struct
{
    /** State of current survey, eSurveyInStatus */
    uint32_t state;

    /** Maximum time (milliseconds) survey will run if minAccuracy is not first achieved. (ignored if 0). */
    uint32_t maxDurationSec;

    /** Required horizontal accuracy (m) for survey to complete before maxDuration. (ignored if 0) */
    float minAccuracy;

    /** Elapsed time (seconds) of the survey. */
    uint32_t elapsedTimeSec;

    /** Approximate horizontal accuracy of the survey (m). */
    float hAccuracy;

    /** The current surveyed latitude, longitude, altitude (deg, deg, m) */
    double lla[3];
} survey_in_t;


//////////////////////////////////////////////////////////////////////////
//  GPX
//////////////////////////////////////////////////////////////////////////

/**
* (DID_GPX_FLASH_CFG) GPX flash config.
*/
typedef struct
{  
    /** Size of this struct */
    uint32_t                size;

    /** Checksum, excluding size and checksum */
    uint32_t                checksum;

    /** Manufacturer method for restoring flash defaults */
    uint32_t                key;

    /** Serial port 0 baud rate in bits per second */
    uint32_t                ser0BaudRate;

    /** Serial port 1 baud rate in bits per second */
    uint32_t                ser1BaudRate;

    /** Serial port 2 baud rate in bits per second */
    uint32_t                ser2BaudRate;

    /** GPS measurement (system input data) update period in milliseconds set on startup. 200ms minimum (5Hz max). */
    uint32_t                startupGPSDtMs;

    /** X,Y,Z offset in meters in Sensor Frame to GPS 1 antenna. */
    float                   gps1AntOffset[3];

    /** X,Y,Z offset in meters in Sensor Frame to GPS 2 antenna. */
    float                   gps2AntOffset[3];
 
    /** Satellite system constellation used in GNSS solution.  (see eGnssSatSigConst) 0x0003=GPS, 0x000C=QZSS, 0x0030=Galileo, 0x00C0=Beidou, 0x0300=GLONASS, 0x1000=SBAS */
    uint16_t                gnssSatSigConst;

    /** Dynamic platform model (see eDynamicModel).  Options are: 0=PORTABLE, 2=STATIONARY, 3=PEDESTRIAN, 4=GROUND VEHICLE, 5=SEA, 6=AIRBORNE_1G, 7=AIRBORNE_2G, 8=AIRBORNE_4G, 9=WRIST.  Used to balance noise and performance characteristics of the system.  The dynamics selected here must be at least as fast as your system or you experience accuracy error.  This is tied to the GPS position estimation model and intend in the future to be incorporated into the INS position model. */
    uint8_t                 dynamicModel;

    /** Debug */
    uint8_t                 debug;

    /** Time between GPS time synchronization pulses in milliseconds.  Requires reboot to take effect. */
    uint32_t                gpsTimeSyncPeriodMs;

    /** (sec) User defined delay for GPS time.  This parameter can be used to account for GPS antenna cable delay.  */
    float                   gpsTimeUserDelay;

    /** Minimum elevation of a satellite above the horizon to be used in the solution (radians). Low elevation satellites may provide degraded accuracy, due to the long signal path through the atmosphere. */
    float                   gpsMinimumElevation;

    /** RTK configuration bits (see eRTKConfigBits). */
    uint32_t                RTKCfgBits;

} gpx_flash_cfg_t;

/** GPX status flags */
enum eGpxStatus
{
    /** Communications parse error count */
    GPX_STATUS_COM_PARSE_ERR_COUNT_MASK         = (int)0x0000000F,
    GPX_STATUS_COM_PARSE_ERR_COUNT_OFFSET       = 0,
#define GPX_STATUS_COM_PARSE_ERROR_COUNT(gpxStatus) ((gpxStatus&GPX_STATUS_COM_PARSE_ERR_COUNT_MASK)>>GPX_STATUS_COM_PARSE_ERR_COUNT_OFFSET)

    /** Fault reset cause */
    GPX_STATUS_FAULT_RESET_MASK                 = (int)0x70000000,    
    /** Reset from Backup mode (low-power state w/ CPU off) */
    GPX_STATUS_FAULT_RESET_BACKUP_MODE          = (int)0x10000000,
    /** Reset from Watchdog */
    GPX_STATUS_FAULT_RESET_WATCHDOG             = (int)0x20000000,
    /** Reset from Software */
    GPX_STATUS_FAULT_RESET_SOFT                 = (int)0x30000000,
    /** Reset from Hardware (NRST pin low) */
    GPX_STATUS_FAULT_RESET_HDW                  = (int)0x40000000,

    /** Critical System Fault - CPU error */
    GPX_STATUS_FAULT_SYS_CRITICAL               = (int)0x80000000,
};

typedef enum {
    kReset = 0,
    kInit,
    kRun,
    kPassthrough,
    kFwInit,    // initializing into FwUpdate mode (prep for code injections)
    kFwUpdate,  // ready and able to accept code injections
    kError,
    kShutdown,
}eGPXGnssRunState;

/**
* (DID_GPX_STATUS) GPX status.
*/
typedef struct
{
    /** GPS time of week (since Sunday morning) in milliseconds */
    uint32_t               	timeOfWeekMs;

    /** Status (eGpxStatus) */
    uint32_t                status;

    /** GRMC BITS **/
    uint64_t                grmcBitsSer0;
    uint64_t                grmcBitsSer1;
    uint64_t                grmcBitsSer2;
    uint64_t                grmcBitsUSB;

    uint64_t                grmcNMEABitsSer0;
    uint64_t                grmcNMEABitsSer1;
    uint64_t                grmcNMEABitsSer2;
    uint64_t                grmcNMEABitsUSB;

    /** Hardware status flags (eHdwStatusFlags) */
    uint32_t                hdwStatus;

    /** MCU temperature (not available yet) */
    float                   mcuTemp;

    /** Nav output period (ms). */
    uint32_t                navOutputPeriodMs;

    /** Flash config checksum used with host SDK synchronization */
    uint32_t                flashCfgChecksum;

    /** RTK Mode bits (see eRTKConfigBits) **/
    uint32_t                rtkMode;

    /** GNSS status (see RunState) **/
    eGPXGnssRunState       gnss1RunState;
    eGPXGnssRunState       gnss2RunState;
} gpx_status_t;


//////////////////////////////////////////////////////////////////////////
//  EVB
//////////////////////////////////////////////////////////////////////////

typedef enum
{
    /** SD card logger: card ready */
    EVB_STATUS_SD_CARD_READY                = 0x00000001,

    /** SD card Logger: running */
    EVB_STATUS_SD_LOG_ENABLED               = 0x00000002,

    /** SD card error: card file system */
    EVB_STATUS_SD_ERR_CARD_FAULT            = 0x00000010,

    /** SD card error: card full */
    EVB_STATUS_SD_ERR_CARD_FULL             = 0x00000020,

    /** SD card error: mask */
    EVB_STATUS_SD_ERR_CARD_MASK             = 0x000000F0,

    /** WiFi: enabled */
    EVB_STATUS_WIFI_ENABLED                 = 0x00010000,

    /** WiFi: connected to access point (hot spot) or another device */
    EVB_STATUS_WIFI_CONNECTED               = 0x00020000,

    /** XBee: enabled */
    EVB_STATUS_XBEE_ENABLED                 = 0x00100000,

    /** XBee: connected */
    EVB_STATUS_XBEE_CONNECTED               = 0x00200000,

    /** XBee: configured */
    EVB_STATUS_XBEE_CONFIGURED              = 0x00400000,

    /** XBee: failed to configure */
    EVB_STATUS_XBEE_CONFIG_FAILURE          = 0x00800000,

    /** System flash write staging or occuring now.  Processor will pause and not respond during a flash write, typicaly 150-250 ms. */
    EVB_STATUS_FLASH_WRITE_IN_PROGRESS      = 0x01000000,

    /** Manufacturing unlocked */
    EVB_STATUS_MANF_UNLOCKED                = 0x02000000,

} eEvbStatus;

/** EVB-2 communications ports. */
enum eEvb2CommPorts
{
    EVB2_PORT_UINS0     = 0,
    EVB2_PORT_UINS1     = 1,
    EVB2_PORT_XBEE      = 2,
    EVB2_PORT_XRADIO    = 3,		// H4-8 (orange) Tx, H4-7 (brown) Rx 
    EVB2_PORT_BLE       = 4,		
    EVB2_PORT_SP330     = 5,		// H3-2 (brown) Tx, H3-5 (green)  Rx
    EVB2_PORT_GPIO_H8   = 6,		// H8-5 (brown) Tx, H8-6 (orange) Rx
    EVB2_PORT_USB       = 7,
    EVB2_PORT_WIFI      = 8,		
    EVB2_PORT_CAN		= 9,		// H2-3 CANL (brown), H2-4 CANH (orange)
    EVB2_PORT_COUNT
};

/** EVB-2 Communications Bridge Options */
enum eEvb2ComBridgeOptions
{
    EVB2_CB_OPTIONS_TRISTATE_UINS_IO  = 0x00000001,
    EVB2_CB_OPTIONS_SP330_RS422       = 0x00000002,
    EVB2_CB_OPTIONS_XBEE_ENABLE       = 0x00000010,
    EVB2_CB_OPTIONS_WIFI_ENABLE       = 0x00000020,
    EVB2_CB_OPTIONS_BLE_ENABLE        = 0x00000040,
    EVB2_CB_OPTIONS_SPI_ENABLE        = 0x00000080,
    EVB2_CB_OPTIONS_CAN_ENABLE	      = 0x00000100,
    EVB2_CB_OPTIONS_I2C_ENABLE	      = 0x00000200,		// Tied to uINS G1,G2
};

enum eEvb2PortOptions
{
    EVB2_PORT_OPTIONS_RADIO_RTK_FILTER		= 0x00000001,	// Allow RTCM3, NMEA, and RTCM3.  Reject IS binary.
    EVB2_PORT_OPTIONS_DEFAULT				= EVB2_PORT_OPTIONS_RADIO_RTK_FILTER,
};

/**
* (DID_EVB_STATUS) EVB-2 status and logger control interface
*/
typedef struct
{
    /** GPS number of weeks since January 6th, 1980 */
    uint32_t                week;

    /** GPS time of week (since Sunday morning) in milliseconds */
    uint32_t                timeOfWeekMs;

    /** Firmware (software) version */
    uint8_t                 firmwareVer[4];

    /** Status (eEvbStatus) */
    uint32_t                evbStatus;

    /** Data logger control state. (see eEvb2LoggerMode) */
    uint32_t                loggerMode;

    /** logger */
    uint32_t                loggerElapsedTimeMs;

    /** WiFi IP address */
    uint32_t                wifiIpAddr;

    /** System command (see eSystemCommand).  99 = software reset */
    uint32_t                sysCommand;

    /** Time sync offset between local time since boot up to GPS time of week in seconds.  Add this to IMU and sensor time to get GPS time of week in seconds. */
    double                  towOffset;

} evb_status_t;

#define WIFI_SSID_PSK_SIZE      40

typedef struct
{
    /** WiFi SSID */
    char                    ssid[WIFI_SSID_PSK_SIZE];

    /** WiFi PSK */
    char                    psk[WIFI_SSID_PSK_SIZE];

} evb_wifi_t;

typedef struct
{  
    /** Server IP address */
    union {
        uint32_t	u32;
        uint8_t		u8[4];
    } ipAddr;

    /** Server port */
    uint32_t                port;

} evb_server_t;

typedef enum
{
    EVB_CFG_BITS_WIFI_SELECT_MASK               = 0x00000003,
    EVB_CFG_BITS_WIFI_SELECT_OFFSET             = 0,
    EVB_CFG_BITS_SERVER_SELECT_MASK             = 0x0000000C,
    EVB_CFG_BITS_SERVER_SELECT_OFFSET           = 2,
    EVB_CFG_BITS_NO_STREAM_PPD_ON_LOG_BUTTON    = 0x00000010,		// Don't enable PPD stream when log button is pressed
    EVB_CFG_BITS_ENABLE_ADC4                    = 0x00000200,
    EVB_CFG_BITS_ENABLE_ADC10					= 0x00000400,
} eEvbFlashCfgBits;

#define NUM_WIFI_PRESETS     3
#define EVB_CFG_BITS_SET_IDX_WIFI(bits,idx)     {bits&=EVB_CFG_BITS_WIFI_SELECT_MASK; bits|=((idx<<EVB_CFG_BITS_WIFI_SELECT_OFFSET)&EVB_CFG_BITS_WIFI_SELECT_MASK);}
#define EVB_CFG_BITS_SET_IDX_SERVER(bits,idx)   {bits&=EVB_CFG_BITS_SERVER_SELECT_MASK; bits|=((idx<<EVB_CFG_BITS_SERVER_SELECT_OFFSET)&EVB_CFG_BITS_SERVER_SELECT_MASK);}
#define EVB_CFG_BITS_IDX_WIFI(bits)             ((bits&EVB_CFG_BITS_WIFI_SELECT_MASK)>>EVB_CFG_BITS_WIFI_SELECT_OFFSET)
#define EVB_CFG_BITS_IDX_SERVER(bits)           ((bits&EVB_CFG_BITS_SERVER_SELECT_MASK)>>EVB_CFG_BITS_SERVER_SELECT_OFFSET)

/**
* (DID_EVB_FLASH_CFG) EVB-2 flash config for monitor, config, and logger control interface
*/
typedef struct
{  
    /** Size of this struct */
    uint32_t				size;

    /** Checksum, excluding size and checksum */
    uint32_t                checksum;

    /** Manufacturer method for restoring flash defaults */
    uint32_t                key;

    /** Communications bridge preset. (see eEvb2ComBridgePreset) */
    uint8_t                 cbPreset;

    // 32-bit alignment
    uint8_t                 reserved1[3];

    /** Communications bridge forwarding */
    uint32_t                cbf[EVB2_PORT_COUNT];

    /** Communications bridge options (see eEvb2ComBridgeOptions) */
    uint32_t                cbOptions;

    /** Config bits (see eEvbFlashCfgBits) */
    uint32_t                bits;

    /** Radio preamble ID (PID) - 0x0 to 0x9. Only radios with matching PIDs can communicate together. Different PIDs minimize interference between multiple sets of networks. Checked before the network ID. */
    uint32_t                radioPID;

    /** Radio network ID (NID) - 0x0 to 0x7FFF. Only radios with matching NID can communicate together. Checked after the preamble ID. */
    uint32_t                radioNID;

    /** Radio power level - Transmitter output power level. (XBee PRO SX 0=20dBm, 1=27dBm, 2=30dBm)  */
    uint32_t                radioPowerLevel;

    /** WiFi SSID and PSK */
    evb_wifi_t              wifi[NUM_WIFI_PRESETS];

    /** Server IP and port */
    evb_server_t            server[NUM_WIFI_PRESETS];

    /** Encoder tick to wheel rotation conversion factor (in radians).  Encoder tick count per revolution on 1 channel x gear ratio x 2pi. */
    float                   encoderTickToWheelRad;

    /** CAN baudrate */
    uint32_t				CANbaud_kbps;

    /** CAN receive address */
    uint32_t				can_receive_address;

    /** EVB port for uINS communications and SD card logging. 0=uINS-Ser0 (default), 1=uINS-Ser1, SP330=5, 6=GPIO_H8 (use eEvb2CommPorts) */
    uint8_t                 uinsComPort;

    /** EVB port for uINS aux com and RTK corrections. 0=uINS-Ser0, 1=uINS-Ser1 (default), 5=SP330, 6=GPIO_H8 (use eEvb2CommPorts) */
    uint8_t                 uinsAuxPort;

    // Ensure 32-bit alignment
    uint8_t                	reserved2[2];

    /** Enable radio RTK filtering, etc. (see eEvb2PortOptions) */
    uint32_t                portOptions;

    /** Baud rate for EVB serial port H3 (SP330 RS233 and RS485/422). */
    uint32_t                h3sp330BaudRate;

    /** Baud rate for EVB serial port H4 (TLL to external radio). */
    uint32_t                h4xRadioBaudRate;

    /** Baud rate for EVB serial port H8 (TLL). */
    uint32_t                h8gpioBaudRate;

    /** Wheel encoder configuration (see eWheelCfgBits) */
    uint32_t                wheelCfgBits;

    /** Wheel update period.  Sets the wheel encoder and control update period. (ms) */
    uint32_t				velocityControlPeriodMs;

} evb_flash_cfg_t;


/** EVB-2 communications bridge configuration. */
enum eEvb2ComBridgePreset
{
    /** No change.  Sending this value causes no effect. */
    EVB2_CB_PRESET_NA = 0,

    /** No connections.  Off: XBee, WiFi */
    EVB2_CB_PRESET_ALL_OFF = 1,

    /** [uINS Hub] LED-GRN (uINS-COM): USB, RS232, H8.  (uINS-AUX): XRadio.  Off: XBee, WiFi */
    EVB2_CB_PRESET_RS232 = 2,

    /** [uINS Hub] LED-BLU (uINS-COM): USB, RS232, H8.  (uINS-AUX): XBee, XRadio.  Off: WiFi */
    EVB2_CB_PRESET_RS232_XBEE = 3,

    /** [uINS Hub] LED-PUR (uINS-COM): USB, RS422, H8.  (uINS-AUX): WiFi, XRadio.  Off: XBee */
    EVB2_CB_PRESET_RS422_WIFI = 4,

    /** [uINS Hub] LED-CYA (uINS-SER1 SPI): USB, RS423, H8.  Off: WiFi, XBee.  A reset is required following selection of this CBPreset to enable SPI on the uINS, in order to assert uINS pin 10 (G9/nSPI_EN) during bootup. */
    EVB2_CB_PRESET_SPI_RS232 = 5,

    /** [USB Hub]  LED-YEL (USB): RS232, H8, XBee, XRadio. */
    EVB2_CB_PRESET_USB_HUB_RS232 = 6,

    /** [USB Hub]  LED-WHT (USB): RS485/RS422, H8, XRadio. */
    EVB2_CB_PRESET_USB_HUB_RS422 = 7,
    
    /** Number of bridge configuration presets */
    EVB2_CB_PRESET_COUNT = 8,
    
};

#define EVB2_CB_PRESET_DEFAULT      EVB2_CB_PRESET_RS232

/** Data logger control.  Values labeled CMD  */
enum eEvb2LoggerMode
{
    /** Do not change.  Sending this value causes no effect. */
    EVB2_LOG_NA                         = 0,

    /** Start new log */
    EVB2_LOG_CMD_START                  = 2,

    /** Stop logging */
    EVB2_LOG_CMD_STOP                   = 4,

    /** Purge all data logs from drive */
    EVB2_LOG_CMD_PURGE                  = 1002,
        
};


/** 
* (DID_PORT_MONITOR) Data rate and status monitoring for each communications port. 
*/
typedef struct
{
    /** Tx rate (bytes/s) */
    uint32_t        txBytesPerS;

    /** Rx rate (bytes/s) */
    uint32_t        rxBytesPerS;

    /** Status */
    uint32_t        status;
    
} port_monitor_set_t;

typedef struct
{
    /** Port monitor set */
    port_monitor_set_t port[NUM_SERIAL_PORTS];
        
} port_monitor_t;


/**
* (DID_SYS_FAULT) System Fault Information 
* NOTE: If you modify these, please update crash_info_special_values in IS-src/python/src/ci_hdw/data_sets.py */
#define SYS_FAULT_STATUS_HARDWARE_RESET                 0x00000000
#define SYS_FAULT_STATUS_USER_RESET                     0x00000001
#define SYS_FAULT_STATUS_ENABLE_BOOTLOADER              0x00000002
// General:
#define SYS_FAULT_STATUS_SOFT_RESET                     0x00000010
#define SYS_FAULT_STATUS_FLASH_MIGRATION_EVENT          0x00000020
#define SYS_FAULT_STATUS_FLASH_MIGRATION_COMPLETED      0x00000040
#define SYS_FAULT_STATUS_RTK_MISC_ERROR                 0x00000080
#define SYS_FAULT_STATUS_MCUBOOT_SWAP_FAILURE           0x00000100
#define SYS_FAULT_STATUS_MASK_GENERAL_ERROR             0xFFFFFFF0
// Critical: (usually associated with system reset)
#define SYS_FAULT_STATUS_HARD_FAULT                     0x00010000
#define SYS_FAULT_STATUS_USAGE_FAULT                    0x00020000
#define SYS_FAULT_STATUS_MEM_MANGE                      0x00040000
#define SYS_FAULT_STATUS_BUS_FAULT                      0x00080000
#define SYS_FAULT_STATUS_MALLOC_FAILED                  0x00100000
#define SYS_FAULT_STATUS_STACK_OVERFLOW                 0x00200000
#define SYS_FAULT_STATUS_INVALID_CODE_OPERATION         0x00400000
#define SYS_FAULT_STATUS_FLASH_MIGRATION_MARKER_UPDATED 0x00800000
#define SYS_FAULT_STATUS_WATCHDOG_RESET                 0x01000000
#define SYS_FAULT_STATUS_RTK_BUFFER_LIMIT               0x02000000
#define SYS_FAULT_STATUS_SENSOR_CALIBRATION             0x04000000
#define SYS_FAULT_STATUS_HARDWARE_DETECTION             0x08000000
#define SYS_FAULT_STATUS_MASK_CRITICAL_ERROR            0xFFFF0000

typedef struct 
{
    /** System fault status */
    uint32_t status;

    /** Fault Type at HardFault */
    uint32_t g1Task;

    /** Multipurpose register - Line number of fault */
    uint32_t g2FileNum;
    
    /** Multipurpose register - File number at fault */
    uint32_t g3LineNum;
        
    /** Multipurpose register - at time of fault.  */
    uint32_t g4;

    /** Multipurpose register - link register value at time of fault.  */
    uint32_t g5Lr;
    
    /** Program Counter value at time of fault */
    uint32_t pc;
    
    /** Program Status Register value at time of fault */
    uint32_t psr;
        
} system_fault_t;

/** Diagnostic information for internal use */
typedef struct
{
    /** Count of gap of more than 0.5 seconds receiving serial data, driver level, one entry for each com port */
    uint32_t gapCountSerialDriver[NUM_SERIAL_PORTS];

    /** Count of gap of more than 0.5 seconds receiving serial data, class / parser level, one entry for each com port */
    uint32_t gapCountSerialParser[NUM_SERIAL_PORTS];

    /** Count of rx overflow, one entry for each com port */
    uint32_t rxOverflowCount[NUM_SERIAL_PORTS];

    /** Count of tx overflow, one entry for each com port */
    uint32_t txOverflowCount[NUM_SERIAL_PORTS];
    
    /** Count of checksum failures, one entry for each com port */
    uint32_t checksumFailCount[NUM_SERIAL_PORTS];
} internal_diagnostic_t;

/** RTOS tasks */
typedef enum
{
    /** Task 0: Sample	*/
    IMX_TASK_SAMPLE = 0,

    /** Task 1: Nav */
    IMX_TASK_NAV,

    /** Task 2: Communications */
    IMX_TASK_COMMUNICATIONS,

    /** Task 3: Maintenance */
    IMX_TASK_MAINTENANCE,

    /** Task 4: Idle */
    IMX_TASK_IDLE,

    /** Task 5: Timer */
    IMX_TASK_TIMER,

    /** Number of RTOS tasks */
    IMX_RTOS_NUM_TASKS                 // Keep last
} eImxRtosTask;

/** RTOS tasks */
typedef enum
{
    /** Task 0: Sample	*/
    GPX_TASK_COMM = 0,

    /** Task 1: Nav */
    GPX_TASK_RTK,

    /** Task 2: Idle */
    GPX_TASK_IDLE,

    /** Task 3: Timer */
    GPX_TASK_TIMER,

    /** Number of RTOS tasks */
    GPX_RTOS_NUM_TASKS,					// Keep last
} eGpxRtosTask;

/** EVB RTOS tasks */
typedef enum
{
    /** Task 0: Communications */
    EVB_TASK_COMMUNICATIONS,

    /** Task 1: Logger */
    EVB_TASK_LOGGER,

    /** Task 2: WiFi */
    EVB_TASK_WIFI,

    /** Task 3: Maintenance */
    EVB_TASK_MAINTENANCE,

    /** Task 4: Idle */
    EVB_TASK_IDLE,

    /** Task 5: Timer */
    EVB_TASK_TIMER,

    /** Task 6: SPI to uINS */
    EVB_TASK_SPI_UINS_COM,

    /** Number of RTOS tasks */
    EVB_RTOS_NUM_TASKS                  // Keep last
} eEvbRtosTask;

/** RTOS tasks */
typedef enum
{
#if defined(GPX_1)
    TASK_IDLE           = GPX_TASK_IDLE,
    TASK_TIMER          = GPX_TASK_TIMER,
	RTOS_NUM_TASKS      = GPX_RTOS_NUM_TASKS
#else   // IMX_5    
    TASK_IDLE           = IMX_TASK_IDLE,
    TASK_TIMER          = IMX_TASK_TIMER,
	RTOS_NUM_TASKS      = IMX_RTOS_NUM_TASKS
#endif
} eRtosTask;

/** Max task name length - do not change */
#define MAX_TASK_NAME_LEN 12

/** RTOS task info */
typedef struct PACKED
{
    /** Task name */
    char                    name[MAX_TASK_NAME_LEN];

    /** Task priority (0 - 8) */
    uint32_t                priority;

    /** Stack high water mark bytes */
    uint32_t                stackUnused;

    /** Task period ms */
    uint32_t                periodMs;

	/** Last runtime microseconds */
	uint32_t                runtimeUs;

	/** Average runtime */
	float					avgRuntimeUs;

	/** Average of runtimes less than avgRuntimeUs */
	float					lowerRuntimeUs;

	/** Average of runtimes greater than avgRuntimeUs */
	float					upperRuntimeUs;

	/** Max runtime microseconds */
	uint32_t                maxRuntimeUs;

	/** Local time when task loop started (following delay) */
	uint32_t                startTimeUs;

	/** Counter of times task took too long to run */
	uint16_t				gapCount;

	/** Counter of times task took too long to run twice in a row */
	uint8_t					doubleGapCount;

	/** Reserved */
	uint8_t					reserved;

	/** Processor usage percent */
    float					cpuUsage;

	/** Handle */
	uint32_t                handle;
	
} rtos_task_t;

/** Internal RTOS task profiling info (processor ticks instead of usec) */
typedef struct PACKED
{
	/** Time in microseconds */
	uint32_t                timeTicks;

	/** Runtime in microseconds */
	uint32_t                runtimeTicks;

	/** LPF average runtime */
	float					avgRuntimeTicks;

	/** Average of runtimes less than avgRuntimeTicks */
	float					lowerRuntimeTicks;

	/** Average of runtimes greater than avgRuntimeTicks */
	float					upperRuntimeTicks;

	/** Maximum runtime microseconds */
	uint32_t                maxRuntimeTicks;

	/** Local time when task loop started (following delay) */
	uint32_t                startTimeTicks;

	/** Counter of times task took too long to run */
	uint16_t				gapCount;

	/** Counter of times task took too long to run back-to-back */
	uint8_t					doubleGapCount;

	/** Indicates whether gap occurd on last update */
	uint8_t					gapOnLast;

	/** Task period ms */
	uint32_t 				periodTicks;

} rtos_profile_t;

/** (DID_RTOS_INFO) */
typedef struct PACKED
{
    /** Heap high water mark bytes */
    uint32_t                freeHeapSize;

    /** Total memory allocated using RTOS pvPortMalloc() */
    uint32_t				mallocSize;

    /** Total memory freed using RTOS vPortFree() */
    uint32_t				freeSize;

    /** Tasks */
    rtos_task_t             task[IMX_RTOS_NUM_TASKS];

} rtos_info_t;

/** (DID_GPX_RTOS_INFO) */
typedef struct PACKED
{
    /** Heap high water mark bytes */
    uint32_t                freeHeapSize;

    /** Total memory allocated using RTOS pvPortMalloc() */
    uint32_t				mallocSize;

    /** Total memory freed using RTOS vPortFree() */
    uint32_t				freeSize;

    /** Tasks */
    rtos_task_t             task[GPX_RTOS_NUM_TASKS];

} gpx_rtos_info_t;

/** (DID_EVB_RTOS_INFO) */
typedef struct PACKED
{
    /** Heap high water mark bytes */
    uint32_t                freeHeapSize;

    /** Total memory allocated using RTOS pvPortMalloc() */
    uint32_t				mallocSize;

    /** Total memory freed using RTOS vPortFree() */
    uint32_t				freeSize;

    /** Tasks */
    rtos_task_t             task[EVB_RTOS_NUM_TASKS];

} evb_rtos_info_t;


typedef struct 
{
    uint32_t runTimeUs;
    uint32_t maxRuntimeUs;
    uint32_t StartTimeUs;
    uint32_t startPeriodUs;
} runtime_profile_t;

/** (DID_RUNTIME_PROFILER) */
#define RUNTIME_PROFILE_COUNT    4
typedef struct 
{
    runtime_profile_t p[RUNTIME_PROFILE_COUNT];
} runtime_profiler_t;


enum
{
    CID_INS_TIME,
    CID_INS_STATUS,
    CID_INS_EULER,
    CID_INS_QUATN2B,
    CID_INS_QUATE2B,
    CID_INS_UVW,
    CID_INS_VE,
    CID_INS_LAT,
    CID_INS_LON,
    CID_INS_ALT,
    CID_INS_NORTH_EAST,
    CID_INS_DOWN,
    CID_INS_ECEF_X,
    CID_INS_ECEF_Y,
    CID_INS_ECEF_Z,
    CID_INS_MSL,
    CID_PREINT_PX,
    CID_PREINT_QY,
    CID_PREINT_RZ,
    CID_DUAL_PX,
    CID_DUAL_QY,
    CID_DUAL_RZ,
    CID_GPS1_POS,
    CID_GPS2_POS,
    CID_GPS1_RTK_POS_REL,
    CID_GPS2_RTK_CMP_REL,
    CID_ROLL_ROLLRATE,
    NUM_CIDS
};

/** Valid baud rates for Inertial Sense hardware */
typedef enum
{
    CAN_BAUDRATE_20_KBPS   =   20,
    CAN_BAUDRATE_33_KBPS   =   33,
    CAN_BAUDRATE_50_KBPS   =   50,
    CAN_BAUDRATE_83_KBPS   =   83,
    CAN_BAUDRATE_100_KBPS  =  100,
    CAN_BAUDRATE_125_KBPS  =  125,
    CAN_BAUDRATE_200_KBPS  =  200,
    CAN_BAUDRATE_250_KBPS  =  250,
    CAN_BAUDRATE_500_KBPS  =  500,
    CAN_BAUDRATE_1000_KBPS = 1000,

    CAN_BAUDRATE_COUNT = 10
} can_baudrate_t;

/** (DID_CAN_BCAST_PERIOD) Broadcast period of CAN messages */
typedef struct PACKED
{
    /** Broadcast period multiple - CAN time message. 0 to disable. */
    uint16_t				can_period_mult[NUM_CIDS];
    
    /** Transmit address. */
    uint32_t				can_transmit_address[NUM_CIDS];
    
    /** Baud rate (kbps)  (See can_baudrate_t for valid baud rates)  */
    uint16_t				can_baudrate_kbps;

    /** Receive address. */
    uint32_t				can_receive_address;

} can_config_t;

#if defined(INCLUDE_LUNA_DATA_SETS)
#include "luna_data_sets.h"
#endif

/** Union of datasets */
typedef union PACKED
{
    dev_info_t				devInfo;
    ins_1_t					ins1;
    ins_2_t					ins2;
    ins_3_t					ins3;
    ins_4_t					ins4;
    imu_t					imu;
    imu3_t					imu3;
    magnetometer_t			mag;
    mag_cal_t				magCal;
    barometer_t				baro;
    wheel_encoder_t			wheelEncoder;
    ground_vehicle_t		groundVehicle;
    pos_measurement_t		posMeasurement;
    pimu_t					pImu;
    gps_pos_t				gpsPos;
    gps_vel_t				gpsVel;
    gps_sat_t				gpsSat;
    gps_rtk_rel_t			gpsRtkRel;
    gps_rtk_misc_t			gpsRtkMisc;
    inl2_states_t			inl2States;
    inl2_ned_sigma_t        inl2NedSigma;
    nvm_flash_cfg_t			flashCfg;
    survey_in_t             surveyIn;
    sys_params_t			sysParams;
    sys_sensors_t			sysSensors;
    rtos_info_t				rtosInfo;
    gps_raw_t				gpsRaw;
    sys_sensors_adc_t       sensorsAdc;
    rmc_t					rmc;
    evb_status_t			evbStatus;
    infield_cal_t			infieldCal;

#if defined(INCLUDE_LUNA_DATA_SETS)
    evb_luna_velocity_control_t     wheelController;
#endif
} uDatasets;

/** Union of INS output datasets */
typedef union PACKED
{
    ins_1_t					ins1;
    ins_2_t					ins2;
    ins_3_t					ins3;
    ins_4_t					ins4;
} uInsOutDatasets;

POP_PACK

/**
Creates a 32 bit checksum from data

@param data the data to create a checksum for
@param count the number of bytes in data

@return the 32 bit checksum for data
*/
uint32_t checksum32(const void* data, int count);
uint32_t serialNumChecksum32(const void* data, int size);
uint32_t flashChecksum32(const void* data, int size);

/**
Flip the endianess of 32 bit values in data

@param data the data to flip 32 bit values in
@param dataLength the number of bytes in data
*/
void flipEndianess32(uint8_t* data, int dataLength);

/**
Flip the bytes of a float in place (4 bytes) - ptr is assumed to be at least 4 bytes

@param ptr the float to flip
*/
void flipFloat(uint8_t* ptr);

/**
Flip the bytes of a float (4 bytes) - ptr is assumed to be at least 4 bytes

@param val the float to flip
@return the flipped float
*/
float flipFloatCopy(float val);

/**
Flip the bytes of a double in place (8 bytes) - ptr is assumed to be at least 8 bytes
Only flips each 4 byte pair, does not flip the individual bytes within the pair

@param ptr the double to flip
*/
void flipDouble(void* ptr);

/**
Flip the bytes of a double in place (8 bytes)
Unlike flipDouble, this also flips the individual bytes in each 4 byte pair

@param val the double to flip
@return the flipped double
*/
double flipDoubleCopy(double val);

/**
Flip double (64 bit) floating point values in data

@param data the data to flip doubles in
@param dataLength the number of bytes in data
@param offset offset into data to start flipping at
@param offsets a list of offsets of all doubles in data, starting at position 0
@param offsetsLength the number of items in offsets
*/
void flipDoubles(uint8_t* data, int dataLength, int offset, uint16_t* offsets, uint16_t offsetsLength);

/**
Flip string values in data - this compensates for the fact that flipEndianess32 is called on all the data

@param data the data to flip string values in
@param dataLength the number of bytes in data
@param offset the offset into data to start flipping strings at
@param offsets a list of offsets and byte lengths into data where strings start at
@param offsetsLength the number of items in offsets, should be 2 times the string count
*/
void flipStrings(uint8_t* data, int dataLength, int offset, uint16_t* offsets, uint16_t offsetsLength);

// BE_SWAP: if big endian then swap, else no-op
// LE_SWAP: if little endian then swap, else no-op
#if CPU_IS_BIG_ENDIAN
#define BE_SWAP64F(_i) flipDoubleCopy(_i)
#define BE_SWAP32F(_i) flipFloatCopy(_i)
#define BE_SWAP32(_i) (SWAP32(_i))
#define BE_SWAP16(_i) (SWAP16(_i))
#define LE_SWAP64F(_i) (_i)
#define LE_SWAP32F(_i) (_i)
#define LE_SWAP32(_i) (_i)
#define LE_SWAP16(_i) (_i)
#else // little endian
#define BE_SWAP64F(_i) (_i)
#define BE_SWAP32F(_i) (_i)
#define BE_SWAP32(_i) (_i)
#define BE_SWAP16(_i) (_i)
#define LE_SWAP64F(_i) flipDoubleCopy(_i)
#define LE_SWAP32F(_i) flipFloatCopy(_i)
#define LE_SWAP32(_i) (SWAP32(_i))
#define LE_SWAP16(_i) (SWAP16(_i))
#endif

/**
Get the offsets of double / int64 (64 bit) values given a data id

@param dataId the data id to get double offsets for
@param offsetsLength receives the number of double offsets

@return a list of offets of doubles or 0 if none, offset will have high bit set if it is an int64 instead of a double
*/
uint16_t* getDoubleOffsets(eDataIDs dataId, uint16_t* offsetsLength);

/**
Gets the offsets and lengths of strings given a data id

@param dataId the data id to get string offsets and lengths for
@param offsetsLength receives the number of items in the return value

@return a list of offsets and lengths of strings for the data id or 0 if none
*/
uint16_t* getStringOffsetsLengths(eDataIDs dataId, uint16_t* offsetsLength);

/** DID to RMC bit look-up table */
extern const uint64_t g_didToRmcBit[DID_COUNT];
uint64_t didToRmcBit(uint32_t dataId, uint64_t defaultRmcBits, uint64_t devInfoRmcBits);

/** DID to NMEA RMC bit look-up table */
extern const uint64_t g_didToNmeaRmcBit[DID_COUNT];

/** DID to GPX RMC bit look-up table */
extern const uint64_t g_gpxDidToGrmcBit[DID_COUNT];
extern const uint16_t g_gpxGRMCPresetLookup[GRMC_BIT_POS_COUNT];

//Time conversion constants
#define SECONDS_PER_WEEK        604800
#define SECONDS_PER_DAY         86400
#define GPS_TO_UNIX_OFFSET      315964800
/** Convert GPS Week and Ms and leapSeconds to Unix seconds**/
double gpsToUnix(uint32_t gpsWeek, uint32_t gpsTimeofWeekMS, uint8_t leapSeconds);

/** Convert Julian Date to calendar date. */
void julianToDate(double julian, int32_t* year, int32_t* month, int32_t* day, int32_t* hour, int32_t* minute, int32_t* second, int32_t* millisecond);

/** Convert GPS Week and Seconds to Julian Date.  Leap seconds are the GPS-UTC offset (18 seconds as of December 31, 2016). */
double gpsToJulian(int32_t gpsWeek, int32_t gpsMilliseconds, int32_t leapSeconds);

#ifndef GPX_1

/*
Convert gnssID to ubx gnss indicator (ref [2] 25)

@param gnssID gnssID of satellite
@return ubx gnss indicator
*/
int ubxSys(int gnssID);

#endif

/*
Convert satellite constelation and prn/slot number to satellite number

@param sys satellite system (SYS_GPS,SYS_GLO,...)
@param prn satellite prn/slot number
@return satellite number (0:error)
*/
int satNo(int sys, int prn);

/*
convert satellite gnssID + svID to satellite number

@param gnssID satellite system 
@param svID satellite prn/slot number
@return satellite number (0:error)
*/
int satNumCalc(int gnssID, int svID);

void profiler_start(runtime_profile_t *p, uint32_t timeUs);
void profiler_stop(runtime_profile_t *p, uint32_t timeUs);
void profiler_maintenance_1s(runtime_profiler_t *p);


#ifdef __cplusplus
}
#endif

#endif // DATA_SETS_H<|MERGE_RESOLUTION|>--- conflicted
+++ resolved
@@ -1191,23 +1191,6 @@
 // (DID_INL2_STATUS)
 typedef struct PACKED
 {
-<<<<<<< HEAD
-    int						ahrs;
-    int						zero_accel;
-    int						zero_angrate;
-    int						accel_motion;
-    int						rot_motion;
-    int						zero_vel;
-    int						ahrs_gps_cnt;			// Counter of sequential valid GPS data (for switching from AHRS to navigation)
-    float					att_err;
-    int						att_coarse;				// Flag whether initial attitude error converged
-    int						att_aligned;			// Flag whether initial attitude error converged
-    int						att_aligning;
-    int						start_proc_done;		// Cold/hot start procedure completed
-    int						mag_cal_good;
-    int						mag_cal_done;
-    int						stat_magfield;
-=======
 	int						ahrs;
 	int						zero_accel;
 	int						zero_angrate;
@@ -1223,7 +1206,6 @@
 	int						mag_cal_good;
 	int						mag_cal_done;
 	int						stat_magfield;
->>>>>>> a97fd4a4
 } inl2_status_t;
 
 /** Generic 1 axis sensor */
@@ -2763,17 +2745,10 @@
 enum ePlatformConfig
 {
     // IMX Carrier Board
-<<<<<<< HEAD
-    PLATFORM_CFG_TYPE_MASK                      = (int)0x0000001F,
-    PLATFORM_CFG_TYPE_FROM_MANF_OTP             = (int)0x00000080,  // Type is overwritten from manufacturing OTP memory
-    PLATFORM_CFG_TYPE_NONE                      = (int)0,		    // IMX-5 default
-    PLATFORM_CFG_TYPE_NONE_ONBOARD_G2           = (int)1,		    // uINS-3 default
-=======
     PLATFORM_CFG_TYPE_MASK                      = (int)0x0000003F,
     PLATFORM_CFG_TYPE_FROM_MANF_OTP             = (int)0x00000080,  // Type is overwritten from manufacturing OTP memory.  Write protection, prevents direct change of platformType in flashConfig.
     PLATFORM_CFG_TYPE_NONE                      = (int)0,           // IMX-5 default
     PLATFORM_CFG_TYPE_NONE_ONBOARD_G2           = (int)1,           // uINS-3 default
->>>>>>> a97fd4a4
     PLATFORM_CFG_TYPE_RUG1                      = (int)2,
     PLATFORM_CFG_TYPE_RUG2_0_G1                 = (int)3,
     PLATFORM_CFG_TYPE_RUG2_0_G2                 = (int)4,
