/*
MIT LICENSE

Copyright (c) 2014-2023 Inertial Sense, Inc. - http://inertialsense.com

Permission is hereby granted, free of charge, to any person obtaining a copy of this software and associated documentation files(the "Software"), to deal in the Software without restriction, including without limitation the rights to use, copy, modify, merge, publish, distribute, sublicense, and/or sell copies of the Software, and to permit persons to whom the Software is furnished to do so, subject to the following conditions :

The above copyright notice and this permission notice shall be included in all copies or substantial portions of the Software.

THE SOFTWARE IS PROVIDED "AS IS", WITHOUT WARRANTY OF ANY KIND, EXPRESS OR IMPLIED, INCLUDING BUT NOT LIMITED TO THE WARRANTIES OF MERCHANTABILITY, FITNESS FOR A PARTICULAR PURPOSE AND NONINFRINGEMENT.IN NO EVENT SHALL THE AUTHORS OR COPYRIGHT HOLDERS BE LIABLE FOR ANY CLAIM, DAMAGES OR OTHER LIABILITY, WHETHER IN AN ACTION OF CONTRACT, TORT OR OTHERWISE, ARISING FROM, OUT OF OR IN CONNECTION WITH THE SOFTWARE OR THE USE OR OTHER DEALINGS IN THE SOFTWARE.
*/

#ifndef DATA_SETS_H
#define DATA_SETS_H

#include <stdint.h>
#include <stdlib.h>
#include <time.h>
#include <string.h>
#include "ISConstants.h"

#ifdef __cplusplus
extern "C" {
#endif

// *****************************************************************************
// ****** InertialSense binary message Data Identification Numbers (DIDs) ****** 
// ******                                                                 ******
// ****** NEVER REORDER THESE VALUES!                                     ******
// *****************************************************************************
/** Data identifiers - these are unsigned int and #define because enum are signed according to C standard */
typedef uint32_t eDataIDs;

#define DID_NULL                        (eDataIDs)0  /** NULL (INVALID) */
#define DID_DEV_INFO                    (eDataIDs)1  /** (dev_info_t) Device information */
#define DID_SYS_FAULT                   (eDataIDs)2  /** (system_fault_t) System fault information */
#define DID_PIMU                        (eDataIDs)3  /** (pimu_t) Preintegrated IMU (a.k.a. Coning and Sculling integral) in body/IMU frame.  Updated at IMU rate. Also know as delta theta delta velocity, or preintegrated IMU (PIMU). For clarification, the name "Preintegrated IMU" or "PIMU" throughout our User Manual. This data is integrated from the IMU data at the IMU update rate (startupImuDtMs, default 1ms).  The integration period (dt) and output data rate are the same as the NAV rate (startupNavDtMs) and cannot be output at any other rate. If a faster output data rate is desired, DID_IMU_RAW can be used instead. PIMU data acts as a form of compression, adding the benefit of higher integration rates for slower output data rates, preserving the IMU data without adding filter delay and addresses antialiasing. It is most effective for systems that have higher dynamics and lower communications data rates.  The minimum data period is DID_FLASH_CONFIG.startupImuDtMs or 4, whichever is larger (250Hz max). The PIMU value can be converted to IMU by dividing PIMU by dt (i.e. IMU = PIMU / dt)  */
#define DID_INS_1                       (eDataIDs)4  /** (ins_1_t) INS output: euler rotation w/ respect to NED, NED position from reference LLA. */
#define DID_INS_2                       (eDataIDs)5  /** (ins_2_t) INS output: quaternion rotation w/ respect to NED, ellipsoid altitude */
#define DID_GPS1_RCVR_POS               (eDataIDs)6  /** (gps_pos_t) GPS 1 position data from GNSS receiver. */
#define DID_SYS_CMD                     (eDataIDs)7  /** (system_command_t) System commands. Both the command and invCommand fields must be set at the same time for a command to take effect. */
#define DID_NMEA_BCAST_PERIOD           (eDataIDs)8  /** (nmea_msgs_t) Set broadcast periods for NMEA messages */
#define DID_RMC                         (eDataIDs)9  /** (rmc_t) Realtime Message Controller (RMC). The data sets available through RMC are driven by the availability of the data. The RMC provides updates from various data sources (i.e. sensors) as soon as possible with minimal latency. Several of the data sources (sensors) output data at different data rates that do not all correspond. The RMC is provided so that broadcast of sensor data is done as soon as it becomes available. All RMC messages can be enabled using the standard Get Data packet format. */
#define DID_SYS_PARAMS                  (eDataIDs)10 /** (sys_params_t) System parameters / info */
#define DID_SYS_SENSORS                 (eDataIDs)11 /** (sys_sensors_t) System sensor information */
#define DID_FLASH_CONFIG                (eDataIDs)12 /** (nvm_flash_cfg_t) Flash memory configuration */
#define DID_GPS1_POS                    (eDataIDs)13 /** (gps_pos_t) GPS 1 position data.  This comes from DID_GPS1_RCVR_POS or DID_GPS1_RTK_POS, depending on whichever is more accurate. */
#define DID_GPS2_POS                    (eDataIDs)14 /** (gps_pos_t) GPS 2 position data */
#define DID_GPS1_SAT                    (eDataIDs)15 /** (gps_sat_t) GPS 1 GNSS satellite information: sat identifiers, carrier to noise ratio, elevation and azimuth angles, pseudo range residual. */
#define DID_GPS2_SAT                    (eDataIDs)16 /** (gps_sat_t) GPS 2 GNSS satellite information: sat identifiers, carrier to noise ratio, elevation and azimuth angles, pseudo range residual. */
#define DID_GPS1_VERSION                (eDataIDs)17 /** (gps_version_t) GPS 1 version info */
#define DID_GPS2_VERSION                (eDataIDs)18 /** (gps_version_t) GPS 2 version info */
#define DID_MAG_CAL                     (eDataIDs)19 /** (mag_cal_t) Magnetometer calibration */
#define DID_INTERNAL_DIAGNOSTIC         (eDataIDs)20 /** INTERNAL USE ONLY (internal_diagnostic_t) Internal diagnostic info */
#define DID_GPS1_RTK_POS_REL            (eDataIDs)21 /** (gps_rtk_rel_t) RTK precision position base to rover relative info. */
#define DID_GPS1_RTK_POS_MISC           (eDataIDs)22 /** (gps_rtk_misc_t) RTK precision position related data. */
#define DID_FEATURE_BITS                (eDataIDs)23 /** INTERNAL USE ONLY (feature_bits_t) */
#define DID_SENSORS_UCAL                (eDataIDs)24 /** INTERNAL USE ONLY (sensors_w_temp_t) Uncalibrated IMU output. */
#define DID_SENSORS_TCAL                (eDataIDs)25 /** INTERNAL USE ONLY (sensors_w_temp_t) Temperature compensated IMU output. */
#define DID_SENSORS_TC_BIAS             (eDataIDs)26 /** INTERNAL USE ONLY (sensors_t) */
#define DID_IO                          (eDataIDs)27 /** (io_t) I/O */
#define DID_SENSORS_ADC                 (eDataIDs)28 /** INTERNAL USE ONLY (sys_sensors_adc_t) */
#define DID_SCOMP                       (eDataIDs)29 /** INTERNAL USE ONLY (sensor_compensation_t) */
#define DID_GPS1_VEL                    (eDataIDs)30 /** (gps_vel_t) GPS 1 velocity data */
#define DID_GPS2_VEL                    (eDataIDs)31 /** (gps_vel_t) GPS 2 velocity data */
#define DID_HDW_PARAMS                  (eDataIDs)32 /** INTERNAL USE ONLY (hdw_params_t) */
#define DID_NVR_MANAGE_USERPAGE         (eDataIDs)33 /** INTERNAL USE ONLY (nvr_manage_t) */
#define DID_NVR_USERPAGE_SN             (eDataIDs)34 /** INTERNAL USE ONLY (nvm_group_sn_t) */
#define DID_NVR_USERPAGE_G0             (eDataIDs)35 /** INTERNAL USE ONLY (nvm_group_0_t) */
#define DID_NVR_USERPAGE_G1             (eDataIDs)36 /** INTERNAL USE ONLY (nvm_group_1_t) */
#define DID_DEBUG_STRING                (eDataIDs)37 /** INTERNAL USE ONLY (debug_string_t) */
#define DID_RTOS_INFO                   (eDataIDs)38 /** (rtos_info_t) RTOS information. */
#define DID_DEBUG_ARRAY                 (eDataIDs)39 /** INTERNAL USE ONLY (debug_array_t) */
#define DID_SENSORS_MCAL                (eDataIDs)40 /** INTERNAL USE ONLY (sensors_w_temp_t) Temperature compensated and motion calibrated IMU output. */
#define DID_GPS1_TIMEPULSE              (eDataIDs)41 /** INTERNAL USE ONLY (gps_timepulse_t) */
#define DID_CAL_SC                      (eDataIDs)42 /** INTERNAL USE ONLY (sensor_cal_t) */
#define DID_CAL_TEMP_COMP               (eDataIDs)43 /** INTERNAL USE ONLY (sensor_tcal_group_t) */
#define DID_CAL_MOTION                  (eDataIDs)44 /** INTERNAL USE ONLY (sensor_mcal_group_t) */
#define DID_GPS1_SIG                    (eDataIDs)45 /** (gps_sig_t) GPS 1 GNSS signal information. */
#define DID_SENSORS_ADC_SIGMA           (eDataIDs)46 /** INTERNAL USE ONLY (sys_sensors_adc_t) */
#define DID_REFERENCE_MAGNETOMETER      (eDataIDs)47 /** (magnetometer_t) Reference or truth magnetometer used for manufacturing calibration and testing */
#define DID_INL2_STATES                 (eDataIDs)48 /** (inl2_states_t) INS Extended Kalman Filter (EKF) states */
#define DID_INL2_COVARIANCE_LD          (eDataIDs)49 /** (INL2_COVARIANCE_LD_ARRAY_SIZE) */
#define DID_INL2_STATUS                 (eDataIDs)50 /** (inl2_status_t) */
#define DID_INL2_MISC                   (eDataIDs)51 /** (inl2_misc_t) */
#define DID_MAGNETOMETER                (eDataIDs)52 /** (magnetometer_t) Magnetometer sensor output */
#define DID_BAROMETER                   (eDataIDs)53 /** (barometer_t) Barometric pressure sensor data */
#define DID_GPS1_RTK_POS                (eDataIDs)54 /** (gps_pos_t) GPS RTK position data */
#define DID_ROS_COVARIANCE_POSE_TWIST   (eDataIDs)55 /** (ros_covariance_pose_twist_t) INL2 EKF covariances matrix lower diagonals */
#define DID_COMMUNICATIONS_LOOPBACK     (eDataIDs)56 /** INTERNAL USE ONLY - Unit test for communications manager  */
#define DID_IMU3_UNCAL                  (eDataIDs)57 /** INTERNAL USE ONLY (imu3_t) Uncalibrated triple IMU data.  We recommend use of DID_IMU or DID_PIMU as they are calibrated and oversampled and contain less noise.  Minimum data period is DID_FLASH_CONFIG.startupImuDtMs or 4, whichever is larger (250Hz max). */
#define DID_IMU                         (eDataIDs)58 /** (imu_t) Inertial measurement unit data down-sampled from IMU rate (DID_FLASH_CONFIG.startupImuDtMs (1KHz)) to navigation update rate (DID_FLASH_CONFIG.startupNavDtMs) as an anti-aliasing filter to reduce noise and preserve accuracy.  Minimum data period is DID_FLASH_CONFIG.startupNavDtMs (1KHz max).  */
#define DID_INL2_MAG_OBS_INFO           (eDataIDs)59 /** (inl2_mag_obs_info_t) INL2 magnetometer calibration information. */
#define DID_GPS_BASE_RAW                (eDataIDs)60 /** (gps_raw_t) GPS raw data for base station (observation, ephemeris, etc.) - requires little endian CPU. The contents of data can vary for this message and are determined by dataType field. RTK positioning or RTK compassing must be enabled to stream this message. */
#define DID_GPS_RTK_OPT                 (eDataIDs)61 /** (gps_rtk_opt_t) RTK options - requires little endian CPU. */
#define DID_REFERENCE_PIMU              (eDataIDs)62 /** (pimu_t) Reference or truth IMU used for manufacturing calibration and testing */
#define DID_MANUFACTURING_INFO          (eDataIDs)63 /** INTERNAL USE ONLY (manufacturing_info_t) Manufacturing info */
#define DID_BIT                         (eDataIDs)64 /** (bit_t) System built-in self-test */
#define DID_INS_3                       (eDataIDs)65 /** (ins_3_t) Inertial navigation data with quaternion NED to body rotation and ECEF position. */
#define DID_INS_4                       (eDataIDs)66 /** (ins_4_t) INS output: quaternion rotation w/ respect to ECEF, ECEF position. */
#define DID_INL2_NED_SIGMA              (eDataIDs)67 /** (inl2_ned_sigma_t) Standard deviation of INL2 EKF estimates in the NED frame. */
#define DID_STROBE_IN_TIME              (eDataIDs)68 /** (strobe_in_time_t) Timestamp for input strobe. */
#define DID_GPS1_RAW                    (eDataIDs)69 /** (gps_raw_t) GPS raw data for rover (observation, ephemeris, etc.) - requires little endian CPU. The contents of data can vary for this message and are determined by dataType field. RTK positioning or RTK compassing must be enabled to stream this message. */
#define DID_GPS2_RAW                    (eDataIDs)70 /** (gps_raw_t) GPS raw data for rover (observation, ephemeris, etc.) - requires little endian CPU. The contents of data can vary for this message and are determined by dataType field. RTK positioning or RTK compassing must be enabled to stream this message. */
#define DID_WHEEL_ENCODER               (eDataIDs)71 /** (wheel_encoder_t) Wheel encoder data to be fused with GPS-INS measurements, set DID_GROUND_VEHICLE for configuration before sending this message */
#define DID_DIAGNOSTIC_MESSAGE          (eDataIDs)72 /** (diag_msg_t) Diagnostic message */
#define DID_SURVEY_IN                   (eDataIDs)73 /** (survey_in_t) Survey in, used to determine position for RTK base station. Base correction output cannot run during a survey and will be automatically disabled if a survey is started. */
#define DID_CAL_SC_INFO                 (eDataIDs)74 /** INTERNAL USE ONLY (sensor_cal_info_t) */
#define DID_PORT_MONITOR                (eDataIDs)75 /** (port_monitor_t) Data rate and status monitoring for each communications port. */
#define DID_RTK_STATE                   (eDataIDs)76 /** INTERNAL USE ONLY (rtk_state_t) */
#define DID_RTK_PHASE_RESIDUAL          (eDataIDs)77 /** INTERNAL USE ONLY (rtk_residual_t) */
#define DID_RTK_CODE_RESIDUAL           (eDataIDs)78 /** INTERNAL USE ONLY (rtk_residual_t) */
#define DID_RTK_DEBUG                   (eDataIDs)79 /** INTERNAL USE ONLY (rtk_debug_t) */
#define DID_EVB_STATUS                  (eDataIDs)80 /** (evb_status_t) EVB monitor and log control interface. */
#define DID_EVB_FLASH_CFG               (eDataIDs)81 /** (evb_flash_cfg_t) EVB configuration. */
#define DID_EVB_DEBUG_ARRAY             (eDataIDs)82 /** INTERNAL USE ONLY (debug_array_t) */
#define DID_EVB_RTOS_INFO               (eDataIDs)83 /** (evb_rtos_info_t) EVB-2 RTOS information. */
#define DID_GPS2_SIG                    (eDataIDs)84 /** (gps_sig_t) GPS 2 GNSS signal information. */
#define DID_IMU_MAG                     (eDataIDs)85 /** (imu_mag_t) DID_IMU + DID_MAGNETOMETER. Only one of DID_IMU_MAG or DID_PIMU_MAG should be streamed simultaneously. */
#define DID_PIMU_MAG                    (eDataIDs)86 /** (pimu_mag_t) DID_PIMU + DID_MAGNETOMETER. Only one of DID_IMU_MAG or DID_PIMU_MAG should be streamed simultaneously. */
#define DID_GROUND_VEHICLE				(eDataIDs)87 /** (ground_vehicle_t) Static configuration for wheel transform measurements. */
#define DID_POSITION_MEASUREMENT		(eDataIDs)88 /** (pos_measurement_t) External position estimate */
#define DID_RTK_DEBUG_2                 (eDataIDs)89 /** INTERNAL USE ONLY (rtk_debug_2_t) */
#define DID_CAN_CONFIG					(eDataIDs)90 /** (can_config_t) Addresses for CAN messages*/
#define DID_GPS2_RTK_CMP_REL            (eDataIDs)91 /** (gps_rtk_rel_t) Dual GNSS RTK compassing / moving base to rover (GPS 1 to GPS 2) relative info. */
#define DID_GPS2_RTK_CMP_MISC           (eDataIDs)92 /** (gps_rtk_misc_t) RTK Dual GNSS RTK compassing related data. */
#define DID_EVB_DEV_INFO                (eDataIDs)93 /** (dev_info_t) EVB device information */
#define DID_INFIELD_CAL                 (eDataIDs)94 /** (infield_cal_t) Measure and correct IMU calibration error.  Estimate INS rotation to align INS with vehicle. */
#define DID_REFERENCE_IMU               (eDataIDs)95 /** (imu_t) Raw reference or truth IMU used for manufacturing calibration and testing. Input from testbed. */
#define DID_IMU3_RAW                    (eDataIDs)96 /** (imu3_t) Triple IMU data calibrated from DID_IMU3_UNCAL.  We recommend use of DID_IMU or DID_PIMU as they are oversampled and contain less noise. */
#define DID_IMU_RAW                     (eDataIDs)97 /** (imu_t) IMU data averaged from DID_IMU3_RAW.  Use this IMU data for output data rates faster than DID_FLASH_CONFIG.startupNavDtMs.  Otherwise we recommend use of DID_IMU or DID_PIMU as they are oversampled and contain less noise. */

#define DID_GPX_DEV_INFO                (eDataIDs)120 /** (dev_info_t) GPX device information */
#define DID_GPX_FLASH_CFG               (eDataIDs)121 /** (gpx_flash_cfg_t) GPX flash configuration */
#define DID_GPX_RTOS_INFO               (eDataIDs)122 /** (rtos_info_t) GPX RTOs info */
#define DID_GPX_STATUS                  (eDataIDs)123 /** (gpx_status_t) GPX status */
#define DID_GPX_DEBUG_ARRAY             (eDataIDs)124 /** (debug_array_t) GPX debug */
#define DID_GPX_FIRST                             120 /** First of GPX DIDs */
#define DID_GPX_LAST                              124 /** Last of GPX DIDs */

// Adding a new data id?
// 1] Add it above and increment the previous number, include the matching data structure type in the comments
// 2] Add flip doubles and flip strings entries in data_sets.c
// 3] Add data id to ISDataMappings.cpp
// 4] Increment DID_COUNT
// 5) Update the DIDs in IS-src/python/src/ci_hdw/data_sets.py
// 6] Test!

/** Count of data ids (including null data id 0) - MUST BE MULTPLE OF 4 and larger than last DID number! */
#define DID_COUNT		(eDataIDs)132	// Used in SDK
#define DID_COUNT_UINS	(eDataIDs)100	// Used in uINS

/** Maximum number of data ids */
#define DID_MAX_COUNT 256

// END DATA IDENTIFIERS --------------------------------------------------------------------------

/** Maximum number of satellite channels */
#define MAX_NUM_SATELLITES 50

/** Maximum number of satellite signals */
#define MAX_NUM_SAT_SIGNALS 100

/** Maximum length of device info manufacturer string (must be a multiple of 4) */
#define DEVINFO_MANUFACTURER_STRLEN 24
#define DEVINFO_ADDINFO_STRLEN 24


/** Defines the 4 parts to the communications version. See release notes. */
// TODO: Update release notes for v2
// #define PROTOCOL_VERSION_CHAR0       // Major (in ISComm.h)
// #define PROTOCOL_VERSION_CHAR1
#define PROTOCOL_VERSION_CHAR2 0
#define PROTOCOL_VERSION_CHAR3 0

/** Rtk rover receiver index */
#define RECEIVER_INDEX_GPS1 1 // DO NOT CHANGE
#define RECEIVER_INDEX_EXTERNAL_BASE 2 // DO NOT CHANGE
#define RECEIVER_INDEX_GPS2 3 // DO NOT CHANGE

// Max number of devices across all hardware types: uINS-3, uINS-4, and IMX-5
#define NUM_IMU_DEVICES     3		// g_numImuDevices defines the actual number of hardware specific devices
#define NUM_MAG_DEVICES     2		// g_numMagDevices defines the actual number of hardware specific devices

/** INS status flags */
enum eInsStatusFlags
{
    /** Attitude estimate is usable but outside spec (COARSE) */
    INS_STATUS_ATT_ALIGN_COARSE                 = (int)0x00000001,
    /** Velocity estimate is usable but outside spec (COARSE) */
    INS_STATUS_VEL_ALIGN_COARSE                 = (int)0x00000002,
    /** Position estimate is usable but outside spec (COARSE) */
    INS_STATUS_POS_ALIGN_COARSE                 = (int)0x00000004,
    /** Estimate is COARSE mask (usable but outside spec) */
    INS_STATUS_ALIGN_COARSE_MASK                = (int)0x00000007,

    /** Velocity aided by wheel sensor */
    INS_STATUS_WHEEL_AIDING_VEL                 = (int)0x00000008,

    /** Attitude estimate is within spec (FINE) */
    INS_STATUS_ATT_ALIGN_FINE                   = (int)0x00000010,
    /** Velocity estimate is within spec (FINE) */
    INS_STATUS_VEL_ALIGN_FINE                   = (int)0x00000020,
    /** Position estimate is within spec (FINE) */
    INS_STATUS_POS_ALIGN_FINE                   = (int)0x00000040,
    /** Estimate is FINE mask */
    INS_STATUS_ALIGN_FINE_MASK                  = (int)0x00000070,

    /** Heading aided by GPS */
    INS_STATUS_GPS_AIDING_HEADING               = (int)0x00000080,

    /** Position aided by GPS position */
    INS_STATUS_GPS_AIDING_POS                   = (int)0x00000100,
    /** GPS update event occurred in solution, potentially causing discontinuity in position path */
    INS_STATUS_GPS_UPDATE_IN_SOLUTION           = (int)0x00000200,
    /** Reserved for internal purpose */
    INS_STATUS_RESERVED_1                       = (int)0x00000400,																	
    /** Heading aided by magnetic heading */
    INS_STATUS_MAG_AIDING_HEADING               = (int)0x00000800,

    /** Nav mode (set) = estimating velocity and position. AHRS mode (cleared) = NOT estimating velocity and position */
    INS_STATUS_NAV_MODE							= (int)0x00001000,

    /** INS in stationary mode.  If initiated by zero velocity command, user should not move (keep system motionless) to assist on-board processing. */
    INS_STATUS_STATIONARY_MODE					= (int)0x00002000,	
    /** Velocity aided by GPS velocity */
    INS_STATUS_GPS_AIDING_VEL                   = (int)0x00004000,
    /** Vehicle kinematic calibration is good */
    INS_STATUS_KINEMATIC_CAL_GOOD	            = (int)0x00008000,

    /** INS/AHRS Solution Status */
    INS_STATUS_SOLUTION_MASK					= (int)0x000F0000,
    INS_STATUS_SOLUTION_OFFSET					= 16,
#define INS_STATUS_SOLUTION(insStatus)          ((insStatus&INS_STATUS_SOLUTION_MASK)>>INS_STATUS_SOLUTION_OFFSET)

    INS_STATUS_SOLUTION_OFF                     = 0,	// System is off 
    INS_STATUS_SOLUTION_ALIGNING                = 1,	// System is in alignment mode
    INS_STATUS_SOLUTION_ALIGNMENT_COMPLETE      = 2,	// System is aligned but not enough dynamics have been experienced to be with specifications.
    INS_STATUS_SOLUTION_NAV                     = 3,	// System is in navigation mode and solution is good.
    INS_STATUS_SOLUTION_NAV_HIGH_VARIANCE       = 4,	// System is in navigation mode but the attitude uncertainty has exceeded the threshold.
    INS_STATUS_SOLUTION_AHRS                    = 5,	// System is in AHRS mode and solution is good.
    INS_STATUS_SOLUTION_AHRS_HIGH_VARIANCE      = 6,	// System is in AHRS mode but the attitude uncertainty has exceeded the threshold.

    /** GPS compassing antenna offsets are not set in flashCfg. */
    INS_STATUS_RTK_COMPASSING_BASELINE_UNSET    = (int)0x00100000,
    /** GPS antenna baseline specified in flashCfg and measured by GPS do not match. */
    INS_STATUS_RTK_COMPASSING_BASELINE_BAD      = (int)0x00200000,
    INS_STATUS_RTK_COMPASSING_MASK              = (INS_STATUS_RTK_COMPASSING_BASELINE_UNSET|INS_STATUS_RTK_COMPASSING_BASELINE_BAD),
    
    /** Magnetometer is being recalibrated.  Device requires rotation to complete the calibration process. HDW_STATUS_MAG_RECAL_COMPLETE is set when complete. */
    INS_STATUS_MAG_RECALIBRATING				= (int)0x00400000,
    /** Magnetometer is experiencing interference or calibration is bad.  Attention may be required to remove interference (move the device) or recalibrate the magnetometer. */
    INS_STATUS_MAG_INTERFERENCE_OR_BAD_CAL		= (int)0x00800000,

    /** GPS navigation fix type (see eGpsNavFixStatus) */
    INS_STATUS_GPS_NAV_FIX_MASK					= (int)0x03000000,
    INS_STATUS_GPS_NAV_FIX_OFFSET				= 24,
#define INS_STATUS_NAV_FIX_STATUS(insStatus)    ((insStatus&INS_STATUS_GPS_NAV_FIX_MASK)>>INS_STATUS_GPS_NAV_FIX_OFFSET)

    /** RTK compassing heading is accurate.  (RTK fix and hold status) */
    INS_STATUS_RTK_COMPASSING_VALID				= (int)0x04000000,

    /* NOTE: If you add or modify these INS_STATUS_RTK_ values, please update eInsStatusRtkBase in IS-src/python/src/ci_hdw/data_sets.py */
    /** RTK error: Observations invalid or not received  (i.e. RTK differential corrections) */
    INS_STATUS_RTK_RAW_GPS_DATA_ERROR           = (int)0x08000000,
    /** RTK error: Either base observations or antenna position have not been received */
    INS_STATUS_RTK_ERR_BASE_DATA_MISSING        = (int)0x10000000,
    /** RTK error: base position moved when it should be stationary */
    INS_STATUS_RTK_ERR_BASE_POSITION_MOVING     = (int)0x20000000,
    /** RTK error: base position invalid or not surveyed */
    INS_STATUS_RTK_ERR_BASE_POSITION_INVALID    = (int)0x30000000,
    /** RTK error: NO base position received */
    INS_STATUS_RTK_ERR_BASE_MASK                = (int)0x30000000,
    /** GPS base mask */
    INS_STATUS_RTK_ERROR_MASK					= (INS_STATUS_RTK_RAW_GPS_DATA_ERROR|INS_STATUS_RTK_ERR_BASE_MASK),
    
    /** RTOS task ran longer than allotted period */
    INS_STATUS_RTOS_TASK_PERIOD_OVERRUN			= (int)0x40000000,
    /** General fault (eGenFaultCodes) */
    INS_STATUS_GENERAL_FAULT					= (int)0x80000000,
};

/** GPS navigation fix type */
/* NOTE: If you modify this enum, please also modify the eGpsNavFixStatus enum
 *       in IS-src/python/src/ci_hdw/data_sets.py */
enum eGpsNavFixStatus
{
    GPS_NAV_FIX_NONE							= (int)0x00000000,
    GPS_NAV_FIX_POSITIONING_3D					= (int)0x00000001,
    GPS_NAV_FIX_POSITIONING_RTK_FLOAT			= (int)0x00000002,
    GPS_NAV_FIX_POSITIONING_RTK_FIX				= (int)0x00000003,		// Includes fix & hold
};

/** Hardware status flags */
enum eHdwStatusFlags
{
    /** Gyro motion detected sigma */
    HDW_STATUS_MOTION_GYR_SIG					= (int)0x00000001,
    /** Accelerometer motion detected sigma */
    HDW_STATUS_MOTION_ACC_SIG					= (int)0x00000002,
    /** Unit is moving and NOT stationary */
    HDW_STATUS_MOTION_SIG_MASK					= (int)0x00000003,
    /** Gyro motion detected deviation */
    HDW_STATUS_MOTION_GYR_DEV					= (int)0x00000004,
    /** Accelerometer motion detected deviation */
    HDW_STATUS_MOTION_ACC_DEV					= (int)0x00000008,
    /** Motion mask */
    HDW_STATUS_MOTION_MASK						= (int)0x0000000F,

    /** GPS satellite signals are being received (antenna and cable are good) */
    HDW_STATUS_GPS_SATELLITE_RX					= (int)0x00000010,
    /** Event occurred on strobe input pin */
    HDW_STATUS_STROBE_IN_EVENT					= (int)0x00000020,
    /** GPS time of week is valid and reported.  Otherwise the timeOfWeek is local system time. */
    HDW_STATUS_GPS_TIME_OF_WEEK_VALID			= (int)0x00000040,
    /** Reference IMU data being received */
    HDW_STATUS_REFERENCE_IMU_RX	                = (int)0x00000080,

    /** Sensor saturation on gyro */
    HDW_STATUS_SATURATION_GYR					= (int)0x00000100,
    /** Sensor saturation on accelerometer */
    HDW_STATUS_SATURATION_ACC					= (int)0x00000200,
    /** Sensor saturation on magnetometer */
    HDW_STATUS_SATURATION_MAG					= (int)0x00000400,
    /** Sensor saturation on barometric pressure */
    HDW_STATUS_SATURATION_BARO					= (int)0x00000800,

    /** Sensor saturation mask */
    HDW_STATUS_SATURATION_MASK					= (int)0x00000F00,
    /** Sensor saturation offset */
    HDW_STATUS_SATURATION_OFFSET				= 8,

    /** System Reset is Required for proper function */
    HDW_STATUS_SYSTEM_RESET_REQUIRED			= (int)0x00001000,
    /** Reference IMU used in EKF */
    HDW_STATUS_EKF_USING_REFERENCE_IMU		    = (int)0x00002000,
    /** Magnetometer recalibration has finished (when INS_STATUS_MAG_RECALIBRATING is unset).  */
    HDW_STATUS_MAG_RECAL_COMPLETE	            = (int)0x00004000,
    /** System flash write staging or occuring now.  Processor will pause and not respond during a flash write, typicaly 150-250 ms. */
    HDW_STATUS_FLASH_WRITE_PENDING              = (int)0x00008000,

    /** Communications Tx buffer limited */
    HDW_STATUS_ERR_COM_TX_LIMITED				= (int)0x00010000,
    /** Communications Rx buffer overrun */
    HDW_STATUS_ERR_COM_RX_OVERRUN				= (int)0x00020000,

    /** GPS PPS timepulse signal has not been received or is in error */
    HDW_STATUS_ERR_NO_GPS_PPS					= (int)0x00040000,
    /** Time synchronized by GPS PPS */
    HDW_STATUS_GPS_PPS_TIMESYNC					= (int)0x00080000,

    /** Communications parse error count */
    HDW_STATUS_COM_PARSE_ERR_COUNT_MASK			= (int)0x00F00000,
    HDW_STATUS_COM_PARSE_ERR_COUNT_OFFSET		= 20,
#define HDW_STATUS_COM_PARSE_ERROR_COUNT(hdwStatus) ((hdwStatus&HDW_STATUS_COM_PARSE_ERR_COUNT_MASK)>>HDW_STATUS_COM_PARSE_ERR_COUNT_OFFSET)

    /** (BIT) Built-in self-test running */
    HDW_STATUS_BIT_RUNNING						= (int)0x01000000,
    /** (BIT) Built-in self-test passed */
    HDW_STATUS_BIT_PASSED						= (int)0x02000000,
    /** (BIT) Built-in self-test failure */
    HDW_STATUS_BIT_FAULT						= (int)0x03000000,
    /** (BIT) Built-in self-test mask */
    HDW_STATUS_BIT_MASK							= (int)0x03000000,

    /** Temperature outside spec'd operating range */
    HDW_STATUS_ERR_TEMPERATURE					= (int)0x04000000,
    
    /** IMX pins G5-G8 are configure for SPI use */
    HDW_STATUS_SPI_INTERFACE_ENABLED			= (int)0x08000000,

    /** Fault reset cause */
    HDW_STATUS_FAULT_RESET_MASK					= (int)0x70000000,	
    /** Reset from Backup mode (low-power state w/ CPU off) */
    HDW_STATUS_FAULT_RESET_BACKUP_MODE			= (int)0x10000000,
    /** Reset from Watchdog */
    HDW_STATUS_FAULT_RESET_WATCHDOG				= (int)0x20000000,
    /** Reset from Software */
    HDW_STATUS_FAULT_RESET_SOFT					= (int)0x30000000,
    /** Reset from Hardware (NRST pin low) */
    HDW_STATUS_FAULT_RESET_HDW					= (int)0x40000000,

    /** Critical System Fault - CPU error */
    HDW_STATUS_FAULT_SYS_CRITICAL				= (int)0x80000000,
};

/** System status flags */
enum eSysStatusFlags
{
    /**  */
    SYS_STATUS_RESERVED							= (int)0x00000001,
};

// Used to validate GPS position (and velocity)
#define GPS_THRESH_SATS_USED			5
#define GPS_THRESH_P_DOP				3.0f
#define GPS_THRESH_H_ACC				10.0f
#define GPS_THRESH_V_ACC				20.0f
#define GPS_THRESH_S_ACC				2.0f

/** GPS Status */
enum eGpsStatus
{
    GPS_STATUS_NUM_SATS_USED_MASK                   = (int)0x000000FF,

    /** Fix */
    GPS_STATUS_FIX_NONE                             = (int)0x00000000,
    GPS_STATUS_FIX_DEAD_RECKONING_ONLY              = (int)0x00000100,
    GPS_STATUS_FIX_2D                               = (int)0x00000200,
    GPS_STATUS_FIX_3D                               = (int)0x00000300,
    GPS_STATUS_FIX_GPS_PLUS_DEAD_RECK               = (int)0x00000400,
    GPS_STATUS_FIX_TIME_ONLY                        = (int)0x00000500,
    GPS_STATUS_FIX_UNUSED1                          = (int)0x00000600,
    GPS_STATUS_FIX_UNUSED2                          = (int)0x00000700,
    GPS_STATUS_FIX_DGPS                             = (int)0x00000800,
    GPS_STATUS_FIX_SBAS                             = (int)0x00000900,
    GPS_STATUS_FIX_RTK_SINGLE                       = (int)0x00000A00,
    GPS_STATUS_FIX_RTK_FLOAT                        = (int)0x00000B00,
    GPS_STATUS_FIX_RTK_FIX                          = (int)0x00000C00,
    GPS_STATUS_FIX_MASK                             = (int)0x00001F00,
    GPS_STATUS_FIX_BIT_OFFSET                       = (int)8,

    /** Flags  */
    GPS_STATUS_FLAGS_FIX_OK                         = (int)0x00010000,      // within limits (e.g. DOP & accuracy)
    GPS_STATUS_FLAGS_DGPS_USED                      = (int)0x00020000,      // Differential GPS (DGPS) used.
     GPS_STATUS_FLAGS_RTK_FIX_AND_HOLD               = (int)0x00040000,      // RTK feedback on the integer solutions to drive the float biases towards the resolved integers
// 	GPS_STATUS_FLAGS_WEEK_VALID                     = (int)0x00040000,
// 	GPS_STATUS_FLAGS_TOW_VALID                      = (int)0x00080000,
    GPS_STATUS_FLAGS_GPS1_RTK_POSITION_ENABLED      = (int)0x00100000,      // GPS1 RTK precision positioning mode enabled
    GPS_STATUS_FLAGS_STATIC_MODE                    = (int)0x00200000,      // Static mode
    GPS_STATUS_FLAGS_GPS2_RTK_COMPASS_ENABLED       = (int)0x00400000,      // GPS2 RTK moving base mode enabled
    GPS_STATUS_FLAGS_GPS1_RTK_RAW_GPS_DATA_ERROR    = (int)0x00800000,      // GPS1 RTK error: observations or ephemeris are invalid or not received (i.e. RTK differential corrections)
    GPS_STATUS_FLAGS_GPS1_RTK_BASE_DATA_MISSING     = (int)0x01000000,      // GPS1 RTK error: Either base observations or antenna position have not been received.
    GPS_STATUS_FLAGS_GPS1_RTK_BASE_POSITION_MOVING  = (int)0x02000000,      // GPS1 RTK error: base position moved when it should be stationary
    GPS_STATUS_FLAGS_GPS1_RTK_BASE_POSITION_INVALID = (int)0x03000000,      // GPS1 RTK error: base position is invalid or not surveyed well
    GPS_STATUS_FLAGS_GPS1_RTK_BASE_POSITION_MASK    = (int)0x03000000,      // GPS1 RTK error: base position error bitmask
    GPS_STATUS_FLAGS_ERROR_MASK                     = (GPS_STATUS_FLAGS_GPS1_RTK_RAW_GPS_DATA_ERROR|
                                                       GPS_STATUS_FLAGS_GPS1_RTK_BASE_POSITION_MASK),
    GPS_STATUS_FLAGS_GPS1_RTK_POSITION_VALID        = (int)0x04000000,      // GPS1 RTK precision position and carrier phase range solution with fixed ambiguities (i.e. < 6cm horizontal accuracy).  The carrier phase range solution with floating ambiguities occurs if GPS_STATUS_FIX_RTK_FIX is set and GPS_STATUS_FLAGS_GPS1_RTK_POSITION_VALID is not set (i.e. > 6cm horizontal accuracy).
    GPS_STATUS_FLAGS_GPS2_RTK_COMPASS_VALID         = (int)0x08000000,      // GPS2 RTK moving base heading.  Indicates RTK fix and hold with single band RTK compassing.
    GPS_STATUS_FLAGS_GPS2_RTK_COMPASS_BASELINE_BAD  = (int)0x00002000,
    GPS_STATUS_FLAGS_GPS2_RTK_COMPASS_BASELINE_UNSET= (int)0x00004000,
    GPS_STATUS_FLAGS_GPS2_RTK_COMPASS_MASK          = (GPS_STATUS_FLAGS_GPS2_RTK_COMPASS_ENABLED|
                                                       GPS_STATUS_FLAGS_GPS2_RTK_COMPASS_VALID|
                                                       GPS_STATUS_FLAGS_GPS2_RTK_COMPASS_BASELINE_BAD|
                                                       GPS_STATUS_FLAGS_GPS2_RTK_COMPASS_BASELINE_UNSET),
    GPS_STATUS_FLAGS_GPS_NMEA_DATA                  = (int)0x00008000,      // 1 = Data from NMEA message
    GPS_STATUS_FLAGS_GPS_PPS_TIMESYNC               = (int)0x10000000,      // Time is synchronized by GPS PPS. 

    GPS_STATUS_FLAGS_MASK                           = (int)0xFFFFE000,    
    GPS_STATUS_FLAGS_BIT_OFFSET                     = (int)16,
    
};

PUSH_PACK_1

/** (DID_POSITION_MEASUREMENT) External position estimate*/
typedef struct PACKED
{
    /** GPS time of week (since Sunday morning) in seconds */
    double					timeOfWeek;

    /** Position in ECEF (earth-centered earth-fixed) frame in meters */
    double					ecef[3];
    
    /** Heading with respect to NED frame (rad)*/
    float 					psi;
    
    /** The Upper Diagonal of accuracy covariance matrix*/
    float					accuracyCovUD[6]; // Matrix accuracyCovUD Described below
    // 0 1 2
    // _ 3 4
    // _ _ 5

}pos_measurement_t;


/** (DID_DEV_INFO) Device information */
typedef struct PACKED
{
    /** Reserved bits */
    uint32_t        reserved;

    /** Serial number */
    uint32_t        serialNumber;

    /** Hardware version */
    uint8_t         hardwareVer[4];

    /** Firmware (software) version */
    uint8_t         firmwareVer[4];

    /** Build number */
    uint32_t        buildNumber;

    /** Communications protocol version */
    uint8_t         protocolVer[4];

    /** Repository revision number */
    uint32_t        repoRevision;

    /** Manufacturer name */
    char            manufacturer[DEVINFO_MANUFACTURER_STRLEN];

    /** Build date, little endian order: [0] = status ('r'=release, 'd'=debug), [1] = year-2000, [2] = month, [3] = day.  Reversed byte order for big endian systems */
    uint8_t         buildDate[4];

    /** Build date, little endian order: [0] = hour, [1] = minute, [2] = second, [3] = millisecond.  Reversed byte order for big endian systems */
    uint8_t         buildTime[4];

    /** Additional info */
    char            addInfo[DEVINFO_ADDINFO_STRLEN];
} dev_info_t;

/** (DID_MANUFACTURING_INFO) Manufacturing info */
typedef struct PACKED
{
    /** Inertial Sense serial number */
    uint32_t		serialNumber;

    /** Inertial Sense lot number */
    uint32_t		lotNumber;

    /** Inertial Sense manufacturing date (YYYYMMDDHHMMSS) */
    char			date[16];

    /** Key */
    uint32_t		key;

    /** Microcontroller unique identifier, 128 bits for SAM / 96 for STM32 */
    uint32_t 		uid[4];
} manufacturing_info_t;

/** (DID_INS_1) INS output: euler rotation w/ respect to NED, NED position from reference LLA */
typedef struct PACKED
{
    /** GPS number of weeks since January 6th, 1980 */
    uint32_t				week;
    
    /** GPS time of week (since Sunday morning) in seconds */
    double					timeOfWeek;

    /** INS status flags (eInsStatusFlags). Copy of DID_SYS_PARAMS.insStatus */
    uint32_t				insStatus;

    /** Hardware status flags (eHdwStatusFlags). Copy of DID_SYS_PARAMS.hdwStatus */
    uint32_t				hdwStatus;

    /** Euler angles: roll, pitch, yaw in radians with respect to NED */
    float					theta[3];

    /** Velocity U, V, W in meters per second.  Convert to NED velocity using "vectorBodyToReference( uvw, theta, vel_ned )". */
    float					uvw[3];

    /** WGS84 latitude, longitude, height above ellipsoid (degrees,degrees,meters) */
    double					lla[3];

    /** North, east and down (meters) offset from reference latitude, longitude, and altitude to current latitude, longitude, and altitude */
    float					ned[3];
} ins_1_t;


/** (DID_INS_2) INS output: quaternion rotation w/ respect to NED, ellipsoid altitude */
typedef struct PACKED
{
    /** GPS number of weeks since January 6th, 1980 */
    uint32_t				week;
    
    /** GPS time of week (since Sunday morning) in seconds */
    double					timeOfWeek;

    /** INS status flags (eInsStatusFlags). Copy of DID_SYS_PARAMS.insStatus */
    uint32_t				insStatus;

    /** Hardware status flags (eHdwStatusFlags). Copy of DID_SYS_PARAMS.hdwStatus */
    uint32_t				hdwStatus;

    /** Quaternion body rotation with respect to NED: W, X, Y, Z */
    float					qn2b[4];

    /** Velocity U, V, W in meters per second.  Convert to NED velocity using "quatRot(vel_ned, qn2b, uvw)". */
    float					uvw[3];

    /** WGS84 latitude, longitude, height above ellipsoid in meters (not MSL) */
    double					lla[3];
} ins_2_t;


/** (DID_INS_3) INS output: quaternion rotation w/ respect to NED, msl altitude */
typedef struct PACKED
{
    /** GPS number of weeks since January 6th, 1980 */
    uint32_t				week;
    
    /** GPS time of week (since Sunday morning) in seconds */
    double					timeOfWeek;

    /** INS status flags (eInsStatusFlags). Copy of DID_SYS_PARAMS.insStatus */
    uint32_t				insStatus;

    /** Hardware status flags (eHdwStatusFlags). Copy of DID_SYS_PARAMS.hdwStatus */
    uint32_t				hdwStatus;

    /** Quaternion body rotation with respect to NED: W, X, Y, Z */
    float					qn2b[4];

    /** Velocity U, V, W in meters per second.  Convert to NED velocity using "quatRot(vel_ned, qn2b, uvw)". */
    float					uvw[3];

    /** WGS84 latitude, longitude, height above ellipsoid in meters (not MSL) */
    double					lla[3];

    /** height above mean sea level (MSL) in meters */
    float					msl;
} ins_3_t;


/** (DID_INS_4) INS output: quaternion rotation w/ respect to ECEF, ECEF position */
typedef struct PACKED
{
    /** GPS number of weeks since January 6th, 1980 */
    uint32_t				week;
    
    /** GPS time of week (since Sunday morning) in seconds */
    double					timeOfWeek;

    /** INS status flags (eInsStatusFlags). Copy of DID_SYS_PARAMS.insStatus */
    uint32_t				insStatus;

    /** Hardware status flags (eHdwStatusFlags). Copy of DID_SYS_PARAMS.hdwStatus */
    uint32_t				hdwStatus;

    /** Quaternion body rotation with respect to ECEF: W, X, Y, Z */
    float					qe2b[4];

    /** Velocity in ECEF (earth-centered earth-fixed) frame in meters per second */
    float					ve[3];

    /** Position in ECEF (earth-centered earth-fixed) frame in meters */
    double					ecef[3];
} ins_4_t;


/** Inertial Measurement Unit (IMU) data */
typedef struct PACKED
{
    /** Gyroscope P, Q, R in radians / second */
    float                   pqr[3];

    /** Acceleration X, Y, Z in meters / second squared */
    float                   acc[3];
} imus_t;


/** (DID_IMU, DID_REFERENCE_IMU) Inertial Measurement Unit (IMU) data */
typedef struct PACKED
{
    /** Time since boot up in seconds.  Convert to GPS time of week by adding gps.towOffset */
    double                  time;

    /** IMU Status (eImuStatus) */
    uint32_t                status;

    /** Inertial Measurement Unit (IMU) */
    imus_t					I;
} imu_t;


/** (DID_IMU3_UNCAL) Dual Inertial Measurement Units (IMUs) data */
typedef struct PACKED
{
    /** Time since boot up in seconds.  Convert to GPS time of week by adding gps.towOffset */
    double                  time;

    /** IMU Status (eImuStatus) */
    uint32_t                status;

    /** Inertial Measurement Units (IMUs) */
    imus_t                  I[3];

} imu3_t;


/** (DID_MAGNETOMETER) Magnetometer sensor data */
typedef struct PACKED
{
    /** Time since boot up in seconds.  Convert to GPS time of week by adding gps.towOffset */
    double                  time;
    
    /** Magnetometers in Gauss */
    float                   mag[3];
} magnetometer_t;


/** (DID_BAROMETER) Barometric pressure sensor data */
typedef struct PACKED
{
    /** Time since boot up in seconds.  Convert to GPS time of week by adding gps.towOffset */
    double                  time;
    
    /** Barometric pressure in kilopascals */
    float                   bar;

    /** MSL altitude from barometric pressure sensor in meters */
    float                   mslBar;

    /** Temperature of barometric pressure sensor in Celsius */
    float                   barTemp;

    /** Relative humidity as a percent (%rH). Range is 0% - 100% */
    float                   humidity;
} barometer_t;


/** (DID_PIMU, DID_REFERENCE_PIMU) Preintegraed IMU (a.k.a. Coning and Sculling integral) in body/IMU frame. */
typedef struct PACKED
{
    /** Time since boot up in seconds.  Convert to GPS time of week by adding gps.towOffset */
    double                  time;

    /** Integral period in seconds for delta theta and delta velocity.  This is configured using DID_FLASH_CONFIG.startupNavDtMs. */
    float					dt;

    /** IMU Status (eImuStatus) */
    uint32_t                status;

    /** IMU delta theta (gyroscope {p,q,r} integral) in radians in sensor frame */
    float                   theta[3];

    /** IMU delta velocity (accelerometer {x,y,z} integral) in m/s in sensor frame */
    float                   vel[3];

} pimu_t;


/** (DID_IMU_MAG) imu + mag */
typedef struct PACKED
{
    /** imu - raw or pre-integrated depending on data id */
    imu_t imu;
    
    /** mag */
    magnetometer_t mag;
} imu_mag_t;


/** (DID_PIMU_MAG) preintegrated imu + mag */
typedef struct PACKED
{
    /** Preintegrated IMU */
    pimu_t pimu;
    
    /** Magnetometer */
    magnetometer_t mag;
} pimu_mag_t;


/** IMU Status */
enum eImuStatus
{
    /** Sensor saturation on IMU1 gyro */
    IMU_STATUS_SATURATION_IMU1_GYR              = (int)0x00000001,
    /** Sensor saturation on IMU2 gyro */
    IMU_STATUS_SATURATION_IMU2_GYR              = (int)0x00000002,
    /** Sensor saturation on IMU3 gyro */
    IMU_STATUS_SATURATION_IMU3_GYR              = (int)0x00000004,
    /** Sensor saturation on IMU1 accelerometer */
    IMU_STATUS_SATURATION_IMU1_ACC              = (int)0x00000008,
    /** Sensor saturation on IMU2 accelerometer */
    IMU_STATUS_SATURATION_IMU2_ACC              = (int)0x00000010,
    /** Sensor saturation on IMU3 accelerometer */
    IMU_STATUS_SATURATION_IMU3_ACC              = (int)0x00000020,
    /** Sensor saturation mask */
    IMU_STATUS_SATURATION_MASK                  = (int)0x0000003F,

    /** Magnetometer sample occured */
    IMU_STATUS_MAG_UPDATE						= (int)0x00000100,
    
    /** Reserved */
    // IMU_STATUS_RESERVED2						= (int)0x00000400,

//     /** Sensor saturation happened within past 10 seconds */
//     IMU_STATUS_SATURATION_HISTORY               = (int)0x00000100,
//     /** Sample rate fault happened within past 10 seconds */
//     IMU_STATUS_SAMPLE_RATE_FAULT_HISTORY        = (int)0x00000200,

    /** IMU1 gyros available */
    IMU_STATUS_GYR1_OK                          = (int)0x00010000,
    /** IMU2 gyros and accelerometers available */
    IMU_STATUS_GYR2_OK                          = (int)0x00020000,
    /** IMU3 gyros available */
    IMU_STATUS_GYR3_OK                          = (int)0x00040000,
    /** IMU1 accelerometers available */
    IMU_STATUS_ACC1_OK                          = (int)0x00080000,
    /** IMU2 accelerometers available */
    IMU_STATUS_ACC2_OK                          = (int)0x00100000,
    /** IMU3 accelerometers available */
    IMU_STATUS_ACC3_OK                          = (int)0x00200000,
    /** IMU1 available */
    IMU_STATUS_IMU1_OK                          = (int)(IMU_STATUS_GYR1_OK | IMU_STATUS_ACC1_OK),
    /** IMU2 available */
    IMU_STATUS_IMU2_OK                          = (int)(IMU_STATUS_GYR2_OK | IMU_STATUS_ACC2_OK),
    /** IMU3 available */
    IMU_STATUS_IMU3_OK                          = (int)(IMU_STATUS_GYR3_OK | IMU_STATUS_ACC3_OK),
    /** IMU gyros and accelerometers available */
    IMU_STATUS_IMU_OK_MASK                      = (int)0x003F0000,
};

/** (DID_GPS1_POS, DID_GPS1_RCVR_POS, DID_GPS2_POS) GPS position data */
typedef struct PACKED
{
    /** GPS number of weeks since January 6th, 1980 */
    uint32_t                week;

    /** GPS time of week (since Sunday morning) in milliseconds */
    uint32_t                timeOfWeekMs;

    /** (see eGpsStatus) GPS status: [0x000000xx] number of satellites used, [0x0000xx00] fix type, [0x00xx0000] status flags, NMEA input flag */
    uint32_t                status;

    /** Position in ECEF {x,y,z} (m) */
    double					ecef[3];
    
    /** Position - WGS84 latitude, longitude, height above ellipsoid (not MSL) (degrees, m) */
    double					lla[3];

    /** Height above mean sea level (MSL) in meters */
    float					hMSL;

    /** Horizontal accuracy in meters */
    float					hAcc;

    /** Vertical accuracy in meters */
    float					vAcc;

    /** Position dilution of precision (unitless) */
    float                   pDop;

    /** Average of all non-zero satellite carrier to noise ratios (signal strengths) in dBHz */
    float                   cnoMean;

    /** Time sync offset between local time since boot up to GPS time of week in seconds.  Add this to IMU and sensor time to get GPS time of week in seconds. */
    double                  towOffset;
    
    /** GPS leap second (GPS-UTC) offset. Receiver's best knowledge of the leap seconds offset from UTC to GPS time. Subtract from GPS time of week to get UTC time of week. (18 seconds as of December 31, 2016) */
    uint8_t					leapS;

    /** Number of satellites used */
    uint8_t					satsUsed;

    /** Standard deviation of cnoMean over past 5 seconds (dBHz x10) */
    uint8_t					cnoMeanSigma;

    /** Reserved for future use */
    uint8_t					reserved;

} gps_pos_t;


/** (DID_GPS1_VEL, DID_GPS2_VEL) GPS velocity data */
typedef struct PACKED
{
    /** GPS time of week (since Sunday morning) in milliseconds */
    uint32_t                timeOfWeekMs;

    /** GPS Velocity.  Velocity is in ECEF {vx,vy,vz} (m/s) if status bit GPS_STATUS_FLAGS_GPS_NMEA_DATA (0x00008000) is NOT set.  Velocity is in local tangent plane with no vertical velocity {vNorth, vEast, 0} (m/s) if status bit GPS_STATUS_FLAGS_GPS_NMEA_DATA (0x00008000) is set. */
    float					vel[3];	

    /** Speed accuracy in meters / second */
    float					sAcc;
    
    /** (see eGpsStatus) GPS status: [0x000000xx] number of satellites used, [0x0000xx00] fix type, [0x00xx0000] status flags, NMEA input flag */
    uint32_t                status;
} gps_vel_t;


/** GPS Satellite information */
typedef struct PACKED
{
    /** GNSS identifier (see eSatSvGnssId) */
    uint8_t					gnssId;

    /** Satellite identifier */
    uint8_t					svId;

    /** (deg) Elevation (range: +/-90) */
    int8_t					elev;

    /** (deg) Azimuth (range: +/-180) */
    int16_t					azim;

    /** (dBHz) Carrier to noise ratio (signal strength) */
    uint8_t					cno;

    /** (see eSatSvStatus) */
    uint16_t				status;

} gps_sat_sv_t;

/** Sat SV - GNSS System ID */
enum eSatSvGnssId
{
    SAT_SV_GNSS_ID_UNKNOWN      = 0, 
    SAT_SV_GNSS_ID_GPS          = 1,	// GPS (USA)
    SAT_SV_GNSS_ID_SBS          = 2,	// SBAS (multiple regional systems, see flash config for selection)
    SAT_SV_GNSS_ID_GAL          = 3,	// Galileo (European Union)	
    SAT_SV_GNSS_ID_BEI          = 4,	// BeiDou (China)
    SAT_SV_GNSS_ID_QZS          = 5,	// QZSS (Japan)
    SAT_SV_GNSS_ID_GLO          = 6,	// GLONASS (Russia)	
    SAT_SV_GNSS_ID_IRN          = 7,	// IRNSS / NavIC (India)	
    SAT_SV_GNSS_ID_IME          = 8,	// IMES (Japan's Indoor Messaging System)
};

/** GPS Sat Status */
enum eSatSvStatus
{
    SAT_SV_STATUS_SIGNAL_QUALITY_MASK               = 0x0007,   // see eSatSigQuality
    SAT_SV_STATUS_USED_IN_SOLUTION                  = 0x0008,	// Used in the solution
    SAT_SV_STATUS_USED_IN_SOLUTION_OFFSET           = 3,
    SAT_SV_STATUS_HEALTH_UNKNOWN                    = 0x0000,	// 0 = unknown
    SAT_SV_STATUS_HEALTH_GOOD                       = 0x0010,	// 1 = healthy
    SAT_SV_STATUS_HEALTH_BAD                        = 0x0020,	// 2 = unhealthy
    SAT_SV_STATUS_HEALTH_MASK                       = 0x0030,
    SAT_SV_STATUS_HEALTH_OFFSET                     = 4,

    SAT_SV_STATUS_RTK_SOL_FIX_STATUS_MASK           = 0x0300,	// 1=float, 2=fix
    SAT_SV_STATUS_RTK_SOL_FIX_STATUS_OFFSET         = 8,
    SAT_SV_STATUS_RTK_SOL_FIX_STATUS_FLOAT          = 1,	
    SAT_SV_STATUS_RTK_SOL_FIX_STATUS_FIX            = 2,	

    // SAT_SV_STATUS_HEALTH_MASK                       = 0x00000030,
    // NAV_SAT_FLAGS_HEALTH_OFFSET                     = 4,
    // SAT_SV_STATUS_DIFFCORR                          = 0x00000040,
    // SAT_SV_STATUS_SMOOTHED                          = 0x00000080,
    // SAT_SV_STATUS_ORBITSOURCE_MASK                  = 0x00000700,
    // SAT_SV_STATUS_ORBITSOURCE_OFFSET                = 8,
    // SAT_SV_STATUS_EPHAVAIL                          = 0x00000800,
    // SAT_SV_STATUS_ALMAVAIL                          = 0x00001000,
    // SAT_SV_STATUS_ANOAVAIL                          = 0x00002000,
    // SAT_SV_STATUS_AOPAVAIL                          = 0x00004000,	
};

/** (DID_GPS1_SAT, DID_GPS2_SAT) GPS satellite information */
typedef struct PACKED
{
    /** GPS time of week (since Sunday morning) in milliseconds */
	uint32_t                timeOfWeekMs;				
    /** Number of satellites in the sky */
	uint32_t				numSats;					
    /** Satellite information list */
	gps_sat_sv_t			sat[MAX_NUM_SATELLITES];	
} gps_sat_t;

enum eSatSvSigId
{
    SAT_SV_SIG_ID_GPS_L1CA          = 0,
    SAT_SV_SIG_ID_GPS_L2CL          = 3,
    SAT_SV_SIG_ID_GPS_L2CM          = 4,
    SAT_SV_SIG_ID_GPS_L5I           = 6,
    SAT_SV_SIG_ID_GPS_L5Q           = 7,
    SAT_SV_SIG_ID_GPS_L5            = SAT_SV_SIG_ID_GPS_L5Q,

    SAT_SV_SIG_ID_SBAS_L1CA         = 0,
    SAT_SV_SIG_ID_SBAS_L2           = 1,
    SAT_SV_SIG_ID_SBAS_L5           = 2,

    SAT_SV_SIG_ID_Galileo_E1C2      = 0,
    SAT_SV_SIG_ID_Galileo_E1B2      = 1,
    SAT_SV_SIG_ID_Galileo_E1BC      = SAT_SV_SIG_ID_Galileo_E1B2,
    SAT_SV_SIG_ID_Galileo_E5aI      = 3,
    SAT_SV_SIG_ID_Galileo_E5aQ      = 4,
    SAT_SV_SIG_ID_Galileo_E5a       = SAT_SV_SIG_ID_Galileo_E5aQ,
    SAT_SV_SIG_ID_Galileo_E5bI      = 5,
    SAT_SV_SIG_ID_Galileo_E5bQ      = 6,
    SAT_SV_SIG_ID_Galileo_E5        = SAT_SV_SIG_ID_Galileo_E5bQ,

    SAT_SV_SIG_ID_BeiDou_B1D1       = 0,
    SAT_SV_SIG_ID_BeiDou_B1D2       = 1,
    SAT_SV_SIG_ID_BeiDou_B2D1       = 2,
    SAT_SV_SIG_ID_BeiDou_B2D2       = 3,
    SAT_SV_SIG_ID_BeiDou_B2         = SAT_SV_SIG_ID_BeiDou_B2D1,
    SAT_SV_SIG_ID_BeiDou_B1C        = 5,
    SAT_SV_SIG_ID_BeiDou_B2a        = 7,

    SAT_SV_SIG_ID_QZSS_L1CA         = 0,
    SAT_SV_SIG_ID_QZSS_L1S          = 1,
    SAT_SV_SIG_ID_QZSS_L2CM         = 4,
    SAT_SV_SIG_ID_QZSS_L2CL         = 5,
    SAT_SV_SIG_ID_QZSS_L2           = SAT_SV_SIG_ID_QZSS_L2CL,
    SAT_SV_SIG_ID_QZSS_L5I          = 8,
    SAT_SV_SIG_ID_QZSS_L5Q          = 9,
    SAT_SV_SIG_ID_QZSS_L5           = SAT_SV_SIG_ID_QZSS_L5Q,

    SAT_SV_SIG_ID_GLONASS_L1OF      = 0,
    SAT_SV_SIG_ID_GLONASS_L2OF      = 2,

    SAT_SV_SIG_ID_NAVIC_L5A         = 0, 
};

enum eSatSigQuality
{
    SAT_SIG_QUALITY_NO_SIGNAL                   = 0, 	// no signal
    SAT_SIG_QUALITY_SEARCHING                   = 1, 	// searching signal
    SAT_SIG_QUALITY_ACQUIRED                    = 2, 	// signal acquired
    SAT_SIG_QUALITY_DETECTED                    = 3, 	// signal detected but unusable
    SAT_SIG_QUALITY_CODE_LOCK_TIME_SYNC         = 4, 	// code locked and time synchronized
    SAT_SIG_QUALITY_CODE_CARRIER_TIME_SYNC_1    = 5, 	// code and carrier locked and time synchronized
    SAT_SIG_QUALITY_CODE_CARRIER_TIME_SYNC_2    = 6, 	// "
    SAT_SIG_QUALITY_CODE_CARRIER_TIME_SYNC_3    = 7, 	// "
};

enum eSatSigStatus
{
    SAT_SIG_STATUS_HEALTH_UNKNOWN                    = 0x0000,	// 0 = unknown
    SAT_SIG_STATUS_HEALTH_GOOD                       = 0x0001,	// 1 = healthy
    SAT_SIG_STATUS_HEALTH_BAD                        = 0x0002,	// 2 = unhealthy
    SAT_SIG_STATUS_HEALTH_MASK                       = 0x0003,
    SAT_SIG_STATUS_USED_IN_SOLUTION                  = 0x0004,  // Signal is used in the solution
    SAT_SIG_STATUS_USED_IN_SOLUTION_OFFSET           = 2,
};


/** GPS satellite signal information */
typedef struct PACKED
{
    /** GNSS identifier (see eSatSvGnssId) */
    uint8_t					gnssId;

    /** Satellite identifier */
    uint8_t					svId;

    /** Signal identifier, frequency description (eSatSvSigId) */
    uint8_t					sigId;

    /** (dBHz) Carrier to noise ratio (signal strength) */
    uint8_t					cno;

    /** Quality indicator (see eSatSigQuality) */
    uint8_t					quality;

    /** Status flags (see eSatSigStatus) */
    uint16_t				status;

} gps_sig_sv_t;

/** (DID_GPS1_SIG, DID_GPS2_SIG) GPS satellite signal information */
typedef struct PACKED
{
    /** GPS time of week (since Sunday morning) in milliseconds */
	uint32_t                timeOfWeekMs;				
    /** Number of satellite signals in the following satelliate signal list */
	uint32_t				numSigs;					
    /** Satellite signal list */
	gps_sig_sv_t			sig[MAX_NUM_SAT_SIGNALS];	
} gps_sig_t;

#define GPS_VER_NUM_EXTENSIONS	6
/** (DID_GPS1_VERSION) GPS version strings */
typedef struct PACKED
{
    /** Software version */
    uint8_t                 swVersion[30];
    /** Hardware version */
    uint8_t                 hwVersion[10];		
    /** Extension */
	uint8_t                 extension[GPS_VER_NUM_EXTENSIONS][30];		
} gps_version_t;

// (DID_INL2_STATES) INL2 - INS Extended Kalman Filter (EKF) states
typedef struct PACKED
{
    /** GPS time of week (since Sunday morning) in seconds */
    double                  timeOfWeek;					

    /** Quaternion body rotation with respect to ECEF */
    float					qe2b[4];                    

    /** (m/s) Velocity in ECEF frame */
    float					ve[3];						

    /** (m)     Position in ECEF frame */
    double					ecef[3];				

    /** (rad/s) Gyro bias */
    float					biasPqr[3];	           
    
    /** (m/s^2) Accelerometer bias */
    float					biasAcc[3];	            
    
    /** (m)     Barometer bias */
    float					biasBaro;               
	
    /** (rad)   Magnetic declination */
    float					magDec;                 
	
    /** (rad)   Magnetic inclination */
    float					magInc;                 
} inl2_states_t;

// (DID_ROS_COVARIANCE_POSE_TWIST) INL2 - INS Extended Kalman Filter (EKF) state covariance
typedef struct PACKED
{
    /** GPS time of week (since Sunday morning) in seconds */
    double                  timeOfWeek;

    /** (rad^2, m^2)  EKF attitude and position error covariance matrix lower diagonal in body (attitude) and ECEF (position) frames */
    float					covPoseLD[21];

    /** ((m/s)^2, (rad/s)^2)   EKF velocity and angular rate error covariance matrix lower diagonal in ECEF (velocity) and body (attitude) frames */
    float					covTwistLD[21];

} ros_covariance_pose_twist_t;

// (DID_INL2_STATUS)
typedef struct PACKED
{
    int						ahrs;
    int						zero_accel;
    int						zero_angrate;
    int						accel_motion;
    int						rot_motion;
    int						zero_vel;
    int						ahrs_gps_cnt;			// Counter of sequential valid GPS data (for switching from AHRS to navigation)
    float					att_err;
    int						att_coarse;				// Flag whether initial attitude error converged
    int						att_aligned;			// Flag whether initial attitude error converged
    int						att_aligning;
    int						start_proc_done;		// Cold/hot start procedure completed
    int						mag_cal_good;
    int						mag_cal_done;
    int						stat_magfield;
} inl2_status_t;

/** Generic 1 axis sensor */
typedef struct PACKED
{
    /** Time in seconds */
    double                  time;

    /** Three axis sensor */
    float                   val;
} gen_1axis_sensor_t;

/** Generic 3 axis sensor */
typedef struct PACKED
{
    /** Time in seconds */
    double                  time;

    /** Three axis sensor */
    float                   val[3];
} gen_3axis_sensor_t;

/** Generic dual 3 axis sensor */
typedef struct PACKED
{
    /** Time in seconds */
    double                  time;

    /** First three axis sensor */
    float                   val1[3];

    /** Second three axis sensor */
    float                   val2[3];
} gen_dual_3axis_sensor_t;

/** Generic 3 axis sensor */
typedef struct PACKED
{
    /** Time in seconds */
    double                  time;

    /** Three axis sensor */
    double                  val[3];
} gen_3axis_sensord_t;

/** (DID_SYS_SENSORS) Output from system sensors */
typedef struct PACKED
{
    /** Time since boot up in seconds.  Convert to GPS time of week by adding gps.towOffset */
    double					time;

    /** Temperature in Celsius */
    float                   temp;

    /** Gyros in radians / second */
    float                   pqr[3];

    /** Accelerometers in meters / second squared */
    float                   acc[3];

    /** Magnetometers in Gauss */
    float                   mag[3];

    /** Barometric pressure in kilopascals */
    float                   bar;

    /** Temperature of barometric pressure sensor in Celsius */
    float                   barTemp;

    /** MSL altitude from barometric pressure sensor in meters */
    float                   mslBar;
    
    /** Relative humidity as a percent (%rH). Range is 0% - 100% */
    float                   humidity;

    /** EVB system input voltage in volts. uINS pin 5 (G2/AN2).  Use 10K/1K resistor divider between Vin and GND.  */
    float                   vin;

    /** ADC analog input in volts. uINS pin 4, (G1/AN1). */
    float                   ana1;

    /** ADC analog input in volts. uINS pin 19 (G3/AN3). */
    float                   ana3;

    /** ADC analog input in volts. uINS pin 20 (G4/AN4). */
    float                   ana4;
} sys_sensors_t;

/** INS output */
typedef struct PACKED
{
    /** GPS time of week (since Sunday morning) in milliseconds */
    uint32_t                timeOfWeekMs;

    /** Latitude, longitude and height above ellipsoid (rad, rad, m) */
    double                  lla[3];

    /** Velocities in body frames of X, Y and Z (m/s) */
    float                   uvw[3];

    /** Quaternion body rotation with respect to NED: W, X, Y, Z */
    float					qn2b[4];
} ins_output_t;

/** (DID_SYS_PARAMS) System parameters */
typedef struct PACKED
{
    /** GPS time of week (since Sunday morning) in milliseconds */
    uint32_t                timeOfWeekMs;

    /** INS status flags (eInsStatusFlags) */
    uint32_t                insStatus;

    /** Hardware status flags (eHdwStatusFlags) */
    uint32_t                hdwStatus;

    /** IMU temperature */
    float					imuTemp;

    /** Baro temperature */
    float					baroTemp;

    /** MCU temperature (not available yet) */
    float					mcuTemp;

    /** System status flags (eSysStatusFlags) */
    uint32_t				sysStatus;

    /** IMU sample period in milliseconds. Zero disables sampling. */
    uint32_t				imuPeriodMs;

    /** Preintegrated IMU (PIMU) integration period and navigation filter update period (ms). */
    uint32_t				navPeriodMs;

    /** Actual sample period relative to GPS PPS (sec) */
    double					sensorTruePeriod;

    /** Reserved */
    uint32_t				flashCfgChecksum;
    /** Reserved */
    float					reserved3;

    /** General fault code descriptor (eGenFaultCodes).  Set to zero to reset fault code. */
    uint32_t                genFaultCode;
} sys_params_t;

/*! General Fault Code descriptor */
enum eGenFaultCodes
{
    /*! INS state limit overrun - UVW */
    GFC_INS_STATE_ORUN_UVW				= 0x00000001,
    /*! INS state limit overrun - Latitude */
    GFC_INS_STATE_ORUN_LAT				= 0x00000002,
    /*! INS state limit overrun - Altitude */
    GFC_INS_STATE_ORUN_ALT				= 0x00000004,
    /*! Unhandled interrupt */
    GFC_UNHANDLED_INTERRUPT				= 0x00000010,
    /*! Fault: sensor initialization  */
    GFC_INIT_SENSORS					= 0x00000100,
    /*! Fault: SPI bus initialization  */
    GFC_INIT_SPI						= 0x00000200,
    /*! Fault: SPI configuration  */
    GFC_CONFIG_SPI						= 0x00000400,
    /*! Fault: GPS1 init  */
    GFC_INIT_GPS1						= 0x00000800,
    /*! Fault: GPS2 init  */
    GFC_INIT_GPS2                       = 0x00001000,
    /*! Flash failed to load valid values */
    GFC_FLASH_INVALID_VALUES			= 0x00002000,
    /*! Flash checksum failure */
    GFC_FLASH_CHECKSUM_FAILURE			= 0x00004000,
    /*! Flash write failure */
    GFC_FLASH_WRITE_FAILURE				= 0x00008000,
    /*! System Fault: general */
    GFC_SYS_FAULT_GENERAL				= 0x00010000,
    /*! System Fault: CRITICAL system fault (see DID_SYS_FAULT) */
    GFC_SYS_FAULT_CRITICAL			    = 0x00020000,
    /*! Sensor(s) saturated */
    GFC_SENSOR_SATURATION 				= 0x00040000,
    /*! Fault: IMU initialization */
    GFC_INIT_IMU						= 0x00100000,
    /*! Fault: Magnetometer initialization */
    GFC_INIT_MAGNETOMETER				= 0x00400000,
    /*! Fault: Barometer initialization */
    GFC_INIT_BAROMETER					= 0x00200000,
    /*! Fault: I2C initialization */
    GFC_INIT_I2C						= 0x00800000,
    /*! Fault: Chip erase line toggled but did not meet required hold time.  This is caused by noise/transient on chip erase pin.  */
    GFC_CHIP_ERASE_INVALID				= 0x01000000,
};


/** (DID_SYS_CMD) System Commands */
typedef struct PACKED
{
    /** System commands (see eSystemCommand) 1=save current persistent messages, 5=zero motion, 97=save flash, 99=software reset.  "invCommand" (following variable) must be set to bitwise inverse of this value for this command to be processed.  */
    uint32_t                command;

    /** Error checking field that must be set to bitwise inverse of command field for the command to take effect.  */
    uint32_t                invCommand;

} system_command_t;

enum eSystemCommand 
{
    SYS_CMD_NONE                                    = 0,            // (uint32 inv: 4294967295)
    SYS_CMD_SAVE_PERSISTENT_MESSAGES                = 1,            // (uint32 inv: 4294967294)
    SYS_CMD_ENABLE_BOOTLOADER_AND_RESET             = 2,            // (uint32 inv: 4294967293)
    SYS_CMD_ENABLE_SENSOR_STATS                     = 3,            // (uint32 inv: 4294967292)
    SYS_CMD_ENABLE_RTOS_STATS                       = 4,            // (uint32 inv: 4294967291)
    SYS_CMD_ZERO_MOTION                             = 5,            // (uint32 inv: 4294967290)
    SYS_CMD_REF_POINT_STATIONARY                    = 6,            // (uint32 inv: 4294967289)
    SYS_CMD_REF_POINT_MOVING                        = 7,            // (uint32 inv: 4294967288)

    SYS_CMD_ENABLE_GPS_LOW_LEVEL_CONFIG             = 10,           // (uint32 inv: 4294967285)
    SYS_CMD_ENABLE_SERIAL_PORT_BRIDGE_USB_TO_GPS1   = 11,           // (uint32 inv: 4294967284)
    SYS_CMD_ENABLE_SERIAL_PORT_BRIDGE_USB_TO_GPS2   = 12,           // (uint32 inv: 4294967283)
    SYS_CMD_ENABLE_SERIAL_PORT_BRIDGE_USB_TO_SER0   = 13,           // (uint32 inv: 4294967282)
    SYS_CMD_ENABLE_SERIAL_PORT_BRIDGE_USB_TO_SER1   = 14,           // (uint32 inv: 4294967281)
    SYS_CMD_ENABLE_SERIAL_PORT_BRIDGE_USB_TO_SER2   = 15,           // (uint32 inv: 4294967280)
    SYS_CMD_DISABLE_SERIAL_PORT_BRIDGE              = 16,           // (uint32 inv: 4294967279)

    SYS_CMD_GPX_ENABLE_BOOTLOADER_MODE              = 30,           // (uint32 inv: 4294967265)
    SYS_CMD_GPX_ENABLE_GNSS1_CHIPSET_BOOTLOADER     = 31,           // (uint32 inv: 4294967264)
    SYS_CMD_GPX_ENABLE_GNSS2_CHIPSET_BOOTLOADER     = 32,           // (uint32 inv: 4294967263)

    SYS_CMD_TEST_GPIO							   	= 64,           // (uint32 inv: 4294967231)

    SYS_CMD_SAVE_FLASH                              = 97,           // (uint32 inv: 4294967198)
    SYS_CMD_SAVE_GPS_ASSIST_TO_FLASH_RESET          = 98,           // (uint32 inv: 4294967197)
    SYS_CMD_SOFTWARE_RESET                          = 99,           // (uint32 inv: 4294967196)
    SYS_CMD_MANF_UNLOCK                             = 1122334455,   // (uint32 inv: 3172632840) 
    SYS_CMD_MANF_FACTORY_RESET                      = 1357924680,   // (uint32 inv: 2937042615) SYS_CMD_MANF_RESET_UNLOCK must be sent prior to this command.
    SYS_CMD_MANF_CHIP_ERASE                         = 1357924681,   // (uint32 inv: 2937042614) SYS_CMD_MANF_RESET_UNLOCK must be sent prior to this command.
    SYS_CMD_MANF_DOWNGRADE_CALIBRATION              = 1357924682,   // (uint32 inv: 2937042613) SYS_CMD_MANF_RESET_UNLOCK must be sent prior to this command.
};

enum eSerialPortBridge
{
    SERIAL_PORT_BRIDGE_DISABLED         = 0,

    SERIAL_PORT_BRIDGE_USB_TO_GPS1      = 1,
    SERIAL_PORT_BRIDGE_USB_TO_GPS2      = 2,
    SERIAL_PORT_BRIDGE_USB_TO_SER0      = 3,
    SERIAL_PORT_BRIDGE_USB_TO_SER1      = 4,
    SERIAL_PORT_BRIDGE_USB_TO_SER2      = 5,

    SERIAL_PORT_BRIDGE_SER0_TO_GPS1     = 6,
    SERIAL_PORT_BRIDGE_SER0_TO_GPS2     = 7,
    SERIAL_PORT_BRIDGE_SER0_TO_SER1     = 8,
    SERIAL_PORT_BRIDGE_SER0_TO_SER2     = 9,

    SERIAL_PORT_BRIDGE_SER1_TO_GPS1     = 10,
    SERIAL_PORT_BRIDGE_SER1_TO_GPS2     = 11,
    SERIAL_PORT_BRIDGE_SER1_TO_SER0     = 12,
    SERIAL_PORT_BRIDGE_SER1_TO_SER2     = 13,

    SERIAL_PORT_BRIDGE_SER2_TO_GPS1     = 14,
    SERIAL_PORT_BRIDGE_SER2_TO_GPS2     = 15,
    SERIAL_PORT_BRIDGE_SER2_TO_SER0     = 16,
    SERIAL_PORT_BRIDGE_SER2_TO_SER1     = 17,
};

/** (DID_NMEA_BCAST_PERIOD) Set NMEA message broadcast periods. This data structure is zeroed out on stop_all_broadcasts */
typedef struct PACKED
{
    /** Options: Port selection[0x0=current, 0xFF=all, 0x1=ser0, 0x2=ser1, 0x4=ser2, 0x8=USB] (see RMC_OPTIONS_...) */
    uint32_t				options;

<<<<<<< HEAD
    /** Broadcast period multiple - ASCII IMU data. 0 to disable. */
    uint16_t				pimu;

    /** Broadcast period multiple - ASCII preintegrated IMU: delta theta (rad) and delta velocity (m/s). 0 to disable. */
    uint16_t				ppimu;
    
    /** Broadcast period multiple - ASCII INS output: euler rotation w/ respect to NED, NED position from reference LLA. 0 to disable. */
    uint16_t				pins1;

    /** Broadcast period multiple - ASCII INS output: quaternion rotation w/ respect to NED, ellipsoid altitude. 0 to disable. */
    uint16_t				pins2;
    
    /** Broadcast period multiple - ASCII GPS position data. 0 to disable. */
    uint16_t				pgpsp;

    /** Broadcast period multiple - ASCII Raw IMU data (up to 1KHz).  Use this IMU data for output data rates faster than DID_FLASH_CONFIG.startupNavDtMs.  Otherwise we recommend use of pimu or ppimu as they are oversampled and contain less noise. 0 to disable. */
    uint16_t				primu;
=======
	/** Broadcast period multiple - NMEA IMU data. 0 to disable. */
	uint16_t				pimu;

	/** Broadcast period multiple - NMEA preintegrated IMU: delta theta (rad) and delta velocity (m/s). 0 to disable. */
	uint16_t				ppimu;
	
	/** Broadcast period multiple - NMEA INS output: euler rotation w/ respect to NED, NED position from reference LLA. 0 to disable. */
	uint16_t				pins1;

	/** Broadcast period multiple - NMEA INS output: quaternion rotation w/ respect to NED, ellipsoid altitude. 0 to disable. */
	uint16_t				pins2;
	
	/** Broadcast period multiple - NMEA GPS position data. 0 to disable. */
	uint16_t				pgpsp;

	/** Broadcast period multiple - NMEA Raw IMU data (up to 1KHz).  Use this IMU data for output data rates faster than DID_FLASH_CONFIG.startupNavDtMs.  Otherwise we recommend use of pimu or ppimu as they are oversampled and contain less noise. 0 to disable. */
	uint16_t				primu;
>>>>>>> e341e240

	/** Broadcast period multiple - NMEA standard GGA GNSS 3D location, fix, and accuracy. 0 to disable. */
	uint16_t				gga;

	/** Broadcast period multiple - NMEA standard GLL GNSS 2D location and time. 0 to disable. */
	uint16_t				gll;

	/** Broadcast period multiple - NMEA standard GSA GNSS DOP and active satellites. 0 to disable. */
	uint16_t				gsa;

	/** Broadcast period multiple - NMEA standard recommended minimum specific GPS/Transit data. 0 to disable. */
	uint16_t				rmc;
	
	/** Broadcast period multiple - NMEA standard Data and Time. 0 to disable. */
	uint16_t				zda;

	/** Broadcast period multiple - NMEA standard Inertial Attitude Data. 0 to disable. */
	uint16_t				pashr;

	/** Broadcast period multiple - NMEA standard satelliate information. */
	uint16_t				gsv;

	/** Reserved */
	uint16_t				reserved;

} nmea_msgs_t;

typedef struct PACKED
{
    /** (rad/s) Gyros.  Units only apply for calibrated data. */
    f_t						pqr[3];

    /** (m/s^2) Accelerometers.  Units only apply for calibrated data. */
    f_t						acc[3];

    /** (°C) Temperature of IMU.  Units only apply for calibrated data. */
    f_t						temp;
} sensors_imu_w_temp_t;

typedef struct PACKED
{                                       // Units only apply for calibrated data
    f_t						mag[3];         // (uT)		Magnetometers
} sensors_mag_t;

typedef struct PACKED
{
    /** (rad/s) Gyros.  Units only apply for calibrated data. */
    f_t						pqr[3];

    /** (m/s^2) Accelerometers.  Units only apply for calibrated data. */
    f_t						acc[3];

    /** (uT) Magnetometers.  Units only apply for calibrated data. */
    f_t						mag[3];
} sensors_mpu_t;

// (DID_SENSORS_TC_BIAS)
typedef struct PACKED
{
    /** Time since boot up in seconds.  Convert to GPS time of week by adding gps.towOffset */
    double                  time;                                       // Units only apply for calibrated data

    sensors_mpu_t			mpu[NUM_IMU_DEVICES];
} sensors_t;

typedef struct PACKED
{
    f_t						xyz[3];
} mag_xyz_t;

// (DID_SENSORS_UCAL, DID_SENSORS_TCAL, DID_SENSORS_MCAL)
typedef struct PACKED
{
    imu3_t					imu3;

    /** (°C) Temperature of IMU.  Units only apply for calibrated data. */
    f_t						temp[NUM_IMU_DEVICES];

    /** (uT) Magnetometers.  Units only apply for calibrated data. */
    mag_xyz_t				mag[NUM_MAG_DEVICES];
} sensors_w_temp_t;

typedef struct PACKED
{
    f_t						lpfLsb[3];      // Low-pass filtered of g_sensors.lsb
    f_t						lpfTemp;		// (°C) Low-pass filtered sensor temperature
    f_t						k[3];			// Slope (moved from flash to here)
    f_t						temp;			// (°C)	Temperature of sensor
    f_t                     tempRampRate;   // (°C/s) Temperature ramp rate
    uint32_t                tci;            // Index of current temperature compensation point
    uint32_t                numTcPts;       // Total number of tc points
    f_t                     dtTemp;			// (°C) Temperature from last calibration point
} sensor_comp_unit_t;

typedef struct PACKED
{                                       // Sensor temperature compensation
    uint32_t                timeMs;         // (ms) Time since boot up.
    sensor_comp_unit_t		pqr[NUM_IMU_DEVICES];
    sensor_comp_unit_t		acc[NUM_IMU_DEVICES];
    sensor_comp_unit_t		mag[NUM_MAG_DEVICES];
    imus_t 					referenceImu;	// External reference IMU
    float                   referenceMag[3];// External reference magnetometer (heading reference)
    uint32_t                sampleCount;    // Number of samples collected
    uint32_t                calState;       // state machine (see eScompCalState)
    uint32_t				status;         // Status used to control LED and indicate valid sensor samples (see eScompStatus)
    f_t						alignAccel[3];  // Alignment acceleration
} sensor_compensation_t;

#define NUM_ANA_CHANNELS	4
typedef struct PACKED
{                                       // LSB units for all except temperature, which is Celsius.
    double					time;
    sensors_imu_w_temp_t	imu[NUM_IMU_DEVICES];
    sensors_mag_t			mag[NUM_MAG_DEVICES];   // Magnetometers
    f_t						bar;            		// Barometric pressure
    f_t						barTemp;				// Temperature of barometric pressure sensor
    f_t                     humidity;				// Relative humidity as a percent (%rH).  Range is 0% - 100%
    f_t						ana[NUM_ANA_CHANNELS]; // ADC analog input
} sys_sensors_adc_t;

#define NUM_COM_PORTS       4	// Number of communication ports.  (Ser0, Ser1, Ser2, and USB).
#ifndef NUM_SERIAL_PORTS
#define NUM_SERIAL_PORTS	6
#endif

/** Realtime Message Controller (used in rmc_t). 
    The data sets available through RMC are broadcast at the availability of the data.  A goal of RMC is 
    to provide updates from each onboard sensor as fast as possible with minimal latency.  The RMC is 
    provided so that broadcast of sensor data is done as soon as it becomes available.   The exception to
    this rule is the INS output data, which has a configurable output data rate according to DID_RMC.insPeriodMs.
*/

#define RMC_OPTIONS_PORT_MASK           0x000000FF
#define RMC_OPTIONS_PORT_ALL            (RMC_OPTIONS_PORT_MASK)
#define RMC_OPTIONS_PORT_CURRENT        0x00000000
#define RMC_OPTIONS_PORT_SER0           0x00000001
#define RMC_OPTIONS_PORT_SER1           0x00000002	// also SPI
#define RMC_OPTIONS_PORT_SER2           0x00000004
#define RMC_OPTIONS_PORT_USB            0x00000008
#define RMC_OPTIONS_PRESERVE_CTRL       0x00000100	// Prevent any messages from getting turned off by bitwise OR'ing new message bits with current message bits.
#define RMC_OPTIONS_PERSISTENT          0x00000200	// Save current port RMC to flash memory for use following reboot, eliminating need to re-enable RMC to start data streaming.  

// RMC message data rates:
#define RMC_BITS_INS1                   0x0000000000000001      // rmc.insPeriodMs (4ms default)
#define RMC_BITS_INS2                   0x0000000000000002      // "
#define RMC_BITS_INS3                   0x0000000000000004      // "
#define RMC_BITS_INS4                   0x0000000000000008      // "
#define RMC_BITS_IMU                    0x0000000000000010      // DID_FLASH_CONFIG.startupNavDtMs (4ms default)
#define RMC_BITS_PIMU                   0x0000000000000020      // "
#define RMC_BITS_BAROMETER              0x0000000000000040      // ~8ms
#define RMC_BITS_MAGNETOMETER           0x0000000000000080      // ~10ms
// #define RMC_BITS_UNUSED              0x0000000000000100
// #define RMC_BITS_UNUSED              0x0000000000000200 
#define RMC_BITS_GPS1_POS               0x0000000000000400      // DID_FLASH_CONFIG.startupGpsDtMs (200ms default)
#define RMC_BITS_GPS2_POS               0x0000000000000800      // "
#define RMC_BITS_GPS1_RAW               0x0000000000001000      // "
#define RMC_BITS_GPS2_RAW               0x0000000000002000      // "
#define RMC_BITS_GPS1_SAT               0x0000000000004000      // 1s
#define RMC_BITS_GPS2_SAT               0x0000000000008000      // "
#define RMC_BITS_GPS_BASE_RAW           0x0000000000010000      // 
#define RMC_BITS_STROBE_IN_TIME         0x0000000000020000      // On strobe input event
#define RMC_BITS_DIAGNOSTIC_MESSAGE     0x0000000000040000
#define RMC_BITS_IMU3_UNCAL             0x0000000000080000      // DID_FLASH_CONFIG.startupImuDtMs (1ms default)
#define RMC_BITS_GPS1_VEL               0x0000000000100000      // DID_FLASH_CONFIG.startupGpsDtMs (200ms default)
#define RMC_BITS_GPS2_VEL               0x0000000000200000      // "
#define RMC_BITS_GPS1_UBX_POS           0x0000000000400000      // "
#define RMC_BITS_GPS1_RTK_POS           0x0000000000800000      // "
#define RMC_BITS_GPS1_RTK_POS_REL       0x0000000001000000      // "
#define RMC_BITS_GPS1_RTK_POS_MISC      0x0000000004000000      // "
#define RMC_BITS_INL2_NED_SIGMA         0x0000000008000000
#define RMC_BITS_RTK_STATE              0x0000000010000000
#define RMC_BITS_RTK_CODE_RESIDUAL      0x0000000020000000
#define RMC_BITS_RTK_PHASE_RESIDUAL     0x0000000040000000
#define RMC_BITS_WHEEL_ENCODER          0x0000000080000000
#define RMC_BITS_GROUND_VEHICLE         0x0000000100000000
// #define RMC_BITS_UNUSED              0x0000000200000000
#define RMC_BITS_IMU_MAG                0x0000000400000000
#define RMC_BITS_PIMU_MAG               0x0000000800000000
#define RMC_BITS_GPS1_RTK_HDG_REL       0x0000001000000000      // DID_FLASH_CONFIG.startupGpsDtMs (200ms default)
#define RMC_BITS_GPS1_RTK_HDG_MISC      0x0000002000000000      // "
#define RMC_BITS_REFERENCE_IMU          0x0000004000000000		// DID_FLASH_CONFIG.startupNavDtMs
#define RMC_BITS_REFERENCE_PIMU         0x0000008000000000		// "
#define RMC_BITS_IMU3_RAW               0x0000010000000000
#define RMC_BITS_IMU_RAW                0x0000020000000000
#define RMC_BITS_GPS1_SIG               0x0000040000000000      // 1s
#define RMC_BITS_GPS2_SIG               0x0000080000000000      // "

#define RMC_BITS_MASK                   0x0FFFFFFFFFFFFFFF
#define RMC_BITS_INTERNAL_PPD           0x4000000000000000      // 
#define RMC_BITS_PRESET                 0x8000000000000000		// Indicate BITS is a preset.  This sets the rmc period multiple and enables broadcasting.

#define RMC_PRESET_PPD_NAV_PERIOD_MULT_MS	100

// Preset: Post Processing Data
#define RMC_PRESET_PPD_BITS_NO_IMU		(RMC_BITS_PRESET \
                                        | RMC_BITS_INS2 \
                                        | RMC_BITS_BAROMETER \
                                        | RMC_BITS_MAGNETOMETER \
                                        | RMC_BITS_GPS1_POS \
                                        | RMC_BITS_GPS2_POS \
                                        | RMC_BITS_GPS1_VEL \
                                        | RMC_BITS_GPS2_VEL \
                                        | RMC_BITS_GPS1_RAW \
                                        | RMC_BITS_GPS2_RAW \
                                        | RMC_BITS_GPS_BASE_RAW \
                                        | RMC_BITS_GPS1_RTK_POS_REL \
                                        | RMC_BITS_GPS1_RTK_HDG_REL \
                                        | RMC_BITS_INTERNAL_PPD \
                                        | RMC_BITS_DIAGNOSTIC_MESSAGE)
#define RMC_PRESET_PPD_BITS				(RMC_PRESET_PPD_BITS_NO_IMU \
                                        | RMC_BITS_PIMU \
                                        | RMC_BITS_REFERENCE_PIMU)
#define RMC_PRESET_INS_BITS				(RMC_BITS_INS2 \
                                        | RMC_BITS_GPS1_POS \
                                        | RMC_BITS_PRESET)
#define RMC_PRESET_PPD_BITS_IMU3		(RMC_PRESET_PPD_BITS_NO_IMU \
                                        | RMC_BITS_IMU3_UNCAL)
#define RMC_PRESET_PPD_BITS_RTK_DBG		(RMC_PRESET_PPD_BITS \
                                        | RMC_BITS_RTK_STATE \
                                        | RMC_BITS_RTK_CODE_RESIDUAL \
                                        | RMC_BITS_RTK_PHASE_RESIDUAL)
#define RMC_PRESET_PPD_GROUND_VEHICLE	(RMC_PRESET_PPD_BITS \
                                        | RMC_BITS_WHEEL_ENCODER \
                                        | RMC_BITS_GROUND_VEHICLE)
#define RMC_PRESET_ALLAN_VARIANCE		(RMC_BITS_PRESET \
                                        | RMC_BITS_IMU)

/** (DID_RMC) Realtime message controller (RMC). */
typedef struct PACKED
{
    /** Data stream enable bits for the specified ports.  (see RMC_BITS_...) */
    uint64_t                bits;

    /** Options to select alternate ports to output data, etc.  (see RMC_OPTIONS_...) */
    uint32_t				options;
    
    /** IMU and Integrated IMU data transmit period is set using DID_SYS_PARAMS.navPeriodMs */
} rmc_t;

enum eNmeaAsciiMsgId
{
    NMEA_MSG_ID_PIMU      = 0,
    NMEA_MSG_ID_PPIMU     = 1,
    NMEA_MSG_ID_PRIMU     = 2,
    NMEA_MSG_ID_PINS1     = 3,
    NMEA_MSG_ID_PINS2     = 4,
    NMEA_MSG_ID_PGPSP     = 5,
    NMEA_MSG_ID_GGA       = 6,
    NMEA_MSG_ID_GLL       = 7,
    NMEA_MSG_ID_GSA       = 8,
    NMEA_MSG_ID_RMC       = 9,
    NMEA_MSG_ID_ZDA       = 10,
    NMEA_MSG_ID_PASHR     = 11, 
    NMEA_MSG_ID_PSTRB     = 12,
    NMEA_MSG_ID_INFO      = 13,
    NMEA_MSG_ID_GSV       = 14
}; 

#define NMEA_RMC_BITS_PIMU    		(1<<NMEA_MSG_ID_PIMU)
#define NMEA_RMC_BITS_PPIMU   		(1<<NMEA_MSG_ID_PPIMU)
#define NMEA_RMC_BITS_PRIMU   		(1<<NMEA_MSG_ID_PRIMU)
#define NMEA_RMC_BITS_PINS1   		(1<<NMEA_MSG_ID_PINS1)
#define NMEA_RMC_BITS_PINS2   		(1<<NMEA_MSG_ID_PINS2)
#define NMEA_RMC_BITS_PGPSP   		(1<<NMEA_MSG_ID_PGPSP)
#define NMEA_RMC_BITS_GGA     		(1<<NMEA_MSG_ID_GGA)
#define NMEA_RMC_BITS_GLL     		(1<<NMEA_MSG_ID_GLL)
#define NMEA_RMC_BITS_GSA     		(1<<NMEA_MSG_ID_GSA)
#define NMEA_RMC_BITS_RMC     		(1<<NMEA_MSG_ID_RMC)
#define NMEA_RMC_BITS_ZDA     		(1<<NMEA_MSG_ID_ZDA)
#define NMEA_RMC_BITS_PASHR   		(1<<NMEA_MSG_ID_PASHR)
#define NMEA_RMC_BITS_PSTRB   		(1<<NMEA_MSG_ID_PSTRB)
#define NMEA_RMC_BITS_INFO    		(1<<NMEA_MSG_ID_INFO)
#define NMEA_RMC_BITS_GSV     		(1<<NMEA_MSG_ID_GSV)

/** Realtime message controller internal (RMCI). */
typedef struct PACKED
{
    /** Data stream enable bits for the specified ports.  (see RMC_BITS_...) */
    uint64_t                bits;

    /** Options to select alternate ports to output data, etc.  (see RMC_OPTIONS_...) */
    uint32_t				options;
    
    /** Used for both the DID binary and NMEA messages.  */
    uint8_t                 periodMultiple[DID_COUNT_UINS];

    /** NMEA data stream enable bits for the specified ports.  (see NMEA_RMC_BITS_...) */
    uint32_t                bitsNmea;

} rmci_t;


/** (DID_IO) Input/Output */
typedef struct PACKED
{
    /** GPS time of week (since Sunday morning) in milliseconds */
    uint32_t                timeOfWeekMs;

    /** General purpose I/O status */
    uint32_t				gpioStatus;
} io_t;

enum eMagCalState
{
    MAG_CAL_STATE_DO_NOTHING		= (int)0, 

    /** COMMAND: Recalibrate magnetometers using multiple axis */
    MAG_CAL_STATE_MULTI_AXIS		= (int)1,

    /** COMMAND: Recalibrate magnetometers using only one axis */
    MAG_CAL_STATE_SINGLE_AXIS		= (int)2,

    /** COMMAND: Stop mag recalibration and do not save results */
    MAG_CAL_STATE_ABORT				= (int)101,

    /** STATUS: Mag recalibration is in progress */
    MAG_CAL_STATE_RECAL_RUNNING		= (int)200,

    /** STATUS: Mag recalibration has completed */
    MAG_CAL_STATE_RECAL_COMPLETE	= (int)201,
};

/** (DID_MAG_CAL) Magnetometer Calibration */
typedef struct PACKED
{
    /** Mag recalibration state.  COMMANDS: 1=multi-axis, 2=single-axis, 101=abort, STATUS: 200=running, 201=done (see eMagCalState) */
    uint32_t                state;
    
    /** Mag recalibration progress indicator: 0-100 % */
    float					progress;

	/** Magnetic declination estimate */
	float					declination;
} mag_cal_t;

// (DID_INL2_MAG_OBS_INFO)
typedef struct PACKED
{											// INL2 - Magnetometer observer info 
    /** Timestamp in milliseconds */
    uint32_t				timeOfWeekMs;	

    /** Number of calibration samples */
    uint32_t				Ncal_samples;

    /** Data ready to be processed */
    uint32_t				ready;

    /** Calibration data present.  Set to -1 to force mag recalibration. */	
    uint32_t				calibrated;

    /** Allow mag to auto-recalibrate */
    uint32_t				auto_recal;

    /** Bad sample data */		
    uint32_t				outlier;

    /** Heading from magnetometer */
    float					magHdg;

    /** Heading from INS */			
    float					insHdg;

	/** Difference between mag heading and (INS heading plus mag declination) */
	float					magInsHdgDelta;

    /** Normalized innovation squared (likelihood metric) */
    float					nis;

    /** Threshold for maximum NIS */
    float					nis_threshold;

    /** Magnetometer calibration matrix. Must be initialized with a unit matrix, not zeros! */
    float					Wcal[9];

    /** Active calibration set (0 or 1) */
    uint32_t				activeCalSet;

    /** Offset between magnetometer heading and estimate heading */
    float					magHdgOffset;

    /** Scaled computed variance between calibrated magnetometer samples.  */
    float                   Tcal;

    /** Calibrated magnetometer output can be produced using: Bcal = Wcal * (Braw - bias_cal) */
    float                   bias_cal[3];
} inl2_mag_obs_info_t;

/** Built-in Test: State */
enum eBitState
{
    BIT_STATE_OFF					                    = (int)0,
    BIT_STATE_DONE				                        = (int)1,   // Test is finished
    BIT_STATE_CMD_FULL_STATIONARY                       = (int)2,   // (FULL) Comprehensive test.  Requires system be completely stationary without vibrations. 
    BIT_STATE_CMD_BASIC_MOVING                          = (int)3,   // (BASIC) Ignores sensor output.  Can be run while moving.  This mode is automatically run after bootup.
    BIT_STATE_CMD_FULL_STATIONARY_HIGH_ACCURACY         = (int)4,   // Same as BIT_STATE_CMD_FULL_STATIONARY but with higher requirements for accuracy.  In order to pass, this test may require the Infield Calibration (DID_INFIELD_CAL) to be run. 
    BIT_STATE_RESERVED_2                                = (int)5,   
    BIT_STATE_RUNNING                                   = (int)6,   
    BIT_STATE_FINISHING                                 = (int)7,	// Computing results
    BIT_STATE_CMD_OFF                                   = (int)8,   // Stop built-in test
};

/** Built-in Test: Test Mode */
enum eBitTestMode
{
    BIT_TEST_MODE_SIM_GPS_NOISE                         = (int)100, // Simulate CNO noise
};

/** Hardware built-in test (BIT) flags */
enum eHdwBitStatusFlags
{
    HDW_BIT_PASSED_MASK             = (int)0x0000000F,
    HDW_BIT_PASSED_ALL              = (int)0x00000001,
    HDW_BIT_PASSED_NO_GPS           = (int)0x00000002,    // Passed w/o valid GPS signal
    HDW_BIT_MODE_MASK               = (int)0x000000F0,    // BIT mode run
    HDW_BIT_MODE_OFFSET             = (int)4,
#define HDW_BIT_MODE(hdwBitStatus) ((hdwBitStatus&HDW_BIT_MODE_MASK)>>HDW_BIT_MODE_OFFSET)
    HDW_BIT_FAILED_MASK             = (int)0xFFFFFF00,
    HDW_BIT_FAILED_AHRS_MASK        = (int)0xFFFF0F00,
    HDW_BIT_FAULT_NOISE_PQR         = (int)0x00000100,
    HDW_BIT_FAULT_NOISE_ACC         = (int)0x00000200,
    HDW_BIT_FAULT_MAGNETOMETER      = (int)0x00000400,
    HDW_BIT_FAULT_BAROMETER         = (int)0x00000800,
    HDW_BIT_FAULT_GPS_NO_COM        = (int)0x00001000,    // No GPS serial communications
    HDW_BIT_FAULT_GPS_POOR_CNO      = (int)0x00002000,    // Poor GPS signal strength.  Check antenna
    HDW_BIT_FAULT_GPS_POOR_ACCURACY = (int)0x00002000,    // Low number of satellites, or bad accuracy 
    HDW_BIT_FAULT_GPS_NOISE         = (int)0x00004000,    // (Not implemented)
};

/** Calibration built-in test flags */
enum eCalBitStatusFlags
{
    CAL_BIT_PASSED_MASK             = (int)0x0000000F,
    CAL_BIT_PASSED_ALL              = (int)0x00000001,
    CAL_BIT_MODE_MASK               = (int)0x000000F0,    // BIT mode run
    CAL_BIT_MODE_OFFSET             = (int)4,
#define CAL_BIT_MODE(calBitStatus) ((calBitStatus&CAL_BIT_MODE_MASK)>>CAL_BIT_MODE_OFFSET)
    CAL_BIT_FAILED_MASK             = (int)0x00FFFF00,
    CAL_BIT_FAULT_TCAL_EMPTY        = (int)0x00000100,    // Temperature calibration not present
    CAL_BIT_FAULT_TCAL_TSPAN        = (int)0x00000200,    // Temperature calibration temperature range is inadequate
    CAL_BIT_FAULT_TCAL_INCONSISTENT = (int)0x00000400,    // Temperature calibration number of points or slopes are not consistent
    CAL_BIT_FAULT_TCAL_CORRUPT      = (int)0x00000800,    // Temperature calibration memory corruption
    CAL_BIT_FAULT_TCAL_PQR_BIAS     = (int)0x00001000,    // Temperature calibration gyro bias
    CAL_BIT_FAULT_TCAL_PQR_SLOPE    = (int)0x00002000,    // Temperature calibration gyro slope
    CAL_BIT_FAULT_TCAL_PQR_LIN      = (int)0x00004000,    // Temperature calibration gyro linearity
    CAL_BIT_FAULT_TCAL_ACC_BIAS     = (int)0x00008000,    // Temperature calibration accelerometer bias
    CAL_BIT_FAULT_TCAL_ACC_SLOPE    = (int)0x00010000,    // Temperature calibration accelerometer slope
    CAL_BIT_FAULT_TCAL_ACC_LIN      = (int)0x00020000,    // Temperature calibration accelerometer linearity
    CAL_BIT_FAULT_CAL_SERIAL_NUM    = (int)0x00040000,    // Calibration info: wrong device serial number
    CAL_BIT_FAULT_MCAL_EMPTY        = (int)0x00100000,    // Motion calibration Cross-axis alignment is not calibrated
    CAL_BIT_FAULT_MCAL_INVALID      = (int)0x00200000,    // Motion calibration Cross-axis alignment is poorly formed
    CAL_BIT_FAULT_MOTION_PQR        = (int)0x00400000,    // Motion on gyros
    CAL_BIT_FAULT_MOTION_ACC        = (int)0x00800000,    // Motion on accelerometers
    CAL_BIT_NOTICE_IMU1_PQR_BIAS    = (int)0x01000000,    // IMU 1 gyro bias offset detected.  If stationary, zero gyros command may be used.
    CAL_BIT_NOTICE_IMU2_PQR_BIAS    = (int)0x02000000,    // IMU 2 gyro bias offset detected.  If stationary, zero gyros command may be used.
    CAL_BIT_NOTICE_IMU1_ACC_BIAS    = (int)0x10000000,    // IMU 1 accelerometer bias offset detected.  If stationary, zero accelerometer command may be used only on the vertical access.
    CAL_BIT_NOTICE_IMU2_ACC_BIAS    = (int)0x20000000,    // IMU 2 accelerometer bias offset detected.  If stationary, zero accelerometer command may be used only on the vertical access.
};


/** (DID_BIT) Built-in self-test parameters */
typedef struct PACKED
{
    /** Built-in self-test state (see eBitState) */
    uint32_t                state;

    /** Hardware BIT status (see eHdwBitStatusFlags) */
    uint32_t                hdwBitStatus;

    /** Calibration BIT status (see eCalBitStatusFlags) */
    uint32_t                calBitStatus;

    /** Temperature calibration bias */
    float                   tcPqrBias;
    float                   tcAccBias;

    /** Temperature calibration slope */
    float                   tcPqrSlope;
    float                   tcAccSlope;

    /** Temperature calibration linearity */
    float                   tcPqrLinearity;
    float                   tcAccLinearity;

    /** Gyro error (rad/s) */
    float                   pqr;

    /** Accelerometer error (m/s^2) */
    float                   acc;

    /** Angular rate standard deviation */
    float                   pqrSigma;

    /** Acceleration standard deviation */
    float                   accSigma;

    /** Self-test mode (see eBitTestMode) */
    uint32_t                testMode;

} bit_t;


enum eInfieldCalState
{
    /** User Commands: */
    INFIELD_CAL_STATE_CMD_OFF                           = 0,

    /** Initialization Commands.  Select one of the following to clear prior samples and set the mode.  Zero accels requires vertical alignment.  No motion is required for all unless disabled.  */
    INFIELD_CAL_STATE_CMD_INIT_ZERO_IMU                     = 1,    // Zero accel and gyro biases.
    INFIELD_CAL_STATE_CMD_INIT_ZERO_GYRO                    = 2,    // Zero only gyro  biases.
    INFIELD_CAL_STATE_CMD_INIT_ZERO_ACCEL                   = 3,    // Zero only accel biases.
    INFIELD_CAL_STATE_CMD_INIT_ZERO_ATTITUDE                = 4,    // Zero (level) INS attitude by adjusting INS rotation.
    INFIELD_CAL_STATE_CMD_INIT_ZERO_ATTITUDE_IMU            = 5,    // Zero gyro and accel biases.  Zero (level) INS attitude by adjusting INS rotation. 
    INFIELD_CAL_STATE_CMD_INIT_ZERO_ATTITUDE_GYRO           = 6,    // Zero only gyro  biases.  Zero (level) INS attitude by adjusting INS rotation. 
    INFIELD_CAL_STATE_CMD_INIT_ZERO_ATTITUDE_ACCEL          = 7,    // Zero only accel biases.  Zero (level) INS attitude by adjusting INS rotation.
    INFIELD_CAL_STATE_CMD_INIT_OPTION_DISABLE_MOTION_DETECT     = 0x00010000,	// Bitwise AND this with the above init commands to disable motion detection during sampling (allow for more tolerant sampling).
    INFIELD_CAL_STATE_CMD_INIT_OPTION_DISABLE_REQUIRE_VERTIAL   = 0x00020000,	// Bitwise AND this with the above init commands to disable vertical alignment requirement for accelerometer bias calibration (allow for more tolerant sampling).

    /** Sample and End Commands: */
    INFIELD_CAL_STATE_CMD_START_SAMPLE                  = 8,	// Initiate 5 second sensor sampling and averaging.  Run for each orientation and 180 degree yaw rotation.
    INFIELD_CAL_STATE_CMD_SAVE_AND_FINISH               = 9,    // Run this command to compute and save results.  Must be run following INFIELD_CAL_STATE_CMD_START_SAMPLE.
    
    /** Status: (read only) */
    INFIELD_CAL_STATE_READY_FOR_SAMPLING                = 50,   // System has been initialized and is waiting for user to intiate sampling.  User must send a command to exit this state.
    INFIELD_CAL_STATE_SAMPLING                          = 51,   // System is averaging the IMU data.  Minimize all motion and vibration.
    INFIELD_CAL_STATE_RUN_BIT_AND_FINISH                = 52,   // Follow up calibration zero with BIT and copy out IMU biases.
    INFIELD_CAL_STATE_SAVED_AND_FINISHED                = 53,   // Calculations are complete and DID_INFIELD_CAL.imu holds the update IMU biases.  Updates are saved to flash. 

    /** Error Status: (read only) */
    INFIELD_CAL_STATE_ERROR_NOT_INITIALIZED             = 100,  // Init command (INFIELD_CAL_STATE_CMD_INIT_...) not set. 
    INFIELD_CAL_STATE_ERROR_SAMPLE_ABORT_MOTION_DETECTED= 101,  // Error: Motion detected. Sampling aborted. 
    INFIELD_CAL_STATE_ERROR_SAMPLE_ABORT_NOT_VERTICAL   = 102,  // Error: System not vertical. Sampling aborted. 
    INFIELD_CAL_STATE_ERROR_NO_SAMPLES_COLLECTED        = 103,  // Error: No samples have been collected
    INFIELD_CAL_STATE_ERROR_POOR_CAL_FIT                = 104,  // Error: Calibration zero is not 

    /** Internal Use Only */
    INFIELD_CAL_STATE_CMD_MASK                          = 0x0000FFFF,
    INFIELD_CAL_STATE_CMD_START_SAMPLE_BIT              = 11,	// Initiate 5 second sensor sample and averaging.  Does not save sample into cal data.
};

enum eInfieldCalStatus
{
    INFIELD_CAL_STATUS_AXIS_DN_GRAVITY                  = 0x00000001,	// Axis points in direction of gravity more than any other axis.
    INFIELD_CAL_STATUS_AXIS_DN_SAMPLED                  = 0x00000002,	// Sampled
    INFIELD_CAL_STATUS_AXIS_DN_SAMPLED_180              = 0x00000004,	// Sampled based on average of two orientations with 180 degree delta yaw. 
    INFIELD_CAL_STATUS_AXIS_UP_GRAVITY                  = 0x00000008,	// Axis points in direction of gravity more than any other axis.
    INFIELD_CAL_STATUS_AXIS_UP_SAMPLED                  = 0x00000010,	// Sampled
    INFIELD_CAL_STATUS_AXIS_UP_SAMPLED_180              = 0x00000020,	// Sampled based on average of two orientations with 180 degree delta yaw.

    INFIELD_CAL_STATUS_SAMPLE_X_OFFSET                  = 0,
    INFIELD_CAL_STATUS_SAMPLE_Y_OFFSET                  = 6,
    INFIELD_CAL_STATUS_SAMPLE_Z_OFFSET                  = 12,
    
    INFIELD_CAL_STATUS_AXIS_MASK                        = 0x0000003F,
    INFIELD_CAL_STATUS_AXES_GRAVITY_MASK                = ( \
        ((INFIELD_CAL_STATUS_AXIS_DN_GRAVITY|INFIELD_CAL_STATUS_AXIS_UP_GRAVITY)<<INFIELD_CAL_STATUS_SAMPLE_X_OFFSET) | \
        ((INFIELD_CAL_STATUS_AXIS_DN_GRAVITY|INFIELD_CAL_STATUS_AXIS_UP_GRAVITY)<<INFIELD_CAL_STATUS_SAMPLE_Y_OFFSET) | \
        ((INFIELD_CAL_STATUS_AXIS_DN_GRAVITY|INFIELD_CAL_STATUS_AXIS_UP_GRAVITY)<<INFIELD_CAL_STATUS_SAMPLE_Z_OFFSET) ),

    INFIELD_CAL_STATUS_ENABLED_ZERO_ACCEL               = 0x00100000,	// Zero accel bias.  Require vertical alignment for sampling. 
    INFIELD_CAL_STATUS_ENABLED_ZERO_GYRO                = 0x00200000,	// Zero gyro bias.
    INFIELD_CAL_STATUS_ENABLED_ZERO_ATTITUDE            = 0x00400000,	// Zero (level) INS attitude by adjusting INS rotation.
    INFIELD_CAL_STATUS_ENABLED_MOTION_DETECT            = 0x00800000,	// Require no motion during sampling. 
    INFIELD_CAL_STATUS_ENABLED_NORMAL_MASK              = 0x00F00000,
    INFIELD_CAL_STATUS_ENABLED_BIT                      = 0x01000000,	// Used for BIT 
    INFIELD_CAL_STATUS_DISABLED_REQUIRE_VERTICAL        = 0x02000000,	// Do not require vertical alignment for accelerometer calibration. 

    INFIELD_CAL_STATUS_AXIS_NOT_VERTICAL                = 0x10000000,	// Axis is not aligned vertically and cannot be used for zero accel sampling.  
    INFIELD_CAL_STATUS_MOTION_DETECTED                  = 0x20000000,	// System is not stationary and cannot be used for infield calibration.
};

/** Inertial Measurement Unit (IMU) data */
typedef struct PACKED
{
    /** Vertical axis acceleration (m/s^2) */
    float                   acc[3];
} imus_acc_t;

typedef struct PACKED
{
    imus_acc_t              dev[NUM_IMU_DEVICES];

    float					yaw;		// (rad) Heading of IMU sample.  Used to determine how to average additional samples.  0 = invalid, 999 = averaged
} infield_cal_direction_t;

typedef struct PACKED
{
    infield_cal_direction_t down;		// Pointed toward earth
    infield_cal_direction_t up;			// Pointed toward sky
} infield_cal_vaxis_t;

// (DID_INFIELD_CAL)
typedef struct PACKED
{
    /** Used to set and monitor the state of the infield calibration system. (see eInfieldCalState) */
    uint32_t                state;

    /** Infield calibration status. (see eInfieldCalStatus) */
    uint32_t                status;

    /** Number of samples used in IMU average. sampleTimeMs = 0 means "imu" member contains the IMU bias from flash.  */
    uint32_t                sampleTimeMs;

    /** Dual purpose variable.  1.) This is the averaged IMU sample when sampleTimeMs != 0.  2.) This is a mirror of the motion calibration IMU bias from flash when sampleTimeMs = 0. */ 
    imus_t                  imu[NUM_IMU_DEVICES];

    /** Collected data used to solve for the bias error and INS rotation.  Vertical axis: 0 = X, 1 = Y, 2 = Z  */
    infield_cal_vaxis_t		calData[3];

} infield_cal_t;


/** System Configuration (used with DID_FLASH_CONFIG.sysCfgBits) */
enum eSysConfigBits
{
	UNUSED1                                             = (int)0x00000001,
	UNUSED2                                             = (int)0x00000002,
	/*! Enable automatic mag recalibration */
	SYS_CFG_BITS_AUTO_MAG_RECAL                         = (int)0x00000004,
	/*! Disable mag declination estimation */
	SYS_CFG_BITS_DISABLE_MAG_DECL_ESTIMATION            = (int)0x00000008,

    /*! Disable LEDs */
    SYS_CFG_BITS_DISABLE_LEDS                           = (int)0x00000010,

    /** Magnetometer recalibration.  (see eMagCalState) 1 = multi-axis, 2 = single-axis */
    SYS_CFG_BITS_MAG_RECAL_MODE_MASK					= (int)0x00000700,
    SYS_CFG_BITS_MAG_RECAL_MODE_OFFSET					= 8,
#define SYS_CFG_BITS_MAG_RECAL_MODE(sysCfgBits) ((sysCfgBits&SYS_CFG_BITS_MAG_RECAL_MODE_MASK)>>SYS_CFG_BITS_MAG_RECAL_MODE_OFFSET)

    /** Disable magnetometer fusion */
    SYS_CFG_BITS_DISABLE_MAGNETOMETER_FUSION			= (int)0x00001000,
    /** Disable barometer fusion */
    SYS_CFG_BITS_DISABLE_BAROMETER_FUSION				= (int)0x00002000,
    /** Disable GPS 1 fusion */
    SYS_CFG_BITS_DISABLE_GPS1_FUSION					= (int)0x00004000,
    /** Disable GPS 2 fusion */
    SYS_CFG_BITS_DISABLE_GPS2_FUSION					= (int)0x00008000,

    /** Disable automatic Zero Velocity Updates (ZUPT).  Disabling automatic ZUPT is useful for degraded GPS environments or applications with very slow velocities. */
    SYS_CFG_BITS_DISABLE_AUTO_ZERO_VELOCITY_UPDATES		= (int)0x00010000,
    /** Disable automatic Zero Angular Rate Updates (ZARU).  Disabling automatic ZARU is useful for applications with small/slow angular rates. */
    SYS_CFG_BITS_DISABLE_AUTO_ZERO_ANGULAR_RATE_UPDATES	= (int)0x00020000,
    /** Disable INS EKF updates */
    SYS_CFG_BITS_DISABLE_INS_EKF						= (int)0x00040000,
    /** Prevent built-in test (BIT) from running automatically on startup */
    SYS_CFG_BITS_DISABLE_AUTO_BIT_ON_STARTUP			= (int)0x00080000,

    /** Disable wheel encoder fusion */
    SYS_CFG_BITS_DISABLE_WHEEL_ENCODER_FUSION			= (int)0x00100000,
    /** Disable packet encoding, binary data will have all bytes as is */
    SYS_CFG_BITS_DISABLE_PACKET_ENCODING				= (int)0x00400000,

    /** Use reference IMU in EKF instead of onboard IMU */
    SYS_CFG_USE_REFERENCE_IMU_IN_EKF					= (int)0x01000000,
    /** Reference point stationary on strobe input */
    SYS_CFG_EKF_REF_POINT_STATIONARY_ON_STROBE_INPUT	= (int)0x02000000,

};

/** GNSS satellite system signal constellation (used with nvm_flash_cfg_t.gnssSatSigConst) */
enum eGnssSatSigConst
{
    /*! GPS  */
    GNSS_SAT_SIG_CONST_GPS                              = (uint16_t)0x0003,
    /*! QZSS  */
    GNSS_SAT_SIG_CONST_QZSS                             = (uint16_t)0x000C,
    /*! Galileo  */
    GNSS_SAT_SIG_CONST_GAL                              = (uint16_t)0x0030,
    /*! BeiDou  */
    GNSS_SAT_SIG_CONST_BDS                              = (uint16_t)0x00C0,
    /*! GLONASS  */
    GNSS_SAT_SIG_CONST_GLO                              = (uint16_t)0x0300,
    /*! SBAS  */
    GNSS_SAT_SIG_CONST_SBAS                             = (uint16_t)0x1000,
    
    /*! GNSS default */
    GNSS_SAT_SIG_CONST_DEFAULT = \
        GNSS_SAT_SIG_CONST_GPS | \
        GNSS_SAT_SIG_CONST_SBAS | \
        GNSS_SAT_SIG_CONST_QZSS | \
        GNSS_SAT_SIG_CONST_GAL | \
        GNSS_SAT_SIG_CONST_GLO | \
        GNSS_SAT_SIG_CONST_BDS
};

/** RTK Configuration (used with nvm_flash_cfg_t.RTKCfgBits) */
enum eRTKConfigBits
{
    /** Enable onboard RTK GNSS precision positioning (GPS1) */
    RTK_CFG_BITS_ROVER_MODE_RTK_POSITIONING				= (int)0x00000001,

    /** Enable external RTK GNSS positioning (GPS1) */
    RTK_CFG_BITS_ROVER_MODE_RTK_POSITIONING_EXTERNAL	= (int)0x00000002,

    /** Enable external RTK GNSS compassing on uBlox F9P (GPS2) */
    RTK_CFG_BITS_ROVER_MODE_RTK_COMPASSING_F9P			= (int)0x00000004,

    /** Enable dual GNSS RTK compassing (GPS2 to GPS1) */
    RTK_CFG_BITS_ROVER_MODE_RTK_COMPASSING				= (int)0x00000008,	

    /** Mask of RTK GNSS positioning types */
    RTK_CFG_BITS_ROVER_MODE_RTK_POSITIONING_MASK		= (RTK_CFG_BITS_ROVER_MODE_RTK_POSITIONING|RTK_CFG_BITS_ROVER_MODE_RTK_POSITIONING_EXTERNAL),

    /** Mask of dual GNSS RTK compassing types */
    RTK_CFG_BITS_ROVER_MODE_RTK_COMPASSING_MASK			= (RTK_CFG_BITS_ROVER_MODE_RTK_COMPASSING|RTK_CFG_BITS_ROVER_MODE_RTK_COMPASSING_F9P),

    /** Mask of RTK position, heading, and base modes */
    RTK_CFG_BITS_ROVER_MODE_MASK						= (int)0x0000000F,
    
    /** Enable RTK base and output ublox data from GPS 1 on serial port 0 */
    RTK_CFG_BITS_BASE_OUTPUT_GPS1_UBLOX_SER0			= (int)0x00000010,

    /** Enable RTK base and output ublox data from GPS 1 on serial port 1 */
    RTK_CFG_BITS_BASE_OUTPUT_GPS1_UBLOX_SER1			= (int)0x00000020,

    /** Enable RTK base and output ublox data from GPS 1 on serial port 2 */
    RTK_CFG_BITS_BASE_OUTPUT_GPS1_UBLOX_SER2			= (int)0x00000040,

    /** Enable RTK base and output ublox data from GPS 1 on USB port */
    RTK_CFG_BITS_BASE_OUTPUT_GPS1_UBLOX_USB				= (int)0x00000080,

    /** Enable RTK base and output RTCM3 data from GPS 1 on serial port 0 */
    RTK_CFG_BITS_BASE_OUTPUT_GPS1_RTCM3_SER0			= (int)0x00000100,
    
    /** Enable RTK base and output RTCM3 data from GPS 1 on serial port 1 */
    RTK_CFG_BITS_BASE_OUTPUT_GPS1_RTCM3_SER1			= (int)0x00000200,

    /** Enable RTK base and output RTCM3 data from GPS 1 on serial port 2 */
    RTK_CFG_BITS_BASE_OUTPUT_GPS1_RTCM3_SER2			= (int)0x00000400,

    /** Enable RTK base and output RTCM3 data from GPS 1 on USB port */
    RTK_CFG_BITS_BASE_OUTPUT_GPS1_RTCM3_USB				= (int)0x00000800,

    /** Enable RTK base and output ublox data from GPS 2 on serial port 0 */
    RTK_CFG_BITS_BASE_OUTPUT_GPS2_UBLOX_SER0			= (int)0x00001000,

    /** Enable RTK base and output ublox data from GPS 2 on serial port 1 */
    RTK_CFG_BITS_BASE_OUTPUT_GPS2_UBLOX_SER1			= (int)0x00002000,

    /** Enable RTK base and output ublox data from GPS 2 on serial port 2 */
    RTK_CFG_BITS_BASE_OUTPUT_GPS2_UBLOX_SER2			= (int)0x00004000,

    /** Enable RTK base and output ublox data from GPS 2 on USB port */
    RTK_CFG_BITS_BASE_OUTPUT_GPS2_UBLOX_USB				= (int)0x00008000,

    /** Enable RTK base and output RTCM3 data from GPS 2 on serial port 0 */
    RTK_CFG_BITS_BASE_OUTPUT_GPS2_RTCM3_SER0			= (int)0x00010000,
    
    /** Enable RTK base and output RTCM3 data from GPS 2 on serial port 1 */
    RTK_CFG_BITS_BASE_OUTPUT_GPS2_RTCM3_SER1			= (int)0x00020000,

    /** Enable RTK base and output RTCM3 data from GPS 2 on serial port 2 */
    RTK_CFG_BITS_BASE_OUTPUT_GPS2_RTCM3_SER2			= (int)0x00040000,

    /** Enable RTK base and output RTCM3 data from GPS 2 on USB port */
    RTK_CFG_BITS_BASE_OUTPUT_GPS2_RTCM3_USB				= (int)0x00080000,

    /** Enable base mode moving position. (For future use. Not implemented. This bit should always be 0 for now.) TODO: Implement moving base. */
    RTK_CFG_BITS_BASE_POS_MOVING						= (int)0x00100000,
    
    /** Reserved for future use */
    RTK_CFG_BITS_RESERVED1								= (int)0x00200000,	
    
    /** When using RTK, specifies whether the base station is identical hardware to this rover. If so, there are optimizations enabled to get fix faster. */
    RTK_CFG_BITS_RTK_BASE_IS_IDENTICAL_TO_ROVER			= (int)0x00400000,

    /** Forward all messages between the selected GPS and serial port.  Disable for RTK base use (to forward only GPS raw messages and use the surveyed location refLLA instead of current GPS position).  */
    RTK_CFG_BITS_GPS_PORT_PASS_THROUGH					= (int)0x00800000,

    /** All base station bits */
    RTK_CFG_BITS_BASE_MODE = (
        RTK_CFG_BITS_BASE_OUTPUT_GPS1_UBLOX_SER0 | RTK_CFG_BITS_BASE_OUTPUT_GPS1_RTCM3_SER0 |
        RTK_CFG_BITS_BASE_OUTPUT_GPS1_UBLOX_SER1 | RTK_CFG_BITS_BASE_OUTPUT_GPS1_RTCM3_SER1 |
        RTK_CFG_BITS_BASE_OUTPUT_GPS1_UBLOX_SER2 | RTK_CFG_BITS_BASE_OUTPUT_GPS1_RTCM3_SER2 |
        RTK_CFG_BITS_BASE_OUTPUT_GPS1_UBLOX_USB  | RTK_CFG_BITS_BASE_OUTPUT_GPS1_RTCM3_USB  |
        RTK_CFG_BITS_BASE_OUTPUT_GPS2_UBLOX_SER0 | RTK_CFG_BITS_BASE_OUTPUT_GPS2_RTCM3_SER0 |
        RTK_CFG_BITS_BASE_OUTPUT_GPS2_UBLOX_SER1 | RTK_CFG_BITS_BASE_OUTPUT_GPS2_RTCM3_SER1 |
        RTK_CFG_BITS_BASE_OUTPUT_GPS2_UBLOX_SER2 | RTK_CFG_BITS_BASE_OUTPUT_GPS2_RTCM3_SER2 |
        RTK_CFG_BITS_BASE_OUTPUT_GPS2_UBLOX_USB  | RTK_CFG_BITS_BASE_OUTPUT_GPS2_RTCM3_USB ),

    /** Base station bits enabled on Ser0 */
    RTK_CFG_BITS_RTK_BASE_SER0 = (
        RTK_CFG_BITS_BASE_OUTPUT_GPS1_UBLOX_SER0 | RTK_CFG_BITS_BASE_OUTPUT_GPS1_RTCM3_SER0 |
        RTK_CFG_BITS_BASE_OUTPUT_GPS2_UBLOX_SER0 | RTK_CFG_BITS_BASE_OUTPUT_GPS2_RTCM3_SER0 ),

    /** Base station bits enabled on Ser1 */
    RTK_CFG_BITS_RTK_BASE_SER1 = (
        RTK_CFG_BITS_BASE_OUTPUT_GPS1_UBLOX_SER1 | RTK_CFG_BITS_BASE_OUTPUT_GPS1_RTCM3_SER1 |
        RTK_CFG_BITS_BASE_OUTPUT_GPS2_UBLOX_SER1 | RTK_CFG_BITS_BASE_OUTPUT_GPS2_RTCM3_SER1 ),

    /** Base station bits enabled on Ser2 */
    RTK_CFG_BITS_RTK_BASE_SER2 = (
        RTK_CFG_BITS_BASE_OUTPUT_GPS1_UBLOX_SER2 | RTK_CFG_BITS_BASE_OUTPUT_GPS1_RTCM3_SER2 |
        RTK_CFG_BITS_BASE_OUTPUT_GPS2_UBLOX_SER2 | RTK_CFG_BITS_BASE_OUTPUT_GPS2_RTCM3_SER2 ),

    /** Base station bits for GPS1 Ublox */
    RTK_CFG_BITS_RTK_BASE_OUTPUT_GPS1_UBLOX = (
        RTK_CFG_BITS_BASE_OUTPUT_GPS1_UBLOX_SER0 |
        RTK_CFG_BITS_BASE_OUTPUT_GPS1_UBLOX_SER1 |
        RTK_CFG_BITS_BASE_OUTPUT_GPS1_UBLOX_SER2 |
        RTK_CFG_BITS_BASE_OUTPUT_GPS1_UBLOX_USB ),

    /** Base station bits for GPS2 Ublox */
    RTK_CFG_BITS_RTK_BASE_OUTPUT_GPS2_UBLOX = (
        RTK_CFG_BITS_BASE_OUTPUT_GPS2_UBLOX_SER0 |
        RTK_CFG_BITS_BASE_OUTPUT_GPS2_UBLOX_SER1 |
        RTK_CFG_BITS_BASE_OUTPUT_GPS2_UBLOX_SER2 |
        RTK_CFG_BITS_BASE_OUTPUT_GPS2_UBLOX_USB ),

    /** Base station bits for GPS1 RTCM */
    RTK_CFG_BITS_RTK_BASE_OUTPUT_GPS1_RTCM = (
        RTK_CFG_BITS_BASE_OUTPUT_GPS1_RTCM3_SER0 |
        RTK_CFG_BITS_BASE_OUTPUT_GPS1_RTCM3_SER1 | 
        RTK_CFG_BITS_BASE_OUTPUT_GPS1_RTCM3_SER2 | 
        RTK_CFG_BITS_BASE_OUTPUT_GPS1_RTCM3_USB ),

    /** Base station bits for GPS2 RTCM */
    RTK_CFG_BITS_RTK_BASE_OUTPUT_GPS2_RTCM = (
        RTK_CFG_BITS_BASE_OUTPUT_GPS2_RTCM3_SER0 |
        RTK_CFG_BITS_BASE_OUTPUT_GPS2_RTCM3_SER1 |
        RTK_CFG_BITS_BASE_OUTPUT_GPS2_RTCM3_SER2 |
        RTK_CFG_BITS_BASE_OUTPUT_GPS2_RTCM3_USB),

    /** Rover on-board RTK engine used */
    RTK_CFG_BITS_ROVER_MODE_ONBOARD_MASK = (RTK_CFG_BITS_ROVER_MODE_RTK_POSITIONING | RTK_CFG_BITS_ROVER_MODE_RTK_COMPASSING),

    /** Mask of Rover, Compassing, and Base modes */
    RTK_CFG_BITS_ALL_MODES_MASK = (RTK_CFG_BITS_ROVER_MODE_MASK | RTK_CFG_BITS_BASE_MODE),	
};

/** Sensor Configuration (used with nvm_flash_cfg_t.sensorConfig) */
enum eSensorConfig
{
    /** Gyro full-scale sensing range selection: +- 250, 500, 1000, 2000 deg/s */	
    SENSOR_CFG_GYR_FS_250				= (int)0x00000000,
    SENSOR_CFG_GYR_FS_500				= (int)0x00000001,
    SENSOR_CFG_GYR_FS_1000				= (int)0x00000002,
    SENSOR_CFG_GYR_FS_2000				= (int)0x00000003,
    SENSOR_CFG_GYR_FS_MASK				= (int)0x00000003,
    SENSOR_CFG_GYR_FS_OFFSET			= (int)0,
    
    /** Accelerometer full-scale sensing range selection: +- 2, 4, 8, 16 m/s^2 */
    SENSOR_CFG_ACC_FS_2G				= (int)0x00000000,
    SENSOR_CFG_ACC_FS_4G				= (int)0x00000001,
    SENSOR_CFG_ACC_FS_8G				= (int)0x00000002,
    SENSOR_CFG_ACC_FS_16G				= (int)0x00000003,
    SENSOR_CFG_ACC_FS_MASK				= (int)0x0000000C,
    SENSOR_CFG_ACC_FS_OFFSET			= (int)2,
    
    /** Gyro digital low-pass filter (DLPF) is set automatically based on the IMU sample rate.  The following 
    bit values can be used to override the bandwidth (frequency) to: 250, 184, 92, 41, 20, 10, 5 Hz */
    SENSOR_CFG_GYR_DLPF_250HZ			= (int)0x00000000,
    SENSOR_CFG_GYR_DLPF_184HZ			= (int)0x00000001,
    SENSOR_CFG_GYR_DLPF_92HZ			= (int)0x00000002,
    SENSOR_CFG_GYR_DLPF_41HZ			= (int)0x00000003,
    SENSOR_CFG_GYR_DLPF_20HZ			= (int)0x00000004,
    SENSOR_CFG_GYR_DLPF_10HZ			= (int)0x00000005,
    SENSOR_CFG_GYR_DLPF_5HZ				= (int)0x00000006,
     SENSOR_CFG_GYR_DLPF_MASK			= (int)0x00000F00,
    SENSOR_CFG_GYR_DLPF_OFFSET			= (int)8,

    /** Accelerometer digital low-pass filter (DLPF) is set automatically based on the IMU sample rate.  The 
    following bit values can be used to override the bandwidth (frequency) to: 218, 218, 99, 45, 21, 10, 5 Hz */
    SENSOR_CFG_ACC_DLPF_218HZ			= (int)0x00000000,
    SENSOR_CFG_ACC_DLPF_218HZb			= (int)0x00000001,
    SENSOR_CFG_ACC_DLPF_99HZ			= (int)0x00000002,
    SENSOR_CFG_ACC_DLPF_45HZ			= (int)0x00000003,
    SENSOR_CFG_ACC_DLPF_21HZ			= (int)0x00000004,
    SENSOR_CFG_ACC_DLPF_10HZ			= (int)0x00000005,
    SENSOR_CFG_ACC_DLPF_5HZ				= (int)0x00000006,
    SENSOR_CFG_ACC_DLPF_MASK			= (int)0x0000F000,
    SENSOR_CFG_ACC_DLPF_OFFSET			= (int)12,

    /** Euler rotation of IMU and magnetometer from Hardware Frame to Sensor Frame.  Rotation applied in the order of yaw, pitch, roll from the sensor frame (labeled on uINS). */
    SENSOR_CFG_SENSOR_ROTATION_MASK        = (int)0x00FF0000,
    SENSOR_CFG_SENSOR_ROTATION_OFFSET      = (int)16,
    SENSOR_CFG_SENSOR_ROTATION_0_0_0       = (int)0,	// roll, pitch, yaw rotation (deg).
    SENSOR_CFG_SENSOR_ROTATION_0_0_90      = (int)1,
    SENSOR_CFG_SENSOR_ROTATION_0_0_180     = (int)2,
    SENSOR_CFG_SENSOR_ROTATION_0_0_N90     = (int)3,
    SENSOR_CFG_SENSOR_ROTATION_90_0_0      = (int)4,
    SENSOR_CFG_SENSOR_ROTATION_90_0_90     = (int)5,
    SENSOR_CFG_SENSOR_ROTATION_90_0_180    = (int)6,
    SENSOR_CFG_SENSOR_ROTATION_90_0_N90    = (int)7,
    SENSOR_CFG_SENSOR_ROTATION_180_0_0     = (int)8,
    SENSOR_CFG_SENSOR_ROTATION_180_0_90    = (int)9,
    SENSOR_CFG_SENSOR_ROTATION_180_0_180   = (int)10,
    SENSOR_CFG_SENSOR_ROTATION_180_0_N90   = (int)11,
    SENSOR_CFG_SENSOR_ROTATION_N90_0_0     = (int)12,
    SENSOR_CFG_SENSOR_ROTATION_N90_0_90    = (int)13,
    SENSOR_CFG_SENSOR_ROTATION_N90_0_180   = (int)14,
    SENSOR_CFG_SENSOR_ROTATION_N90_0_N90   = (int)15,
    SENSOR_CFG_SENSOR_ROTATION_0_90_0      = (int)16,
    SENSOR_CFG_SENSOR_ROTATION_0_90_90     = (int)17,
    SENSOR_CFG_SENSOR_ROTATION_0_90_180    = (int)18,
    SENSOR_CFG_SENSOR_ROTATION_0_90_N90    = (int)19,
    SENSOR_CFG_SENSOR_ROTATION_0_N90_0     = (int)20,
    SENSOR_CFG_SENSOR_ROTATION_0_N90_90    = (int)21,
    SENSOR_CFG_SENSOR_ROTATION_0_N90_180   = (int)22,
    SENSOR_CFG_SENSOR_ROTATION_0_N90_N90   = (int)23,

    /** Triple IMU fault detection level. Higher levels add new features to previous levels */
    SENSOR_CFG_IMU_FAULT_DETECT_MASK	   	= (int)0x0F000000,
    SENSOR_CFG_IMU_FAULT_DETECT_OFFSET		= (int)24,
    SENSOR_CFG_IMU_FAULT_DETECT_NONE		= (int)0,	// Simple averaging
    SENSOR_CFG_IMU_FAULT_DETECT_OFFLINE		= (int)1,	// One or more IMUs is offline or stuck
    SENSOR_CFG_IMU_FAULT_DETECT_LARGE_BIAS	= (int)2,
    SENSOR_CFG_IMU_FAULT_DETECT_BIAS_JUMPS	= (int)3,
    SENSOR_CFG_IMU_FAULT_DETECT_SENSOR_NOISE = (int)4,
};

/** IO configuration (used with nvm_flash_cfg_t.ioConfig) */
enum eIoConfig
{
    /** Strobe (input and output) trigger on rising edge (0 = falling edge) (ioConfig[0]) */
    IO_CONFIG_STROBE_TRIGGER_HIGH               = (int)0x00000001,

    // G1,G2 - STROBE, CAN, Ser2, I2C (future) (ioConfig[3-1])
    /** G1,G2 - STROBE input on G2 */
    IO_CONFIG_G1G2_STROBE_INPUT_G2              = (int)0x00000002,
    /** G1,G2 - CAN Bus */
    IO_CONFIG_G1G2_CAN_BUS                      = (int)0x00000004,
    /** G1,G2 - General Communications on Ser2. Excludes GPS communications. */
    IO_CONFIG_G1G2_COM2                         = (int)0x00000006,
    /** G1,G2 - I2C */
    IO_CONFIG_G1G2_I2C							= (int)0x00000008,
    /** G1,G2 - MASK.  Note: This G1,G2 setting is overriden when GPS1 or GPS2 is configured to use Ser2. */
    IO_CONFIG_G1G2_MASK                         = (int)0x0000000E,
    /** G1,G2 - Default */
    IO_CONFIG_G1G2_DEFAULT                      = IO_CONFIG_G1G2_CAN_BUS,

    // G9 - STROBE, QDEC0 (future) (ioConfig[5-4])
    /** G9 - Strobe input */
    IO_CONFIG_G9_STROBE_INPUT                   = (int)0x00000010,
    /** G9 - Enable Nav update strobe output pulse on G9 (uINS pin 10) indicating preintegrated IMU and navigation updates */
    IO_CONFIG_G9_STROBE_OUTPUT_NAV              = (int)0x00000020,
    /** G9 - SPI DRDY */
    IO_CONFIG_G9_SPI_DRDY                    	= (int)0x00000030,
    /** G9 - Bit mask */
    IO_CONFIG_G9_MASK                           = (int)0x00000030,
    /** G9 - Default */
    IO_CONFIG_G9_DEFAULT                        = (int)0,	

    // G6,G7 - Ser1, QDEC0 (future) (ioConfig[7-6])
    /** G6,G7 - General Communications on Ser1. Excludes GPS communications.  Overriden when SPI is enabled (G9 held low on bootup/config). */
    IO_CONFIG_G6G7_COM1                         = (int)0x00000040,
    /** G6,G7 - Quadrature wheel encoder input (G6 QDEC0-A).  Overriden when SPI is enabled (G9 held low on bootup/config). */
//  IO_CONFIG_G6G7_QDEC0_INPUT_G6               = (int)0x00000080,
    /** G6,G7 - Bit mask */
    IO_CONFIG_G6G7_MASK                         = (int)0x000000C0,
    /** G6,G7 - Default */
    IO_CONFIG_G6G7_DEFAULT                      = IO_CONFIG_G6G7_COM1,	

    // G5,G8 - STROBE, QDEC1 (future), SPI (enabled when G9 is held low on bootup/config) (ioConfig[10-8])
    /** G5,G8 - Strobe input on G5 */
    IO_CONFIG_G5G8_STROBE_INPUT_G5              = (int)0x00000100,
    /** G5,G8 - Strobe input on G8 */
    IO_CONFIG_G5G8_STROBE_INPUT_G8              = (int)0x00000200,
    /** G5,G8 - Strobe input on both G5 and G8 */
    IO_CONFIG_G5G8_STROBE_INPUT_G5_G8           = (int)0x00000300,
    /** G5,G8 - Strobe input on both G5 and G8 */
    IO_CONFIG_G5G8_G6G7_SPI_ENABLE              = (int)0x00000400,
    /** G5,G8 - Quadrature wheel encoder input (G5 QDEC1-B, G8 QDEC1-A) */
    IO_CONFIG_G5G8_QDEC_INPUT                   = (int)0x00000500,
    /** G5,G8 - Bit mask */
    IO_CONFIG_G5G8_MASK                         = (int)0x00000700,
    /** G5,G8 - Default */
    IO_CONFIG_G5G8_DEFAULT                      = (int)0,	

    /** G15 (GPS PPS) - STROBE (ioConfig[11]) */
    IO_CONFIG_G15_STROBE_INPUT                  = (int)0x00000800,

    /** GPS 1 skip initialization (ioConfig[12]) */
    IO_CONFIG_GPS1_NO_INIT 						= (int)0x00001000,
    /** GPS 2 skip initialization (ioConfig[28]) */
    IO_CONFIG_GPS2_NO_INIT 						= (int)0x10000000,

    /** External GPS TIMEPULSE source (ioConfig[15-13]) */
    IO_CFG_GPS_TIMEPUSE_SOURCE_BITMASK			= (int)0x0000E000,	
    /** 0 = internal, 1 = disabled, 2 = G2_PIN6, 3 = G5_PIN9, 4 = G8_PIN12, 5 = G9_PIN13 */
    IO_CFG_GPS_TIMEPUSE_SOURCE_OFFSET			= (int)13,
    IO_CFG_GPS_TIMEPUSE_SOURCE_MASK				= (int)0x00000007,
    IO_CFG_GPS_TIMEPUSE_SOURCE_DISABLED			= (int)0,
    IO_CFG_GPS_TIMEPUSE_SOURCE_GPS1_PPS_PIN20	= (int)1,
    IO_CFG_GPS_TIMEPUSE_SOURCE_GPS2_PPS			= (int)2,
    IO_CFG_GPS_TIMEPUSE_SOURCE_STROBE_G2_PIN6	= (int)3,
    IO_CFG_GPS_TIMEPUSE_SOURCE_STROBE_G5_PIN9	= (int)4,
    IO_CFG_GPS_TIMEPUSE_SOURCE_STROBE_G8_PIN12	= (int)5,
    IO_CFG_GPS_TIMEPUSE_SOURCE_STROBE_G9_PIN13	= (int)6,
#define SET_STATUS_OFFSET_MASK(result,val,offset,mask)	{ (result) &= ~((mask)<<(offset)); (result) |= ((val)<<(offset)); }
    
#define IO_CFG_GPS_TIMEPUSE_SOURCE(ioConfig) ((ioConfig>>IO_CFG_GPS_TIMEPUSE_SOURCE_OFFSET)&IO_CFG_GPS_TIMEPUSE_SOURCE_MASK)
    
    /** GPS 1 source OFFSET */
    IO_CONFIG_GPS1_SOURCE_OFFSET				= (int)16,				// ioConfig[18-16]
    /** GPS 2 source OFFSET */
    IO_CONFIG_GPS2_SOURCE_OFFSET				= (int)19,				// ioConfig[21-19]
    /** GPS 1 type OFFSET */
    IO_CONFIG_GPS1_TYPE_OFFSET					= (int)22,				// ioConfig[24-22]
    /** GPS 2 type OFFSET */
    IO_CONFIG_GPS2_TYPE_OFFSET					= (int)25,				// ioConfig[27-25]

    /** GPS source MASK */
    IO_CONFIG_GPS_SOURCE_MASK					= (int)0x00000007,
    /** GPS source - Disable */
    IO_CONFIG_GPS_SOURCE_DISABLE				= (int)0,
    /** GPS source - GNSS receiver 1 onboard uINS */
    IO_CONFIG_GPS_SOURCE_ONBOARD_1				= (int)1,
    /** GPS source - GNSS receiver 2 onboard uINS */
    IO_CONFIG_GPS_SOURCE_ONBOARD_2				= (int)2,
    /** GPS source - Serial 0 */
    IO_CONFIG_GPS_SOURCE_SER0					= (int)3,
    /** GPS source - Serial 1 */
    IO_CONFIG_GPS_SOURCE_SER1					= (int)4,
    /** GPS source - Serial 2 */
    IO_CONFIG_GPS_SOURCE_SER2					= (int)5,
    /** GPS source - last type */
    IO_CONFIG_GPS_SOURCE_LAST					= IO_CONFIG_GPS_SOURCE_SER2,	// set to last source

    /** GPS type MASK */
    IO_CONFIG_GPS_TYPE_MASK						= (int)0x00000007,
    /** GPS type - ublox M8 */
    IO_CONFIG_GPS_TYPE_UBX_M8					= (int)0,
    /** GPS type - ublox ZED-F9P w/ RTK */
    IO_CONFIG_GPS_TYPE_UBX_F9P					= (int)1,
    /** GPS type - NMEA */
    IO_CONFIG_GPS_TYPE_NMEA						= (int)2,
    /** GPS type - InertialSense GPX */
    IO_CONFIG_GPS_TYPE_GPX						= (int)3,
    /** GPS type - Sony CXD5610 */
    IO_CONFIG_GPS_TYPE_CXD5610					= (int)4,
    /** GPS type - last type */
    IO_CONFIG_GPS_TYPE_LAST						= IO_CONFIG_GPS_TYPE_CXD5610,		// Set to last type

#define IO_CONFIG_GPS1_SOURCE(ioConfig) ((ioConfig>>IO_CONFIG_GPS1_SOURCE_OFFSET)&IO_CONFIG_GPS_SOURCE_MASK)
#define IO_CONFIG_GPS2_SOURCE(ioConfig) ((ioConfig>>IO_CONFIG_GPS2_SOURCE_OFFSET)&IO_CONFIG_GPS_SOURCE_MASK)
#define IO_CONFIG_GPS1_TYPE(ioConfig)	((ioConfig>>IO_CONFIG_GPS1_TYPE_OFFSET)&IO_CONFIG_GPS_TYPE_MASK)
#define IO_CONFIG_GPS2_TYPE(ioConfig)	((ioConfig>>IO_CONFIG_GPS2_TYPE_OFFSET)&IO_CONFIG_GPS_TYPE_MASK)

    /** IMU 1 disable (ioConfig[29]) */	
    IO_CONFIG_IMU_1_DISABLE						= (int)0x20000000,
    /** IMU 2 disable (ioConfig[30]) */
    IO_CONFIG_IMU_2_DISABLE						= (int)0x40000000,
    /** IMU 3 disable (ioConfig[31]) */
    IO_CONFIG_IMU_3_DISABLE						= (int)0x80000000,
};

#define IO_CONFIG_DEFAULT 	(IO_CONFIG_G1G2_DEFAULT | IO_CONFIG_G5G8_DEFAULT | IO_CONFIG_G6G7_DEFAULT | IO_CONFIG_G9_DEFAULT | (IO_CONFIG_GPS_SOURCE_ONBOARD_1<<IO_CONFIG_GPS1_SOURCE_OFFSET) | (IO_CONFIG_GPS_SOURCE_ONBOARD_2<<IO_CONFIG_GPS2_SOURCE_OFFSET))

enum ePlatformConfig
{
	// IMX Carrier Board
	PLATFORM_CFG_TYPE_MASK                      = (int)0x0000001F,
	PLATFORM_CFG_TYPE_NONE                      = (int)0,		// IMX-5 default
	PLATFORM_CFG_TYPE_NONE_ONBOARD_G2           = (int)1,		// uINS-3 default
	PLATFORM_CFG_TYPE_RUG1                      = (int)2,
	PLATFORM_CFG_TYPE_RUG2_0_G1                 = (int)3,
	PLATFORM_CFG_TYPE_RUG2_0_G2                 = (int)4,
	PLATFORM_CFG_TYPE_RUG2_1_G0                 = (int)5,	    // PCB RUG-2.1, Case RUG-3.  GPS1 timepulse on G9
	PLATFORM_CFG_TYPE_RUG2_1_G1                 = (int)6,       // "
	PLATFORM_CFG_TYPE_RUG2_1_G2                 = (int)7,       // "
	PLATFORM_CFG_TYPE_RUG3_G0                   = (int)8,       // PCB RUG-3.x.  GPS1 timepulse on GPS1_PPS TIMESYNC (pin 20)
	PLATFORM_CFG_TYPE_RUG3_G1                   = (int)9,       // "
	PLATFORM_CFG_TYPE_RUG3_G2                   = (int)10,      // "
	PLATFORM_CFG_TYPE_EVB2_G2                   = (int)11,
	PLATFORM_CFG_TYPE_RESERVED1                 = (int)12,
	PLATFORM_CFG_TYPE_IG1_0_G2                  = (int)13,      // PCB IG-1.0.  GPS1 timepulse on G8
	PLATFORM_CFG_TYPE_IG1_G1                    = (int)14,      // PCB IG-1.1 and later.  GPS1 timepulse on GPS1_PPS TIMESYNC (pin 20)
	PLATFORM_CFG_TYPE_IG1_G2                    = (int)15,
    PLATFORM_CFG_TYPE_IG2                       = (int)16,		// IG-2 w/ IMX-5 and GPX-1
	PLATFORM_CFG_TYPE_LAMBDA_G1                 = (int)17,		// Enable UBX output on Lambda for testbed
	PLATFORM_CFG_TYPE_LAMBDA_G2                 = (int)18,		// "
	PLATFORM_CFG_TYPE_TBED2_G1_W_LAMBDA         = (int)19,		// Enable UBX input from Lambda
	PLATFORM_CFG_TYPE_TBED2_G2_W_LAMBDA         = (int)20,		// "
	PLATFORM_CFG_TYPE_COUNT                     = (int)21,

    // Presets
    PLATFORM_CFG_PRESET_MASK                    = (int)0x0000FF00,
    PLATFORM_CFG_PRESET_OFFSET                  = (int)8,

    // RUG-3 - Presets
    PLATFORM_CFG_RUG3_PRESET__0__PRESETS_DISABLED								= 0,	// Don't use presets.  IOEXP_BITS can be set directly.
    PLATFORM_CFG_RUG3_PRESET__1__S0_RS232_7_9___CAN_11_12______S1_GPS1			= 1,	// RUG-3-G0 default
    PLATFORM_CFG_RUG3_PRESET__2__S0_TTL_7_9_____CAN_11_12______S1_GPS1			= 2,
    PLATFORM_CFG_RUG3_PRESET__3__S0_TTL_7_9_____S2_TTL_8_10____S1_GPS1			= 3,
    PLATFORM_CFG_RUG3_PRESET__4__S0_RS232_7_9___S1_RS232_8_10__S2_GPS1			= 4,
    PLATFORM_CFG_RUG3_PRESET__5__S2_RS485_7_8_9_10_____________S2_GPS1__S0_GPS2	= 5,
    PLATFORM_CFG_RUG3_PRESET__6__SPI_7_8_9_10__________________S2_GPS1__S0_GPS2	= 6,
    PLATFORM_CFG_RUG3_PRESET__7__S1_RS232_8_10_________________S2_GPS1__S0_GPS2	= 7,	// RUG-3-G2 default
    PLATFORM_CFG_RUG3_PRESET__8_________________CAN_11_12______S1_GPS1__S0_GPS2	= 8,
    PLATFORM_CFG_RUG3_PRESET__9__S2_TTL_8_10___________________S1_GPS1__S0_GPS2	= 9,
    PLATFORM_CFG_RUG3_PRESET__COUNT												= 10,

    PLATFORM_CFG_RUG3_PRESET__G0_DEFAULT		= PLATFORM_CFG_RUG3_PRESET__1__S0_RS232_7_9___CAN_11_12______S1_GPS1,
    PLATFORM_CFG_RUG3_PRESET__G2_DEFAULT		= PLATFORM_CFG_RUG3_PRESET__7__S1_RS232_8_10_________________S2_GPS1__S0_GPS2,

    // RUG-3 - I/O Expander disabled if platform type is != PLATFORM_CFG_TYPE_RUG3_x.
    PLATFORM_CFG_RUG3_IOEXP_BIT_MASK            = (int)0x00FF0000,
    PLATFORM_CFG_RUG3_IOEXP_BIT_OFFSET          = (int)16,

    RUG3_IOEXP_BIT_OFFSET_n232_485    			= (int)0,
    RUG3_IOEXP_BIT_OFFSET_n232_TTL    			= (int)1,
    RUG3_IOEXP_BIT_OFFSET_nRS_CAN     			= (int)2,
    RUG3_IOEXP_BIT_OFFSET_nGPS2_RS    			= (int)3,
    RUG3_IOEXP_BIT_OFFSET_nSPIEN      			= (int)4,
    RUG3_IOEXP_BIT_OFFSET_nSPI_SER    			= (int)5,
    RUG3_IOEXP_BIT_OFFSET_nGPSRST     			= (int)6,
};

/** (DID_WHEEL_ENCODER) Message to communicate wheel encoder measurements to GPS-INS */
typedef struct PACKED
{
    /** Time of measurement wrt current week */
    double timeOfWeek;

    /** Status Word */
    uint32_t status;

    /** Left wheel angle (rad) */
    float theta_l;

    /** Right wheel angle (rad) */
    float theta_r;
    
    /** Left wheel angular rate (rad/s) */
    float omega_l;

    /** Right wheel angular rate (rad/s) */
    float omega_r;

    /** Left wheel revolution count */
    uint32_t wrap_count_l;

    /** Right wheel revolution count */
    uint32_t wrap_count_r;

} wheel_encoder_t;

enum eWheelCfgBits
{
    WHEEL_CFG_BITS_ENABLE_ENCODER           = (int)0x00000002,
    WHEEL_CFG_BITS_ENABLE_CONTROL           = (int)0x00000004,
    WHEEL_CFG_BITS_ENABLE_MASK              = (int)0x0000000F,
    WHEEL_CFG_BITS_DIRECTION_REVERSE_LEFT   = (int)0x00000100,
    WHEEL_CFG_BITS_DIRECTION_REVERSE_RIGHT  = (int)0x00000200,
    WHEEL_CFG_BITS_ENCODER_SOURCE			= (int)0x00000400,	// 0 = uINS, 1 = EVB
};

typedef enum
{
    GV_MODE_STANDBY                         = 0,
    GV_MODE_LEARNING                        = 1,
    GV_CMD_LEARNING_START                   = 2,    // Use provided transform and sigma
    GV_CMD_LEARNING_RESUME                  = 3,    // Reset sigma values
    GV_CMD_LEARNING_CLEAR_AND_START         = 4,    // Zero transform and reset sigma values
    GV_CMD_LEARNING_STOP_AND_SAVE           = 5,
    GV_CMD_LEARNING_CANCEL                  = 6,
 } eGroundVehicleMode;

typedef struct PACKED
{
    /** Euler angles describing the rotation from imu (body) to the wheel frame (center of the non-steering axle) in radians */
    float                   e_b2w[3];

    /** Euler angle standard deviation of measurements describing the rotation from imu (body) to the wheel frame (center of the non-steering axle) in radians */
    float                   e_b2w_sigma[3];

    /** Translation from the imu (body) to the wheel frame origin (center of the non-steering axle), expressed in the imu (body) frame in meters */
    float                   t_b2w[3];

    /** Translation standard deviation from the imu (body) to the wheel frame origin (center of the non-steering axle), expressed in the imu (body) frame in meters */
    float                   t_b2w_sigma[3];

} wheel_transform_t;

typedef struct PACKED
{
    /** Config bits (see eWheelCfgBits) */
    uint32_t                bits;

    /** Euler angles and offset describing the rotation and tranlation from imu (body) to the wheel frame (center of the non-steering axle) */
    wheel_transform_t       transform;

    /** Distance between the left and right wheels */
    float                   track_width;

    /** Estimate of wheel radius */
    float                   radius;

} wheel_config_t;

typedef enum
{
    /** Kinematic learing is solving for the translation from IMU to wheel (wheel_config). */ 
    GV_STATUS_LEARNING_ENABLED		= 0x00000001,
    
    /** Navigation is running without GPS input. */ 
    GV_STATUS_DEAD_RECKONING		= 0x01000000,

    /** Vehicle kinematic parameters agree with GPS. */ 
    GV_STATUS_KINEMATIC_CAL_GOOD	= 0x02000000,

    /** Vehicle kinematic learning has converged and is complete. */ 
    GV_STATUS_LEARNING_CONVERGED    = 0x04000000,

    /** Vehicle kinematic learning data (wheel_config_t) is missing. */ 
    GV_STATUS_LEARNING_NEEDED       = 0x08000000,

} eGroundVehicleStatus;

/** (DID_GROUND_VEHICLE) Configuration of ground vehicle kinematic constraints. */
typedef struct PACKED
{
    /** GPS time of week (since Sunday morning) in milliseconds */
    uint32_t				timeOfWeekMs;

    /** Ground vehicle status flags (eGroundVehicleStatus) */
    uint32_t                status;

    /** Current mode of the ground vehicle.  Use this field to apply commands. (see eGroundVehicleMode) */
    uint32_t                mode;

    /** Wheel transform, track width, and wheel radius. */
    wheel_config_t       	wheelConfig;

} ground_vehicle_t;

typedef enum
{
    INS_DYN_MODEL_PORTABLE       	= 0,
    INS_DYN_MODEL_STATIONARY        = 2,
    INS_DYN_MODEL_PEDESTRIAN        = 3,
    INS_DYN_MODEL_GROUND_VEHICLE    = 4,
    INS_DYN_MODEL_MARINE            = 5,
    INS_DYN_MODEL_AIRBORNE_1G       = 6,
    INS_DYN_MODEL_AIRBORNE_2G       = 7,
    INS_DYN_MODEL_AIRBORNE_4G       = 8,
    INS_DYN_MODEL_WRIST             = 9,
    INS_DYN_MODEL_INDOOR            = 10
} eInsDynModel;

/** (DID_FLASH_CONFIG) Configuration data
 * IMPORTANT! These fields should not be deleted, they can be deprecated and marked as reserved,
 * or new fields added to the end.
*/
typedef struct PACKED
{
    /** Size of group or union, which is nvm_group_x_t + padding */
    uint32_t				size;

    /** Checksum, excluding size and checksum */
    uint32_t                checksum;

    /** Manufacturer method for restoring flash defaults */
    uint32_t                key;

    /** IMU sample (system input data) period in milliseconds set on startup. Cannot be larger than startupNavDtMs. Zero disables sensor/IMU sampling. */
    uint32_t				startupImuDtMs;

    /** Navigation filter (system output data) update period in milliseconds set on startup. 1ms minimum (1KHz max). */
    uint32_t				startupNavDtMs;

    /** Serial port 0 baud rate in bits per second */
    uint32_t				ser0BaudRate;

    /** Serial port 1 baud rate in bits per second */
    uint32_t				ser1BaudRate;

    /** Rotation in radians about the X,Y,Z axes from Sensor Frame to Intermediate Output Frame.  Order applied: Z,Y,X. */
    float					insRotation[3];

    /** X,Y,Z offset in meters from Intermediate Output Frame to INS Output Frame. */
    float					insOffset[3];

    /** X,Y,Z offset in meters in Sensor Frame to GPS 1 antenna. */
    float					gps1AntOffset[3];
 
    /** INS dynamic platform model (see eInsDynModel).  Options are: 0=PORTABLE, 2=STATIONARY, 3=PEDESTRIAN, 4=GROUND VEHICLE, 5=SEA, 6=AIRBORNE_1G, 7=AIRBORNE_2G, 8=AIRBORNE_4G, 9=WRIST.  Used to balance noise and performance characteristics of the system.  The dynamics selected here must be at least as fast as your system or you experience accuracy error.  This is tied to the GPS position estimation model and intend in the future to be incorporated into the INS position model. */
    uint8_t					insDynModel;

    /** Debug */
    uint8_t					debug;

    /** Satellite system constellation used in GNSS solution.  (see eGnssSatSigConst) 0x0003=GPS, 0x000C=QZSS, 0x0030=Galileo, 0x00C0=Beidou, 0x0300=GLONASS, 0x1000=SBAS */
    uint16_t				gnssSatSigConst;

    /** System configuration bits (see eSysConfigBits). */
    uint32_t				sysCfgBits;

    /** Reference latitude, longitude and height above ellipsoid for north east down (NED) calculations (deg, deg, m) */
    double                  refLla[3];

    /** Last latitude, longitude, HAE (height above ellipsoid) used to aid GPS startup (deg, deg, m).  Updated when the distance between current LLA and lastLla exceeds lastLlaUpdateDistance. */
    double					lastLla[3];

    /** Last LLA GPS time since week start (Sunday morning) in milliseconds */
    uint32_t				lastLlaTimeOfWeekMs;

    /** Last LLA GPS number of weeks since January 6th, 1980 */
    uint32_t				lastLlaWeek;

    /** Distance between current and last LLA that triggers an update of lastLla  */
    float					lastLlaUpdateDistance;

    /** Hardware interface configuration bits (see eIoConfig). */
    uint32_t				ioConfig;

    /** Hardware platform specifying the IMX carrier board type (i.e. RUG, EVB, IG) and configuration bits (see ePlatformConfig).  The platform type is used to simplify the GPS and I/O configuration process.  */
    uint32_t				platformConfig;

    /** X,Y,Z offset in meters from DOD_ Frame origin to GPS 2 antenna. */
    float					gps2AntOffset[3];

    /** Euler (roll, pitch, yaw) rotation in radians from INS Sensor Frame to Intermediate ZeroVelocity Frame.  Order applied: heading, pitch, roll. */
    float					zeroVelRotation[3];

    /** X,Y,Z offset in meters from Intermediate ZeroVelocity Frame to Zero Velocity Frame. */
    float					zeroVelOffset[3];

    /** (sec) User defined delay for GPS time.  This parameter can be used to account for GPS antenna cable delay.  */
    float                   gpsTimeUserDelay;

    /** Earth magnetic field (magnetic north) declination (heading offset from true north) in radians */
    float                   magDeclination;

    /** Time between GPS time synchronization pulses in milliseconds.  Requires reboot to take effect. */
    uint32_t				gpsTimeSyncPeriodMs;
    
    /** GPS measurement (system input data) update period in milliseconds set on startup. 200ms minimum (5Hz max). */
    uint32_t				startupGPSDtMs;
    
    /** RTK configuration bits (see eRTKConfigBits). */
    uint32_t				RTKCfgBits;

    /** Sensor config to specify the full-scale sensing ranges and output rotation for the IMU and magnetometer (see eSensorConfig in data_sets.h) */
    uint32_t                sensorConfig;

    /** Minimum elevation of a satellite above the horizon to be used in the solution (radians). Low elevation satellites may provide degraded accuracy, due to the long signal path through the atmosphere. */
    float                   gpsMinimumElevation;

    /** Serial port 2 baud rate in bits per second */
    uint32_t				ser2BaudRate;

    /** Wheel encoder: euler angles describing the rotation from imu to left wheel */
    wheel_config_t          wheelConfig;

} nvm_flash_cfg_t;

/** (DID_INL2_NED_SIGMA) Standard deviation of INL2 EKF estimates in the NED frame. */
typedef struct PACKED
{											
    /** Timestamp in milliseconds */
    unsigned int			timeOfWeekMs;	
    /** NED position error sigma */
    float					StdPosNed[3];		
    /** NED velocity error sigma */
    float					StdVelNed[3];		
    /** NED attitude error sigma */
    float					StdAttNed[3];		
    /** Acceleration bias error sigma */
    float					StdAccBias[3];		
    /** Angular rate bias error sigma */
    float					StdGyrBias[3];		
    /** Barometric altitude bias error sigma */
	float					StdBarBias;		
    /** Mag declination error sigma */
	float					StdMagDeclination;	
} inl2_ned_sigma_t;

/** (DID_STROBE_IN_TIME) Timestamp for input strobe. */
typedef struct PACKED
{
    /** GPS number of weeks since January 6th, 1980 */
    uint32_t				week;

    /** GPS time of week (since Sunday morning) in milliseconds */
    uint32_t				timeOfWeekMs;

    /** Strobe input pin (i.e. G1, G2, G5, or G9) */
    uint16_t				pin;

    /** Strobe serial index number */
    uint16_t				count;
} strobe_in_time_t;

#define DEBUG_I_ARRAY_SIZE		9
#define DEBUG_F_ARRAY_SIZE		9
#define DEBUG_LF_ARRAY_SIZE		3

/* (DID_DEBUG_ARRAY) */
typedef struct PACKED
{
    int32_t					i[DEBUG_I_ARRAY_SIZE];
    f_t						f[DEBUG_F_ARRAY_SIZE];
    double                  lf[DEBUG_LF_ARRAY_SIZE];
} debug_array_t;

#define DEBUG_STRING_SIZE		80

/* (DID_DEBUG_STRING) */
typedef struct PACKED
{
    uint8_t					s[DEBUG_STRING_SIZE];
} debug_string_t;

POP_PACK

PUSH_PACK_8

#ifndef GPX_1

/** time struct */
typedef struct
{
    /** time (s) expressed by standard time_t */
    int64_t time;

    /** fraction of second under 1 s */
    double sec;         
} gtime_t;

typedef struct PACKED
{
    gtime_t time;
    double rp_ecef[3]; // Rover position
    double rv_ecef[3]; // Rover velocity
    double ra_ecef[3]; // Rover acceleration
    double bp_ecef[3]; // Base position
    double bv_ecef[3]; // Base velocity
    double qr[6]; // rover position and velocity covariance main diagonal
    double b[24]; // satellite bias
    double qb[24]; // main diagonal of sat bias covariances
    uint8_t sat_id[24]; // satellite id of b[]
} rtk_state_t;

typedef struct PACKED
{
    gtime_t time;
    int32_t nv; // number of measurements
    uint8_t sat_id_i[24]; // sat id of measurements (reference sat)
    uint8_t sat_id_j[24]; // sat id of measurements
    uint8_t type[24]; // type (0 = dd-range, 1 = dd-phase, 2 = baseline)
    double v[24]; // residual
} rtk_residual_t;

typedef struct PACKED
{
    gtime_t time;

    uint8_t rej_ovfl;
    uint8_t code_outlier;
    uint8_t phase_outlier;
    uint8_t code_large_residual;

    uint8_t phase_large_residual;
    uint8_t invalid_base_position;
    uint8_t bad_baseline_holdamb;
    uint8_t base_position_error;

    uint8_t outc_ovfl;
    uint8_t reset_timer;
    uint8_t use_ubx_position;
    uint8_t large_v2b;

    uint8_t base_position_update;
    uint8_t rover_position_error;
    uint8_t reset_bias;
    uint8_t start_relpos;

    uint8_t end_relpos;
    uint8_t start_rtkpos;
    uint8_t pnt_pos_error;
    uint8_t no_base_obs_data;

    uint8_t diff_age_error;
    uint8_t moveb_time_sync_error;
    uint8_t waiting_for_rover_packet;
    uint8_t waiting_for_base_packet;

    uint8_t lsq_error;
    uint8_t lack_of_valid_sats;
    uint8_t divergent_pnt_pos_iteration;
    uint8_t chi_square_error;

    uint32_t cycle_slips;

    float ubx_error;

    uint8_t solStatus;
    uint8_t rescode_err_marker;
    uint8_t error_count;
    uint8_t error_code;

    float dist2base;

    uint8_t reserved1;
    uint8_t gdop_error;
    uint8_t warning_count;
    uint8_t warning_code;

    double double_debug[4];

    uint8_t debug[2];
    uint8_t obs_count_bas;
    uint8_t obs_count_rov;

    uint8_t obs_pairs_filtered;
    uint8_t obs_pairs_used;
    uint8_t raw_ptr_queue_overrun;
    uint8_t raw_dat_queue_overrun;
} rtk_debug_t;

#endif

POP_PACK

PUSH_PACK_1

#ifndef GPX_1

/** (DID_GPS_RTK_OPT) RTK processing options */
typedef struct
{
    /** positioning mode (PMODE_???) */
    int32_t mode;           

    /** solution type (0:forward,1:backward,2:combined) */
    int32_t soltype;

    /** number of frequencies (1:L1,2:L1+L2,3:L1+L2+L5) */
    int32_t nf;

    /** navigation systems */
    int32_t navsys;

    /** elevation mask angle (rad) */
    double elmin;

    /** Min snr to consider satellite for rtk */
    int32_t snrmin;

    /** AR mode (0:off,1:continuous,2:instantaneous,3:fix and hold,4:ppp-ar) */
    int32_t modear;

    /** GLONASS AR mode (0:off,1:on,2:auto cal,3:ext cal) */
    int32_t glomodear;

    /** GPS AR mode (0:off,1:on) */
    int32_t gpsmodear;

    /** SBAS AR mode (0:off,1:on) */
    int32_t sbsmodear;

    /** BeiDou AR mode (0:off,1:on) */
    int32_t bdsmodear;

    /** AR filtering to reject bad sats (0:off,1:on) */
    int32_t arfilter;

    /** obs outage count to reset bias */
    int32_t maxout;

    /** reject count to reset bias */
    int32_t maxrej;

    /** min lock count to fix ambiguity */
    int32_t minlock;

    /** min sats to fix integer ambiguities */
    int32_t minfixsats;

    /** min sats to hold integer ambiguities */
    int32_t minholdsats;

    /** min sats to drop sats in AR */
    int32_t mindropsats;

    /** use stdev estimates from receiver to adjust measurement variances */
    int32_t rcvstds;

    /** min fix count to hold ambiguity */
    int32_t minfix;

    /** max iteration to resolve ambiguity */
    int32_t armaxiter;

    /** dynamics model (0:none,1:velociy,2:accel) */
    int32_t dynamics;

    /** number of filter iteration */
    int32_t niter;

    /** interpolate reference obs (for post mission) */
    int32_t intpref;

    /** rover position for fixed mode */
    int32_t rovpos;

    /** base position for relative mode */
    int32_t refpos;

    /** code/phase error ratio */
    double eratio[1];

    /** measurement error factor */
    double err[5];

    /** initial-state std [0]bias,[1]iono [2]trop */
    double std[3];

    /** process-noise std [0]bias,[1]iono [2]trop [3]acch [4]accv [5] pos */
    double prn[6];

    /** satellite clock stability (sec/sec) */
    double sclkstab;

    /** AR validation threshold */
    double thresar[8];

    /** elevation mask of AR for rising satellite (rad) */
    double elmaskar;

    /** elevation mask to hold ambiguity (rad) */
    double elmaskhold;

    /** slip threshold of geometry-free phase (m) */
    double thresslip;

    /** variance for fix-and-hold pseudo measurements (cycle^2) */
    double varholdamb;

    /** gain used for GLO and SBAS sats to adjust ambiguity */
    double gainholdamb;

    /** max difference of time (sec) */
    double maxtdiff;

    /** reset sat biases after this long trying to get fix if not acquired */
    int fix_reset_base_msgs;

    /** reject threshold of NIS */
    double maxinnocode;
    double maxinnophase;
    double maxnis;

    /** reject threshold of gdop */
    double maxgdop;

    /** baseline length constraint {const,sigma before fix, sigma after fix} (m) */
    double baseline[3];
    double max_baseline_error;
    double reset_baseline_error;

    /** maximum error wrt ubx position (triggers reset if more than this far) (m) */
    float max_ubx_error;

    /** rover position for fixed mode {x,y,z} (ecef) (m) */
    double ru[3];

    /** base position for relative mode {x,y,z} (ecef) (m) */
    double rb[3];

    /** max averaging epochs */
    int32_t maxaveep;

    /** output single by dgps/float/fix/ppp outage */
    int32_t outsingle;
} prcopt_t;
typedef prcopt_t gps_rtk_opt_t;

/** Raw satellite observation data */
typedef struct PACKED
{
    /** Receiver local time approximately aligned to the GPS time system (GPST) */
    gtime_t time;

    /** Satellite number in RTKlib notation.  GPS: 1-32, GLONASS: 33-59, Galilleo: 60-89, SBAS: 90-95 */
    uint8_t sat;

    /** receiver number */
    uint8_t rcv;

    /** Cno, carrier-to-noise density ratio (signal strength) (0.25 dB-Hz) */
    uint8_t SNR[1];

    /** Loss of Lock Indicator. Set to non-zero values only when carrier-phase is valid (L > 0).  bit1 = loss-of-lock, bit2 = half-cycle-invalid */
    uint8_t LLI[1];

    /** Code indicator: CODE_L1C (1) = L1C/A,G1C/A,E1C (GPS,GLO,GAL,QZS,SBS), CODE_L1X (12) = E1B+C,L1C(D+P) (GAL,QZS), CODE_L1I (47) = B1I (BeiDou) */
    uint8_t code[1];

    /** Estimated carrier phase measurement standard deviation (0.004 cycles), zero means invalid */
    uint8_t qualL[1];

    /** Estimated pseudorange measurement standard deviation (0.01 m), zero means invalid */
    uint8_t qualP[1];

    /** reserved, for alignment */
    uint8_t reserved;

    /** Observation data carrier-phase (cycle). The carrier phase initial ambiguity is initialized using an approximate value to make the magnitude of the phase close to the pseudorange measurement. Clock resets are applied to both phase and code measurements in accordance with the RINEX specification. */
    double L[1];

    /** Observation data pseudorange (m). GLONASS inter frequency channel delays are compensated with an internal calibration table */
    double P[1]; 

    /** Observation data Doppler measurement (positive sign for approaching satellites) (Hz) */
    float D[1];
} obsd_t;

#define GPS_RAW_MESSAGE_BUF_SIZE    1000
#define MAX_OBSERVATION_COUNT_IN_RTK_MESSAGE (GPS_RAW_MESSAGE_BUF_SIZE / sizeof(obsd_t))

/** observation data */
typedef struct
{
    /** number of observation slots used */
    uint32_t n;

    /** number of observation slots allocated */
    uint32_t nmax;

    /** observation data buffer */
    obsd_t* data;
} obs_t;

/** non-Glonass ephemeris data */
typedef struct
{
    /** Satellite number in RTKlib notation.  GPS: 1-32, GLONASS: 33-59, Galilleo: 60-89, SBAS: 90-95 */
    int32_t sat;

    /** IODE Issue of Data, Ephemeris (ephemeris version) */
    int32_t iode;
    
    /** IODC Issue of Data, Clock (clock version) */
    int32_t iodc;

    /** SV accuracy (URA index) IRN-IS-200H p.97 */
    int32_t sva;            

    /** SV health GPS/QZS (0:ok) */
    int32_t svh;            

    /** GPS/QZS: gps week, GAL: galileo week */
    int32_t week;

    /** GPS/QZS: code on L2. (00 = Invalid, 01 = P Code ON, 11 = C/A code ON, 11 = Invalid).  GAL/CMP: data sources */
    int32_t code;

    /** GPS/QZS: L2 P data flag (indicates that the NAV data stream was commanded OFF on the P-code of the in-phase component of the L2 channel). CMP: nav type */
    int32_t flag;

    /** Time Of Ephemeris, ephemeris reference epoch in seconds within the week (s) */
    gtime_t toe;
    
    /** clock data reference time (s) (20.3.4.5) */
    gtime_t toc;
    
    /** T_trans (s) */
    gtime_t ttr;

    /** Orbit semi-major axis (m) */
    double A;

    /** Orbit eccentricity (non-dimensional)  */
    double e;

	/** Orbit inclination angle at reference time (rad) */
	double i0;

    /** Longitude of ascending node of orbit plane at weekly epoch (rad) */
    double OMG0;

    /** Argument of perigee (rad) */
    double omg;

    /** Mean anomaly at reference time (rad) */
    double M0;

    /** Mean Motion Difference From Computed Value (rad) */
    double deln;

    /** Rate of Right Ascension (rad/s) */
    double OMGd;

    /** Rate of Inclination Angle (rad/s) */
    double idot;

    /** Amplitude of the Cosine Harmonic Correction Term to the Orbit Radius (m) */
    double crc;

    /** Amplitude of the Sine Harmonic Correction Term to the Orbit Radius (m) */
    double crs;

    /** Amplitude of the Cosine Harmonic Correction Term to the Argument of Latitude (rad)  */
    double cuc;

    /** Amplitude of the Sine Harmonic Correction Term to the Argument of Latitude (rad) */
    double cus;

    /** Amplitude of the Cosine Harmonic Correction Term to the Angle of Inclination (rad) */
    double cic;

    /** Amplitude of the Sine Harmonic Correction Term to the Angle of Inclination (rad) */
    double cis;

    /** Time Of Ephemeris, ephemeris reference epoch in seconds within the week (s), same as <toe> above but represented as double type. Note that toe is computed as eph->toe = gst2time(week, eph->toes) */
    double toes;

    /** Fit interval (h) (0: 4 hours, 1: greater than 4 hours) */
    double fit;

    /** SV clock offset, af0 (s) */
    double f0;
    
    /** SV clock drift, af1 (s/s, non-dimensional) */
    double f1;
    
    /** SV clock drift rate, af2 (1/s) */
    double f2;

    /** Group delay parameters GPS/QZS: tgd[0] = TGD (IRN-IS-200H p.103). Galilleo: tgd[0] = BGD E5a/E1, tgd[1] = BGD E5b/E1. Beidou: tgd[0] = BGD1, tgd[1] = BGD2 */
    double tgd[4];

    /** Adot for CNAV, not used */
    double Adot;
    
    /** First derivative of mean motion n (second derivative of mean anomaly M), ndot for CNAV (rad/s/s). Not used. */
    double ndot;
} eph_t;

/** Glonass ephemeris data */
typedef struct
{        
    /** Satellite number in RTKlib notation.  GPS: 1-32, GLONASS: 33-59, Galilleo: 60-89, SBAS: 90-95 */
    int32_t sat;

    /** IODE (0-6 bit of tb field) */
    int32_t iode;

    /** satellite frequency number */
    int32_t frq;

    /** satellite health */
    int32_t svh;
    
    /** satellite accuracy */
    int32_t sva;
    
    /** satellite age of operation */
    int32_t age;

    /** Ephemeris reference epoch in seconds within the week in GPS time gpst (s) */
    gtime_t toe;

    /** message frame time in gpst (s) */
    gtime_t tof;

    /** satellite position (ecef) (m) */
    double pos[3];

    /** satellite velocity (ecef) (m/s) */
    double vel[3];

    /** satellite acceleration (ecef) (m/s^2) */
    double acc[3];

    /** SV clock bias (s) */
    double taun;

    /** relative frequency bias */
    double gamn;

    /** delay between L1 and L2 (s) */
    double dtaun;
} geph_t;

/** SBAS message type */
typedef struct
{
    /** receiption time - week */
    int32_t week;
    
    /** reception time - tow */
    int32_t tow;

    /** SBAS satellite PRN number */
    int32_t prn;

    /** SBAS message (226bit) padded by 0 */
    uint8_t msg[29];

    /** reserved for alighment */
    uint8_t reserved[3];
} sbsmsg_t;

/** station parameter type */
typedef struct
{
    /** antenna delta type (0:enu,1:xyz) */
    int32_t deltype;
    
    /** station position (ecef) (m) */
    double pos[3];

    /** antenna position delta (e/n/u or x/y/z) (m) */
    double del[3];

    /** antenna height (m) */
    double hgt;
    
    /** station id */
    int32_t stationId;
} sta_t;

/** almanac type */
typedef struct
{
    /** satellite number */
    int32_t sat;

    /** sv health (0:ok) */
    int32_t svh;

    /** as and sv config */
    int32_t svconf;

    /* GPS/QZS: gps week, GAL: galileo week */
    int32_t week;

    /* Toa */
    gtime_t toa;        
                        
    /** SV orbit parameters - A */
    double A;

    /** SV orbit parameters - e */
    double e;

    /** SV orbit parameters - i0 */
    double i0;

    /** SV orbit parameters - OMG0 */
    double OMG0;
    
    /** SV orbit parameters - omg */
    double omg;
    
    /** SV orbit parameters - M0 */
    double M0;
    
    /** SV orbit parameters - OMGd */
    double OMGd;

    /** Toa (s) in week - toas */
    double toas;

    /** SV clock parameters - af0 */
    double f0;
    
    /** SV clock parameters - af1 */
    double f1;
} alm_t;

/** ionosphere model and utc parameters */
typedef struct
{
    double ion_gps[8];  /* GPS iono model parameters {a0,a1,a2,a3,b0,b1,b2,b3} */
    double ion_gal[4];  /* Galileo iono model parameters {ai0,ai1,ai2,0} */
    double ion_qzs[8];  /* QZSS iono model parameters {a0,a1,a2,a3,b0,b1,b2,b3} */
    double ion_cmp[8];  /* BeiDou iono model parameters {a0,a1,a2,a3,b0,b1,b2,b3} */
    double ion_irn[8];  /* IRNSS iono model parameters {a0,a1,a2,a3,b0,b1,b2,b3} */

    double utc_gps[4];  /* GPS delta-UTC parameters {A0,A1,T,W} */
    double utc_glo[4];  /* GLONASS UTC GPS time parameters */
    double utc_gal[4];  /* Galileo UTC GPS time parameters */
    double utc_qzs[4];  /* QZS UTC GPS time parameters */
    double utc_cmp[4];  /* BeiDou UTC parameters */
    double utc_irn[4];  /* IRNSS UTC parameters */
    double utc_sbs[4];  /* SBAS UTC parameters */

    int32_t leaps;      /* leap seconds (s) */
    
    alm_t alm;			/* almanac */
} ion_model_utc_alm_t;

#endif	// GPX-1

/** RTK solution status */
typedef enum
{
    /** No status */
    rtk_solution_status_none = 0,

    /** RTK fix */
    rtk_solution_status_fix = 1,

    /** RTK float */
    rtk_solution_status_float = 2,

    /** RTK SBAS */
    rtk_solution_status_sbas = 3,

    /** RTK DGPS */
    rtk_solution_status_dgps = 4,

    /** RTK SINGLE */
    rtk_solution_status_single = 5
} eRtkSolStatus;

/** (DID_GPS1_RTK_POS_REL, DID_GPS2_RTK_CMP_REL) - RTK and Dual GNSS heading base to rover relative info. */
typedef struct PACKED
{
    /** GPS time of week (since Sunday morning) in milliseconds */
    uint32_t                timeOfWeekMs;

    /** Age of differential (seconds) */
    float					differentialAge;

    /** Ambiguity resolution ratio factor for validation */
    float					arRatio;

    /** Vector from base to rover (m) in ECEF - If Compassing enabled, this is the 3-vector from antenna 2 to antenna 1 */
    float					baseToRoverVector[3];

    /** Distance from base to rover (m) */
    float                   baseToRoverDistance;
    
    /** Angle from north to baseToRoverVector in local tangent plane. (rad) */
    float                   baseToRoverHeading;

    /** Accuracy of baseToRoverHeading. (rad) */
    float                   baseToRoverHeadingAcc;

    /** (see eGpsStatus) GPS status: [0x000000xx] number of satellites used, [0x0000xx00] fix type, [0x00xx0000] status flags, NMEA input flag */
    uint32_t                status;
    
} gps_rtk_rel_t;

/** (DID_GPS1_RTK_POS_MISC, DID_GPS2_RTK_CMP_MISC) - requires little endian CPU */
typedef struct PACKED
{
    /** GPS time of week (since Sunday morning) in milliseconds */
    uint32_t                timeOfWeekMs;

    /** Accuracy - estimated standard deviations of the solution assuming a priori error model and error parameters by the positioning options. []: standard deviations {ECEF - x,y,z} or {north, east, down} (meters) */
    float					accuracyPos[3];

    /** Accuracy - estimated standard deviations of the solution assuming a priori error model and error parameters by the positioning options. []: Absolute value of means square root of estimated covariance NE, EU, UN */
    float					accuracyCov[3];

    /** Ambiguity resolution threshold for validation */
    float					arThreshold;

    /** Geometric dilution of precision (meters) */
    float					gDop;
    
    /** Horizontal dilution of precision (meters) */
    float					hDop;
    
    /** Vertical dilution of precision (meters) */
    float					vDop;

    /** Base Position - latitude, longitude, height (degrees, meters) */
     double					baseLla[3];

    /** Cycle slip counter */
    uint32_t                cycleSlipCount;
    
    /** Rover gps observation element counter */
    uint32_t				roverGpsObservationCount;

    /** Base station gps observation element counter */
    uint32_t				baseGpsObservationCount;

    /** Rover glonass observation element counter */
    uint32_t				roverGlonassObservationCount;

    /** Base station glonass observation element counter */
    uint32_t				baseGlonassObservationCount;

    /** Rover galileo observation element counter */
    uint32_t				roverGalileoObservationCount;

    /** Base station galileo observation element counter */
    uint32_t				baseGalileoObservationCount;

    /** Rover beidou observation element counter */
    uint32_t				roverBeidouObservationCount;

    /** Base station beidou observation element counter */
    uint32_t				baseBeidouObservationCount;

    /** Rover qzs observation element counter */
    uint32_t				roverQzsObservationCount;

    /** Base station qzs observation element counter */
    uint32_t				baseQzsObservationCount;

    /** Rover gps ephemeris element counter */
    uint32_t				roverGpsEphemerisCount;

    /** Base station gps ephemeris element counter */
    uint32_t				baseGpsEphemerisCount;

    /** Rover glonass ephemeris element counter */
    uint32_t				roverGlonassEphemerisCount;

    /** Base station glonass ephemeris element counter */
    uint32_t				baseGlonassEphemerisCount;
    
    /** Rover galileo ephemeris element counter */
    uint32_t				roverGalileoEphemerisCount;

    /** Base station galileo ephemeris element counter */
    uint32_t				baseGalileoEphemerisCount;

    /** Rover beidou ephemeris element counter */
    uint32_t				roverBeidouEphemerisCount;

    /** Base station beidou ephemeris element counter */
    uint32_t				baseBeidouEphemerisCount;

    /** Rover qzs ephemeris element counter */
    uint32_t				roverQzsEphemerisCount;

    /** Base station qzs ephemeris element counter */
    uint32_t				baseQzsEphemerisCount;

    /** Rover sbas element counter */
    uint32_t				roverSbasCount;

    /** Base station sbas element counter */
    uint32_t				baseSbasCount;

    /** Base station antenna position element counter */
    uint32_t				baseAntennaCount;

    /** Ionosphere model, utc and almanac count */
    uint32_t				ionUtcAlmCount;
    
    /** Number of checksum failures from received corrections */
    uint32_t				correctionChecksumFailures;

    /** Time to first RTK fix. */
    uint32_t				timeToFirstFixMs;
    
} gps_rtk_misc_t;

/** RAW data types for DID_GPS_BASE_RAW and DID_GPS2_RAW */
typedef enum
{
    /** obsd_t */
    raw_data_type_observation = 1,

    /** eph_t */
    raw_data_type_ephemeris = 2,

    /** geph_t */
    raw_data_type_glonass_ephemeris = 3,

    /** sbsmsg_t */
    raw_data_type_sbas = 4,

    /** sta_t */
    raw_data_type_base_station_antenna_position = 5,

    /** ion_model_utc_alm_t */
    raw_data_type_ionosphere_model_utc_alm = 6,
    
    /** gps_rtk_misc_t */
    raw_data_type_rtk_solution = 123
} eRawDataType;



typedef union PACKED
{   
#ifndef GPX_1
    /** Satellite observation data */
    obsd_t              obs[MAX_OBSERVATION_COUNT_IN_RTK_MESSAGE];
    
    /** Satellite non-GLONASS ephemeris data (GPS, Galileo, Beidou, QZSS) */
    eph_t               eph;
    
    /** Satellite GLONASS ephemeris data */
    geph_t              gloEph;
    
    /** Satellite-Based Augmentation Systems (SBAS) data */
    sbsmsg_t            sbas;
        
    /** Base station information (base position, antenna position, antenna height, etc.) */
    sta_t               sta;

    /** Ionosphere model and UTC parameters */
    ion_model_utc_alm_t ion;


    /** Byte buffer */
    uint8_t             buf[GPS_RAW_MESSAGE_BUF_SIZE];

#endif
} uGpsRawData;

/** Message wrapper for DID_GPS1_RAW, DID_GPS2_RAW, and DID_GPS_BASE_RAW.  The contents of data can vary for this message and are determined by `dataType` field. */
typedef struct PACKED
{
    /** Receiver index (1=RECEIVER_INDEX_GPS1, 2=RECEIVER_INDEX_EXTERNAL_BASE, or 3=RECEIVER_INDEX_GPS2 ) */
    uint8_t receiverIndex;

    /** Type of data (eRawDataType: 1=observations, 2=ephemeris, 3=glonassEphemeris, 4=SBAS, 5=baseAntenna, 6=IonosphereModel) */
    uint8_t dataType;

    /** Number of observations in data (obsd_t) when dataType==1 (raw_data_type_observation). */
    uint8_t obsCount;

    /** Reserved */
    uint8_t reserved;

    /** Interpret based on dataType (see eRawDataType) */    
    uGpsRawData data;
} gps_raw_t;

// (DID_GPS1_TIMEPULSE)
typedef struct
{
    /*! (s)	Week seconds offset from MCU to GPS time. */
    double		towOffset;			

    /*! (s)	Week seconds for next timepulse (from start of GPS week) */
    double		towGps;				

    /*! (s)	Local MCU week seconds */
    double		timeMcu;			

    /*! (ms) Local timestamp of TIM-TP message used to validate timepulse. */
    uint32_t	msgTimeMs;			

    /*! (ms) Local timestamp of time sync pulse external interrupt used to validate timepulse. */
    uint32_t	plsTimeMs;			

    /*! Counter for successful timesync events. */
    uint8_t		syncCount;			

    /*! Counter for failed timesync events. */
    uint8_t		badPulseAgeCount;			

    /*! Counter for GPS PPS interrupt re-initalization. */
    uint8_t		ppsInterruptReinitCount;

    /*! */
    uint8_t		unused;			

    /*! (ms) Local timestamp of last valid PPS sync. */
    uint32_t	lastSyncTimeMs;		

    /*! (ms) Time since last valid PPS sync. */
    uint32_t 	sinceLastSyncTimeMs;

} gps_timepulse_t;

/**
* Diagnostic message
*/
typedef struct 
{
    /** GPS time of week (since Sunday morning) in milliseconds */
    uint32_t timeOfWeekMs;
    
    /** Message length, including null terminator */
    uint32_t messageLength;
    
    /** Message data, max size of message is 256 */
    char message[256];
} diag_msg_t;

typedef enum
{
    // default state
    SURVEY_IN_STATE_OFF                     = 0,

    // commands
    SURVEY_IN_STATE_CANCEL                  = 1,
    SURVEY_IN_STATE_START_3D                = 2,
    SURVEY_IN_STATE_START_FLOAT             = 3,
    SURVEY_IN_STATE_START_FIX               = 4,

    // status
    SURVEY_IN_STATE_RUNNING_3D              = 8,
    SURVEY_IN_STATE_RUNNING_FLOAT           = 9,
    SURVEY_IN_STATE_RUNNING_FIX             = 10,
    SURVEY_IN_STATE_SAVE_POS                = 19,
    SURVEY_IN_STATE_DONE                    = 20
} eSurveyInStatus;

/**
* Survey in status
*/
typedef struct
{
    /** State of current survey, eSurveyInStatus */
    uint32_t state;

    /** Maximum time (milliseconds) survey will run if minAccuracy is not first achieved. (ignored if 0). */
    uint32_t maxDurationSec;

    /** Required horizontal accuracy (m) for survey to complete before maxDuration. (ignored if 0) */
    float minAccuracy;

    /** Elapsed time (seconds) of the survey. */
    uint32_t elapsedTimeSec;

    /** Approximate horizontal accuracy of the survey (m). */
    float hAccuracy;

    /** The current surveyed latitude, longitude, altitude (deg, deg, m) */
    double lla[3];
} survey_in_t;


//////////////////////////////////////////////////////////////////////////
//  GPX
//////////////////////////////////////////////////////////////////////////

/**
* (DID_GPX_FLASH_CFG) GPX flash config.
*/
typedef struct
{  
    /** Size of this struct */
    uint32_t				size;

    /** Checksum, excluding size and checksum */
    uint32_t                checksum;

    /** Manufacturer method for restoring flash defaults */
    uint32_t                key;

} gpx_flash_cfg_t;

/**
* (DID_GPX_STATUS) GPX status.
*/
typedef struct
{
	/** GPS time of week (since Sunday morning) in milliseconds */
	uint32_t               	timeOfWeekMs;
	
	/** Status (eGpxStatus) */
	uint32_t                gpxStatus;

} gpx_status_t;


//////////////////////////////////////////////////////////////////////////
//  EVB
//////////////////////////////////////////////////////////////////////////

typedef enum
{
    /** SD card logger: card ready */
    EVB_STATUS_SD_CARD_READY                = 0x00000001,

    /** SD card Logger: running */
    EVB_STATUS_SD_LOG_ENABLED               = 0x00000002,

    /** SD card error: card file system */
    EVB_STATUS_SD_ERR_CARD_FAULT            = 0x00000010,

    /** SD card error: card full */
    EVB_STATUS_SD_ERR_CARD_FULL             = 0x00000020,

    /** SD card error: mask */
    EVB_STATUS_SD_ERR_CARD_MASK             = 0x000000F0,

    /** WiFi: enabled */
    EVB_STATUS_WIFI_ENABLED                 = 0x00010000,

    /** WiFi: connected to access point (hot spot) or another device */
    EVB_STATUS_WIFI_CONNECTED               = 0x00020000,

    /** XBee: enabled */
    EVB_STATUS_XBEE_ENABLED                 = 0x00100000,

    /** XBee: connected */
    EVB_STATUS_XBEE_CONNECTED               = 0x00200000,

    /** XBee: configured */
    EVB_STATUS_XBEE_CONFIGURED              = 0x00400000,

    /** XBee: failed to configure */
    EVB_STATUS_XBEE_CONFIG_FAILURE          = 0x00800000,

    /** System flash write staging or occuring now.  Processor will pause and not respond during a flash write, typicaly 150-250 ms. */
    EVB_STATUS_FLASH_WRITE_IN_PROGRESS      = 0x01000000,

    /** Manufacturing unlocked */
    EVB_STATUS_MANF_UNLOCKED                = 0x02000000,

} eEvbStatus;

/** EVB-2 communications ports. */
enum eEvb2CommPorts
{
    EVB2_PORT_UINS0     = 0,
    EVB2_PORT_UINS1     = 1,
    EVB2_PORT_XBEE      = 2,
    EVB2_PORT_XRADIO    = 3,		// H4-8 (orange) Tx, H4-7 (brown) Rx 
    EVB2_PORT_BLE       = 4,		
    EVB2_PORT_SP330     = 5,		// H3-2 (brown) Tx, H3-5 (green)  Rx
    EVB2_PORT_GPIO_H8   = 6,		// H8-5 (brown) Tx, H8-6 (orange) Rx
    EVB2_PORT_USB       = 7,
    EVB2_PORT_WIFI      = 8,		
    EVB2_PORT_CAN		= 9,		// H2-3 CANL (brown), H2-4 CANH (orange)
    EVB2_PORT_COUNT
};

/** EVB-2 Communications Bridge Options */
enum eEvb2ComBridgeOptions
{
    EVB2_CB_OPTIONS_TRISTATE_UINS_IO  = 0x00000001,
    EVB2_CB_OPTIONS_SP330_RS422       = 0x00000002,
    EVB2_CB_OPTIONS_XBEE_ENABLE       = 0x00000010,
    EVB2_CB_OPTIONS_WIFI_ENABLE       = 0x00000020,
    EVB2_CB_OPTIONS_BLE_ENABLE        = 0x00000040,
    EVB2_CB_OPTIONS_SPI_ENABLE        = 0x00000080,
    EVB2_CB_OPTIONS_CAN_ENABLE	      = 0x00000100,
    EVB2_CB_OPTIONS_I2C_ENABLE	      = 0x00000200,		// Tied to uINS G1,G2
};

enum eEvb2PortOptions
{
    EVB2_PORT_OPTIONS_RADIO_RTK_FILTER		= 0x00000001,	// Allow RTCM3, NMEA, and RTCM3.  Reject IS binary.
    EVB2_PORT_OPTIONS_DEFAULT				= EVB2_PORT_OPTIONS_RADIO_RTK_FILTER,
};

/**
* (DID_EVB_STATUS) EVB-2 status and logger control interface
*/
typedef struct
{
    /** GPS number of weeks since January 6th, 1980 */
    uint32_t                week;

    /** GPS time of week (since Sunday morning) in milliseconds */
    uint32_t                timeOfWeekMs;

    /** Firmware (software) version */
    uint8_t                 firmwareVer[4];

    /** Status (eEvbStatus) */
    uint32_t                evbStatus;

    /** Data logger control state. (see eEvb2LoggerMode) */
    uint32_t                loggerMode;

    /** logger */
    uint32_t                loggerElapsedTimeMs;

    /** WiFi IP address */
    uint32_t                wifiIpAddr;

    /** System command (see eSystemCommand).  99 = software reset */
    uint32_t                sysCommand;

    /** Time sync offset between local time since boot up to GPS time of week in seconds.  Add this to IMU and sensor time to get GPS time of week in seconds. */
    double                  towOffset;

} evb_status_t;

#define WIFI_SSID_PSK_SIZE      40

typedef struct
{
    /** WiFi SSID */
    char                    ssid[WIFI_SSID_PSK_SIZE];

    /** WiFi PSK */
    char                    psk[WIFI_SSID_PSK_SIZE];

} evb_wifi_t;

typedef struct
{  
    /** Server IP address */
    union {
        uint32_t	u32;
        uint8_t		u8[4];
    } ipAddr;

    /** Server port */
    uint32_t                port;

} evb_server_t;

typedef enum
{
    EVB_CFG_BITS_WIFI_SELECT_MASK               = 0x00000003,
    EVB_CFG_BITS_WIFI_SELECT_OFFSET             = 0,
    EVB_CFG_BITS_SERVER_SELECT_MASK             = 0x0000000C,
    EVB_CFG_BITS_SERVER_SELECT_OFFSET           = 2,
    EVB_CFG_BITS_NO_STREAM_PPD_ON_LOG_BUTTON    = 0x00000010,		// Don't enable PPD stream when log button is pressed
    EVB_CFG_BITS_ENABLE_ADC4                    = 0x00000200,
    EVB_CFG_BITS_ENABLE_ADC10					= 0x00000400,
} eEvbFlashCfgBits;

#define NUM_WIFI_PRESETS     3
#define EVB_CFG_BITS_SET_IDX_WIFI(bits,idx)     {bits&=EVB_CFG_BITS_WIFI_SELECT_MASK; bits|=((idx<<EVB_CFG_BITS_WIFI_SELECT_OFFSET)&EVB_CFG_BITS_WIFI_SELECT_MASK);}
#define EVB_CFG_BITS_SET_IDX_SERVER(bits,idx)   {bits&=EVB_CFG_BITS_SERVER_SELECT_MASK; bits|=((idx<<EVB_CFG_BITS_SERVER_SELECT_OFFSET)&EVB_CFG_BITS_SERVER_SELECT_MASK);}
#define EVB_CFG_BITS_IDX_WIFI(bits)             ((bits&EVB_CFG_BITS_WIFI_SELECT_MASK)>>EVB_CFG_BITS_WIFI_SELECT_OFFSET)
#define EVB_CFG_BITS_IDX_SERVER(bits)           ((bits&EVB_CFG_BITS_SERVER_SELECT_MASK)>>EVB_CFG_BITS_SERVER_SELECT_OFFSET)

/**
* (DID_EVB_FLASH_CFG) EVB-2 flash config for monitor, config, and logger control interface
*/
typedef struct
{  
    /** Size of this struct */
    uint32_t				size;

    /** Checksum, excluding size and checksum */
    uint32_t                checksum;

    /** Manufacturer method for restoring flash defaults */
    uint32_t                key;

    /** Communications bridge preset. (see eEvb2ComBridgePreset) */
    uint8_t                 cbPreset;

    // 32-bit alignment
    uint8_t                 reserved1[3];

    /** Communications bridge forwarding */
    uint32_t                cbf[EVB2_PORT_COUNT];

    /** Communications bridge options (see eEvb2ComBridgeOptions) */
    uint32_t                cbOptions;

    /** Config bits (see eEvbFlashCfgBits) */
    uint32_t                bits;

    /** Radio preamble ID (PID) - 0x0 to 0x9. Only radios with matching PIDs can communicate together. Different PIDs minimize interference between multiple sets of networks. Checked before the network ID. */
    uint32_t                radioPID;

    /** Radio network ID (NID) - 0x0 to 0x7FFF. Only radios with matching NID can communicate together. Checked after the preamble ID. */
    uint32_t                radioNID;

    /** Radio power level - Transmitter output power level. (XBee PRO SX 0=20dBm, 1=27dBm, 2=30dBm)  */
    uint32_t                radioPowerLevel;

    /** WiFi SSID and PSK */
    evb_wifi_t              wifi[NUM_WIFI_PRESETS];

    /** Server IP and port */
    evb_server_t            server[NUM_WIFI_PRESETS];

    /** Encoder tick to wheel rotation conversion factor (in radians).  Encoder tick count per revolution on 1 channel x gear ratio x 2pi. */
    float                   encoderTickToWheelRad;

    /** CAN baudrate */
    uint32_t				CANbaud_kbps;

    /** CAN receive address */
    uint32_t				can_receive_address;

    /** EVB port for uINS communications and SD card logging. 0=uINS-Ser0 (default), 1=uINS-Ser1, SP330=5, 6=GPIO_H8 (use eEvb2CommPorts) */
    uint8_t                 uinsComPort;

    /** EVB port for uINS aux com and RTK corrections. 0=uINS-Ser0, 1=uINS-Ser1 (default), 5=SP330, 6=GPIO_H8 (use eEvb2CommPorts) */
    uint8_t                 uinsAuxPort;

    // Ensure 32-bit alignment
    uint8_t                	reserved2[2];

    /** Enable radio RTK filtering, etc. (see eEvb2PortOptions) */
    uint32_t                portOptions;

    /** Baud rate for EVB serial port H3 (SP330 RS233 and RS485/422). */
    uint32_t                h3sp330BaudRate;

    /** Baud rate for EVB serial port H4 (TLL to external radio). */
    uint32_t                h4xRadioBaudRate;

    /** Baud rate for EVB serial port H8 (TLL). */
    uint32_t                h8gpioBaudRate;

    /** Wheel encoder configuration (see eWheelCfgBits) */
    uint32_t                wheelCfgBits;

    /** Wheel update period.  Sets the wheel encoder and control update period. (ms) */
    uint32_t				velocityControlPeriodMs;

} evb_flash_cfg_t;


/** EVB-2 communications bridge configuration. */
enum eEvb2ComBridgePreset
{
    /** No change.  Sending this value causes no effect. */
    EVB2_CB_PRESET_NA = 0,

    /** No connections.  Off: XBee, WiFi */
    EVB2_CB_PRESET_ALL_OFF = 1,

    /** [uINS Hub] LED-GRN (uINS-COM): USB, RS232, H8.  (uINS-AUX): XRadio.  Off: XBee, WiFi */
    EVB2_CB_PRESET_RS232 = 2,

    /** [uINS Hub] LED-BLU (uINS-COM): USB, RS232, H8.  (uINS-AUX): XBee, XRadio.  Off: WiFi */
    EVB2_CB_PRESET_RS232_XBEE = 3,

    /** [uINS Hub] LED-PUR (uINS-COM): USB, RS422, H8.  (uINS-AUX): WiFi, XRadio.  Off: XBee */
    EVB2_CB_PRESET_RS422_WIFI = 4,

    /** [uINS Hub] LED-CYA (uINS-SER1 SPI): USB, RS423, H8.  Off: WiFi, XBee.  A reset is required following selection of this CBPreset to enable SPI on the uINS, in order to assert uINS pin 10 (G9/nSPI_EN) during bootup. */
    EVB2_CB_PRESET_SPI_RS232 = 5,

    /** [USB Hub]  LED-YEL (USB): RS232, H8, XBee, XRadio. */
    EVB2_CB_PRESET_USB_HUB_RS232 = 6,

    /** [USB Hub]  LED-WHT (USB): RS485/RS422, H8, XRadio. */
    EVB2_CB_PRESET_USB_HUB_RS422 = 7,
    
    /** Number of bridge configuration presets */
    EVB2_CB_PRESET_COUNT = 8,
    
};

#define EVB2_CB_PRESET_DEFAULT      EVB2_CB_PRESET_RS232

/** Data logger control.  Values labeled CMD  */
enum eEvb2LoggerMode
{
    /** Do not change.  Sending this value causes no effect. */
    EVB2_LOG_NA                         = 0,

    /** Start new log */
    EVB2_LOG_CMD_START                  = 2,

    /** Stop logging */
    EVB2_LOG_CMD_STOP                   = 4,

    /** Purge all data logs from drive */
    EVB2_LOG_CMD_PURGE                  = 1002,
        
};


/** 
* (DID_PORT_MONITOR) Data rate and status monitoring for each communications port. 
*/
typedef struct
{
    /** Tx rate (bytes/s) */
    uint32_t        txBytesPerS;

    /** Rx rate (bytes/s) */
    uint32_t        rxBytesPerS;

    /** Status */
    uint32_t        status;
    
} port_monitor_set_t;

typedef struct
{
    /** Port monitor set */
    port_monitor_set_t port[NUM_SERIAL_PORTS];
        
} port_monitor_t;


/**
* (DID_SYS_FAULT) System Fault Information 
* NOTE: If you modify these, please update crash_info_special_values in IS-src/python/src/ci_hdw/data_sets.py */
#define SYS_FAULT_STATUS_HARDWARE_RESET                 0x00000000
#define SYS_FAULT_STATUS_USER_RESET                     0x00000001
#define SYS_FAULT_STATUS_ENABLE_BOOTLOADER              0x00000002
// General:
#define SYS_FAULT_STATUS_SOFT_RESET                     0x00000010
#define SYS_FAULT_STATUS_FLASH_MIGRATION_EVENT          0x00000020
#define SYS_FAULT_STATUS_FLASH_MIGRATION_COMPLETED      0x00000040
#define SYS_FAULT_STATUS_RTK_MISC_ERROR                 0x00000080
#define SYS_FAULT_STATUS_MASK_GENERAL_ERROR             0xFFFFFFF0
// Critical: (usually associated with system reset)
#define SYS_FAULT_STATUS_HARD_FAULT                     0x00010000
#define SYS_FAULT_STATUS_USAGE_FAULT                    0x00020000
#define SYS_FAULT_STATUS_MEM_MANGE                      0x00040000
#define SYS_FAULT_STATUS_BUS_FAULT                      0x00080000
#define SYS_FAULT_STATUS_MALLOC_FAILED                  0x00100000
#define SYS_FAULT_STATUS_STACK_OVERFLOW                 0x00200000
#define SYS_FAULT_STATUS_INVALID_CODE_OPERATION         0x00400000
#define SYS_FAULT_STATUS_FLASH_MIGRATION_MARKER_UPDATED 0x00800000
#define SYS_FAULT_STATUS_WATCHDOG_RESET                 0x01000000
#define SYS_FAULT_STATUS_RTK_BUFFER_LIMIT               0x02000000
#define SYS_FAULT_STATUS_SENSOR_CALIBRATION             0x04000000
#define SYS_FAULT_STATUS_HARDWARE_DETECTION             0x08000000
#define SYS_FAULT_STATUS_MASK_CRITICAL_ERROR            0xFFFF0000

typedef struct 
{
    /** System fault status */
    uint32_t status;

    /** Fault Type at HardFault */
    uint32_t g1Task;

    /** Multipurpose register - Line number of fault */
    uint32_t g2FileNum;
    
    /** Multipurpose register - File number at fault */
    uint32_t g3LineNum;
        
    /** Multipurpose register - at time of fault.  */
    uint32_t g4;

    /** Multipurpose register - link register value at time of fault.  */
    uint32_t g5Lr;
    
    /** Program Counter value at time of fault */
    uint32_t pc;
    
    /** Program Status Register value at time of fault */
    uint32_t psr;
        
} system_fault_t;

/** Diagnostic information for internal use */
typedef struct
{
    /** Count of gap of more than 0.5 seconds receiving serial data, driver level, one entry for each com port */
    uint32_t gapCountSerialDriver[NUM_SERIAL_PORTS];

    /** Count of gap of more than 0.5 seconds receiving serial data, class / parser level, one entry for each com port */
    uint32_t gapCountSerialParser[NUM_SERIAL_PORTS];

    /** Count of rx overflow, one entry for each com port */
    uint32_t rxOverflowCount[NUM_SERIAL_PORTS];

    /** Count of tx overflow, one entry for each com port */
    uint32_t txOverflowCount[NUM_SERIAL_PORTS];
    
    /** Count of checksum failures, one entry for each com port */
    uint32_t checksumFailCount[NUM_SERIAL_PORTS];
} internal_diagnostic_t;

/** RTOS tasks */
typedef enum
{
    /** Task 0: Sample	*/
    TASK_SAMPLE = 0,

    /** Task 1: Nav */
    TASK_NAV,

    /** Task 2: Communications */
    TASK_COMMUNICATIONS,

    /** Task 3: Maintenance */
    TASK_MAINTENANCE,

    /** Task 4: Idle */
    TASK_IDLE,

    /** Task 5: Timer */
    TASK_TIMER,

	/** Number of RTOS tasks */
	IMX_RTOS_NUM_TASKS                 // Keep last
} eRtosTask;

/** RTOS tasks */
typedef enum
{
    /** Task 0: Sample	*/
    GPX_TASK_COMM = 0,

    /** Task 1: Nav */
    GPX_TASK_RTK,

    /** Number of RTOS tasks */
    GPX_RTOS_NUM_TASKS,					// Keep last
} eGpxRtosTask;

/** EVB RTOS tasks */
typedef enum
{
    /** Task 0: Communications */
    EVB_TASK_COMMUNICATIONS,

    /** Task 1: Logger */
    EVB_TASK_LOGGER,

    /** Task 2: WiFi */
    EVB_TASK_WIFI,

    /** Task 3: Maintenance */
    EVB_TASK_MAINTENANCE,

    /** Task 4: Idle */
    EVB_TASK_IDLE,

    /** Task 5: Timer */
    EVB_TASK_TIMER,

    /** Task 6: SPI to uINS */
    EVB_TASK_SPI_UINS_COM,

    /** Number of RTOS tasks */
    EVB_RTOS_NUM_TASKS                  // Keep last
} eEvbRtosTask;

/** Max task name length - do not change */
#define MAX_TASK_NAME_LEN 12

/** RTOS task info */
typedef struct PACKED
{
    /** Task name */
    char                    name[MAX_TASK_NAME_LEN];

    /** Task priority (0 - 8) */
    uint32_t                priority;

    /** Stack high water mark bytes */
    uint32_t                stackUnused;

    /** Task period ms */
    uint32_t                periodMs;

    /** Last run time microseconds */
    uint32_t                runTimeUs;

    /** Max run time microseconds */
    uint32_t                maxRunTimeUs;
    
    /** Rolling average over last 1000 executions */
    float					averageRunTimeUs;
    
    /** Counter of times task took too long to run */
    uint32_t				gapCount;

    /** Cpu usage percent */
    float					cpuUsage;

    /** Handle */
    uint32_t                handle;

    /** Local time when task loop started (following delay) */
    uint32_t                profileStartTimeUs;
} rtos_task_t;

/** Internal RTOS task profiling info (processor ticks instead of usec) */
typedef struct PACKED
{
    /** Last run time microseconds */
    uint32_t                runTimeTicks;

    /** Max run time microseconds */
    uint32_t                maxRunTimeTicks;
    
    /** Rolling average over last 1000 executions */
    float					averageRunTimeTicks;

    /** Local time when task loop started (following delay) */
    uint32_t                profileStartTimeTicks;

    /** Counter of times task took too long to run */
    uint32_t				gapCount;

    uint32_t 				periodTicks;
    
} rtos_profile_t;

/** (DID_RTOS_INFO) */
typedef struct PACKED
{
    /** Heap high water mark bytes */
    uint32_t                freeHeapSize;

    /** Total memory allocated using RTOS pvPortMalloc() */
    uint32_t				mallocSize;
    
    /** Total memory freed using RTOS vPortFree() */
    uint32_t				freeSize;

	/** Tasks */
	rtos_task_t             task[IMX_RTOS_NUM_TASKS];

} rtos_info_t;

/** (DID_EVB_RTOS_INFO) */
typedef struct PACKED
{
    /** Heap high water mark bytes */
    uint32_t                freeHeapSize;

    /** Total memory allocated using RTOS pvPortMalloc() */
    uint32_t				mallocSize;

    /** Total memory freed using RTOS vPortFree() */
    uint32_t				freeSize;

    /** Tasks */
    rtos_task_t             task[EVB_RTOS_NUM_TASKS];

} evb_rtos_info_t;
enum
{
    CID_INS_TIME,
    CID_INS_STATUS,
    CID_INS_EULER,
    CID_INS_QUATN2B,
    CID_INS_QUATE2B,
    CID_INS_UVW,
    CID_INS_VE,
    CID_INS_LAT,
    CID_INS_LON,
    CID_INS_ALT,
    CID_INS_NORTH_EAST,
    CID_INS_DOWN,
    CID_INS_ECEF_X,
    CID_INS_ECEF_Y,
    CID_INS_ECEF_Z,
    CID_INS_MSL,
    CID_PREINT_PX,
    CID_PREINT_QY,
    CID_PREINT_RZ,
    CID_DUAL_PX,
    CID_DUAL_QY,
    CID_DUAL_RZ,
    CID_GPS1_POS,
    CID_GPS1_RTK_REL,
    CID_ROLL_ROLLRATE,
    NUM_CIDS
};

/** Valid baud rates for Inertial Sense hardware */
typedef enum
{
    CAN_BAUDRATE_20_KBPS   =   20,
    CAN_BAUDRATE_33_KBPS   =   33,
    CAN_BAUDRATE_50_KBPS   =   50,
    CAN_BAUDRATE_83_KBPS   =   83,
    CAN_BAUDRATE_100_KBPS  =  100,
    CAN_BAUDRATE_125_KBPS  =  125,
    CAN_BAUDRATE_200_KBPS  =  200,
    CAN_BAUDRATE_250_KBPS  =  250,
    CAN_BAUDRATE_500_KBPS  =  500,
    CAN_BAUDRATE_1000_KBPS = 1000,

    CAN_BAUDRATE_COUNT = 10
} can_baudrate_t;

/** (DID_CAN_BCAST_PERIOD) Broadcast period of CAN messages */
typedef struct PACKED
{
    /** Broadcast period multiple - CAN time message. 0 to disable. */
    uint16_t				can_period_mult[NUM_CIDS];
    
    /** Transmit address. */
    uint32_t				can_transmit_address[NUM_CIDS];
    
    /** Baud rate (kbps)  (See can_baudrate_t for valid baud rates)  */
    uint16_t				can_baudrate_kbps;

    /** Receive address. */
    uint32_t				can_receive_address;

} can_config_t;

#if defined(INCLUDE_LUNA_DATA_SETS)
#include "luna_data_sets.h"
#endif

/** Union of datasets */
typedef union PACKED
{
    dev_info_t				devInfo;
    ins_1_t					ins1;
    ins_2_t					ins2;
     ins_3_t					ins3;
    ins_4_t					ins4;
    imu_t					imu;
    imu3_t					imu3;
    magnetometer_t			mag;
    mag_cal_t				magCal;
    barometer_t				baro;
    wheel_encoder_t			wheelEncoder;
    ground_vehicle_t		groundVehicle;
    pos_measurement_t		posMeasurement;
    pimu_t					pImu;
    gps_pos_t				gpsPos;
    gps_vel_t				gpsVel;
    gps_sat_t				gpsSat;
    gps_rtk_rel_t			gpsRtkRel;
    gps_rtk_misc_t			gpsRtkMisc;
    inl2_states_t			inl2States;
    inl2_ned_sigma_t        inl2NedSigma;
    nvm_flash_cfg_t			flashCfg;
    survey_in_t             surveyIn;
    sys_params_t			sysParams;
    sys_sensors_t			sysSensors;
    rtos_info_t				rtosInfo;
    gps_raw_t				gpsRaw;
    sys_sensors_adc_t       sensorsAdc;
    rmc_t					rmc;
    evb_status_t			evbStatus;
    infield_cal_t			infieldCal;

#if defined(INCLUDE_LUNA_DATA_SETS)
    evb_luna_velocity_control_t     wheelController;
#endif
} uDatasets;

/** Union of INS output datasets */
typedef union PACKED
{
    ins_1_t					ins1;
    ins_2_t					ins2;
    ins_3_t					ins3;
    ins_4_t					ins4;
} uInsOutDatasets;

POP_PACK

/**
Creates a 32 bit checksum from data

@param data the data to create a checksum for
@param count the number of bytes in data

@return the 32 bit checksum for data
*/
uint32_t checksum32(const void* data, int count);
uint32_t serialNumChecksum32(const void* data, int size);
uint32_t flashChecksum32(const void* data, int size);

/**
Flip the endianess of 32 bit values in data

@param data the data to flip 32 bit values in
@param dataLength the number of bytes in data
*/
void flipEndianess32(uint8_t* data, int dataLength);

/**
Flip the bytes of a float in place (4 bytes) - ptr is assumed to be at least 4 bytes

@param ptr the float to flip
*/
void flipFloat(uint8_t* ptr);

/**
Flip the bytes of a float (4 bytes) - ptr is assumed to be at least 4 bytes

@param val the float to flip
@return the flipped float
*/
float flipFloatCopy(float val);

/**
Flip the bytes of a double in place (8 bytes) - ptr is assumed to be at least 8 bytes
Only flips each 4 byte pair, does not flip the individual bytes within the pair

@param ptr the double to flip
*/
void flipDouble(void* ptr);

/**
Flip the bytes of a double in place (8 bytes)
Unlike flipDouble, this also flips the individual bytes in each 4 byte pair

@param val the double to flip
@return the flipped double
*/
double flipDoubleCopy(double val);

/**
Flip double (64 bit) floating point values in data

@param data the data to flip doubles in
@param dataLength the number of bytes in data
@param offset offset into data to start flipping at
@param offsets a list of offsets of all doubles in data, starting at position 0
@param offsetsLength the number of items in offsets
*/
void flipDoubles(uint8_t* data, int dataLength, int offset, uint16_t* offsets, uint16_t offsetsLength);

/**
Flip string values in data - this compensates for the fact that flipEndianess32 is called on all the data

@param data the data to flip string values in
@param dataLength the number of bytes in data
@param offset the offset into data to start flipping strings at
@param offsets a list of offsets and byte lengths into data where strings start at
@param offsetsLength the number of items in offsets, should be 2 times the string count
*/
void flipStrings(uint8_t* data, int dataLength, int offset, uint16_t* offsets, uint16_t offsetsLength);

// BE_SWAP: if big endian then swap, else no-op
// LE_SWAP: if little endian then swap, else no-op
#if CPU_IS_BIG_ENDIAN
#define BE_SWAP64F(_i) flipDoubleCopy(_i)
#define BE_SWAP32F(_i) flipFloatCopy(_i)
#define BE_SWAP32(_i) (SWAP32(_i))
#define BE_SWAP16(_i) (SWAP16(_i))
#define LE_SWAP64F(_i) (_i)
#define LE_SWAP32F(_i) (_i)
#define LE_SWAP32(_i) (_i)
#define LE_SWAP16(_i) (_i)
#else // little endian
#define BE_SWAP64F(_i) (_i)
#define BE_SWAP32F(_i) (_i)
#define BE_SWAP32(_i) (_i)
#define BE_SWAP16(_i) (_i)
#define LE_SWAP64F(_i) flipDoubleCopy(_i)
#define LE_SWAP32F(_i) flipFloatCopy(_i)
#define LE_SWAP32(_i) (SWAP32(_i))
#define LE_SWAP16(_i) (SWAP16(_i))
#endif

/**
Get the offsets of double / int64 (64 bit) values given a data id

@param dataId the data id to get double offsets for
@param offsetsLength receives the number of double offsets

@return a list of offets of doubles or 0 if none, offset will have high bit set if it is an int64 instead of a double
*/
uint16_t* getDoubleOffsets(eDataIDs dataId, uint16_t* offsetsLength);

/**
Gets the offsets and lengths of strings given a data id

@param dataId the data id to get string offsets and lengths for
@param offsetsLength receives the number of items in the return value

@return a list of offsets and lengths of strings for the data id or 0 if none
*/
uint16_t* getStringOffsetsLengths(eDataIDs dataId, uint16_t* offsetsLength);

/** Convert DID to realtime message bits */
uint64_t didToRmcBit(uint32_t dataId, uint64_t defaultRmcBits, uint64_t devInfoRmcBits);

uint32_t didToNmeaRmcBits(uint32_t dataId);


//Time conversion constants
#define SECONDS_PER_WEEK        604800
#define SECONDS_PER_DAY         86400
#define GPS_TO_UNIX_OFFSET      315964800
/** Convert GPS Week and Ms and leapSeconds to Unix seconds**/
double gpsToUnix(uint32_t gpsWeek, uint32_t gpsTimeofWeekMS, uint8_t leapSeconds);

/** Convert Julian Date to calendar date. */
void julianToDate(double julian, int32_t* year, int32_t* month, int32_t* day, int32_t* hour, int32_t* minute, int32_t* second, int32_t* millisecond);

/** Convert GPS Week and Seconds to Julian Date.  Leap seconds are the GPS-UTC offset (18 seconds as of December 31, 2016). */
double gpsToJulian(int32_t gpsWeek, int32_t gpsMilliseconds, int32_t leapSeconds);


#ifndef GPX_1

#ifndef RTKLIB_H
#define SYS_NONE    0x00                /* navigation system: none */
#define SYS_GPS     0x01                /* navigation system: GPS */
#define SYS_SBS     0x02                /* navigation system: SBAS */
#define SYS_GLO     0x04                /* navigation system: GLONASS */
#define SYS_GAL     0x08                /* navigation system: Galileo */
#define SYS_QZS     0x10                /* navigation system: QZSS */
#define SYS_CMP     0x20                /* navigation system: BeiDou */
#define SYS_IRN     0x40                /* navigation system: IRNS */
#define SYS_LEO     0x80                /* navigation system: LEO */
#define SYS_ALL     0xFF                /* navigation system: all */
#endif

/*
Convert gnssID to ubx gnss indicator (ref [2] 25)

@param gnssID gnssID of satellite
@return ubx gnss indicator
*/
int ubxSys(int gnssID);

#ifndef __RTKLIB_EMBEDDED_DEFINES_H_

#undef ENAGLO
#define ENAGLO

#undef ENAGAL
#define ENAGAL

#undef ENAQZS
//#define ENAQZS

#undef ENASBS
#define ENASBS

#undef MAXSUBFRMLEN
#define MAXSUBFRMLEN 152

#undef MAXRAWLEN
#define MAXRAWLEN 2048

#undef NFREQ
#define NFREQ 1

#undef NFREQGLO
#ifdef ENAGLO
#define NFREQGLO 1
#else
#define NFREQGLO 0
#endif

#undef NFREQGAL
#ifdef ENAGAL
#define NFREQGAL 1
#else
#define NFREQGAL 0
#endif

#undef NEXOBS
#define NEXOBS 0

#undef MAXOBS
#define MAXOBS 56               // Also defined inside rtklib_defines.h
#define HALF_MAXOBS (MAXOBS/2)

#undef NUMSATSOL
#define NUMSATSOL 22

#undef MAXERRMSG
#define MAXERRMSG 0

#ifdef ENASBS

// sbas waas only satellites
#undef MINPRNSBS
#define MINPRNSBS 133                 /* min satellite PRN number of SBAS */

#undef MAXPRNSBS
#define MAXPRNSBS 138                 /* max satellite PRN number of SBAS */

#undef NSATSBS
#define NSATSBS (MAXPRNSBS - MINPRNSBS + 1) /* number of SBAS satellites */

#define SBAS_EPHEMERIS_ARRAY_SIZE NSATSBS

#else

#define SBAS_EPHEMERIS_ARRAY_SIZE 0

#endif


#endif

#ifndef RTKLIB_H

#define MINPRNGPS   1                   /* min satellite PRN number of GPS */
#define MAXPRNGPS   32                  /* max satellite PRN number of GPS */
#define NSATGPS     (MAXPRNGPS-MINPRNGPS+1) /* number of GPS satellites */
#define NSYSGPS     1

#ifdef ENAGLO
#define MINPRNGLO   1                   /* min satellite slot number of GLONASS */
#define MAXPRNGLO   27                  /* max satellite slot number of GLONASS */
#define NSATGLO     (MAXPRNGLO-MINPRNGLO+1) /* number of GLONASS satellites */
#define NSYSGLO     1
#else
#define MINPRNGLO   0
#define MAXPRNGLO   0
#define NSATGLO     0
#define NSYSGLO     0
#endif
#ifdef ENAGAL
#define MINPRNGAL   1                   /* min satellite PRN number of Galileo */
#define MAXPRNGAL   30                  /* max satellite PRN number of Galileo */
#define NSATGAL    (MAXPRNGAL-MINPRNGAL+1) /* number of Galileo satellites */
#define NSYSGAL     1
#else
#define MINPRNGAL   0
#define MAXPRNGAL   0
#define NSATGAL     0
#define NSYSGAL     0
#endif
#ifdef ENAQZS
#define MINPRNQZS   193                 /* min satellite PRN number of QZSS */
#define MAXPRNQZS   199                 /* max satellite PRN number of QZSS */
#define MINPRNQZS_S 183                 /* min satellite PRN number of QZSS SAIF */
#define MAXPRNQZS_S 189                 /* max satellite PRN number of QZSS SAIF */
#define NSATQZS     (MAXPRNQZS-MINPRNQZS+1) /* number of QZSS satellites */
#define NSYSQZS     1
#else
#define MINPRNQZS   0
#define MAXPRNQZS   0
#define MINPRNQZS_S 0
#define MAXPRNQZS_S 0
#define NSATQZS     0
#define NSYSQZS     0
#endif
#ifdef ENACMP
#define MINPRNCMP   1                   /* min satellite sat number of BeiDou */
#define MAXPRNCMP   35                  /* max satellite sat number of BeiDou */
#define NSATCMP     (MAXPRNCMP-MINPRNCMP+1) /* number of BeiDou satellites */
#define NSYSCMP     1
#else
#define MINPRNCMP   0
#define MAXPRNCMP   0
#define NSATCMP     0
#define NSYSCMP     0
#endif
#ifdef ENAIRN
#define MINPRNIRN   1                   /* min satellite sat number of IRNSS */
#define MAXPRNIRN   7                   /* max satellite sat number of IRNSS */
#define NSATIRN     (MAXPRNIRN-MINPRNIRN+1) /* number of IRNSS satellites */
#define NSYSIRN     1
#else
#define MINPRNIRN   0
#define MAXPRNIRN   0
#define NSATIRN     0
#define NSYSIRN     0
#endif
#ifdef ENALEO
#define MINPRNLEO   1                   /* min satellite sat number of LEO */
#define MAXPRNLEO   10                  /* max satellite sat number of LEO */
#define NSATLEO     (MAXPRNLEO-MINPRNLEO+1) /* number of LEO satellites */
#define NSYSLEO     1
#else
#define MINPRNLEO   0
#define MAXPRNLEO   0
#define NSATLEO     0
#define NSYSLEO     0
#endif
#define NSYS        (NSYSGPS+NSYSGLO+NSYSGAL+NSYSQZS+NSYSCMP+NSYSIRN+NSYSLEO) /* number of systems */
#ifndef NSATSBS
#ifdef ENASBS
#define MINPRNSBS   120                 /* min satellite PRN number of SBAS */
#define MAXPRNSBS   142                 /* max satellite PRN number of SBAS */
#define NSATSBS     (MAXPRNSBS-MINPRNSBS+1) /* number of SBAS satellites */
#else
#define MINPRNSBS   0
#define MAXPRNSBS   0
#define NSATSBS     0
#endif
#endif

#endif

#endif

/*
Convert satellite constelation and prn/slot number to satellite number

@param sys satellite system (SYS_GPS,SYS_GLO,...)
@param prn satellite prn/slot number
@return satellite number (0:error)
*/
int satNo(int sys, int prn);

/*
convert satellite gnssID + svID to satellite number

@param gnssID satellite system 
@param svID satellite prn/slot number
@return satellite number (0:error)
*/
int satNumCalc(int gnssID, int svID);


#ifdef __cplusplus
}
#endif

#endif // DATA_SETS_H<|MERGE_RESOLUTION|>--- conflicted
+++ resolved
@@ -1398,25 +1398,6 @@
     /** Options: Port selection[0x0=current, 0xFF=all, 0x1=ser0, 0x2=ser1, 0x4=ser2, 0x8=USB] (see RMC_OPTIONS_...) */
     uint32_t				options;
 
-<<<<<<< HEAD
-    /** Broadcast period multiple - ASCII IMU data. 0 to disable. */
-    uint16_t				pimu;
-
-    /** Broadcast period multiple - ASCII preintegrated IMU: delta theta (rad) and delta velocity (m/s). 0 to disable. */
-    uint16_t				ppimu;
-    
-    /** Broadcast period multiple - ASCII INS output: euler rotation w/ respect to NED, NED position from reference LLA. 0 to disable. */
-    uint16_t				pins1;
-
-    /** Broadcast period multiple - ASCII INS output: quaternion rotation w/ respect to NED, ellipsoid altitude. 0 to disable. */
-    uint16_t				pins2;
-    
-    /** Broadcast period multiple - ASCII GPS position data. 0 to disable. */
-    uint16_t				pgpsp;
-
-    /** Broadcast period multiple - ASCII Raw IMU data (up to 1KHz).  Use this IMU data for output data rates faster than DID_FLASH_CONFIG.startupNavDtMs.  Otherwise we recommend use of pimu or ppimu as they are oversampled and contain less noise. 0 to disable. */
-    uint16_t				primu;
-=======
 	/** Broadcast period multiple - NMEA IMU data. 0 to disable. */
 	uint16_t				pimu;
 
@@ -1434,7 +1415,6 @@
 
 	/** Broadcast period multiple - NMEA Raw IMU data (up to 1KHz).  Use this IMU data for output data rates faster than DID_FLASH_CONFIG.startupNavDtMs.  Otherwise we recommend use of pimu or ppimu as they are oversampled and contain less noise. 0 to disable. */
 	uint16_t				primu;
->>>>>>> e341e240
 
 	/** Broadcast period multiple - NMEA standard GGA GNSS 3D location, fix, and accuracy. 0 to disable. */
 	uint16_t				gga;
