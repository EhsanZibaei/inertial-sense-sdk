/*
MIT LICENSE

Copyright (c) 2014-2021 Inertial Sense, Inc. - http://inertialsense.com

Permission is hereby granted, free of charge, to any person obtaining a copy of this software and associated documentation files(the "Software"), to deal in the Software without restriction, including without limitation the rights to use, copy, modify, merge, publish, distribute, sublicense, and/or sell copies of the Software, and to permit persons to whom the Software is furnished to do so, subject to the following conditions :

The above copyright notice and this permission notice shall be included in all copies or substantial portions of the Software.

THE SOFTWARE IS PROVIDED "AS IS", WITHOUT WARRANTY OF ANY KIND, EXPRESS OR IMPLIED, INCLUDING BUT NOT LIMITED TO THE WARRANTIES OF MERCHANTABILITY, FITNESS FOR A PARTICULAR PURPOSE AND NONINFRINGEMENT.IN NO EVENT SHALL THE AUTHORS OR COPYRIGHT HOLDERS BE LIABLE FOR ANY CLAIM, DAMAGES OR OTHER LIABILITY, WHETHER IN AN ACTION OF CONTRACT, TORT OR OTHERWISE, ARISING FROM, OUT OF OR IN CONNECTION WITH THE SOFTWARE OR THE USE OR OTHER DEALINGS IN THE SOFTWARE.
*/

#ifndef DATA_SETS_H
#define DATA_SETS_H

#include <stdint.h>
#include <stdlib.h>
#include <time.h>
#include <string.h>
#include "ISConstants.h"

#ifdef __cplusplus
extern "C" {
#endif

// *****************************************************************************
// ****** InertialSense binary message Data Identification Numbers (DIDs) ****** 
// ******                                                                 ******
// ****** NEVER REORDER THESE VALUES!                                     ******
// *****************************************************************************
/** Data identifiers - these are unsigned int and #define because enum are signed according to C standard */
typedef uint32_t eDataIDs;

#define DID_NULL                        (eDataIDs)0  /** NULL (INVALID) */
#define DID_DEV_INFO                    (eDataIDs)1  /** (dev_info_t) Device information */
#define DID_SYS_FAULT                   (eDataIDs)2  /** (system_fault_t) System fault information */
#define DID_PREINTEGRATED_IMU           (eDataIDs)3  /** (preintegrated_imu_t) Coning and sculling integral in body/IMU frame.  Updated at IMU rate. Also know as Delta Theta Delta Velocity, or Integrated IMU. For clarification, we use the name "Preintegrated IMU" through the User Manual. This data is integrated from the IMU data at the IMU update rate (startupImuDtMs, default 1ms).  The integration period (dt) and output data rate are the same as the NAV rate (startupNavDtMs, default 4ms) and cannot be output at any other rate. If a different output data rate is desired, DID_IMU which is derived from DID_PREINTEGRATED_IMU can be used instead. Preintegrated IMU data acts as a form of compression, adding the benefit of higher integration rates for slower output data rates, preserving the IMU data without adding filter delay and addresses antialiasing. It is most effective for systems that have higher dynamics and lower communications data rates.  The minimum data period is DID_FLASH_CONFIG.startupImuDtMs or 4, whichever is larger (250Hz max). */
#define DID_INS_1                       (eDataIDs)4  /** (ins_1_t) INS output: euler rotation w/ respect to NED, NED position from reference LLA. */
#define DID_INS_2                       (eDataIDs)5  /** (ins_2_t) INS output: quaternion rotation w/ respect to NED, ellipsoid altitude */
#define DID_GPS1_UBX_POS                (eDataIDs)6  /** (gps_pos_t) GPS 1 position data from ublox receiver. */
#define DID_SYS_CMD                     (eDataIDs)7  /** (system_command_t) System commands. Both the command and invCommand fields must be set at the same time for a command to take effect. */
#define DID_ASCII_BCAST_PERIOD          (eDataIDs)8  /** (ascii_msgs_t) Broadcast period for ASCII messages */
#define DID_RMC                         (eDataIDs)9  /** (rmc_t) Realtime Message Controller (RMC). The data sets available through RMC are driven by the availability of the data. The RMC provides updates from various data sources (i.e. sensors) as soon as possible with minimal latency. Several of the data sources (sensors) output data at different data rates that do not all correspond. The RMC is provided so that broadcast of sensor data is done as soon as it becomes available. All RMC messages can be enabled using the standard Get Data packet format. */
#define DID_SYS_PARAMS                  (eDataIDs)10 /** (sys_params_t) System parameters / info */
#define DID_SYS_SENSORS                 (eDataIDs)11 /** (sys_sensors_t) System sensor information */
#define DID_FLASH_CONFIG                (eDataIDs)12 /** (nvm_flash_cfg_t) Flash memory configuration */
#define DID_GPS1_POS                    (eDataIDs)13 /** (gps_pos_t) GPS 1 position data.  This comes from DID_GPS1_UBX_POS or DID_GPS1_RTK_POS, depending on whichever is more accurate. */
#define DID_GPS2_POS                    (eDataIDs)14 /** (gps_pos_t) GPS 2 position data */
#define DID_GPS1_SAT                    (eDataIDs)15 /** (gps_sat_t) GPS 1 GNSS and sat identifiers, carrier to noise ratio (signal strength), elevation and azimuth angles, pseudo range residual. */
#define DID_GPS2_SAT                    (eDataIDs)16 /** (gps_sat_t) GPS 2 GNSS and sat identifiers, carrier to noise ratio (signal strength), elevation and azimuth angles, pseudo range residual. */
#define DID_GPS1_VERSION                (eDataIDs)17 /** (gps_version_t) GPS 1 version info */
#define DID_GPS2_VERSION                (eDataIDs)18 /** (gps_version_t) GPS 2 version info */
#define DID_MAG_CAL                     (eDataIDs)19 /** (mag_cal_t) Magnetometer calibration */
#define DID_INTERNAL_DIAGNOSTIC         (eDataIDs)20 /** INTERNAL USE ONLY (internal_diagnostic_t) Internal diagnostic info */
#define DID_GPS1_RTK_POS_REL            (eDataIDs)21 /** (gps_rtk_rel_t) RTK precision position base to rover relative info. */
#define DID_GPS1_RTK_POS_MISC           (eDataIDs)22 /** (gps_rtk_misc_t) RTK precision position related data. */
#define DID_FEATURE_BITS                (eDataIDs)23 /** INTERNAL USE ONLY (feature_bits_t) */
#define DID_SENSORS_IS1                 (eDataIDs)24 /** INTERNAL USE ONLY (sensors_w_temp_t) Cross-axis aligned w/ scale factor */
#define DID_SENSORS_IS2                 (eDataIDs)25 /** INTERNAL USE ONLY (sensors_w_temp_t) Temperature compensated */
#define DID_SENSORS_TC_BIAS             (eDataIDs)26 /** INTERNAL USE ONLY (sensors_t) */
#define DID_IO                          (eDataIDs)27 /** (io_t) I/O */
#define DID_SENSORS_ADC                 (eDataIDs)28 /** INTERNAL USE ONLY (sys_sensors_adc_t) */
#define DID_SCOMP                       (eDataIDs)29 /** INTERNAL USE ONLY (sensor_compensation_t) */
#define DID_GPS1_VEL                    (eDataIDs)30 /** (gps_vel_t) GPS 1 velocity data */
#define DID_GPS2_VEL                    (eDataIDs)31 /** (gps_vel_t) GPS 2 velocity data */
#define DID_HDW_PARAMS                  (eDataIDs)32 /** INTERNAL USE ONLY (hdw_params_t) */
#define DID_NVR_MANAGE_USERPAGE         (eDataIDs)33 /** INTERNAL USE ONLY (nvr_manage_t) */
#define DID_NVR_USERPAGE_SN             (eDataIDs)34 /** INTERNAL USE ONLY (nvm_group_sn_t) */
#define DID_NVR_USERPAGE_G0             (eDataIDs)35 /** INTERNAL USE ONLY (nvm_group_0_t) */
#define DID_NVR_USERPAGE_G1             (eDataIDs)36 /** INTERNAL USE ONLY (nvm_group_1_t) */
#define DID_DEBUG_STRING                (eDataIDs)37 /** INTERNAL USE ONLY (debug_string_t) */
#define DID_RTOS_INFO                   (eDataIDs)38 /** (rtos_info_t) RTOS information. */
#define DID_DEBUG_ARRAY                 (eDataIDs)39 /** INTERNAL USE ONLY (debug_array_t) */
#define DID_SENSORS_CAL1                (eDataIDs)40 /** INTERNAL USE ONLY (sensors_mpu_w_temp_t) (not needed) */
#define DID_SENSORS_CAL2                (eDataIDs)41 /** INTERNAL USE ONLY (sensors_mpu_w_temp_t) (not needed) */
#define DID_CAL_SC                      (eDataIDs)42 /** INTERNAL USE ONLY (sensor_cal_mem_t) */
#define DID_CAL_SC1                     (eDataIDs)43 /** INTERNAL USE ONLY (sensor_cal_mpu_t) */
#define DID_CAL_SC2                     (eDataIDs)44 /** INTERNAL USE ONLY (sensor_cal_mpu_t) */
#define DID_SYS_SENSORS_SIGMA           (eDataIDs)45 /** INTERNAL USE ONLY (sys_sensors_t) */
#define DID_SENSORS_ADC_SIGMA           (eDataIDs)46 /** INTERNAL USE ONLY (sys_sensors_adc_t) */
#define DID_INS_DEV_1                   (eDataIDs)47 /** INTERNAL USE ONLY (ins_dev_1_t) (not needed) */
#define DID_INL2_STATES                 (eDataIDs)48 /** (inl2_states_t) */
#define DID_INL2_COVARIANCE_LD          (eDataIDs)49 /** (INL2_COVARIANCE_LD_ARRAY_SIZE) */
#define DID_INL2_STATUS                 (eDataIDs)50 /** (inl2_status_t) */
#define DID_INL2_MISC                   (eDataIDs)51 /** (inl2_misc_t) */
#define DID_MAGNETOMETER                (eDataIDs)52 /** (magnetometer_t) Magnetometer sensor output */
#define DID_BAROMETER                   (eDataIDs)53 /** (barometer_t) Barometric pressure sensor data */
#define DID_GPS1_RTK_POS                (eDataIDs)54 /** (gps_pos_t) GPS RTK position data */
// #define DID_MAGNETOMETER_2              (eDataIDs)55 /** (magnetometer_t) 2nd magnetometer sensor data */
#define DID_COMMUNICATIONS_LOOPBACK     (eDataIDs)56 /** INTERNAL USE ONLY - Unit test for communications manager  */
#define DID_IMU3                        (eDataIDs)57 /** (imu3_t) Inertial measurement unit data directly from IMU.  We recommend use of DID_IMU or DID_PREINTEGRATED_IMU.  Minimum data period is DID_FLASH_CONFIG.startupImuDtMs or 4, whichever is larger (250Hz max). */
#define DID_IMU                         (eDataIDs)58 /** (imu_t) Inertial measurement unit data down-sampled from 1KHz to navigation update rate (DID_FLASH_CONFIG.startupNavDtMs) as an anti-aliasing filter to reduce noise and preserve accuracy.  Minimum data period is DID_FLASH_CONFIG.startupNavDtMs (1KHz max).  */
#define DID_INL2_MAG_OBS_INFO           (eDataIDs)59 /** (inl2_mag_obs_info_t) INL2 magnetometer calibration information. */
#define DID_GPS_BASE_RAW                (eDataIDs)60 /** (gps_raw_t) GPS raw data for base station (observation, ephemeris, etc.) - requires little endian CPU. The contents of data can vary for this message and are determined by dataType field. RTK positioning or RTK compassing must be enabled to stream this message. */
#define DID_GPS_RTK_OPT                 (eDataIDs)61 /** (gps_rtk_opt_t) RTK options - requires little endian CPU. */
#define DID_NVR_USERPAGE_INTERNAL       (eDataIDs)62 /** (internal) Internal user page data */
#define DID_MANUFACTURING_INFO          (eDataIDs)63 /** INTERNAL USE ONLY (manufacturing_info_t) Manufacturing info */
#define DID_BIT                         (eDataIDs)64 /** (bit_t) System built-in self-test */
#define DID_INS_3                       (eDataIDs)65 /** (ins_3_t) Inertial navigation data with quaternion NED to body rotation and ECEF position. */
#define DID_INS_4                       (eDataIDs)66 /** (ins_4_t) INS output: quaternion rotation w/ respect to ECEF, ECEF position. */
#define DID_INL2_NED_SIGMA              (eDataIDs)67 /** (inl2_ned_sigma_t) INL2 standard deviation in the NED frame */
#define DID_STROBE_IN_TIME              (eDataIDs)68 /** (strobe_in_time_t) Timestamp for input strobe. */
#define DID_GPS1_RAW                    (eDataIDs)69 /** (gps_raw_t) GPS raw data for rover (observation, ephemeris, etc.) - requires little endian CPU. The contents of data can vary for this message and are determined by dataType field. RTK positioning or RTK compassing must be enabled to stream this message. */
#define DID_GPS2_RAW                    (eDataIDs)70 /** (gps_raw_t) GPS raw data for rover (observation, ephemeris, etc.) - requires little endian CPU. The contents of data can vary for this message and are determined by dataType field. RTK positioning or RTK compassing must be enabled to stream this message. */
#define DID_WHEEL_ENCODER               (eDataIDs)71 /** (wheel_encoder_t) Wheel encoder data to be fused with GPS-INS measurements, set DID_GROUND_VEHICLE for configuration before sending this message */
#define DID_DIAGNOSTIC_MESSAGE          (eDataIDs)72 /** (diag_msg_t) Diagnostic message */
#define DID_SURVEY_IN                   (eDataIDs)73 /** (survey_in_t) Survey in, used to determine position for RTK base station. Base correction output cannot run during a survey and will be automatically disabled if a survey is started. */
#define DID_CAL_SC_INFO                 (eDataIDs)74 /** INTERNAL USE ONLY (sensor_cal_info_t) */
#define DID_PORT_MONITOR                (eDataIDs)75 /** (port_monitor_t) Data rate and status monitoring for each communications port. */
#define DID_RTK_STATE                   (eDataIDs)76 /** INTERNAL USE ONLY (rtk_state_t) */
#define DID_RTK_PHASE_RESIDUAL          (eDataIDs)77 /** INTERNAL USE ONLY (rtk_residual_t) */
#define DID_RTK_CODE_RESIDUAL           (eDataIDs)78 /** INTERNAL USE ONLY (rtk_residual_t) */
#define DID_RTK_DEBUG                   (eDataIDs)79 /** INTERNAL USE ONLY (rtk_debug_t) */
#define DID_EVB_STATUS                  (eDataIDs)80 /** (evb_status_t) EVB monitor and log control interface. */
#define DID_EVB_FLASH_CFG               (eDataIDs)81 /** (evb_flash_cfg_t) EVB configuration. */
#define DID_EVB_DEBUG_ARRAY             (eDataIDs)82 /** INTERNAL USE ONLY (debug_array_t) */
#define DID_EVB_RTOS_INFO               (eDataIDs)83 /** (evb_rtos_info_t) EVB-2 RTOS information. */
<<<<<<< HEAD
#define DID_IMU3_MAG                    (eDataIDs)84 /** (imu3_mag_t) DID_IMU3 + DID_MAGNETOMETER + MAGNETOMETER_2 Only one of DID_IMU3_MAG, DID_IMU_MAG, or DID_PREINTEGRATED_IMU_MAG should be streamed simultaneously. */
#define DID_IMU_MAG                     (eDataIDs)85 /** (imu_mag_t) DID_IMU + DID_MAGNETOMETER + MAGNETOMETER_2 Only one of DID_IMU3_MAG, DID_IMU_MAG, or DID_PREINTEGRATED_IMU_MAG should be streamed simultaneously. */
#define DID_PREINTEGRATED_IMU_MAG		(eDataIDs)86 /** (pimu_mag_t) DID_PREINTEGRATED_IMU + DID_MAGNETOMETER + MAGNETOMETER_2 Only one of DID_IMU3_MAG, DID_IMU_MAG, or DID_PREINTEGRATED_IMU_MAG should be streamed simultaneously. */
#define DID_WHEEL_CONFIG				(eDataIDs)87 /** (wheel_config_t) [NOT SUPPORTED, INTERNAL USE ONLY] Static configuration for wheel encoder measurements. */
=======
#define DID_DUAL_IMU_RAW_MAG			(eDataIDs)84 /** (imu_mag_t) DID_DUAL_IMU_RAW + DID_MAGNETOMETER + MAGNETOMETER_2 Only one of DID_DUAL_IMU_RAW_MAG, DID_DUAL_IMU_MAG, or DID_PREINTEGRATED_IMU_MAG should be streamed simultaneously. */
#define DID_DUAL_IMU_MAG				(eDataIDs)85 /** (imu_mag_t) DID_DUAL_IMU + DID_MAGNETOMETER + MAGNETOMETER_2 Only one of DID_DUAL_IMU_RAW_MAG, DID_DUAL_IMU_MAG, or DID_PREINTEGRATED_IMU_MAG should be streamed simultaneously. */
#define DID_PREINTEGRATED_IMU_MAG		(eDataIDs)86 /** (pimu_mag_t) DID_PREINTEGRATED_IMU + DID_MAGNETOMETER + MAGNETOMETER_2 Only one of DID_DUAL_IMU_RAW_MAG, DID_DUAL_IMU_MAG, or DID_PREINTEGRATED_IMU_MAG should be streamed simultaneously. */
#define DID_GROUND_VEHICLE				(eDataIDs)87 /** (ground_vehicle_t) Static configuration for wheel transform measurements. */
>>>>>>> e90732ea
#define DID_POSITION_MEASUREMENT		(eDataIDs)88 /** (pos_measurement_t) External position estimate*/
#define DID_RTK_DEBUG_2                 (eDataIDs)89 /** INTERNAL USE ONLY (rtk_debug_2_t) */
#define DID_CAN_CONFIG					(eDataIDs)90 /** (can_config_t) Addresses for CAN messages*/
#define DID_GPS2_RTK_CMP_REL            (eDataIDs)91 /** (gps_rtk_rel_t) Dual GNSS RTK compassing / moving base to rover (GPS 1 to GPS 2) relative info. */
#define DID_GPS2_RTK_CMP_MISC           (eDataIDs)92 /** (gps_rtk_misc_t) RTK Dual GNSS RTK compassing related data. */
#define DID_EVB_DEV_INFO                (eDataIDs)93 /** (dev_info_t) EVB device information */

// Adding a new data id?
// 1] Add it above and increment the previous number, include the matching data structure type in the comments
// 2] Add flip doubles and flip strings entries in data_sets.c
// 3] Add data id to ISDataMappings.cpp
// 4] Increment DID_COUNT
// 5) Update the DIDs in IS-src/python/src/ci_hdw/data_sets.py
// 6] Test!

/** Count of data ids (including null data id 0) - MUST BE MULTPLE OF 4 and larger than last DID number! */
#define DID_COUNT		(eDataIDs)116	// Used in SDK
#define DID_COUNT_UINS	(eDataIDs)96	// Used in uINS

/** Maximum number of data ids */
#define DID_MAX_COUNT 256

// END DATA IDENTIFIERS --------------------------------------------------------------------------

/** Maximum number of satellite channels */
#define MAX_NUM_SAT_CHANNELS 50

/** Maximum length of device info manufacturer string (must be a multiple of 4) */
#define DEVINFO_MANUFACTURER_STRLEN 24
#define DEVINFO_ADDINFO_STRLEN 24


/** Defines the 4 parts to the communications version. Major changes involve changes to the com manager. Minor changes involve additions to data structures */
// #define PROTOCOL_VERSION_CHAR0 1        // Major (in com_manager.h)
// #define PROTOCOL_VERSION_CHAR1 0
#define PROTOCOL_VERSION_CHAR2 (0x000000FF&DID_COUNT_UINS)
#define PROTOCOL_VERSION_CHAR3 9         // Minor (in data_sets.h)

/** Rtk rover receiver index */
#define RECEIVER_INDEX_GPS1 1 // DO NOT CHANGE
#define RECEIVER_INDEX_EXTERNAL_BASE 2 // DO NOT CHANGE
#define RECEIVER_INDEX_GPS2 3 // DO NOT CHANGE

#define NUM_IMU_DEVICES     3
#define NUM_MAG_DEVICES     2
// #define NUM_IMU_DEVICES     (g_hdw_detect >= HDW_DETECT_VER_IMX_4_x_x ? 3 : 2)
// #define NUM_MAG_DEVICES     (g_hdw_detect >= HDW_DETECT_VER_IMX_4_x_x ? 2 : 1)

/** INS status flags */
enum eInsStatusFlags
{
	/** Attitude estimate is usable but outside spec (COARSE) */
	INS_STATUS_ATT_ALIGN_COARSE                 = (int)0x00000001,
	/** Velocity estimate is usable but outside spec (COARSE) */
	INS_STATUS_VEL_ALIGN_COARSE                 = (int)0x00000002,
	/** Position estimate is usable but outside spec (COARSE) */
	INS_STATUS_POS_ALIGN_COARSE                 = (int)0x00000004,
	/** Estimate is COARSE mask (usable but outside spec) */
	INS_STATUS_ALIGN_COARSE_MASK                = (int)0x00000007,

	/** Velocity aided by wheel sensor */
	INS_STATUS_WHEEL_AIDING_VEL                 = (int)0x00000008,

	/** Attitude estimate is within spec (FINE) */
	INS_STATUS_ATT_ALIGN_FINE                   = (int)0x00000010,
	/** Velocity estimate is within spec (FINE) */
	INS_STATUS_VEL_ALIGN_FINE                   = (int)0x00000020,
	/** Position estimate is within spec (FINE) */
	INS_STATUS_POS_ALIGN_FINE                   = (int)0x00000040,
	/** Estimate is FINE mask */
	INS_STATUS_ALIGN_FINE_MASK                  = (int)0x00000070,

	/** Heading aided by GPS */
	INS_STATUS_GPS_AIDING_HEADING               = (int)0x00000080,

	/** Position aided by GPS position */
	INS_STATUS_GPS_AIDING_POS                   = (int)0x00000100,
	/** GPS update event occurred in solution, potentially causing discontinuity in position path */
	INS_STATUS_GPS_UPDATE_IN_SOLUTION           = (int)0x00000200,
	/** Reserved for internal purpose */
	INS_STATUS_RESERVED_1                       = (int)0x00000400,																	
	/** Heading aided by magnetic heading */
	INS_STATUS_MAG_AIDING_HEADING               = (int)0x00000800,

	/** Nav mode (set) = estimating velocity and position. AHRS mode (cleared) = NOT estimating velocity and position */
	INS_STATUS_NAV_MODE							= (int)0x00001000,

	/** User should not move (keep system motionless) to assist on-board processing. */
	INS_STATUS_DO_NOT_MOVE						= (int)0x00002000,	
	/** Velocity aided by GPS velocity */
	INS_STATUS_GPS_AIDING_VEL                   = (int)0x00004000,
	/** Vehicle kinematic calibration is good */
	INS_STATUS_KINEMATIC_CAL_GOOD	            = (int)0x00008000,

	/** INS/AHRS Solution Status */
	INS_STATUS_SOLUTION_MASK					= (int)0x000F0000,
	INS_STATUS_SOLUTION_OFFSET					= 16,
#define INS_STATUS_SOLUTION(insStatus)          ((insStatus&INS_STATUS_SOLUTION_MASK)>>INS_STATUS_SOLUTION_OFFSET)

	INS_STATUS_SOLUTION_OFF                     = 0,	// System is off 
	INS_STATUS_SOLUTION_ALIGNING                = 1,	// System is in alignment mode
	INS_STATUS_SOLUTION_ALIGNMENT_COMPLETE      = 2,	// System is aligned but not enough dynamics have been experienced to be with specifications.
	INS_STATUS_SOLUTION_NAV                     = 3,	// System is in navigation mode and solution is good.
	INS_STATUS_SOLUTION_NAV_HIGH_VARIANCE       = 4,	// System is in navigation mode but the attitude uncertainty has exceeded the threshold.
	INS_STATUS_SOLUTION_AHRS                    = 5,	// System is in AHRS mode and solution is good.
	INS_STATUS_SOLUTION_AHRS_HIGH_VARIANCE      = 6,	// System is in AHRS mode but the attitude uncertainty has exceeded the threshold.

	/** GPS compassing antenna offsets are not set in flashCfg. */
    INS_STATUS_RTK_COMPASSING_BASELINE_UNSET    = (int)0x00100000,
    /** GPS antenna baseline specified in flashCfg and measured by GPS do not match. */
    INS_STATUS_RTK_COMPASSING_BASELINE_BAD      = (int)0x00200000,
    INS_STATUS_RTK_COMPASSING_MASK              = (INS_STATUS_RTK_COMPASSING_BASELINE_UNSET|INS_STATUS_RTK_COMPASSING_BASELINE_BAD),
    
	/** Magnetometer is being recalibrated.  Device requires rotation to complete the calibration process. */
	INS_STATUS_MAG_RECALIBRATING				= (int)0x00400000,
	/** Magnetometer is experiencing interference or calibration is bad.  Attention may be required to remove interference (move the device) or recalibrate the magnetometer. */
	INS_STATUS_MAG_INTERFERENCE_OR_BAD_CAL		= (int)0x00800000,

    /** GPS navigation fix type (see eGpsNavFixStatus) */
    INS_STATUS_GPS_NAV_FIX_MASK					= (int)0x03000000,
    INS_STATUS_GPS_NAV_FIX_OFFSET				= 24,
#define INS_STATUS_NAV_FIX_STATUS(insStatus)    ((insStatus&INS_STATUS_GPS_NAV_FIX_MASK)>>INS_STATUS_GPS_NAV_FIX_OFFSET)

	/** RTK compassing heading is accurate.  (RTK fix and hold status) */
	INS_STATUS_RTK_COMPASSING_VALID				= (int)0x04000000,

	/* NOTE: If you add or modify these INS_STATUS_RTK_ values, please update eInsStatusRtkBase in IS-src/python/src/ci_hdw/data_sets.py */
	/** RTK error: Observations invalid or not received  (i.e. RTK differential corrections) */
    INS_STATUS_RTK_RAW_GPS_DATA_ERROR           = (int)0x08000000,
    /** RTK error: Either base observations or antenna position have not been received */
    INS_STATUS_RTK_ERR_BASE_DATA_MISSING        = (int)0x10000000,
    /** RTK error: base position moved when it should be stationary */
    INS_STATUS_RTK_ERR_BASE_POSITION_MOVING     = (int)0x20000000,
    /** RTK error: base position invalid or not surveyed */
    INS_STATUS_RTK_ERR_BASE_POSITION_INVALID    = (int)0x30000000,
    /** RTK error: NO base position received */
    INS_STATUS_RTK_ERR_BASE_MASK                = (int)0x30000000,
	/** GPS base mask */
	INS_STATUS_RTK_ERROR_MASK					= (INS_STATUS_RTK_RAW_GPS_DATA_ERROR|INS_STATUS_RTK_ERR_BASE_MASK),
	
	/** RTOS task ran longer than allotted period */
	INS_STATUS_RTOS_TASK_PERIOD_OVERRUN			= (int)0x40000000,
	/** General fault (eGenFaultCodes) */
	INS_STATUS_GENERAL_FAULT					= (int)0x80000000,

	/** Output reset mask - these bits are cleared on output */
	INS_STATUS_OUTPUT_RESET_MASK				= (0),
};

/** GPS navigation fix type */
/* NOTE: If you modify this enum, please also modify the eGpsNavFixStatus enum
 *       in IS-src/python/src/ci_hdw/data_sets.py */
enum eGpsNavFixStatus
{
	GPS_NAV_FIX_NONE							= (int)0x00000000,
	GPS_NAV_FIX_POSITIONING_3D					= (int)0x00000001,
	GPS_NAV_FIX_POSITIONING_RTK_FLOAT			= (int)0x00000002,
	GPS_NAV_FIX_POSITIONING_RTK_FIX				= (int)0x00000003,		// Includes fix & hold
};

/** Hardware status flags */
enum eHdwStatusFlags
{
	/** Gyro motion detected sigma */
	HDW_STATUS_MOTION_GYR_SIG					= (int)0x00000001,
	/** Accelerometer motion detected sigma */
	HDW_STATUS_MOTION_ACC_SIG					= (int)0x00000002,
	/** Unit is moving and NOT stationary */
	HDW_STATUS_MOTION_SIG_MASK					= (int)0x00000003,
	/** Gyro motion detected deviation */
	HDW_STATUS_MOTION_GYR_DEV					= (int)0x00000004,
	/** Accelerometer motion detected deviation */
	HDW_STATUS_MOTION_ACC_DEV					= (int)0x00000008,
	/** Motion mask */
	HDW_STATUS_MOTION_MASK						= (int)0x0000000F,

	/** GPS satellite signals are being received (antenna and cable are good) */
	HDW_STATUS_GPS_SATELLITE_RX					= (int)0x00000010,
	/** Event occurred on strobe input pin */
	HDW_STATUS_STROBE_IN_EVENT					= (int)0x00000020,
	/** GPS time of week is valid and reported.  Otherwise the timeOfWeek is local system time. */
	HDW_STATUS_GPS_TIME_OF_WEEK_VALID			= (int)0x00000040,

	HDW_STATUS_UNUSED_1				            = (int)0x00000080,

	/** Sensor saturation on gyro */
	HDW_STATUS_SATURATION_GYR					= (int)0x00000100,
	/** Sensor saturation on accelerometer */
	HDW_STATUS_SATURATION_ACC					= (int)0x00000200,
	/** Sensor saturation on magnetometer */
	HDW_STATUS_SATURATION_MAG					= (int)0x00000400,
	/** Sensor saturation on barometric pressure */
	HDW_STATUS_SATURATION_BARO					= (int)0x00000800,

	/** Sensor saturation mask */
	HDW_STATUS_SATURATION_MASK					= (int)0x00000F00,
	/** Sensor saturation offset */
	HDW_STATUS_SATURATION_OFFSET				= 8,

	/** System Reset is Required for proper function */
	HDW_STATUS_SYSTEM_RESET_REQUIRED			= (int)0x00001000,

	HDW_STATUS_UNUSED_3				            = (int)0x00002000,
	HDW_STATUS_UNUSED_4				            = (int)0x00004000,
	HDW_STATUS_UNUSED_5				            = (int)0x00008000,

	/** Communications Tx buffer limited */
	HDW_STATUS_ERR_COM_TX_LIMITED				= (int)0x00010000,
	/** Communications Rx buffer overrun */
	HDW_STATUS_ERR_COM_RX_OVERRUN				= (int)0x00020000,

	/** Communications parse error count */
	HDW_STATUS_COM_PARSE_ERR_COUNT_MASK			= (int)0x00F00000,
	HDW_STATUS_COM_PARSE_ERR_COUNT_OFFSET		= 20,
#define HDW_STATUS_COM_PARSE_ERROR_COUNT(hdwStatus) ((hdwStatus&HDW_STATUS_COM_PARSE_ERR_COUNT_MASK)>>HDW_STATUS_COM_PARSE_ERR_COUNT_OFFSET)

	/** Built-in self-test failure */
	HDW_STATUS_BIT_FAULT						= (int)0x01000000,
	/** Temperature outside spec'd operating range */
	HDW_STATUS_ERR_TEMPERATURE					= (int)0x02000000,
	/** Vibrations effecting accuracy */
// 	HDW_STATUS_ERR_VIBRATION					= (int)0x04000000,

	HDW_STATUS_UNUSED_6				            = (int)0x08000000,

	/** Fault reset cause */
	HDW_STATUS_FAULT_RESET_MASK					= (int)0x70000000,	
	/** Reset from Backup mode (low-power state w/ CPU off) */
	HDW_STATUS_FAULT_RESET_BACKUP_MODE			= (int)0x10000000,
	/** Reset from Watchdog */
	HDW_STATUS_FAULT_RESET_WATCHDOG				= (int)0x20000000,
	/** Reset from Software */
	HDW_STATUS_FAULT_RESET_SOFT					= (int)0x30000000,
	/** Reset from Hardware (NRST pin low) */
	HDW_STATUS_FAULT_RESET_HDW					= (int)0x40000000,

	/** Critical System Fault - CPU error */
	HDW_STATUS_FAULT_SYS_CRITICAL				= (int)0x80000000,

	/** Output reset mask - these bits are cleared on output */
	HDW_STATUS_OUTPUT_RESET_MASK				= (HDW_STATUS_SATURATION_MASK),
};

// Used to validate GPS position (and velocity)
#define GPS_THRESH_SATS_USED			5
#define GPS_THRESH_DOP					5.0f
#define GPS_THRESH_H_ACC				20.0f
#define GPS_THRESH_V_ACC				40.0f
#define GPS_THRESH_S_ACC				2.0f

/** GPS Status */
enum eGpsStatus
{
	GPS_STATUS_NUM_SATS_USED_MASK                   = (int)0x000000FF,

	/** Fix */
	GPS_STATUS_FIX_NONE                             = (int)0x00000000,
	GPS_STATUS_FIX_DEAD_RECKONING_ONLY              = (int)0x00000100,
	GPS_STATUS_FIX_2D                               = (int)0x00000200,
	GPS_STATUS_FIX_3D                               = (int)0x00000300,
	GPS_STATUS_FIX_GPS_PLUS_DEAD_RECK               = (int)0x00000400,
	GPS_STATUS_FIX_TIME_ONLY                        = (int)0x00000500,
	GPS_STATUS_FIX_UNUSED1                          = (int)0x00000600,
	GPS_STATUS_FIX_UNUSED2                          = (int)0x00000700,
	GPS_STATUS_FIX_DGPS                             = (int)0x00000800,
	GPS_STATUS_FIX_SBAS                             = (int)0x00000900,
	GPS_STATUS_FIX_RTK_SINGLE                       = (int)0x00000A00,
	GPS_STATUS_FIX_RTK_FLOAT                        = (int)0x00000B00,
	GPS_STATUS_FIX_RTK_FIX                          = (int)0x00000C00,
	GPS_STATUS_FIX_MASK                             = (int)0x00001F00,
	GPS_STATUS_FIX_BIT_OFFSET                       = (int)8,

	/** Flags  */
	GPS_STATUS_FLAGS_FIX_OK                         = (int)0x00010000,      // within limits (e.g. DOP & accuracy)
	GPS_STATUS_FLAGS_DGPS_USED                      = (int)0x00020000,      // Differential GPS (DGPS) used.
 	GPS_STATUS_FLAGS_RTK_FIX_AND_HOLD               = (int)0x00040000,      // RTK feedback on the integer solutions to drive the float biases towards the resolved integers
// 	GPS_STATUS_FLAGS_WEEK_VALID                     = (int)0x00040000,
// 	GPS_STATUS_FLAGS_TOW_VALID                      = (int)0x00080000,
	GPS_STATUS_FLAGS_RTK_POSITION_ENABLED           = (int)0x00100000,      // RTK precision positioning mode enabled
	GPS_STATUS_FLAGS_STATIC_MODE                    = (int)0x00200000,      // Static mode
	GPS_STATUS_FLAGS_RTK_COMPASSING_ENABLED         = (int)0x00400000,      // RTK moving base mode enabled
    GPS_STATUS_FLAGS_RTK_RAW_GPS_DATA_ERROR         = (int)0x00800000,      // RTK error: observations or ephemeris are invalid or not received (i.e. RTK differential corrections)
    GPS_STATUS_FLAGS_RTK_BASE_DATA_MISSING          = (int)0x01000000,      // RTK error: Either base observations or antenna position have not been received.
    GPS_STATUS_FLAGS_RTK_BASE_POSITION_MOVING       = (int)0x02000000,      // RTK error: base position moved when it should be stationary
    GPS_STATUS_FLAGS_RTK_BASE_POSITION_INVALID      = (int)0x03000000,      // RTK error: base position is invalid or not surveyed well
    GPS_STATUS_FLAGS_RTK_BASE_POSITION_MASK         = (int)0x03000000,      // RTK error: base position error bitmask
    GPS_STATUS_FLAGS_ERROR_MASK                     = (GPS_STATUS_FLAGS_RTK_RAW_GPS_DATA_ERROR|
                                                    GPS_STATUS_FLAGS_RTK_BASE_POSITION_MASK),
	GPS_STATUS_FLAGS_RTK_POSITION_VALID             = (int)0x04000000,      // RTK precision position is valid on GPS1 (i.e. < 20cm accuracy)
	GPS_STATUS_FLAGS_RTK_COMPASSING_VALID           = (int)0x08000000,      // RTK moving base heading is valid on GPS2
    GPS_STATUS_FLAGS_RTK_COMPASSING_BASELINE_BAD    = (int)0x00002000,
    GPS_STATUS_FLAGS_RTK_COMPASSING_BASELINE_UNSET  = (int)0x00004000,
    GPS_STATUS_FLAGS_RTK_COMPASSING_MASK            = (GPS_STATUS_FLAGS_RTK_COMPASSING_ENABLED|
                                                    GPS_STATUS_FLAGS_RTK_COMPASSING_VALID|
                                                    GPS_STATUS_FLAGS_RTK_COMPASSING_BASELINE_BAD|
                                                    GPS_STATUS_FLAGS_RTK_COMPASSING_BASELINE_UNSET),
	GPS_STATUS_FLAGS_GPS_NMEA_DATA                  = (int)0x00008000,      // 1 = Data from NMEA message
	GPS_STATUS_FLAGS_MASK                           = (int)0x0FFFE000,    
	GPS_STATUS_FLAGS_BIT_OFFSET                     = (int)16,
	
};

PUSH_PACK_1

/** (DID_POSITION_MEASUREMENT) External position estimate*/
typedef struct PACKED
{
	/** GPS time of week (since Sunday morning) in seconds */
	double					timeOfWeek;

	/** Position in ECEF (earth-centered earth-fixed) frame in meters */
	double					ecef[3];
	
	/** Heading with respect to NED frame (rad)*/
	float psi;
	
	/** The Upper Diagonal of accuracy covariance matrix*/
	float					accuracyCovUD[6]; // Matrix accuracyCovUD Described below
	// 0 1 2
	// _ 3 4
	// _ _ 5


}pos_measurement_t;


/** (DID_DEV_INFO) Device information */
typedef struct PACKED
{
	/** Reserved bits */
	uint32_t        reserved;

	/** Serial number */
	uint32_t        serialNumber;

	/** Hardware version */
	uint8_t         hardwareVer[4];

	/** Firmware (software) version */
	uint8_t         firmwareVer[4];

	/** Build number */
	uint32_t        buildNumber;

	/** Communications protocol version */
	uint8_t         protocolVer[4];

	/** Repository revision number */
	uint32_t        repoRevision;

	/** Manufacturer name */
	char            manufacturer[DEVINFO_MANUFACTURER_STRLEN];

    /** Build date, little endian order: [0] = status ('r'=release, 'd'=debug), [1] = year-2000, [2] = month, [3] = day.  Reversed byte order for big endian systems */
	uint8_t         buildDate[4];

    /** Build date, little endian order: [0] = hour, [1] = minute, [2] = second, [3] = millisecond.  Reversed byte order for big endian systems */
	uint8_t         buildTime[4];

	/** Additional info */
	char            addInfo[DEVINFO_ADDINFO_STRLEN];
} dev_info_t;

/** (DID_MANUFACTURING_INFO) Manufacturing info */
typedef struct PACKED
{
	/** Serial number */
	uint32_t		serialNumber;

	/** Lot number */
	uint32_t		lotNumber;

	/** Manufacturing date (YYYYMMDDHHMMSS) */
    char			date[16];

	/** Key */
	uint32_t		key;
} manufacturing_info_t;


/** (DID_INS_1) INS output: euler rotation w/ respect to NED, NED position from reference LLA */
typedef struct PACKED
{
	/** GPS number of weeks since January 6th, 1980 */
	uint32_t				week;
	
	/** GPS time of week (since Sunday morning) in seconds */
	double					timeOfWeek;

	/** INS status flags (eInsStatusFlags). Copy of DID_SYS_PARAMS.insStatus */
	uint32_t				insStatus;

	/** Hardware status flags (eHdwStatusFlags). Copy of DID_SYS_PARAMS.hdwStatus */
	uint32_t				hdwStatus;

	/** Euler angles: roll, pitch, yaw in radians with respect to NED */
	float					theta[3];

	/** Velocity U, V, W in meters per second.  Convert to NED velocity using "vectorBodyToReference( uvw, theta, vel_ned )". */
	float					uvw[3];

	/** WGS84 latitude, longitude, height above ellipsoid (degrees,degrees,meters) */
	double					lla[3];

	/** North, east and down offset from reference latitude, longitude, and altitude to current latitude, longitude, and altitude */
	float					ned[3];
} ins_1_t;


/** (DID_INS_2) INS output: quaternion rotation w/ respect to NED, ellipsoid altitude */
typedef struct PACKED
{
	/** GPS number of weeks since January 6th, 1980 */
	uint32_t				week;
	
	/** GPS time of week (since Sunday morning) in seconds */
	double					timeOfWeek;

	/** INS status flags (eInsStatusFlags). Copy of DID_SYS_PARAMS.insStatus */
	uint32_t				insStatus;

	/** Hardware status flags (eHdwStatusFlags). Copy of DID_SYS_PARAMS.hdwStatus */
	uint32_t				hdwStatus;

	/** Quaternion body rotation with respect to NED: W, X, Y, Z */
	float					qn2b[4];

	/** Velocity U, V, W in meters per second.  Convert to NED velocity using "quatRot(vel_ned, qn2b, uvw)". */
	float					uvw[3];

	/** WGS84 latitude, longitude, height above ellipsoid in meters (not MSL) */
	double					lla[3];
} ins_2_t;


/** (DID_INS_3) INS output: quaternion rotation w/ respect to NED, msl altitude */
typedef struct PACKED
{
	/** GPS number of weeks since January 6th, 1980 */
	uint32_t				week;
	
	/** GPS time of week (since Sunday morning) in seconds */
	double					timeOfWeek;

	/** INS status flags (eInsStatusFlags). Copy of DID_SYS_PARAMS.insStatus */
	uint32_t				insStatus;

	/** Hardware status flags (eHdwStatusFlags). Copy of DID_SYS_PARAMS.hdwStatus */
	uint32_t				hdwStatus;

	/** Quaternion body rotation with respect to NED: W, X, Y, Z */
	float					qn2b[4];

	/** Velocity U, V, W in meters per second.  Convert to NED velocity using "quatRot(vel_ned, qn2b, uvw)". */
	float					uvw[3];

	/** WGS84 latitude, longitude, height above ellipsoid in meters (not MSL) */
	double					lla[3];

	/** height above mean sea level (MSL) in meters */
	float					msl;
} ins_3_t;


/** (DID_INS_4) INS output: quaternion rotation w/ respect to ECEF, ECEF position */
typedef struct PACKED
{
	/** GPS number of weeks since January 6th, 1980 */
	uint32_t				week;
	
	/** GPS time of week (since Sunday morning) in seconds */
	double					timeOfWeek;

	/** INS status flags (eInsStatusFlags). Copy of DID_SYS_PARAMS.insStatus */
	uint32_t				insStatus;

	/** Hardware status flags (eHdwStatusFlags). Copy of DID_SYS_PARAMS.hdwStatus */
	uint32_t				hdwStatus;

	/** Quaternion body rotation with respect to ECEF: W, X, Y, Z */
	float					qe2b[4];

	/** Velocity in ECEF (earth-centered earth-fixed) frame in meters per second */
	float					ve[3];

	/** Position in ECEF (earth-centered earth-fixed) frame in meters */
	double					ecef[3];
} ins_4_t;


/** Inertial Measurement Unit (IMU) data */
typedef struct PACKED
{
	/** Gyroscope P, Q, R in radians / second */
	float                   pqr[3];

	/** Acceleration X, Y, Z in meters / second squared */
	float                   acc[3];
} imus_t;


/** (DID_IMU) Inertial Measurement Unit (IMU) data */
typedef struct PACKED
{
	/** Time since boot up in seconds.  Convert to GPS time of week by adding gps.towOffset */
	double                  time;

	/** IMU Status (eImuStatus) */
	uint32_t                status;

	/** Inertial Measurement Unit (IMU) */
	imus_t					I;
} imu_t;


/** (DID_IMU3) Dual Inertial Measurement Units (IMUs) data */
typedef struct PACKED
{
	/** Time since boot up in seconds.  Convert to GPS time of week by adding gps.towOffset */
	double                  time;

	/** IMU Status (eImuStatus) */
	uint32_t                status;

	/** Inertial Measurement Units (IMUs) */
	imus_t                  I[3];

} imu3_t;


/** (DID_MAGNETOMETER) Magnetometer sensor data */
typedef struct PACKED
{
	/** Time since boot up in seconds.  Convert to GPS time of week by adding gps.towOffset */
	double                  time;
	
	/** Magnetometers in Gauss */
	float                   mag[3];
} magnetometer_t;


/** (DID_BAROMETER) Barometric pressure sensor data */
typedef struct PACKED
{
	/** Time since boot up in seconds.  Convert to GPS time of week by adding gps.towOffset */
	double                  time;
	
	/** Barometric pressure in kilopascals */
	float                   bar;

	/** MSL altitude from barometric pressure sensor in meters */
	float                   mslBar;

	/** Temperature of barometric pressure sensor in Celsius */
	float                   barTemp;

	/** Relative humidity as a percent (%rH). Range is 0% - 100% */
	float                   humidity;
} barometer_t;


/** (DID_PREINTEGRATED_IMU) Coning and sculling integral in body/IMU frame. */
typedef struct PACKED
{
	/** Time since boot up in seconds.  Convert to GPS time of week by adding gps.towOffset */
	double                  time;

	/** Integral period in seconds for delta theta and delta velocity.  This is configured using DID_FLASH_CONFIG.startupNavDtMs. */
	float					dt;

	/** IMU Status (eImuStatus) */
	uint32_t                status;

	/** IMU delta theta (gyroscope {p,q,r} integral) in radians in sensor frame */
	float                   theta[3];

	/** IMU delta velocity (accelerometer {x,y,z} integral) in m/s in sensor frame */
	float                   vel[3];

} preintegrated_imu_t;


/** (DID_IMU_MAG) imu + mag */
typedef struct PACKED
{
	/** imu - raw or pre-integrated depending on data id */
	imu_t imu;
	
	/** mag */
	magnetometer_t mag;
} imu_mag_t;


/** (DID_IMU3_MAG) triple imu + mag */
typedef struct PACKED
{
	/** Trimple imu */
	imu3_t imu;
	
	/** mag */
	magnetometer_t mag;
} imu3_mag_t;


/** (DID_PREINTEGRATED_IMU_MAG) preintegrated imu + mag */
typedef struct PACKED
{
	/** Preintegrated IMU */
	preintegrated_imu_t pimu;
	
	/** Magnetometer */
	magnetometer_t mag;
} pimu_mag_t;


/** IMU Status */
enum eImuStatus
{
	/** Sensor saturation on IMU1 gyro */
	IMU_STATUS_SATURATION_IMU1_GYR              = (int)0x00000001,
	/** Sensor saturation on IMU2 gyro */
	IMU_STATUS_SATURATION_IMU2_GYR              = (int)0x00000002,
	/** Sensor saturation on IMU1 accelerometer */
	IMU_STATUS_SATURATION_IMU1_ACC              = (int)0x00000004,
	/** Sensor saturation on IMU2 accelerometer */
	IMU_STATUS_SATURATION_IMU2_ACC              = (int)0x00000008,
	/** Sensor saturation mask */
	IMU_STATUS_SATURATION_MASK                  = (int)0x0000000F,

	/** Reserved */
	IMU_STATUS_RESERVED1						= (int)0x00000020,
	
	/** Reserved */
	IMU_STATUS_RESERVED2						= (int)0x00000040,


//     /** Sensor saturation happened within past 10 seconds */
//     IMU_STATUS_SATURATION_HISTORY               = (int)0x00000100,
//     /** Sample rate fault happened within past 10 seconds */
//     IMU_STATUS_SAMPLE_RATE_FAULT_HISTORY        = (int)0x00000200,

	/** IMU1 gyros and accelerometers available */
	IMU_STATUS_IMU1_OK                          = (int)0x00030000,
	/** IMU1 gyros available */
	IMU_STATUS_GYR1_OK                          = (int)0x00010000,
	/** IMU1 accelerometers available */
	IMU_STATUS_ACC1_OK                          = (int)0x00020000,
	/** IMU2 gyros and accelerometers available */
	IMU_STATUS_IMU2_OK                          = (int)0x000C0000,
	/** IMU2 gyros available */
	IMU_STATUS_GYR2_OK                          = (int)0x00040000,
	/** IMU2 accelerometers available */
	IMU_STATUS_ACC2_OK                          = (int)0x00080000,
	/** IMU3 gyros and accelerometers available */
	IMU_STATUS_IMU3_OK                          = (int)0x00300000,
	/** IMU3 gyros available */
	IMU_STATUS_GYR3_OK                          = (int)0x00100000,
	/** IMU3 accelerometers available */
	IMU_STATUS_ACC3_OK                          = (int)0x00200000,
	/** IMU gyros and accelerometers available */
	IMU_STATUS_IMU_OK_MASK                      = (int)0x003F0000,
};

/** (DID_GPS1_POS, DID_GPS1_UBX_POS, DID_GPS2_POS) GPS position data */
typedef struct PACKED
{
	/** GPS number of weeks since January 6th, 1980 */
	uint32_t                week;

	/** GPS time of week (since Sunday morning) in milliseconds */
	uint32_t                timeOfWeekMs;

	/** (see eGpsStatus) GPS status: [0x000000xx] number of satellites used, [0x0000xx00] fix type, [0x00xx0000] status flags, NMEA input flag */
	uint32_t                status;

	/** Position in ECEF {x,y,z} (m) */
	double					ecef[3];
    
	/** Position - WGS84 latitude, longitude, height above ellipsoid (not MSL) (degrees, m) */
	double					lla[3];

	/** Height above mean sea level (MSL) in meters */
	float					hMSL;

	/** Horizontal accuracy in meters */
	float					hAcc;

	/** Vertical accuracy in meters */
	float					vAcc;

	/** Position dilution of precision (unitless) */
	float                   pDop;

	/** Average of all satellite carrier to noise ratios (signal strengths) that non-zero in dBHz */
	float                   cnoMean;

	/** Time sync offset between local time since boot up to GPS time of week in seconds.  Add this to IMU and sensor time to get GPS time of week in seconds. */
	double                  towOffset;
	
	/** GPS leap second (GPS-UTC) offset. Receiver's best knowledge of the leap seconds offset from UTC to GPS time. Subtract from GPS time of week to get UTC time of week. (18 seconds as of December 31, 2016) */
	uint8_t					leapS;

	/** Reserved for future use */
	uint8_t					reserved[3];
	
} gps_pos_t;


/** (DID_GPS1_VEL, DID_GPS2_VEL) GPS velocity data */
typedef struct PACKED
{
    /** GPS time of week (since Sunday morning) in milliseconds */
    uint32_t                timeOfWeekMs;

	/** if status flag GPS_STATUS_FLAGS_GPS_NMEA_DATA = 0, Speed in ECEF {vx,vy,vz} (m/s)
		if status flag GPS_STATUS_FLAGS_GPS_NMEA_DATA = 1, Speed in NED {vN, vE, 0} (m/s) */
	float					vel[3];	

	/** Speed accuracy in meters / second */
	float					sAcc;
	
	/** (see eGpsStatus) GPS status: [0x000000xx] number of satellites used, [0x0000xx00] fix type, [0x00xx0000] status flags, NMEA input flag */
	uint32_t                status;
} gps_vel_t;


/** GPS Satellite information */
typedef struct PACKED
{
	/** GNSS identifier: 0 GPS, 1 SBAS, 2 Galileo, 3 BeiDou, 5 QZSS, 6 GLONASS */
	uint8_t					gnssId;			

	/** Satellite identifier */
	uint8_t					svId;			

	/** (dBHz) Carrier to noise ratio (signal strength) */
	uint8_t					cno;			

	/** (deg) Elevation (range: +/-90) */
	int8_t					elev;			

	/** (deg) Azimuth (range: +/-180) */
	int16_t					azim;			

	/** (m) Pseudo range residual */
	int16_t					prRes;			

	/** (see eSatSvFlags) */
	uint32_t				flags;			
} gps_sat_sv_t;


/** GPS Status */
enum eSatSvFlags
{
	SAT_SV_FLAGS_QUALITYIND_MASK	= 0x00000007,
	SAT_SV_FLAGS_SV_USED			= 0x00000008,
	SAT_SV_FLAGS_HEALTH_MASK		= 0x00000030,
	NAV_SAT_FLAGS_HEALTH_OFFSET		= 4,
	SAT_SV_FLAGS_DIFFCORR			= 0x00000040,
	SAT_SV_FLAGS_SMOOTHED			= 0x00000080,
	SAT_SV_FLAGS_ORBITSOURCE_MASK	= 0x00000700,
	SAT_SV_FLAGS_ORBITSOURCE_OFFSET	= 8,
	SAT_SV_FLAGS_EPHAVAIL			= 0x00000800,
	SAT_SV_FLAGS_ALMAVAIL			= 0x00001000,
	SAT_SV_FLAGS_ANOAVAIL			= 0x00002000,
	SAT_SV_FLAGS_AOPAVAIL			= 0x00004000,
	
	SAT_SV_FLAGS_RTK_SOL_FIX_STATUS_MASK	= 0x03000000,	// 1=float, 2=fix, 3=hold
	SAT_SV_FLAGS_RTK_SOL_FIX_STATUS_OFFSET	= 24,
	SAT_SV_FLAGS_RTK_SOL_FIX_STATUS_FLOAT	= 1,	
	SAT_SV_FLAGS_RTK_SOL_FIX_STATUS_FIX		= 2,	
	SAT_SV_FLAGS_RTK_SOL_FIX_STATUS_HOLD	= 3,	
};

/** (DID_GPS1_SAT) GPS satellite signal strength */
typedef struct PACKED
{
    /** GPS time of week (since Sunday morning) in milliseconds */
	uint32_t                timeOfWeekMs;				
    /** Number of satellites in the sky */
	uint32_t				numSats;					
    /** Satellite information list */
	gps_sat_sv_t			sat[MAX_NUM_SAT_CHANNELS];	
} gps_sat_t;


/** (DID_GPS1_VERSION) GPS version strings */
typedef struct PACKED
{
    /** Software version */
	uint8_t                 swVersion[30];
    /** Hardware version */
	uint8_t                 hwVersion[10];		
    /** Extension */
	uint8_t                 extension[30];		
    /** ensure 32 bit aligned in memory */
	uint8_t					reserved[2];		
} gps_version_t;

// (DID_INL2_STATES) INL2 - INS Extended Kalman Filter (EKF) states
typedef struct PACKED
{
    /** GPS time of week (since Sunday morning) in seconds */
	double                  timeOfWeek;					

    /** Quaternion body rotation with respect to ECEF */
	float					qe2b[4];                    

    /** (m/s) Velocity in ECEF frame */
	float					ve[3];						

    /** (m)     Position in ECEF frame */
    double					ecef[3];				

	/** (rad/s) Gyro bias */
    float					biasPqr[3];	           
	
    /** (m/s^2) Accelerometer bias */
    float					biasAcc[3];	            
	
    /** (m)     Barometer bias */
    float					biasBaro;               
	
    /** (rad)   Magnetic declination */
    float					magDec;                 
	
    /** (rad)   Magnetic inclination */
    float					magInc;                 
} inl2_states_t;

// (DID_INL2_STATUS)
typedef struct PACKED
{
	int						ahrs;
	int						zero_accel;
	int						zero_angrate;
	int						accel_motion;
	int						rot_motion;
	int						zero_vel;
	int						ahrs_gps_cnt;			// Counter of sequential valid GPS data (for switching from AHRS to navigation)
	float					att_err;
	int						att_coarse;				// Flag whether initial attitude error converged
	int						att_aligned;			// Flag whether initial attitude error converged
	int						att_aligning;
	int						start_proc_done;		// Cold/hot start procedure completed
	int						mag_cal_good;
	int						mag_cal_done;
	int						stat_magfield;
} inl2_status_t;

/** Generic 1 axis sensor */
typedef struct PACKED
{
	/** Time in seconds */
	double                  time;

	/** Three axis sensor */
	float                   val;
} gen_1axis_sensor_t;

/** Generic 3 axis sensor */
typedef struct PACKED
{
	/** Time in seconds */
	double                  time;

	/** Three axis sensor */
	float                   val[3];
} gen_3axis_sensor_t;

/** Generic dual 3 axis sensor */
typedef struct PACKED
{
	/** Time in seconds */
	double                  time;

	/** First three axis sensor */
	float                   val1[3];

	/** Second three axis sensor */
	float                   val2[3];
} gen_dual_3axis_sensor_t;

/** Generic 3 axis sensor */
typedef struct PACKED
{
	/** Time in seconds */
	double                  time;

	/** Three axis sensor */
	double                  val[3];
} gen_3axis_sensord_t;

/** (DID_SYS_SENSORS) Output from system sensors */
typedef struct PACKED
{
	/** Time since boot up in seconds.  Convert to GPS time of week by adding gps.towOffset */
	double					time;

	/** Temperature in Celsius */
	float                   temp;

	/** Gyros in radians / second */
	float                   pqr[3];

	/** Accelerometers in meters / second squared */
	float                   acc[3];

	/** Magnetometers in Gauss */
	float                   mag[3];

	/** Barometric pressure in kilopascals */
	float                   bar;

	/** Temperature of barometric pressure sensor in Celsius */
	float                   barTemp;

	/** MSL altitude from barometric pressure sensor in meters */
	float                   mslBar;
	
	/** Relative humidity as a percent (%rH). Range is 0% - 100% */
	float                   humidity;

	/** EVB system input voltage in volts. uINS pin 5 (G2/AN2).  Use 10K/1K resistor divider between Vin and GND.  */
	float                   vin;

	/** ADC analog input in volts. uINS pin 4, (G1/AN1). */
	float                   ana1;

	/** ADC analog input in volts. uINS pin 19 (G3/AN3). */
	float                   ana3;

	/** ADC analog input in volts. uINS pin 20 (G4/AN4). */
	float                   ana4;
} sys_sensors_t;

/** INS output */
typedef struct PACKED
{
	/** GPS time of week (since Sunday morning) in milliseconds */
	uint32_t                timeOfWeekMs;

	/** Latitude, longitude and height above ellipsoid (rad, rad, m) */
	double                  lla[3];

	/** Velocities in body frames of X, Y and Z (m/s) */
	float                   uvw[3];

	/** Quaternion body rotation with respect to NED: W, X, Y, Z */
	float					qn2b[4];
} ins_output_t;

/** (DID_SYS_PARAMS) System parameters */
typedef struct PACKED
{
	/** GPS time of week (since Sunday morning) in milliseconds */
	uint32_t                timeOfWeekMs;

	/** System status 1 flags (eInsStatusFlags) */
	uint32_t                insStatus;

	/** System status 2 flags (eHdwStatusFlags) */
	uint32_t                hdwStatus;

	/** IMU temperature */
	float					imuTemp;

	/** Baro temperature */
	float					baroTemp;

	/** MCU temperature (not available yet) */
	float					mcuTemp;

	/** Reserved */
	float					reserved1;

	/** IMU sample period in milliseconds. Zero disables sampling. */
	uint32_t				imuPeriodMs;

	/** Nav filter update period in milliseconds. Zero disables nav filter. */
	uint32_t				navPeriodMs;
	
	/** Actual sample period relative to GPS PPS */
	double					sensorTruePeriod;

	/** Reserved */
	float					reserved2[2];

	/** General fault code descriptor (eGenFaultCodes).  Set to zero to reset fault code. */
	uint32_t                genFaultCode;
} sys_params_t;

/*! General Fault Code descriptor */
enum eGenFaultCodes
{
	/*! INS state limit overrun - UVW */
	GFC_INS_STATE_ORUN_UVW				= 0x00000001,
	/*! INS state limit overrun - Latitude */
	GFC_INS_STATE_ORUN_LAT				= 0x00000002,
	/*! INS state limit overrun - Altitude */
	GFC_INS_STATE_ORUN_ALT				= 0x00000004,
	/*! Unhandled interrupt */
	GFC_UNHANDLED_INTERRUPT				= 0x00000010,
	/*! Fault: sensor initialization  */
	GFC_INIT_SENSORS					= 0x00000100,
	/*! Fault: SPI initialization  */
	GFC_INIT_SPI						= 0x00000200,
	/*! Fault: SPI configuration  */
	GFC_CONFIG_SPI						= 0x00000400,
	/*! Fault: GPS1 init  */
	GFC_INIT_GPS1						= 0x00000800,
	/*! Fault: GPS2 init  */
	GFC_INIT_GPS2                       = 0x00001000,
	/*! Flash failed to load valid values */
	GFC_FLASH_INVALID_VALUES			= 0x00002000,
	/*! Flash checksum failure */
	GFC_FLASH_CHECKSUM_FAILURE			= 0x00004000,
	/*! Flash write failure */
	GFC_FLASH_WRITE_FAILURE				= 0x00008000,
	/*! System Fault: general */
	GFC_SYS_FAULT_GENERAL				= 0x00010000,
	/*! System Fault: CRITICAL system fault (see DID_SYS_FAULT) */
	GFC_SYS_FAULT_CRITICAL			    = 0x00020000,
	/*! Sensor(s) saturated */
	GFC_SENSOR_SATURATION 				= 0x00040000,
};


/** (DID_SYS_CMD) System Commands */
typedef struct PACKED
{
	/** System commands (see eSystemCommand) 1=save current persistent messages, 5=zero motion, 97=save flash, 99=software reset.  "invCommand" (following variable) must be set to bitwise inverse of this value for this command to be processed.  */
	uint32_t                command;

    /** Error checking field that must be set to bitwise inverse of command field for the command to take effect.  */
    uint32_t                invCommand;

} system_command_t;

enum eSystemCommand 
{
    SYS_CMD_SAVE_PERSISTENT_MESSAGES            = 1,
    SYS_CMD_ENABLE_BOOTLOADER_AND_RESET         = 2,
    SYS_CMD_ENABLE_SENSOR_STATS                 = 3,
    SYS_CMD_ENABLE_RTOS_STATS                   = 4,
    SYS_CMD_ZERO_MOTION                         = 5,

    SYS_CMD_ENABLE_GPS_LOW_LEVEL_CONFIG         = 10,
    SYS_CMD_SAVE_FLASH                          = 97,
    SYS_CMD_SAVE_GPS_ASSIST_TO_FLASH_RESET      = 98,
    SYS_CMD_SOFTWARE_RESET                      = 99,
    SYS_CMD_MANF_UNLOCK                         = 1122334455,
    SYS_CMD_MANF_FACTORY_RESET                  = 1357924680,	// SYS_CMD_MANF_RESET_UNLOCK must be sent prior to this command.
    SYS_CMD_MANF_CHIP_ERASE                     = 1357924681,	// SYS_CMD_MANF_RESET_UNLOCK must be sent prior to this command.
};



/** (DID_ASCII_BCAST_PERIOD) ASCII broadcast periods. This data structure is zeroed out on stop_all_broadcasts */
typedef struct PACKED
{
	/** Options: Port selection[0x0=current, 0xFF=all, 0x1=ser0, 0x2=ser1, 0x4=ser2, 0x8=USB] (see RMC_OPTIONS_...) */
	uint32_t				options;

	/** Broadcast period (ms) - ASCII dual IMU data. 0 to disable. */
	uint16_t				pimu;

	/** Broadcast period (ms) - ASCII preintegrated dual IMU: delta theta (rad) and delta velocity (m/s). 0 to disable. */
	uint16_t				ppimu;
	
	/** Broadcast period (ms) - ASCII INS output: euler rotation w/ respect to NED, NED position from reference LLA. 0 to disable. */
	uint16_t				pins1;

	/** Broadcast period (ms) - ASCII INS output: quaternion rotation w/ respect to NED, ellipsoid altitude. 0 to disable. */
	uint16_t				pins2;
	
	/** Broadcast period (ms) - ASCII GPS position data. 0 to disable. */
	uint16_t				pgpsp;

	/** Broadcast period (ms) - Reserved.  Leave zero. */
	uint16_t				reserved;

	/** Broadcast period (ms) - ASCII NMEA GPGGA GPS 3D location, fix, and accuracy. 0 to disable. */
	uint16_t				gpgga;

	/** Broadcast period (ms) - ASCII NMEA GPGLL GPS 2D location and time. 0 to disable. */
	uint16_t				gpgll;

	/** Broadcast period (ms) - ASCII NMEA GSA GPS DOP and active satellites. 0 to disable. */
	uint16_t				gpgsa;

	/** Broadcast period (ms) - ASCII NMEA recommended minimum specific GPS/Transit data. 0 to disable. */
	uint16_t				gprmc;
	
	/** Broadcast period (ms) - ASCII NMEA Data and Time. 0 to disable. */
	uint16_t				gpzda;

	/** Broadcast period (ms) - ASCII NMEA Inertial Attitude Data. 0 to disable. */
	uint16_t				pashr;
	
} ascii_msgs_t;

/** (DID_ASCII_BCAST_PERIOD) ASCII broadcast periods. This data structure is zeroed out on stop_all_broadcasts */
typedef struct PACKED
{
	/** Options: Port selection[0x0=current, 0xFF=all, 0x1=ser0, 0x2=ser1, 0x4=USB] (see RMC_OPTIONS_...) */
	uint32_t				options;

	/** Broadcast period (ms) - ASCII dual IMU data. 0 to disable. */
	uint32_t				pimu;

	/** Broadcast period (ms) - ASCII preintegrated dual IMU: delta theta (rad) and delta velocity (m/s). 0 to disable. */
	uint32_t				ppimu;
	
	/** Broadcast period (ms) - ASCII INS output: euler rotation w/ respect to NED, NED position from reference LLA. 0 to disable. */
	uint32_t				pins1;

	/** Broadcast period (ms) - ASCII INS output: quaternion rotation w/ respect to NED, ellipsoid altitude. 0 to disable. */
	uint32_t				pins2;
	
	/** Broadcast period (ms) - ASCII GPS position data. 0 to disable. */
	uint32_t				pgpsp;

	/** Broadcast period (ms) - Reserved.  Leave zero. */
	uint32_t				reserved;

	/** Broadcast period (ms) - ASCII NMEA GPGGA GPS 3D location, fix, and accuracy. 0 to disable. */
	uint32_t				gpgga;

	/** Broadcast period (ms) - ASCII NMEA GPGLL GPS 2D location and time. 0 to disable. */
	uint32_t				gpgll;

	/** Broadcast period (ms) - ASCII NMEA GSA GPS DOP and active satellites. 0 to disable. */
	uint32_t				gpgsa;

	/** Broadcast period (ms) - ASCII NMEA recommended minimum specific GPS/Transit data. 0 to disable. */
	uint32_t				gprmc;
	
	/** Broadcast period (ms) - ASCII NMEA Data and Time. 0 to disable. */
	uint32_t				gpzda;

	/** Broadcast period (ms) - ASCII NMEA Inertial Attitude Data. 0 to disable. */
	uint32_t				pashr;
	
} ascii_msgs_u32_t;

/* (DID_SENSORS_CAL1, DID_SENSORS_CAL2) */
typedef struct PACKED
{                                       // Units only apply for calibrated data
	f_t						pqr[3];         // (rad/s)	Angular rate
	f_t						acc[3];         // (m/s^2)	Linear acceleration
	f_t						mag[3];         // (uT)		Magnetometers
	f_t						temp;			// (°C)		Temperature of MPU
} sensors_mpu_w_temp_t;

typedef struct PACKED
{                                       // Units only apply for calibrated data
	f_t						pqr[3];         // (rad/s)	Angular rate
	f_t						acc[3];         // (m/s^2)	Linear acceleration
	f_t						temp;			// (°C)		Temperature of MPU
} sensors_imu_w_temp_t;

typedef struct PACKED
{                                       // Units only apply for calibrated data
	f_t						mag[3];         // (uT)		Magnetometers
} sensors_mag_t;

#define NUM_ANA_CHANNELS	4
typedef struct PACKED
{                                       // LSB units for all except temperature, which is Celsius.
	double					time;
	sensors_imu_w_temp_t	imu[NUM_IMU_DEVICES];
	sensors_mag_t			mag[NUM_MAG_DEVICES];   // Magnetometers
	f_t						bar;            		// Barometric pressure
	f_t						barTemp;				// Temperature of barometric pressure sensor
	f_t                     humidity;				// Relative humidity as a percent (%rH).  Range is 0% - 100%
	f_t						ana[NUM_ANA_CHANNELS]; // ADC analog input
} sys_sensors_adc_t;

#define NUM_COM_PORTS       4	// Number of communication ports.  (Ser0, Ser1, Ser2, and USB).
#ifndef NUM_SERIAL_PORTS
#define NUM_SERIAL_PORTS	6
#endif

/** Realtime Message Controller (used in rmc_t). 
	The data sets available through RMC are broadcast at the availability of the data.  A goal of RMC is 
	to provide updates from each onboard sensor as fast as possible with minimal latency.  The RMC is 
	provided so that broadcast of sensor data is done as soon as it becomes available.   The exception to
	this rule is the INS output data, which has a configurable output data rate according to DID_RMC.insPeriodMs.
*/

#define RMC_OPTIONS_PORT_MASK           0x000000FF
#define RMC_OPTIONS_PORT_ALL            (RMC_OPTIONS_PORT_MASK)
#define RMC_OPTIONS_PORT_CURRENT        0x00000000
#define RMC_OPTIONS_PORT_SER0           0x00000001
#define RMC_OPTIONS_PORT_SER1           0x00000002	// also SPI
#define RMC_OPTIONS_PORT_SER2           0x00000004
#define RMC_OPTIONS_PORT_USB            0x00000008
#define RMC_OPTIONS_PRESERVE_CTRL       0x00000100	// Prevent any messages from getting turned off by bitwise OR'ing new message bits with current message bits.
#define RMC_OPTIONS_PERSISTENT          0x00000200	// Save current port RMC to flash memory for use following reboot, eliminating need to re-enable RMC to start data streaming.  

// RMC message data rates:
#define RMC_BITS_INS1                   0x0000000000000001      // rmc.insPeriodMs (4ms default)
#define RMC_BITS_INS2                   0x0000000000000002      // "
#define RMC_BITS_INS3                   0x0000000000000004      // "
#define RMC_BITS_INS4                   0x0000000000000008      // "
#define RMC_BITS_IMU                    0x0000000000000010      // DID_FLASH_CONFIG.startupNavDtMs (4ms default)
#define RMC_BITS_PREINTEGRATED_IMU      0x0000000000000020      // "
#define RMC_BITS_BAROMETER              0x0000000000000040      // ~8ms
#define RMC_BITS_MAGNETOMETER           0x0000000000000080      // ~10ms
//                                      0x0000000000000100      // 
//                                      0x0000000000000200      // 
#define RMC_BITS_GPS1_POS               0x0000000000000400      // DID_FLASH_CONFIG.startupGpsDtMs (200ms default)
#define RMC_BITS_GPS2_POS               0x0000000000000800      // "
#define RMC_BITS_GPS1_RAW               0x0000000000001000      // "
#define RMC_BITS_GPS2_RAW               0x0000000000002000      // "
#define RMC_BITS_GPS1_SAT               0x0000000000004000      // 1s
#define RMC_BITS_GPS2_SAT               0x0000000000008000      // "
#define RMC_BITS_GPS_BASE_RAW           0x0000000000010000      // 
#define RMC_BITS_STROBE_IN_TIME         0x0000000000020000      // On strobe input event
#define RMC_BITS_DIAGNOSTIC_MESSAGE     0x0000000000040000
#define RMC_BITS_DID_IMU3               0x0000000000080000      // DID_FLASH_CONFIG.startupImuDtMs (1ms default)
#define RMC_BITS_GPS1_VEL               0x0000000000100000      // DID_FLASH_CONFIG.startupGpsDtMs (200ms default)
#define RMC_BITS_GPS2_VEL               0x0000000000200000      // "
#define RMC_BITS_GPS1_UBX_POS           0x0000000000400000      // "
#define RMC_BITS_GPS1_RTK_POS           0x0000000000800000      // "
#define RMC_BITS_GPS1_RTK_POS_REL       0x0000000001000000      // "
#define RMC_BITS_GPS1_RTK_POS_MISC      0x0000000004000000      // "
#define RMC_BITS_INL2_NED_SIGMA         0x0000000008000000
#define RMC_BITS_RTK_STATE              0x0000000010000000
#define RMC_BITS_RTK_CODE_RESIDUAL      0x0000000020000000
#define RMC_BITS_RTK_PHASE_RESIDUAL     0x0000000040000000
#define RMC_BITS_WHEEL_ENCODER          0x0000000080000000
<<<<<<< HEAD
#define RMC_BITS_WHEEL_CONFIG           0x0000000100000000
#define RMC_BITS_DID_IMU3_MAG           0x0000000200000000
#define RMC_BITS_IMU_MAG				0x0000000400000000
=======
#define RMC_BITS_GROUND_VEHICLE           0x0000000100000000
#define RMC_BITS_DUAL_IMU_MAG_RAW       0x0000000200000000
#define RMC_BITS_DUAL_IMU_MAG			0x0000000400000000
>>>>>>> e90732ea
#define RMC_BITS_PREINTEGRATED_IMU_MAG	0x0000000800000000
#define RMC_BITS_GPS1_RTK_HDG_REL       0x0000001000000000      // DID_FLASH_CONFIG.startupGpsDtMs (200ms default)
#define RMC_BITS_GPS1_RTK_HDG_MISC      0x0000002000000000      // "
#define RMC_BITS_MASK                   0x0FFFFFFFFFFFFFFF
#define RMC_BITS_INTERNAL_PPD           0x4000000000000000      // 
#define RMC_BITS_PRESET                 0x8000000000000000		// Indicate BITS is a preset

#define RMC_PRESET_PPD_NAV_PERIOD_MULT	25
#define RMC_PRESET_INS_NAV_PERIOD_MULT	1   // fastest rate (nav filter update rate)

// Preset: Post Processing Data
#define RMC_PRESET_PPD_BITS_NO_IMU		(RMC_BITS_PRESET \
										| RMC_BITS_INS2 \
										| RMC_BITS_BAROMETER \
										| RMC_BITS_MAGNETOMETER \
										| RMC_BITS_GPS1_POS \
										| RMC_BITS_GPS2_POS \
										| RMC_BITS_GPS1_VEL \
										| RMC_BITS_GPS2_VEL \
										| RMC_BITS_GPS1_RAW \
										| RMC_BITS_GPS2_RAW \
										| RMC_BITS_GPS_BASE_RAW \
										| RMC_BITS_GPS1_RTK_POS_REL \
										| RMC_BITS_GPS1_RTK_HDG_REL \
										| RMC_BITS_INTERNAL_PPD \
										| RMC_BITS_DIAGNOSTIC_MESSAGE)
#define RMC_PRESET_PPD_BITS				(RMC_PRESET_PPD_BITS_NO_IMU \
										| RMC_BITS_PREINTEGRATED_IMU)
#define RMC_PRESET_INS_BITS				(RMC_BITS_INS2 \
										| RMC_BITS_GPS1_POS \
										| RMC_BITS_PRESET)
#define RMC_PRESET_PPD_BITS_IMU3		(RMC_PRESET_PPD_BITS_NO_IMU \
										| RMC_BITS_DID_IMU3)
#define RMC_PRESET_PPD_BITS_RTK_DBG		(RMC_PRESET_PPD_BITS \
										| RMC_BITS_RTK_STATE \
										| RMC_BITS_RTK_CODE_RESIDUAL \
										| RMC_BITS_RTK_PHASE_RESIDUAL)
#define RMC_PRESET_PPD_GROUND_VEHICLE	(RMC_PRESET_PPD_BITS \
										| RMC_BITS_WHEEL_ENCODER \
										| RMC_BITS_GROUND_VEHICLE)

/** (DID_RMC) Realtime message controller (RMC). */
typedef struct PACKED
{
	/** Data stream enable bits for the specified ports.  (see RMC_BITS_...) */
	uint64_t                bits;

	/** Options to select alternate ports to output data, etc.  (see RMC_OPTIONS_...) */
	uint32_t				options;
	
	/** IMU and Integrated IMU data transmit period is set using DID_SYS_PARAMS.navPeriodMs */
} rmc_t;


/** (DID_IO) Input/Output */
typedef struct PACKED
{
	/** GPS time of week (since Sunday morning) in milliseconds */
	uint32_t                timeOfWeekMs;

	/** General purpose I/O status */
	uint32_t				gpioStatus;
} io_t;

enum eMagRecalMode
{
	MAG_RECAL_CMD_DO_NOTHING		= (int)0, 
	MAG_RECAL_CMD_MULTI_AXIS		= (int)1,		// Recalibrate magnetometers using multiple axis
	MAG_RECAL_CMD_SINGLE_AXIS		= (int)2,		// Recalibrate magnetometers using only one axis
	MAG_RECAL_CMD_ABORT				= (int)101,		// Stop mag recalibration
};

/** (DID_MAG_CAL) Magnetometer Calibration */
typedef struct PACKED
{
	/** Set mode and start recalibration. 1 = multi-axis, 2 = single-axis, 101 = abort. (see eMagRecalMode) */
	uint32_t                recalCmd;
	
	/** Mag recalibration progress indicator: 0-100 % */
	float					progress;

	/** Magnetic declination estimate */
	float					declination;
} mag_cal_t;

// (DID_INL2_MAG_OBS_INFO)
typedef struct PACKED
{											// INL2 - Magnetometer observer info 
	uint32_t				timeOfWeekMs;	// Timestamp in milliseconds
	uint32_t				Ncal_samples;
	uint32_t				ready;			// Data ready to be processed
	uint32_t				calibrated;		// Calibration data present.  Set to -1 to force mag recalibration.
	uint32_t				auto_recal;		// Allow mag to auto-recalibrate
	uint32_t				outlier;		// Bad sample data
	float					magHdg;			// Heading from magnetometer
	float					insHdg;			// Heading from INS
	float					magInsHdgDelta;	// Difference between mag heading and (INS heading plus mag declination)
	float					nis;			// Normalized innovation squared (likelihood metric)
	float					nis_threshold;	// Threshold for maximum NIS
	float					Wcal[9];		// Magnetometer calibration matrix. Must be initialized with a unit matrix, not zeros!
	uint32_t				activeCalSet;	// active calibration set (0 or 1)
	float					magHdgOffset;	// Offset between magnetometer heading and estimate heading
    float                   Tcal;           // Scaled computed variance between calibrated magnetometer samples. 
	float                   bias_cal[3];    // Calibrated magnetometer output can be produced using: Bcal = Wcal * (Braw - bias_cal)
} inl2_mag_obs_info_t;

/** Built-in test state */
enum eBitState
{
	BIT_STATE_OFF					= (int)0,
	BIT_STATE_DONE					= (int)1,
	BIT_STATE_CMD_FULL_STATIONARY	= (int)2,	// (FULL) More comprehensive test.  Requires system be completely stationary without vibrations. 
	BIT_STATE_CMD_BASIC_MOVING		= (int)3,	// (BASIC) Ignores sensor output.  Can be run while moving.  This mode is automatically run after bootup.
	BIT_STATE_RESERVED_1			= (int)4,
	BIT_STATE_RESERVED_2			= (int)5,
	BIT_STATE_RUNNING				= (int)6,
	BIT_STATE_FINISH				= (int)7,
	BIT_STATE_COMMAND_OFF			= (int)8
};

/** Hardware built-in test flags */
enum eHdwBitStatusFlags
{
	HDW_BIT_PASSED_MASK				= (int)0x0000000F,
	HDW_BIT_PASSED_ALL				= (int)0x00000001,
	HDW_BIT_PASSED_NO_GPS			= (int)0x00000002,	// Passed w/o valid GPS signal
	HDW_BIT_MODE_MASK				= (int)0x000000F0,	// BIT mode run
	HDW_BIT_MODE_OFFSET				= (int)4,
#define HDW_BIT_MODE(hdwBitStatus) ((hdwBitStatus&HDW_BIT_MODE_MASK)>>HDW_BIT_MODE_OFFSET)
	HDW_BIT_FAILED_MASK				= (int)0xFFFFFF00,
	HDW_BIT_FAILED_AHRS_MASK		= (int)0xFFFF0F00,
	HDW_BIT_FAULT_NOISE_PQR			= (int)0x00000100,
	HDW_BIT_FAULT_NOISE_ACC			= (int)0x00000200,
	HDW_BIT_FAULT_MAGNETOMETER      = (int)0x00000400,
	HDW_BIT_FAULT_BAROMETER         = (int)0x00000800,
	HDW_BIT_FAULT_GPS_NO_COM		= (int)0x00001000,	// No GPS serial communications
	HDW_BIT_FAULT_GPS_POOR_CNO		= (int)0x00002000,	// Poor GPS signal strength.  Check antenna
	HDW_BIT_FAULT_GPS_POOR_ACCURACY	= (int)0x00002000,	// Low number of satellites, or bad accuracy 
	HDW_BIT_FAULT_GPS_NOISE			= (int)0x00004000,	// (Not implemented)
};

/** Calibration built-in test flags */
enum eCalBitStatusFlags
{
	CAL_BIT_PASSED_MASK				= (int)0x0000000F,
	CAL_BIT_PASSED_ALL				= (int)0x00000001,
	CAL_BIT_MODE_MASK				= (int)0x000000F0,	// BIT mode run
	CAL_BIT_MODE_OFFSET				= (int)4,
#define CAL_BIT_MODE(calBitStatus) ((calBitStatus&CAL_BIT_MODE_MASK)>>CAL_BIT_MODE_OFFSET)
	CAL_BIT_FAILED_MASK				= (int)0xFFFFFF00,
	CAL_BIT_FAULT_TCAL_EMPTY		= (int)0x00000100,	// Temperature calibration not present
	CAL_BIT_FAULT_TCAL_TSPAN		= (int)0x00000200,	// Temperature calibration temperature range is inadequate
	CAL_BIT_FAULT_TCAL_INCONSISTENT	= (int)0x00000400,	// Temperature calibration number of points or slopes are not consistent
	CAL_BIT_FAULT_TCAL_CORRUPT		= (int)0x00000800,	// Temperature calibration memory corruption
	CAL_BIT_FAULT_TCAL_PQR_BIAS		= (int)0x00001000,	// Temperature calibration gyro bias
	CAL_BIT_FAULT_TCAL_PQR_SLOPE	= (int)0x00002000,	// Temperature calibration gyro slope
	CAL_BIT_FAULT_TCAL_PQR_LIN		= (int)0x00004000,	// Temperature calibration gyro linearity
	CAL_BIT_FAULT_TCAL_ACC_BIAS		= (int)0x00008000,	// Temperature calibration accelerometer bias
	CAL_BIT_FAULT_TCAL_ACC_SLOPE	= (int)0x00010000,	// Temperature calibration accelerometer slope
	CAL_BIT_FAULT_TCAL_ACC_LIN		= (int)0x00020000,	// Temperature calibration accelerometer linearity
	CAL_BIT_FAULT_CAL_SERIAL_NUM	= (int)0x00040000,	// Calibration info: wrong device serial number
	CAL_BIT_FAULT_ORTO_EMPTY		= (int)0x00100000,	// Cross-axis alignment is not calibrated
	CAL_BIT_FAULT_ORTO_INVALID		= (int)0x00200000,	// Cross-axis alignment is poorly formed
	CAL_BIT_FAULT_MOTION_PQR		= (int)0x00400000,	// Motion on gyros
	CAL_BIT_FAULT_MOTION_ACC		= (int)0x00800000,	// Motion on accelerometers
};


/** (DID_BIT) Built-in self-test parameters */
typedef struct PACKED
{
	/** Built-in self-test state (see eBitState) */
	uint32_t                state;

	/** Hardware BIT status (see eHdwBitStatusFlags) */
	uint32_t                hdwBitStatus;

	/** Calibration BIT status (see eCalBitStatusFlags) */
	uint32_t                calBitStatus;

	/** Temperature calibration bias */
	float                   tcPqrBias;
	float                   tcAccBias;

	/** Temperature calibration slope */
	float                   tcPqrSlope;
	float                   tcAccSlope;

	/** Temperature calibration linearity */
	float                   tcPqrLinearity;
	float                   tcAccLinearity;

	/** PQR motion (angular rate) */
	float                   pqr;

	/** ACC motion w/ gravity removed (linear acceleration) */
	float                   acc;

	/** Angular rate standard deviation */
	float                   pqrSigma;

	/** Acceleration standard deviation */
	float                   accSigma;
	
} bit_t;


/** System Configuration (used with nvm_flash_cfg_t.sysCfgBits) */
enum eSysConfigBits
{
	UNUSED1                                             = (int)0x00000001,
	UNUSED2                                             = (int)0x00000002,
	/*! Enable automatic mag recalibration */
	SYS_CFG_BITS_AUTO_MAG_RECAL                         = (int)0x00000004,
	/*! Disable mag declination estimation */
	SYS_CFG_BITS_DISABLE_MAG_DECL_ESTIMATION            = (int)0x00000008,

	/*! Disable LEDs */
	SYS_CFG_BITS_DISABLE_LEDS                           = (int)0x00000010,

	/** Magnetometer recalibration.  0 = multi-axis, 1 = single-axis */
	SYS_CFG_BITS_MAG_RECAL_MODE_MASK					= (int)0x00000700,
	SYS_CFG_BITS_MAG_RECAL_MODE_OFFSET					= 8,
#define SYS_CFG_BITS_MAG_RECAL_MODE(sysCfgBits) ((sysCfgBits&SYS_CFG_BITS_MAG_RECAL_MODE_MASK)>>SYS_CFG_BITS_MAG_RECAL_MODE_OFFSET)

	/** Disable magnetometer fusion */
	SYS_CFG_BITS_DISABLE_MAGNETOMETER_FUSION			= (int)0x00001000,
	/** Disable barometer fusion */
	SYS_CFG_BITS_DISABLE_BAROMETER_FUSION				= (int)0x00002000,
	/** Disable GPS 1 fusion */
	SYS_CFG_BITS_DISABLE_GPS1_FUSION					= (int)0x00004000,
	/** Disable GPS 2 fusion */
	SYS_CFG_BITS_DISABLE_GPS2_FUSION					= (int)0x00008000,

	/** Disable automatic Zero Velocity Updates (ZUPT).  Disabling automatic ZUPT is useful for degraded GPS environments or applications with very slow velocities. */
	SYS_CFG_BITS_DISABLE_AUTO_ZERO_VELOCITY_UPDATES		= (int)0x00010000,
	/** Disable automatic Zero Angular Rate Updates (ZARU).  Disabling automatic ZARU is useful for applications with small/slow angular rates. */
	SYS_CFG_BITS_DISABLE_AUTO_ZERO_ANGULAR_RATE_UPDATES	= (int)0x00020000,
	/** Disable INS EKF updates */
	SYS_CFG_BITS_DISABLE_INS_EKF						= (int)0x00040000,
	/** Prevent built-in test (BIT) from running automatically on startup */
	SYS_CFG_BITS_DISABLE_AUTO_BIT_ON_STARTUP			= (int)0x00080000,

	/** Disable packet encoding, binary data will have all bytes as is */
	SYS_CFG_BITS_DISABLE_PACKET_ENCODING				= (int)0x00400000,
};

/** GNSS satellite system signal constellation (used with nvm_flash_cfg_t.gnssSatSigConst) */
enum eGnssSatSigConst
{
	/*! GPS  */
	GNSS_SAT_SIG_CONST_GPS                              = (uint16_t)0x0003,
	/*! QZSS  */
	GNSS_SAT_SIG_CONST_QZSS                             = (uint16_t)0x000C,
	/*! Galileo  */
	GNSS_SAT_SIG_CONST_GAL                              = (uint16_t)0x0030,
	/*! BeiDou  */
	GNSS_SAT_SIG_CONST_BDS                              = (uint16_t)0x00C0,
	/*! GLONASS  */
	GNSS_SAT_SIG_CONST_GLO                              = (uint16_t)0x0300,
	/*! SBAS  */
	GNSS_SAT_SIG_CONST_SBAS                             = (uint16_t)0x1000,
	
	/*! GNSS default */
	GNSS_SAT_SIG_CONST_DEFAULT = \
		GNSS_SAT_SIG_CONST_GPS | \
		GNSS_SAT_SIG_CONST_SBAS | \
		GNSS_SAT_SIG_CONST_QZSS | \
		GNSS_SAT_SIG_CONST_GAL | \
		GNSS_SAT_SIG_CONST_GLO | \
		GNSS_SAT_SIG_CONST_BDS
};

/** RTK Configuration (used with nvm_flash_cfg_t.RTKCfgBits) */
enum eRTKConfigBits
{
	/** Enable onboard RTK GNSS precision positioning (GPS1) */
	RTK_CFG_BITS_ROVER_MODE_RTK_POSITIONING				= (int)0x00000001,

	/** Enable external RTK GNSS positioning (GPS1) */
	RTK_CFG_BITS_ROVER_MODE_RTK_POSITIONING_EXTERNAL	= (int)0x00000002,

	/** Enable external RTK GNSS compassing on uBlox F9P (GPS2) */
	RTK_CFG_BITS_ROVER_MODE_RTK_COMPASSING_F9P			= (int)0x00000004,

	/** Enable dual GNSS RTK compassing (GPS2 to GPS1) */
	RTK_CFG_BITS_ROVER_MODE_RTK_COMPASSING				= (int)0x00000008,	

	/** Mask of RTK GNSS positioning types */
	RTK_CFG_BITS_ROVER_MODE_RTK_POSITIONING_MASK		= (RTK_CFG_BITS_ROVER_MODE_RTK_POSITIONING|RTK_CFG_BITS_ROVER_MODE_RTK_POSITIONING_EXTERNAL),

	/** Mask of dual GNSS RTK compassing types */
	RTK_CFG_BITS_ROVER_MODE_RTK_COMPASSING_MASK			= (RTK_CFG_BITS_ROVER_MODE_RTK_COMPASSING|RTK_CFG_BITS_ROVER_MODE_RTK_COMPASSING_F9P),

    /** Mask of RTK position, heading, and base modes */
	RTK_CFG_BITS_ROVER_MODE_MASK						= (int)0x0000000F,
	
	/** Enable RTK base and output ublox data from GPS 1 on serial port 0 */
	RTK_CFG_BITS_BASE_OUTPUT_GPS1_UBLOX_SER0			= (int)0x00000010,

	/** Enable RTK base and output ublox data from GPS 1 on serial port 1 */
	RTK_CFG_BITS_BASE_OUTPUT_GPS1_UBLOX_SER1			= (int)0x00000020,

	/** Enable RTK base and output ublox data from GPS 1 on serial port 2 */
	RTK_CFG_BITS_BASE_OUTPUT_GPS1_UBLOX_SER2			= (int)0x00000040,

	/** Enable RTK base and output ublox data from GPS 1 on USB port */
	RTK_CFG_BITS_BASE_OUTPUT_GPS1_UBLOX_USB				= (int)0x00000080,

	/** Enable RTK base and output RTCM3 data from GPS 1 on serial port 0 */
	RTK_CFG_BITS_BASE_OUTPUT_GPS1_RTCM3_SER0			= (int)0x00000100,
	
	/** Enable RTK base and output RTCM3 data from GPS 1 on serial port 1 */
	RTK_CFG_BITS_BASE_OUTPUT_GPS1_RTCM3_SER1			= (int)0x00000200,

	/** Enable RTK base and output RTCM3 data from GPS 1 on serial port 2 */
	RTK_CFG_BITS_BASE_OUTPUT_GPS1_RTCM3_SER2			= (int)0x00000400,

	/** Enable RTK base and output RTCM3 data from GPS 1 on USB port */
	RTK_CFG_BITS_BASE_OUTPUT_GPS1_RTCM3_USB				= (int)0x00000800,

	/** Enable RTK base and output ublox data from GPS 2 on serial port 0 */
	RTK_CFG_BITS_BASE_OUTPUT_GPS2_UBLOX_SER0			= (int)0x00001000,

	/** Enable RTK base and output ublox data from GPS 2 on serial port 1 */
	RTK_CFG_BITS_BASE_OUTPUT_GPS2_UBLOX_SER1			= (int)0x00002000,

	/** Enable RTK base and output ublox data from GPS 2 on serial port 2 */
	RTK_CFG_BITS_BASE_OUTPUT_GPS2_UBLOX_SER2			= (int)0x00004000,

	/** Enable RTK base and output ublox data from GPS 2 on USB port */
	RTK_CFG_BITS_BASE_OUTPUT_GPS2_UBLOX_USB				= (int)0x00008000,

	/** Enable RTK base and output RTCM3 data from GPS 2 on serial port 0 */
	RTK_CFG_BITS_BASE_OUTPUT_GPS2_RTCM3_SER0			= (int)0x00010000,
	
	/** Enable RTK base and output RTCM3 data from GPS 2 on serial port 1 */
	RTK_CFG_BITS_BASE_OUTPUT_GPS2_RTCM3_SER1			= (int)0x00020000,

	/** Enable RTK base and output RTCM3 data from GPS 2 on serial port 2 */
	RTK_CFG_BITS_BASE_OUTPUT_GPS2_RTCM3_SER2			= (int)0x00040000,

	/** Enable RTK base and output RTCM3 data from GPS 2 on USB port */
	RTK_CFG_BITS_BASE_OUTPUT_GPS2_RTCM3_USB				= (int)0x00080000,

	/** Enable base mode moving position. (For future use. Not implemented. This bit should always be 0 for now.) TODO: Implement moving base. */
	RTK_CFG_BITS_BASE_POS_MOVING						= (int)0x00100000,
	
	/** Reserved for future use */
	RTK_CFG_BITS_RESERVED1								= (int)0x00200000,	
	
	/** When using RTK, specifies whether the base station is identical hardware to this rover. If so, there are optimizations enabled to get fix faster. */
	RTK_CFG_BITS_RTK_BASE_IS_IDENTICAL_TO_ROVER			= (int)0x00400000,

	/** Forward all messages between the selected GPS and serial port.  Disable for RTK base use (to forward only GPS raw messages and use the surveyed location refLLA instead of current GPS position).  */
	RTK_CFG_BITS_GPS_PORT_PASS_THROUGH					= (int)0x00800000,

	/** All base station bits */
	RTK_CFG_BITS_BASE_MODE = (
        RTK_CFG_BITS_BASE_OUTPUT_GPS1_UBLOX_SER0 | RTK_CFG_BITS_BASE_OUTPUT_GPS1_RTCM3_SER0 |
		RTK_CFG_BITS_BASE_OUTPUT_GPS1_UBLOX_SER1 | RTK_CFG_BITS_BASE_OUTPUT_GPS1_RTCM3_SER1 |
		RTK_CFG_BITS_BASE_OUTPUT_GPS1_UBLOX_SER2 | RTK_CFG_BITS_BASE_OUTPUT_GPS1_RTCM3_SER2 |
		RTK_CFG_BITS_BASE_OUTPUT_GPS1_UBLOX_USB  | RTK_CFG_BITS_BASE_OUTPUT_GPS1_RTCM3_USB  |
		RTK_CFG_BITS_BASE_OUTPUT_GPS2_UBLOX_SER0 | RTK_CFG_BITS_BASE_OUTPUT_GPS2_RTCM3_SER0 |
		RTK_CFG_BITS_BASE_OUTPUT_GPS2_UBLOX_SER1 | RTK_CFG_BITS_BASE_OUTPUT_GPS2_RTCM3_SER1 |
		RTK_CFG_BITS_BASE_OUTPUT_GPS2_UBLOX_SER2 | RTK_CFG_BITS_BASE_OUTPUT_GPS2_RTCM3_SER2 |
		RTK_CFG_BITS_BASE_OUTPUT_GPS2_UBLOX_USB  | RTK_CFG_BITS_BASE_OUTPUT_GPS2_RTCM3_USB ),

	/** Base station bits enabled on Ser0 */
	RTK_CFG_BITS_RTK_BASE_SER0 = (
        RTK_CFG_BITS_BASE_OUTPUT_GPS1_UBLOX_SER0 | RTK_CFG_BITS_BASE_OUTPUT_GPS1_RTCM3_SER0 |
		RTK_CFG_BITS_BASE_OUTPUT_GPS2_UBLOX_SER0 | RTK_CFG_BITS_BASE_OUTPUT_GPS2_RTCM3_SER0 ),

	/** Base station bits enabled on Ser1 */
	RTK_CFG_BITS_RTK_BASE_SER1 = (
        RTK_CFG_BITS_BASE_OUTPUT_GPS1_UBLOX_SER1 | RTK_CFG_BITS_BASE_OUTPUT_GPS1_RTCM3_SER1 |
		RTK_CFG_BITS_BASE_OUTPUT_GPS2_UBLOX_SER1 | RTK_CFG_BITS_BASE_OUTPUT_GPS2_RTCM3_SER1 ),

	/** Base station bits enabled on Ser2 */
	RTK_CFG_BITS_RTK_BASE_SER2 = (
        RTK_CFG_BITS_BASE_OUTPUT_GPS1_UBLOX_SER2 | RTK_CFG_BITS_BASE_OUTPUT_GPS1_RTCM3_SER2 |
		RTK_CFG_BITS_BASE_OUTPUT_GPS2_UBLOX_SER2 | RTK_CFG_BITS_BASE_OUTPUT_GPS2_RTCM3_SER2 ),

    /** Base station bits for GPS1 Ublox */
    RTK_CFG_BITS_RTK_BASE_OUTPUT_GPS1_UBLOX = (
        RTK_CFG_BITS_BASE_OUTPUT_GPS1_UBLOX_SER0 |
        RTK_CFG_BITS_BASE_OUTPUT_GPS1_UBLOX_SER1 |
        RTK_CFG_BITS_BASE_OUTPUT_GPS1_UBLOX_SER2 |
        RTK_CFG_BITS_BASE_OUTPUT_GPS1_UBLOX_USB ),

    /** Base station bits for GPS2 Ublox */
    RTK_CFG_BITS_RTK_BASE_OUTPUT_GPS2_UBLOX = (
        RTK_CFG_BITS_BASE_OUTPUT_GPS2_UBLOX_SER0 |
        RTK_CFG_BITS_BASE_OUTPUT_GPS2_UBLOX_SER1 |
        RTK_CFG_BITS_BASE_OUTPUT_GPS2_UBLOX_SER2 |
        RTK_CFG_BITS_BASE_OUTPUT_GPS2_UBLOX_USB ),

    /** Base station bits for GPS1 RTCM */
	RTK_CFG_BITS_RTK_BASE_OUTPUT_GPS1_RTCM = (
        RTK_CFG_BITS_BASE_OUTPUT_GPS1_RTCM3_SER0 |
        RTK_CFG_BITS_BASE_OUTPUT_GPS1_RTCM3_SER1 | 
        RTK_CFG_BITS_BASE_OUTPUT_GPS1_RTCM3_SER2 | 
        RTK_CFG_BITS_BASE_OUTPUT_GPS1_RTCM3_USB ),

    /** Base station bits for GPS2 RTCM */
    RTK_CFG_BITS_RTK_BASE_OUTPUT_GPS2_RTCM = (
        RTK_CFG_BITS_BASE_OUTPUT_GPS2_RTCM3_SER0 |
        RTK_CFG_BITS_BASE_OUTPUT_GPS2_RTCM3_SER1 |
        RTK_CFG_BITS_BASE_OUTPUT_GPS2_RTCM3_SER2 |
        RTK_CFG_BITS_BASE_OUTPUT_GPS2_RTCM3_USB),

	/** Rover on-board RTK engine used */
	RTK_CFG_BITS_ROVER_MODE_ONBOARD_MASK = (RTK_CFG_BITS_ROVER_MODE_RTK_POSITIONING | RTK_CFG_BITS_ROVER_MODE_RTK_COMPASSING),

	/** Mask of Rover, Compassing, and Base modes */
	RTK_CFG_BITS_ALL_MODES_MASK = (RTK_CFG_BITS_ROVER_MODE_MASK | RTK_CFG_BITS_BASE_MODE),	
};

/** Sensor Configuration (used with nvm_flash_cfg_t.sensorConfig) */
enum eSensorConfig
{
	/** Gyro full-scale sensing range selection: +- 250, 500, 1000, 2000 deg/s */	
	SENSOR_CFG_GYR_FS_250				= (int)0x00000000,
	SENSOR_CFG_GYR_FS_500				= (int)0x00000001,
	SENSOR_CFG_GYR_FS_1000				= (int)0x00000002,
	SENSOR_CFG_GYR_FS_2000				= (int)0x00000003,
	SENSOR_CFG_GYR_FS_MASK				= (int)0x00000003,
	SENSOR_CFG_GYR_FS_OFFSET			= (int)0,
	
	/** Accelerometer full-scale sensing range selection: +- 2, 4, 8, 16 m/s^2 */
	SENSOR_CFG_ACC_FS_2G				= (int)0x00000000,
	SENSOR_CFG_ACC_FS_4G				= (int)0x00000001,
	SENSOR_CFG_ACC_FS_8G				= (int)0x00000002,
	SENSOR_CFG_ACC_FS_16G				= (int)0x00000003,
	SENSOR_CFG_ACC_FS_MASK				= (int)0x00000003,
	SENSOR_CFG_ACC_FS_OFFSET			= (int)2,
	
	/** Gyro digital low-pass filter (DLPF) is set automatically based on the IMU sample rate.  The following 
	bit values can be used to override the bandwidth (frequency) to: 250, 184, 92, 41, 20, 10, 5 Hz */
	SENSOR_CFG_GYR_DLPF_250HZ			= (int)0x00000000,
	SENSOR_CFG_GYR_DLPF_184HZ			= (int)0x00000001,
	SENSOR_CFG_GYR_DLPF_92HZ			= (int)0x00000002,
	SENSOR_CFG_GYR_DLPF_41HZ			= (int)0x00000003,
	SENSOR_CFG_GYR_DLPF_20HZ			= (int)0x00000004,
	SENSOR_CFG_GYR_DLPF_10HZ			= (int)0x00000005,
	SENSOR_CFG_GYR_DLPF_5HZ				= (int)0x00000006,
 	SENSOR_CFG_GYR_DLPF_MASK			= (int)0x0000000F,
	SENSOR_CFG_GYR_DLPF_OFFSET			= (int)8,

	/** Accelerometer digital low-pass filter (DLPF) is set automatically based on the IMU sample rate.  The 
	following bit values can be used to override the bandwidth (frequency) to: 218, 218, 99, 45, 21, 10, 5 Hz */
	SENSOR_CFG_ACC_DLPF_218HZ			= (int)0x00000000,
	SENSOR_CFG_ACC_DLPF_218HZb			= (int)0x00000001,
	SENSOR_CFG_ACC_DLPF_99HZ			= (int)0x00000002,
	SENSOR_CFG_ACC_DLPF_45HZ			= (int)0x00000003,
	SENSOR_CFG_ACC_DLPF_21HZ			= (int)0x00000004,
	SENSOR_CFG_ACC_DLPF_10HZ			= (int)0x00000005,
	SENSOR_CFG_ACC_DLPF_5HZ				= (int)0x00000006,
	SENSOR_CFG_ACC_DLPF_MASK			= (int)0x0000000F,
	SENSOR_CFG_ACC_DLPF_OFFSET			= (int)12,

	/** Euler rotation of IMU and magnetometer from sensor frame to output frame.  Rotation applied in the order of yaw, pitch, roll from the sensor frame (labeled on uINS). */
	SENSOR_CFG_SENSOR_ROTATION_MASK        = (int)0x000000FF,
	SENSOR_CFG_SENSOR_ROTATION_OFFSET      = (int)16,
	SENSOR_CFG_SENSOR_ROTATION_0_0_0       = (int)0,	// roll, pitch, yaw rotation (deg).
	SENSOR_CFG_SENSOR_ROTATION_0_0_90      = (int)1,
	SENSOR_CFG_SENSOR_ROTATION_0_0_180     = (int)2,
	SENSOR_CFG_SENSOR_ROTATION_0_0_N90     = (int)3,
	SENSOR_CFG_SENSOR_ROTATION_90_0_0      = (int)4,
	SENSOR_CFG_SENSOR_ROTATION_90_0_90     = (int)5,
	SENSOR_CFG_SENSOR_ROTATION_90_0_180    = (int)6,
	SENSOR_CFG_SENSOR_ROTATION_90_0_N90    = (int)7,
	SENSOR_CFG_SENSOR_ROTATION_180_0_0     = (int)8,
	SENSOR_CFG_SENSOR_ROTATION_180_0_90    = (int)9,
	SENSOR_CFG_SENSOR_ROTATION_180_0_180   = (int)10,
	SENSOR_CFG_SENSOR_ROTATION_180_0_N90   = (int)11,
	SENSOR_CFG_SENSOR_ROTATION_N90_0_0     = (int)12,
	SENSOR_CFG_SENSOR_ROTATION_N90_0_90    = (int)13,
	SENSOR_CFG_SENSOR_ROTATION_N90_0_180   = (int)14,
	SENSOR_CFG_SENSOR_ROTATION_N90_0_N90   = (int)15,
	SENSOR_CFG_SENSOR_ROTATION_0_90_0      = (int)16,
	SENSOR_CFG_SENSOR_ROTATION_0_90_90     = (int)17,
	SENSOR_CFG_SENSOR_ROTATION_0_90_180    = (int)18,
	SENSOR_CFG_SENSOR_ROTATION_0_90_N90    = (int)19,
	SENSOR_CFG_SENSOR_ROTATION_0_N90_0     = (int)20,
	SENSOR_CFG_SENSOR_ROTATION_0_N90_90    = (int)21,
	SENSOR_CFG_SENSOR_ROTATION_0_N90_180   = (int)22,
	SENSOR_CFG_SENSOR_ROTATION_0_N90_N90   = (int)23,
};

/** IO configuration (used with nvm_flash_cfg_t.ioConfig) */
enum eIoConfig
{
	/** Strobe (input and output) trigger on rising edge (0 = falling edge) */
	IO_CONFIG_STROBE_TRIGGER_HIGH               = (int)0x00000001,
	// G1,G2 - STROBE, CAN, Ser2, I2C (future)
	/** G1,G2 - STROBE input on G2 */
	IO_CONFIG_G1G2_STROBE_INPUT_G2              = (int)0x00000002,
	/** G1,G2 - CAN Bus */
	IO_CONFIG_G1G2_CAN_BUS                      = (int)0x00000004,
	/** G1,G2 - General Communications on Ser2. Excludes GPS communications. */
	IO_CONFIG_G1G2_COM2                         = (int)0x00000006,
	/** G1,G2 - MASK.  Note: This G1,G2 setting is overriden when GPS1 or GPS2 is configured to use Ser2. */
	IO_CONFIG_G1G2_MASK                         = (int)0x0000000E,
	/** G1,G2 - Default */
	IO_CONFIG_G1G2_DEFAULT                      = IO_CONFIG_G1G2_CAN_BUS,

	// G9 - STROBE, QDEC0 (future)
	/** G9 - Strobe input */
	IO_CONFIG_G9_STROBE_INPUT                   = (int)0x00000010,
	/** G9 - Enable Nav update strobe output pulse on G9 (uINS pin 10) indicating preintegrated IMU and navigation updates */
	IO_CONFIG_G9_STROBE_OUTPUT_NAV              = (int)0x00000020,
	/** G9 - Quadrature wheel encoder input (QDEC0-B). */
	IO_CONFIG_G9_QDEC0_INPUT                    = (int)0x00000030,
	/** G9 - Bit mask */
	IO_CONFIG_G9_MASK                           = (int)0x00000030,
	/** G9 - Default */
	IO_CONFIG_G9_DEFAULT                        = (int)0,	

	// G6,G7 - Ser1, QDEC0 (future)
	/** G6,G7 - General Communications on Ser1. Excludes GPS communications.  Overriden when SPI is enabled (G9 held low on bootup/config). */
	IO_CONFIG_G6G7_COM1                         = (int)0x00000040,
	/** G6,G7 - Quadrature wheel encoder input (G6 QDEC0-A).  Overriden when SPI is enabled (G9 held low on bootup/config). */
	IO_CONFIG_G6G7_QDEC0_INPUT_G6               = (int)0x00000080,
	/** G6,G7 - Bit mask */
	IO_CONFIG_G6G7_MASK                         = (int)0x000000C0,
	/** G6,G7 - Default */
	IO_CONFIG_G6G7_DEFAULT                      = IO_CONFIG_G6G7_COM1,	

	// G5,G8 - STROBE, QDEC1 (future), SPI (enabled when G9 is held low on bootup/config)
	/** G5,G8 - Strobe input on G5 */
	IO_CONFIG_G5G8_STROBE_INPUT_G5              = (int)0x00000100,
	/** G5,G8 - Strobe input on G8 */
	IO_CONFIG_G5G8_STROBE_INPUT_G8              = (int)0x00000200,
	/** G5,G8 - Strobe input on both G5 and G8 */
	IO_CONFIG_G5G8_STROBE_INPUT_G5_G8           = (int)0x00000300,
	/** G5,G8 - Quadrature wheel encoder input (G5 QDEC1-B, G8 QDEC1-A) */
	IO_CONFIG_G5G8_QDEC_INPUT                   = (int)0x00000400,
	/** G5,G8 - Bit mask */
	IO_CONFIG_G5G8_MASK                         = (int)0x00000700,
	/** G5,G8 - Default */
	IO_CONFIG_G5G8_DEFAULT                      = (int)0,	

	/** Unused bits */

	/** External GPS TIMEPULSE source */
	IO_CFG_GPS_TIMEPUSE_SOURCE_BITMASK			= (int)0x0000E000,	
	/** 0 = internal, 1 = disabled, 2 = G2_PIN6, 3 = G5_PIN9, 4 = G8_PIN12, 5 = G9_PIN13 */
	IO_CFG_GPS_TIMEPUSE_SOURCE_OFFSET			= (int)13,
	IO_CFG_GPS_TIMEPUSE_SOURCE_MASK				= (int)0x00000007,
	IO_CFG_GPS_TIMEPUSE_SOURCE_DISABLED			= (int)0,
	IO_CFG_GPS_TIMEPUSE_SOURCE_ONBOARD_1		= (int)1,
	IO_CFG_GPS_TIMEPUSE_SOURCE_ONBOARD_2		= (int)2,
	IO_CFG_GPS_TIMEPUSE_SOURCE_STROBE_G2_PIN6	= (int)3,
	IO_CFG_GPS_TIMEPUSE_SOURCE_STROBE_G5_PIN9	= (int)4,
	IO_CFG_GPS_TIMEPUSE_SOURCE_STROBE_G8_PIN12	= (int)5,
	IO_CFG_GPS_TIMEPUSE_SOURCE_STROBE_G9_PIN13	= (int)6,
#define SET_STATUS_OFFSET_MASK(result,val,offset,mask)	{ (result) &= ~((mask)<<(offset)); (result) |= ((val)<<(offset)); }
	
#define IO_CFG_GPS_TIMEPUSE_SOURCE(ioConfig) ((ioConfig>>IO_CFG_GPS_TIMEPUSE_SOURCE_OFFSET)&IO_CFG_GPS_TIMEPUSE_SOURCE_MASK)
	
	/** GPS 1 source OFFSET */
	IO_CONFIG_GPS1_SOURCE_OFFSET				= (int)16,
	/** GPS 2 source OFFSET */
	IO_CONFIG_GPS2_SOURCE_OFFSET				= (int)19,
	/** GPS 1 type OFFSET */
	IO_CONFIG_GPS1_TYPE_OFFSET					= (int)22,
	/** GPS 2 type OFFSET */
	IO_CONFIG_GPS2_TYPE_OFFSET					= (int)25,

	/** GPS source MASK */
	IO_CONFIG_GPS_SOURCE_MASK					= (int)0x00000007,
	/** GPS source - Disable */
	IO_CONFIG_GPS_SOURCE_DISABLE				= (int)0,
	/** GPS source - GNSS receiver 1 onboard uINS */
	IO_CONFIG_GPS_SOURCE_ONBOARD_1				= (int)1,
	/** GPS source - GNSS receiver 2 onboard uINS */
	IO_CONFIG_GPS_SOURCE_ONBOARD_2				= (int)2,
	/** GPS source - Serial 0 */
	IO_CONFIG_GPS_SOURCE_SER0					= (int)3,
	/** GPS source - Serial 1 */
	IO_CONFIG_GPS_SOURCE_SER1					= (int)4,
	/** GPS source - Serial 2 */
	IO_CONFIG_GPS_SOURCE_SER2					= (int)5,
	/** GPS source - last type */
	IO_CONFIG_GPS_SOURCE_LAST					= IO_CONFIG_GPS_SOURCE_SER2,	// set to last source

	/** GPS type MASK */
	IO_CONFIG_GPS_TYPE_MASK						= (int)0x00000007,
	/** GPS type - ublox M8 */
	IO_CONFIG_GPS_TYPE_UBX_M8					= (int)0,
	/** GPS type - ublox ZED-F9P w/ RTK */
	IO_CONFIG_GPS_TYPE_UBX_F9P					= (int)1,
	/** GPS type - NMEA */
	IO_CONFIG_GPS_TYPE_NMEA						= (int)2,
	/** GPS type - last type */
	IO_CONFIG_GPS_TYPE_LAST						= IO_CONFIG_GPS_TYPE_NMEA,		// Set to last type

#define IO_CONFIG_GPS1_SOURCE(ioConfig) ((ioConfig>>IO_CONFIG_GPS1_SOURCE_OFFSET)&IO_CONFIG_GPS_SOURCE_MASK)
#define IO_CONFIG_GPS2_SOURCE(ioConfig) ((ioConfig>>IO_CONFIG_GPS2_SOURCE_OFFSET)&IO_CONFIG_GPS_SOURCE_MASK)
#define IO_CONFIG_GPS1_TYPE(ioConfig)	((ioConfig>>IO_CONFIG_GPS1_TYPE_OFFSET)&IO_CONFIG_GPS_TYPE_MASK)
#define IO_CONFIG_GPS2_TYPE(ioConfig)	((ioConfig>>IO_CONFIG_GPS2_TYPE_OFFSET)&IO_CONFIG_GPS_TYPE_MASK)

	/** IMU 1 disable */	
	IO_CONFIG_IMU_1_DISABLE						= (int)0x10000000,
	/** IMU 2 disable */
	IO_CONFIG_IMU_2_DISABLE						= (int)0x20000000,
	/** IMU 3 disable */
	IO_CONFIG_IMU_3_DISABLE						= (int)0x40000000,

	/** Unused bits */
};

#define IO_CONFIG_DEFAULT 	(IO_CONFIG_G1G2_DEFAULT | IO_CONFIG_G5G8_DEFAULT | IO_CONFIG_G6G7_DEFAULT | IO_CONFIG_G9_DEFAULT | (IO_CONFIG_GPS_SOURCE_ONBOARD_1<<IO_CONFIG_GPS1_SOURCE_OFFSET) | (IO_CONFIG_GPS_SOURCE_ONBOARD_2<<IO_CONFIG_GPS2_SOURCE_OFFSET))

/** (DID_WHEEL_ENCODER) Message to communicate wheel encoder measurements to GPS-INS */
typedef struct PACKED
{
    /** Time of measurement wrt current week */
    double timeOfWeek;

    /** Status Word */
    uint32_t status;

    /** Left wheel angle (rad) */
    float theta_l;

    /** Right wheel angle (rad) */
    float theta_r;
    
    /** Left wheel angular rate (rad/s) */
    float omega_l;

    /** Right wheel angular rate (rad/s) */
    float omega_r;

    /** Left wheel revolution count */
    uint32_t wrap_count_l;

    /** Right wheel revolution count */
    uint32_t wrap_count_r;

} wheel_encoder_t;

enum eWheelCfgBits
{
    WHEEL_CFG_BITS_ENABLE_ENCODER           = (int)0x00000002,
    WHEEL_CFG_BITS_ENABLE_CONTROL           = (int)0x00000004,
    WHEEL_CFG_BITS_ENABLE_MASK              = (int)0x0000000F,
    WHEEL_CFG_BITS_DIRECTION_REVERSE_LEFT   = (int)0x00000100,
    WHEEL_CFG_BITS_DIRECTION_REVERSE_RIGHT  = (int)0x00000200,
};

typedef enum
{
    GV_MODE_STANDBY                         = 0,
	GV_MODE_LEARNING                        = 1,
    GV_CMD_LEARNING_START                   = 2,    // Use provided transform and sigma
    GV_CMD_LEARNING_RESUME                  = 3,    // Reset sigma values
    GV_CMD_LEARNING_CLEAR_AND_START         = 4,    // Zero transform and reset sigma values
    GV_CMD_LEARNING_STOP_AND_SAVE           = 5,
    GV_CMD_LEARNING_CANCEL                  = 6,
 } eGroundVehicleMode;

typedef struct PACKED
{
	/** Euler angles describing the rotation from imu (body) to the wheel frame (center of the non-steering axle) in radians */
	float                   e_b2w[3];

	/** Euler angle standard deviation of measurements describing the rotation from imu (body) to the wheel frame (center of the non-steering axle) in radians */
	float                   e_b2w_sigma[3];

	/** Translation from the imu (body) to the wheel frame origin (center of the non-steering axle), expressed in the imu (body) frame in meters */
	float                   t_b2w[3];

	/** Translation standard deviation from the imu (body) to the wheel frame origin (center of the non-steering axle), expressed in the imu (body) frame in meters */
	float                   t_b2w_sigma[3];

} wheel_transform_t;

typedef struct PACKED
{
	/** Config bits (see eWheelCfgBits) */
	uint32_t                bits;

	/** Euler angles and offset describing the rotation and tranlation from imu (body) to the wheel frame (center of the non-steering axle) */
	wheel_transform_t       transform;

	/** Distance between the left and right wheels */
	float                   track_width;

	/** Estimate of wheel radius */
	float                   radius;

} wheel_config_t;

typedef enum
{
	GV_STATUS_LEARNING_ENABLED		= 0x00000001,
	GV_STATUS_DEAD_RECKONING		= 0x01000000,
	/** Vehicle kinematic parameters */ 
	GV_STATUS_KINEMATIC_CAL_GOOD	= 0x02000000,
	/** Vehicle kinematic learning has converged and is complete. */ 
	GV_STATUS_LEARNING_CONVERGED    = 0x04000000,

} eGroundVehicleStatus;

/** (DID_GROUND_VEHICLE) Configuration of ground vehicle kinematic constraints. */
typedef struct PACKED
{
	/** GPS time of week (since Sunday morning) in milliseconds */
	uint32_t				timeOfWeekMs;

	/** Ground vehicle status flags (eGroundVehicleStatus) */
	uint32_t                status;

	/** Current mode of the ground vehicle.  Use this field to apply commands. (see eGroundVehicleMode) */
	uint32_t                mode;

	/** Wheel transform, track width, and wheel radius. */
	wheel_config_t       	wheelConfig;

} ground_vehicle_t;

typedef enum
{
    DYN_PORTABLE = 0,
    DYN_STATIONARY = 2,
    DYN_PEDESTRIAN = 3,
    DYN_GROUND_VEHICLE = 4,
    DYN_MARINE = 5,
    DYN_AIRBORNE_1G = 6,
    DYN_AIRBORNE_2G = 7,
    DYN_AIRBORNE_4G = 8,
    DYN_WRIST = 9
} eInsDynModel;

/** (DID_FLASH_CONFIG) Configuration data
 * IMPORTANT! These fields should not be deleted, they can be deprecated and marked as reserved,
 * or new fields added to the end.
*/
typedef struct PACKED
{
    /** Size of group or union, which is nvm_group_x_t + padding */
    uint32_t				size;

    /** Checksum, excluding size and checksum */
    uint32_t                checksum;

    /** Manufacturer method for restoring flash defaults */
    uint32_t                key;

    /** IMU sample (system input data) period in milliseconds set on startup. Cannot be larger than startupNavDtMs. Zero disables sensor/IMU sampling. */
    uint32_t				startupImuDtMs;

    /** Nav filter (system output data) update period in milliseconds set on startup. 1ms minimum (1KHz max). Zero disables nav filter updates. */
    uint32_t				startupNavDtMs;

    /** Serial port 0 baud rate in bits per second */
    uint32_t				ser0BaudRate;

    /** Serial port 1 baud rate in bits per second */
    uint32_t				ser1BaudRate;

    /** Roll, pitch, yaw euler angle rotation in radians from INS Sensor Frame to Intermediate Output Frame.  Order applied: heading, pitch, roll. */
    float					insRotation[3];

    /** X,Y,Z offset in meters from Intermediate Output Frame to INS Output Frame. */
    float					insOffset[3];

    /** X,Y,Z offset in meters from Sensor Frame origin to GPS 1 antenna. */
    float					gps1AntOffset[3];
 
    /** INS dynamic platform model (see eInsDynModel).  Options are: 0=PORTABLE, 2=STATIONARY, 3=PEDESTRIAN, 4=GROUND VEHICLE, 5=SEA, 6=AIRBORNE_1G, 7=AIRBORNE_2G, 8=AIRBORNE_4G, 9=WRIST.  Used to balance noise and performance characteristics of the system.  The dynamics selected here must be at least as fast as your system or you experience accuracy error.  This is tied to the GPS position estimation model and intend in the future to be incorporated into the INS position model. */
    uint8_t					insDynModel;

	/** Reserved */
	uint8_t					reserved;

    /** Satellite system constellation used in GNSS solution.  (see eGnssSatSigConst) 0x0003=GPS, 0x000C=QZSS, 0x0030=Galileo, 0x00C0=Beidou, 0x0300=GLONASS, 0x1000=SBAS */
    uint16_t				gnssSatSigConst;

    /** System configuration bits (see eSysConfigBits). */
    uint32_t				sysCfgBits;

    /** Reference latitude, longitude and height above ellipsoid for north east down (NED) calculations (deg, deg, m) */
    double                  refLla[3];

    /** Last latitude, longitude, HAE (height above ellipsoid) used to aid GPS startup (deg, deg, m).  Updated when the distance between current LLA and lastLla exceeds lastLlaUpdateDistance. */
    double					lastLla[3];

    /** Last LLA GPS time since week start (Sunday morning) in milliseconds */
    uint32_t				lastLlaTimeOfWeekMs;

    /** Last LLA GPS number of weeks since January 6th, 1980 */
    uint32_t				lastLlaWeek;

    /** Distance between current and last LLA that triggers an update of lastLla  */
    float					lastLlaUpdateDistance;

    /** Hardware interface configuration bits (see eIoConfig). */
    uint32_t				ioConfig;

    /** Carrier board (i.e. eval board) configuration bits */
    uint32_t				cBrdConfig;

    /** X,Y,Z offset in meters from DOD_ Frame origin to GPS 2 antenna. */
    float					gps2AntOffset[3];

    /** Euler (roll, pitch, yaw) rotation in radians from INS Sensor Frame to Intermediate ZeroVelocity Frame.  Order applied: heading, pitch, roll. */
    float					zeroVelRotation[3];

    /** X,Y,Z offset in meters from Intermediate ZeroVelocity Frame to Zero Velocity Frame. */
    float					zeroVelOffset[3];

    /** Earth magnetic field (magnetic north) inclination (negative pitch offset) in radians */
    float                   magInclination;

    /** Earth magnetic field (magnetic north) declination (heading offset from true north) in radians */
    float                   magDeclination;

    /** Time between GPS time synchronization pulses in milliseconds.  Requires reboot to take effect. */
    uint32_t				gpsTimeSyncPeriodMs;
	
	/** GPS measurement (system input data) update period in milliseconds set on startup. 200ms minimum (5Hz max). */
    uint32_t				startupGPSDtMs;
	
	/** RTK configuration bits (see eRTKConfigBits). */
    uint32_t				RTKCfgBits;

    /** Sensor config to specify the full-scale sensing ranges and output rotation for the IMU and magnetometer (see eSensorConfig in data_sets.h) */
    uint32_t                sensorConfig;

	/** Minimum elevation of a satellite above the horizon to be used in the solution (radians). Low elevation satellites may provide degraded accuracy, due to the long signal path through the atmosphere. */
	float                   gpsMinimumElevation;

    /** Serial port 2 baud rate in bits per second */
    uint32_t				ser2BaudRate;

	/** Wheel encoder: euler angles describing the rotation from imu to left wheel */
    wheel_config_t          wheelConfig;

} nvm_flash_cfg_t;

/** INL2 - Estimate error variances */
typedef struct PACKED
{											
    /** Timestamp in milliseconds */
	unsigned int			timeOfWeekMs;	
    /** NED position error sigma */
	float					PxyzNED[3];		
    /** NED velocity error sigma */
	float					PvelNED[3];		
    /** NED attitude error sigma */
	float					PattNED[3];		
    /** Acceleration bias error sigma */
	float					PABias[3];		
    /** Angular rate bias error sigma */
	float					PWBias[3];		
    /** Barometric altitude bias error sigma */
	float					PBaroBias;		
    /** Mag declination error sigma */
	float					PDeclination;	
} inl2_ned_sigma_t;

/** (DID_STROBE_IN_TIME) Timestamp for input strobe. */
typedef struct PACKED
{
	/** GPS number of weeks since January 6th, 1980 */
	uint32_t				week;

	/** GPS time of week (since Sunday morning) in milliseconds */
	uint32_t				timeOfWeekMs;

	/** Strobe input pin */
	uint32_t				pin;

	/** Strobe serial index number */
	uint32_t				count;
} strobe_in_time_t;

#define DEBUG_I_ARRAY_SIZE		9
#define DEBUG_F_ARRAY_SIZE		9
#define DEBUG_LF_ARRAY_SIZE		3

/* (DID_DEBUG_ARRAY) */
typedef struct PACKED
{
	int32_t					i[DEBUG_I_ARRAY_SIZE];
	f_t						f[DEBUG_F_ARRAY_SIZE];
	double                  lf[DEBUG_LF_ARRAY_SIZE];
} debug_array_t;

#define DEBUG_STRING_SIZE		80

/* (DID_DEBUG_STRING) */
typedef struct PACKED
{
	uint8_t					s[DEBUG_STRING_SIZE];
} debug_string_t;

POP_PACK

PUSH_PACK_8

/** time struct */
typedef struct
{
	/** time (s) expressed by standard time_t */
	int64_t time;

	/** fraction of second under 1 s */
	double sec;         
} gtime_t;

typedef struct PACKED
{
	gtime_t time;
	double rp_ecef[3]; // Rover position
	double rv_ecef[3]; // Rover velocity
	double ra_ecef[3]; // Rover acceleration
	double bp_ecef[3]; // Base position
	double bv_ecef[3]; // Base velocity
	double qr[6]; // rover position and velocity covariance main diagonal
	double b[24]; // satellite bias
	double qb[24]; // main diagonal of sat bias covariances
	uint8_t sat_id[24]; // satellite id of b[]
} rtk_state_t;

typedef struct PACKED
{
	gtime_t time;
	int32_t nv; // number of measurements
	uint8_t sat_id_i[24]; // sat id of measurements (reference sat)
	uint8_t sat_id_j[24]; // sat id of measurements
	uint8_t type[24]; // type (0 = dd-range, 1 = dd-phase, 2 = baseline)
	double v[24]; // residual
} rtk_residual_t;

typedef struct PACKED
{
    gtime_t time;

    uint8_t rej_ovfl;
    uint8_t code_outlier;
    uint8_t phase_outlier;
    uint8_t code_large_residual;

    uint8_t phase_large_residual;
    uint8_t invalid_base_position;
    uint8_t bad_baseline_holdamb;
    uint8_t base_position_error;

    uint8_t outc_ovfl;
    uint8_t reset_timer;
    uint8_t use_ubx_position;
    uint8_t large_v2b;

    uint8_t base_position_update;
    uint8_t rover_position_error;
    uint8_t reset_bias;
    uint8_t start_relpos;

    uint8_t end_relpos;
    uint8_t start_rtkpos;
    uint8_t pnt_pos_error;
    uint8_t no_base_obs_data;

    uint8_t diff_age_error;
    uint8_t moveb_time_sync_error;
    uint8_t waiting_for_rover_packet;
    uint8_t waiting_for_base_packet;

	uint8_t lsq_error;
    uint8_t lack_of_valid_sats;
    uint8_t divergent_pnt_pos_iteration;
    uint8_t chi_square_error;

    uint32_t cycle_slips;

    float ubx_error;

	uint8_t solStatus;
	uint8_t rescode_err_marker;
	uint8_t error_count;
	uint8_t error_code;

    float dist2base;

	uint8_t reserved1;
	uint8_t gdop_error;
	uint8_t warning_count;
	uint8_t warning_code;

    double double_debug[4];

	uint8_t debug[2];
	uint8_t obs_count_bas;
	uint8_t obs_count_rov;

	uint8_t obs_pairs_filtered;
	uint8_t obs_pairs_used;
	uint8_t raw_ptr_queue_overrun;
    uint8_t raw_dat_queue_overrun;
} rtk_debug_t;

POP_PACK

PUSH_PACK_1

/** (DID_GPS_RTK_OPT) RTK processing options */
typedef struct
{
	/** positioning mode (PMODE_???) */
	int32_t mode;           

	/** solution type (0:forward,1:backward,2:combined) */
	int32_t soltype;

	/** number of frequencies (1:L1,2:L1+L2,3:L1+L2+L5) */
	int32_t nf;

	/** navigation systems */
	int32_t navsys;

	/** elevation mask angle (rad) */
	double elmin;

	/** Min snr to consider satellite for rtk */
	int32_t snrmin;

	/** AR mode (0:off,1:continuous,2:instantaneous,3:fix and hold,4:ppp-ar) */
	int32_t modear;

	/** GLONASS AR mode (0:off,1:on,2:auto cal,3:ext cal) */
	int32_t glomodear;

	/** GPS AR mode (0:off,1:on) */
	int32_t gpsmodear;

    /** SBAS AR mode (0:off,1:on) */
    int32_t sbsmodear;

	/** BeiDou AR mode (0:off,1:on) */
	int32_t bdsmodear;

	/** AR filtering to reject bad sats (0:off,1:on) */
	int32_t arfilter;

	/** obs outage count to reset bias */
	int32_t maxout;

    /** reject count to reset bias */
    int32_t maxrej;

	/** min lock count to fix ambiguity */
	int32_t minlock;

	/** min sats to fix integer ambiguities */
	int32_t minfixsats;

	/** min sats to hold integer ambiguities */
	int32_t minholdsats;

	/** min sats to drop sats in AR */
	int32_t mindropsats;

	/** use stdev estimates from receiver to adjust measurement variances */
	int32_t rcvstds;

	/** min fix count to hold ambiguity */
	int32_t minfix;

	/** max iteration to resolve ambiguity */
	int32_t armaxiter;

	/** dynamics model (0:none,1:velociy,2:accel) */
	int32_t dynamics;

	/** number of filter iteration */
	int32_t niter;

	/** interpolate reference obs (for post mission) */
	int32_t intpref;

	/** rover position for fixed mode */
	int32_t rovpos;

	/** base position for relative mode */
	int32_t refpos;

	/** code/phase error ratio */
	double eratio[1];

	/** measurement error factor */
	double err[5];

	/** initial-state std [0]bias,[1]iono [2]trop */
	double std[3];

	/** process-noise std [0]bias,[1]iono [2]trop [3]acch [4]accv [5] pos */
	double prn[6];

	/** satellite clock stability (sec/sec) */
	double sclkstab;

	/** AR validation threshold */
	double thresar[8];

	/** elevation mask of AR for rising satellite (rad) */
	double elmaskar;

	/** elevation mask to hold ambiguity (rad) */
	double elmaskhold;

	/** slip threshold of geometry-free phase (m) */
	double thresslip;

	/** variance for fix-and-hold pseudo measurements (cycle^2) */
	double varholdamb;

	/** gain used for GLO and SBAS sats to adjust ambiguity */
	double gainholdamb;

	/** max difference of time (sec) */
	double maxtdiff;

    /** reset sat biases after this long trying to get fix if not acquired */
    int fix_reset_base_msgs;

    /** reject threshold of NIS */
    double maxinnocode;
    double maxinnophase;
    double maxnis;

	/** reject threshold of gdop */
	double maxgdop;

    /** baseline length constraint {const,sigma before fix, sigma after fix} (m) */
    double baseline[3];
    double max_baseline_error;
    double reset_baseline_error;

    /** maximum error wrt ubx position (triggers reset if more than this far) (m) */
    float max_ubx_error;

	/** rover position for fixed mode {x,y,z} (ecef) (m) */
	double ru[3];

	/** base position for relative mode {x,y,z} (ecef) (m) */
	double rb[3];

	/** max averaging epochs */
	int32_t maxaveep;

	/** output single by dgps/float/fix/ppp outage */
	int32_t outsingle;
} prcopt_t;
typedef prcopt_t gps_rtk_opt_t;

/** Raw satellite observation data */
typedef struct PACKED
{
	/** Receiver local time approximately aligned to the GPS time system (GPST) */
	gtime_t time;

	/** Satellite number in RTKlib notation.  GPS: 1-32, GLONASS: 33-59, Galilleo: 60-89, SBAS: 90-95 */
	uint8_t sat;

	/** receiver number */
	uint8_t rcv;

	/** Cno, carrier-to-noise density ratio (signal strength) (0.25 dB-Hz) */
	uint8_t SNR[1];

	/** Loss of Lock Indicator. Set to non-zero values only when carrier-phase is valid (L > 0).  bit1 = loss-of-lock, bit2 = half-cycle-invalid */
	uint8_t LLI[1];

	/** Code indicator: CODE_L1C (1) = L1C/A,G1C/A,E1C (GPS,GLO,GAL,QZS,SBS), CODE_L1X (12) = E1B+C,L1C(D+P) (GAL,QZS), CODE_L1I (47) = B1I (BeiDou) */
	uint8_t code[1];

	/** Estimated carrier phase measurement standard deviation (0.004 cycles), zero means invalid */
	uint8_t qualL[1];

	/** Estimated pseudorange measurement standard deviation (0.01 m), zero means invalid */
	uint8_t qualP[1];

	/** reserved, for alignment */
	uint8_t reserved;

	/** Observation data carrier-phase (cycle). The carrier phase initial ambiguity is initialized using an approximate value to make the magnitude of the phase close to the pseudorange measurement. Clock resets are applied to both phase and code measurements in accordance with the RINEX specification. */
	double L[1];

	/** Observation data pseudorange (m). GLONASS inter frequency channel delays are compensated with an internal calibration table */
	double P[1]; 

	/** Observation data Doppler measurement (positive sign for approaching satellites) (Hz) */
	float D[1];
} obsd_t;

#define GPS_RAW_MESSAGE_BUF_SIZE    1000
#define MAX_OBSERVATION_COUNT_IN_RTK_MESSAGE (GPS_RAW_MESSAGE_BUF_SIZE / sizeof(obsd_t))

/** observation data */
typedef struct
{
	/** number of observation slots used */
	uint32_t n;

	/** number of observation slots allocated */
	uint32_t nmax;

	/** observation data buffer */
	obsd_t* data;
} obs_t;

/** non-Glonass ephemeris data */
typedef struct
{
    /** Satellite number in RTKlib notation.  GPS: 1-32, GLONASS: 33-59, Galilleo: 60-89, SBAS: 90-95 */
    int32_t sat;

	/** IODE Issue of Data, Ephemeris (ephemeris version) */
	int32_t iode;
	
	/** IODC Issue of Data, Clock (clock version) */
	int32_t iodc;

	/** SV accuracy (URA index) IRN-IS-200H p.97 */
	int32_t sva;            

	/** SV health GPS/QZS (0:ok) */
	int32_t svh;            

	/** GPS/QZS: gps week, GAL: galileo week */
	int32_t week;

	/** GPS/QZS: code on L2. (00 = Invalid, 01 = P Code ON, 11 = C/A code ON, 11 = Invalid).  GAL/CMP: data sources */
	int32_t code;

	/** GPS/QZS: L2 P data flag (indicates that the NAV data stream was commanded OFF on the P-code of the in-phase component of the L2 channel). CMP: nav type */
	int32_t flag;

	/** Time Of Ephemeris, ephemeris reference epoch in seconds within the week (s) */
	gtime_t toe;
	
	/** clock data reference time (s) (20.3.4.5) */
	gtime_t toc;
	
	/** T_trans (s) */
	gtime_t ttr;

	/** Orbit semi-major axis (m) */
	double A;

	/** Orbit eccentricity (non-dimensional)  */
	double e;

	/** Orbit inclination angle at reference time (rad) */
	double i0;

	/** Longitude of ascending node of orbit plane at weekly epoch (rad) */
	double OMG0;

	/** Argument of perigee (rad) */
	double omg;

	/** Mean anomaly at reference time (rad) */
	double M0;

	/** Mean Motion Difference From Computed Value (rad) */
	double deln;

	/** Rate of Right Ascension (rad/s) */
	double OMGd;

	/** Rate of Inclination Angle (rad/s) */
	double idot;

	/** Amplitude of the Cosine Harmonic Correction Term to the Orbit Radius (m) */
	double crc;

	/** Amplitude of the Sine Harmonic Correction Term to the Orbit Radius (m) */
	double crs;

	/** Amplitude of the Cosine Harmonic Correction Term to the Argument of Latitude (rad)  */
	double cuc;

	/** Amplitude of the Sine Harmonic Correction Term to the Argument of Latitude (rad) */
	double cus;

	/** Amplitude of the Cosine Harmonic Correction Term to the Angle of Inclination (rad) */
	double cic;

	/** Amplitude of the Sine Harmonic Correction Term to the Angle of Inclination (rad) */
	double cis;

	/** Time Of Ephemeris, ephemeris reference epoch in seconds within the week (s), same as <toe> above but represented as double type. Note that toe is computed as eph->toe = gst2time(week, eph->toes) */
	double toes;

	/** Fit interval (h) (0: 4 hours, 1: greater than 4 hours) */
	double fit;

	/** SV clock offset, af0 (s) */
	double f0;
	
	/** SV clock drift, af1 (s/s, non-dimensional) */
	double f1;
	
	/** SV clock drift rate, af2 (1/s) */
	double f2;

	/** Group delay parameters GPS/QZS: tgd[0] = TGD (IRN-IS-200H p.103). Galilleo: tgd[0] = BGD E5a/E1, tgd[1] = BGD E5b/E1. Beidou: tgd[0] = BGD1, tgd[1] = BGD2 */
	double tgd[4];

	/** Adot for CNAV, not used */
	double Adot;
	
	/** First derivative of mean motion n (second derivative of mean anomaly M), ndot for CNAV (rad/s/s). Not used. */
	double ndot;
} eph_t;

/** Glonass ephemeris data */
typedef struct
{        
    /** Satellite number in RTKlib notation.  GPS: 1-32, GLONASS: 33-59, Galilleo: 60-89, SBAS: 90-95 */
    int32_t sat;

	/** IODE (0-6 bit of tb field) */
	int32_t iode;

	/** satellite frequency number */
	int32_t frq;

	/** satellite health */
	int32_t svh;
	
	/** satellite accuracy */
	int32_t sva;
	
	/** satellite age of operation */
	int32_t age;

    /** Ephemeris reference epoch in seconds within the week in GPS time gpst (s) */
	gtime_t toe;

	/** message frame time in gpst (s) */
	gtime_t tof;

	/** satellite position (ecef) (m) */
	double pos[3];

	/** satellite velocity (ecef) (m/s) */
	double vel[3];

	/** satellite acceleration (ecef) (m/s^2) */
	double acc[3];

	/** SV clock bias (s) */
	double taun;

	/** relative frequency bias */
	double gamn;

	/** delay between L1 and L2 (s) */
	double dtaun;
} geph_t;

/** SBAS message type */
typedef struct
{
	/** receiption time - week */
	int32_t week;
	
	/** reception time - tow */
	int32_t tow;

	/** SBAS satellite PRN number */
	int32_t prn;

	/** SBAS message (226bit) padded by 0 */
	uint8_t msg[29];

	/** reserved for alighment */
	uint8_t reserved[3];
} sbsmsg_t;

/** station parameter type */
typedef struct
{
	/** antenna delta type (0:enu,1:xyz) */
	int32_t deltype;
	
	/** station position (ecef) (m) */
	double pos[3];

	/** antenna position delta (e/n/u or x/y/z) (m) */
	double del[3];

	/** antenna height (m) */
	double hgt;
	
	/** station id */
	int32_t stationId;
} sta_t;

/** almanac type */
typedef struct
{
	/** satellite number */
	int32_t sat;

	/** sv health (0:ok) */
	int32_t svh;

	/** as and sv config */
	int32_t svconf;

	/* GPS/QZS: gps week, GAL: galileo week */
	int32_t week;

	/* Toa */
	gtime_t toa;        
						
	/** SV orbit parameters - A */
	double A;

	/** SV orbit parameters - e */
	double e;

	/** SV orbit parameters - i0 */
	double i0;

	/** SV orbit parameters - OMG0 */
	double OMG0;
	
	/** SV orbit parameters - omg */
	double omg;
	
	/** SV orbit parameters - M0 */
	double M0;
	
	/** SV orbit parameters - OMGd */
	double OMGd;

	/** Toa (s) in week - toas */
	double toas;

	/** SV clock parameters - af0 */
	double f0;
	
	/** SV clock parameters - af1 */
	double f1;
} alm_t;

/** ionosphere model and utc parameters */
typedef struct
{
	double ion_gps[8];  /* GPS iono model parameters {a0,a1,a2,a3,b0,b1,b2,b3} */
	double ion_gal[4];  /* Galileo iono model parameters {ai0,ai1,ai2,0} */
	double ion_qzs[8];  /* QZSS iono model parameters {a0,a1,a2,a3,b0,b1,b2,b3} */
	double ion_cmp[8];  /* BeiDou iono model parameters {a0,a1,a2,a3,b0,b1,b2,b3} */
	double ion_irn[8];  /* IRNSS iono model parameters {a0,a1,a2,a3,b0,b1,b2,b3} */

	double utc_gps[4];  /* GPS delta-UTC parameters {A0,A1,T,W} */
	double utc_glo[4];  /* GLONASS UTC GPS time parameters */
	double utc_gal[4];  /* Galileo UTC GPS time parameters */
	double utc_qzs[4];  /* QZS UTC GPS time parameters */
	double utc_cmp[4];  /* BeiDou UTC parameters */
	double utc_irn[4];  /* IRNSS UTC parameters */
	double utc_sbs[4];  /* SBAS UTC parameters */

	int32_t leaps;      /* leap seconds (s) */
	
	alm_t alm;			/* almanac */
} ion_model_utc_alm_t;

/** RTK solution status */
typedef enum
{
	/** No status */
	rtk_solution_status_none = 0,

	/** RTK fix */
	rtk_solution_status_fix = 1,

	/** RTK float */
	rtk_solution_status_float = 2,

	/** RTK SBAS */
	rtk_solution_status_sbas = 3,

	/** RTK DGPS */
	rtk_solution_status_dgps = 4,

	/** RTK SINGLE */
	rtk_solution_status_single = 5
} eRtkSolStatus;

/** (DID_GPS1_RTK_POS_REL, DID_GPS2_RTK_CMP_REL) - RTK and Dual GNSS heading base to rover relative info. */
typedef struct PACKED
{
    /** GPS time of week (since Sunday morning) in milliseconds */
    uint32_t                timeOfWeekMs;

    /** Age of differential (seconds) */
    float					differentialAge;

    /** Ambiguity resolution ratio factor for validation */
    float					arRatio;

	/** Vector from base to rover (m) in ECEF - If Compassing enabled, this is the 3-vector from antenna 2 to antenna 1 */
	float					baseToRoverVector[3];

    /** Distance from base to rover (m) */
    float                   baseToRoverDistance;
    
    /** Angle from north to baseToRoverVector in local tangent plane. (rad) */
    float                   baseToRoverHeading;

    /** Accuracy of baseToRoverHeading. (rad) */
    float                   baseToRoverHeadingAcc;

	/** (see eGpsStatus) GPS status: [0x000000xx] number of satellites used, [0x0000xx00] fix type, [0x00xx0000] status flags, NMEA input flag */
	uint32_t                status;
	
} gps_rtk_rel_t;

/** (DID_GPS1_RTK_POS_MISC, DID_GPS2_RTK_CMP_MISC) - requires little endian CPU */
typedef struct PACKED
{
	/** GPS time of week (since Sunday morning) in milliseconds */
	uint32_t                timeOfWeekMs;

	/** Accuracy - estimated standard deviations of the solution assuming a priori error model and error parameters by the positioning options. []: standard deviations {ECEF - x,y,z} or {north, east, down} (meters) */
	float					accuracyPos[3];

	/** Accuracy - estimated standard deviations of the solution assuming a priori error model and error parameters by the positioning options. []: Absolute value of means square root of estimated covariance NE, EU, UN */
	float					accuracyCov[3];

	/** Ambiguity resolution threshold for validation */
	float					arThreshold;

	/** Geometric dilution of precision (meters) */
	float					gDop;
	
	/** Horizontal dilution of precision (meters) */
	float					hDop;
	
	/** Vertical dilution of precision (meters) */
	float					vDop;

	/** Base Position - latitude, longitude, height (degrees, meters) */
 	double					baseLla[3];

    /** Cycle slip counter */
    uint32_t                cycleSlipCount;
	
    /** Rover gps observation element counter */
    uint32_t				roverGpsObservationCount;

    /** Base station gps observation element counter */
    uint32_t				baseGpsObservationCount;

    /** Rover glonass observation element counter */
    uint32_t				roverGlonassObservationCount;

    /** Base station glonass observation element counter */
    uint32_t				baseGlonassObservationCount;

    /** Rover galileo observation element counter */
    uint32_t				roverGalileoObservationCount;

    /** Base station galileo observation element counter */
    uint32_t				baseGalileoObservationCount;

    /** Rover beidou observation element counter */
    uint32_t				roverBeidouObservationCount;

    /** Base station beidou observation element counter */
    uint32_t				baseBeidouObservationCount;

    /** Rover qzs observation element counter */
    uint32_t				roverQzsObservationCount;

    /** Base station qzs observation element counter */
    uint32_t				baseQzsObservationCount;

	/** Rover gps ephemeris element counter */
	uint32_t				roverGpsEphemerisCount;

	/** Base station gps ephemeris element counter */
    uint32_t				baseGpsEphemerisCount;

	/** Rover glonass ephemeris element counter */
	uint32_t				roverGlonassEphemerisCount;

	/** Base station glonass ephemeris element counter */
    uint32_t				baseGlonassEphemerisCount;
	
	/** Rover galileo ephemeris element counter */
	uint32_t				roverGalileoEphemerisCount;

	/** Base station galileo ephemeris element counter */
    uint32_t				baseGalileoEphemerisCount;

    /** Rover beidou ephemeris element counter */
    uint32_t				roverBeidouEphemerisCount;

    /** Base station beidou ephemeris element counter */
    uint32_t				baseBeidouEphemerisCount;

    /** Rover qzs ephemeris element counter */
    uint32_t				roverQzsEphemerisCount;

    /** Base station qzs ephemeris element counter */
    uint32_t				baseQzsEphemerisCount;

	/** Rover sbas element counter */
	uint32_t				roverSbasCount;

	/** Base station sbas element counter */
    uint32_t				baseSbasCount;

	/** Base station antenna position element counter */
    uint32_t				baseAntennaCount;

    /** Ionosphere model, utc and almanac count */
    uint32_t				ionUtcAlmCount;
	
	/** Number of checksum failures from received corrections */
	uint32_t				correctionChecksumFailures;

	/** Time to first RTK fix. */
	uint32_t				timeToFirstFixMs;
    
} gps_rtk_misc_t;

/** RAW data types for DID_GPS_BASE_RAW and DID_GPS2_RAW */
typedef enum
{
	/** obsd_t */
	raw_data_type_observation = 1,

	/** eph_t */
	raw_data_type_ephemeris = 2,

	/** geph_t */
	raw_data_type_glonass_ephemeris = 3,

	/** sbsmsg_t */
	raw_data_type_sbas = 4,

	/** sta_t */
	raw_data_type_base_station_antenna_position = 5,

	/** ion_model_utc_alm_t */
	raw_data_type_ionosphere_model_utc_alm = 6,
	
	/** gps_rtk_misc_t */
	raw_data_type_rtk_solution = 123
} eRawDataType;

typedef union PACKED
{   
    /** Satellite observation data */
    obsd_t              obs[MAX_OBSERVATION_COUNT_IN_RTK_MESSAGE];
    
    /** Satellite non-GLONASS ephemeris data (GPS, Galileo, Beidou, QZSS) */
    eph_t               eph;
    
    /** Satellite GLONASS ephemeris data */
    geph_t              gloEph;
    
    /** Satellite-Based Augmentation Systems (SBAS) data */
    sbsmsg_t            sbas;
        
    /** Base station information (base position, antenna position, antenna height, etc.) */
    sta_t               sta;

    /** Ionosphere model and UTC parameters */
    ion_model_utc_alm_t ion;

    /** Byte buffer */
    uint8_t             buf[GPS_RAW_MESSAGE_BUF_SIZE];
} uGpsRawData;

/** Message wrapper for DID_GPS1_RAW, DID_GPS2_RAW, and DID_GPS_BASE_RAW.  The contents of data can vary for this message and are determined by `dataType` field. */
typedef struct PACKED
{
	/** Receiver index (1=RECEIVER_INDEX_GPS1, 2=RECEIVER_INDEX_EXTERNAL_BASE, or 3=RECEIVER_INDEX_GPS2 ) */
	uint8_t receiverIndex;

	/** Type of data (eRawDataType: 1=observations, 2=ephemeris, 3=glonassEphemeris, 4=SBAS, 5=baseAntenna, 6=IonosphereModel) */
	uint8_t dataType;

	/** Number of observations in data (obsd_t) when dataType==1 (raw_data_type_observation). */
	uint8_t obsCount;

	/** Reserved */
	uint8_t reserved;

    /** Interpret based on dataType (see eRawDataType) */    
    uGpsRawData data;
} gps_raw_t;

/**
* Diagnostic message
*/
typedef struct 
{
	/** GPS time of week (since Sunday morning) in milliseconds */
	uint32_t timeOfWeekMs;
	
	/** Message length, including null terminator */
	uint32_t messageLength;
	
	/** Message data, max size of message is 256 */
	char message[256];
} diag_msg_t;

typedef enum
{
	// default state
	SURVEY_IN_STATE_OFF                     = 0,

	// commands
	SURVEY_IN_STATE_CANCEL                  = 1,
	SURVEY_IN_STATE_START_3D                = 2,
	SURVEY_IN_STATE_START_FLOAT             = 3,
	SURVEY_IN_STATE_START_FIX               = 4,

	// status
	SURVEY_IN_STATE_RUNNING_3D              = 8,
	SURVEY_IN_STATE_RUNNING_FLOAT           = 9,
	SURVEY_IN_STATE_RUNNING_FIX             = 10,
	SURVEY_IN_STATE_SAVE_POS                = 19,
	SURVEY_IN_STATE_DONE                    = 20
} eSurveyInStatus;

/**
* Survey in status
*/
typedef struct
{
	/** State of current survey, eSurveyInStatus */
	uint32_t state;

	/** Maximum time (milliseconds) survey will run if minAccuracy is not first achieved. (ignored if 0). */
	uint32_t maxDurationSec;

	/** Required horizontal accuracy (m) for survey to complete before maxDuration. (ignored if 0) */
	float minAccuracy;

	/** Elapsed time (seconds) of the survey. */
	uint32_t elapsedTimeSec;

	/** Approximate horizontal accuracy of the survey (m). */
	float hAccuracy;

	/** The current surveyed latitude, longitude, altitude (deg, deg, m) */
	double lla[3];
} survey_in_t;


typedef enum
{
    /** SD card logger: card ready */
    EVB_STATUS_SD_CARD_READY                = 0x00000001,

    /** SD card Logger: running */
    EVB_STATUS_SD_LOG_ENABLED               = 0x00000002,

    /** SD card error: card file system */
    EVB_STATUS_SD_ERR_CARD_FAULT            = 0x00000010,

    /** SD card error: card full */
    EVB_STATUS_SD_ERR_CARD_FULL             = 0x00000020,

    /** SD card error: mask */
    EVB_STATUS_SD_ERR_CARD_MASK             = 0x000000F0,

    /** WiFi: enabled */
    EVB_STATUS_WIFI_ENABLED                 = 0x00010000,

    /** WiFi: connected to access point (hot spot) or another device */
    EVB_STATUS_WIFI_CONNECTED               = 0x00020000,

    /** XBee: enabled */
    EVB_STATUS_XBEE_ENABLED                 = 0x00100000,

    /** XBee: connected */
    EVB_STATUS_XBEE_CONNECTED               = 0x00200000,

    /** XBee: configured */
    EVB_STATUS_XBEE_CONFIGURED              = 0x00400000,

    /** XBee: failed to configure */
    EVB_STATUS_XBEE_CONFIG_FAILURE          = 0x00800000,

} eEvbStatus;

/** EVB-2 communications ports. */
enum eEvb2CommPorts
{
    EVB2_PORT_UINS0     = 0,
    EVB2_PORT_UINS1     = 1,
    EVB2_PORT_XBEE      = 2,
    EVB2_PORT_XRADIO    = 3,		// H4-8 (orange) Tx, H4-7 (brown) Rx 
    EVB2_PORT_BLE       = 4,		
    EVB2_PORT_SP330     = 5,		// H3-2 (brown) Tx, H3-5 (green)  Rx
    EVB2_PORT_GPIO_H8   = 6,		// H8-5 (brown) Tx, H8-6 (orange) Rx
    EVB2_PORT_USB       = 7,
    EVB2_PORT_WIFI      = 8,		
	EVB2_PORT_CAN		= 9,		// H2-3 CANL (brown), H2-4 CANH (orange)
    EVB2_PORT_COUNT
};

/** EVB-2 Communications Bridge Options */
enum eEvb2ComBridgeOptions
{
    EVB2_CB_OPTIONS_TRISTATE_UINS_IO  = 0x00000001,
    EVB2_CB_OPTIONS_SP330_RS422       = 0x00000002,
    EVB2_CB_OPTIONS_XBEE_ENABLE       = 0x00000010,
    EVB2_CB_OPTIONS_WIFI_ENABLE       = 0x00000020,
    EVB2_CB_OPTIONS_BLE_ENABLE        = 0x00000040,
    EVB2_CB_OPTIONS_SPI_ENABLE        = 0x00000080,
	EVB2_CB_OPTIONS_CAN_ENABLE	      = 0x00000100,
	EVB2_CB_OPTIONS_I2C_ENABLE	      = 0x00000200,		// Tied to uINS G1,G2
};

enum eEvb2PortOptions
{
	EVB2_PORT_OPTIONS_RADIO_RTK_FILTER		= 0x00000001,	// Allow RTCM3, NMEA, and RTCM3.  Reject IS binary.
	EVB2_PORT_OPTIONS_DEFAULT				= EVB2_PORT_OPTIONS_RADIO_RTK_FILTER,
};

/**
* (DID_EVB_STATUS) EVB-2 status and logger control interface
*/
typedef struct
{
	/** GPS number of weeks since January 6th, 1980 */
	uint32_t                week;

	/** GPS time of week (since Sunday morning) in milliseconds */
	uint32_t                timeOfWeekMs;

	/** Firmware (software) version */
	uint8_t                 firmwareVer[4];

    /** Status (eEvbStatus) */
    uint32_t                evbStatus;

    /** Data logger control state. (see eEvb2LoggerMode) */
    uint32_t                loggerMode;

    /** logger */
    uint32_t                loggerElapsedTimeMs;

    /** WiFi IP address */
    uint32_t                wifiIpAddr;

    /** System command (see eSystemCommand).  99 = software reset */
    uint32_t                sysCommand;

} evb_status_t;

#define WIFI_SSID_PSK_SIZE      40

typedef struct
{
    /** WiFi SSID */
    char                    ssid[WIFI_SSID_PSK_SIZE];

    /** WiFi PSK */
    char                    psk[WIFI_SSID_PSK_SIZE];

} evb_wifi_t;

typedef struct
{  
    /** Server IP address */
    union {
		uint32_t	u32;
		uint8_t		u8[4];
	} ipAddr;

    /** Server port */
    uint32_t                port;

} evb_server_t;

typedef enum
{
    EVB_CFG_BITS_WIFI_SELECT_MASK               = 0x00000003,
    EVB_CFG_BITS_WIFI_SELECT_OFFSET             = 0,
    EVB_CFG_BITS_SERVER_SELECT_MASK             = 0x0000000C,
    EVB_CFG_BITS_SERVER_SELECT_OFFSET           = 2,
    EVB_CFG_BITS_NO_STREAM_PPD_ON_LOG_BUTTON    = 0x00000010,		// Don't enable PPD stream when log button is pressed
    EVB_CFG_BITS_ENABLE_ADC                     = 0x00000200,
} eEvbFlashCfgBits;

#define NUM_WIFI_PRESETS     3
#define EVB_CFG_BITS_SET_IDX_WIFI(bits,idx)     {bits&=EVB_CFG_BITS_WIFI_SELECT_MASK; bits|=((idx<<EVB_CFG_BITS_WIFI_SELECT_OFFSET)&EVB_CFG_BITS_WIFI_SELECT_MASK);}
#define EVB_CFG_BITS_SET_IDX_SERVER(bits,idx)   {bits&=EVB_CFG_BITS_SERVER_SELECT_MASK; bits|=((idx<<EVB_CFG_BITS_SERVER_SELECT_OFFSET)&EVB_CFG_BITS_SERVER_SELECT_MASK);}
#define EVB_CFG_BITS_IDX_WIFI(bits)             ((bits&EVB_CFG_BITS_WIFI_SELECT_MASK)>>EVB_CFG_BITS_WIFI_SELECT_OFFSET)
#define EVB_CFG_BITS_IDX_SERVER(bits)           ((bits&EVB_CFG_BITS_SERVER_SELECT_MASK)>>EVB_CFG_BITS_SERVER_SELECT_OFFSET)

/**
* (DID_EVB_FLASH_CFG) EVB-2 flash config for monitor, config, and logger control interface
*/
typedef struct
{  
    /** Size of this struct */
    uint32_t				size;

    /** Checksum, excluding size and checksum */
    uint32_t                checksum;

    /** Manufacturer method for restoring flash defaults */
    uint32_t                key;

    /** Communications bridge preset. (see eEvb2ComBridgePreset) */
    uint8_t                 cbPreset;

	// 32-bit alignment
	uint8_t                 reserved1[3];

    /** Communications bridge forwarding */
    uint32_t                cbf[EVB2_PORT_COUNT];

    /** Communications bridge options (see eEvb2ComBridgeOptions) */
    uint32_t                cbOptions;

    /** Config bits (see eEvbFlashCfgBits) */
    uint32_t                bits;

    /** Radio preamble ID (PID) - 0x0 to 0x9. Only radios with matching PIDs can communicate together. Different PIDs minimize interference between multiple sets of networks. Checked before the network ID. */
    uint32_t                radioPID;

    /** Radio network ID (NID) - 0x0 to 0x7FFF. Only radios with matching NID can communicate together. Checked after the preamble ID. */
    uint32_t                radioNID;

    /** Radio power level - Transmitter output power level. (XBee PRO SX 0=20dBm, 1=27dBm, 2=30dBm)  */
    uint32_t                radioPowerLevel;

    /** WiFi SSID and PSK */
    evb_wifi_t              wifi[NUM_WIFI_PRESETS];

    /** Server IP and port */
    evb_server_t            server[NUM_WIFI_PRESETS];

    /** Encoder tick to wheel rotation conversion factor (in radians).  Encoder tick count per revolution on 1 channel x gear ratio x 2pi. */
    float                   encoderTickToWheelRad;

	/** CAN baudrate */
	uint32_t				CANbaud_kbps;

	/** CAN receive address */
	uint32_t				can_receive_address;

	/** EVB port for uINS communications and SD card logging. 0=uINS-Ser0 (default), 1=uINS-Ser1, SP330=5, 6=GPIO_H8 (use eEvb2CommPorts) */
	uint8_t                 uinsComPort;

	/** EVB port for uINS aux com and RTK corrections. 0=uINS-Ser0, 1=uINS-Ser1 (default), 5=SP330, 6=GPIO_H8 (use eEvb2CommPorts) */
	uint8_t                 uinsAuxPort;

	// Ensure 32-bit alignment
	uint8_t                	reserved2[2];

	/** Enable radio RTK filtering, etc. (see eEvb2PortOptions) */
	uint32_t                portOptions;

	/** Baud rate for EVB serial port H3 (SP330 RS233 and RS485/422). */
	uint32_t                h3sp330BaudRate;

	/** Baud rate for EVB serial port H4 (TLL to external radio). */
	uint32_t                h4xRadioBaudRate;

	/** Baud rate for EVB serial port H8 (TLL). */
	uint32_t                h8gpioBaudRate;

	/** Wheel encoder configuration (see eWheelCfgBits) */
	uint32_t                wheelCfgBits;

	/** Wheel update period.  Sets the wheel encoder and control update period. (ms) */
	uint32_t				wheelStepPeriodMs;

} evb_flash_cfg_t;


/** EVB-2 communications bridge configuration. */
enum eEvb2ComBridgePreset
{
    /** No change.  Sending this value causes no effect. */
    EVB2_CB_PRESET_NA = 0,

    /** No connections.  Off: XBee, WiFi */
	EVB2_CB_PRESET_ALL_OFF = 1,

    /** [uINS Hub] LED-GRN (uINS-COM): USB, RS232, H8.  (uINS-AUX): XRadio.  Off: XBee, WiFi */
    EVB2_CB_PRESET_RS232 = 2,

    /** [uINS Hub] LED-BLU (uINS-COM): USB, RS232, H8.  (uINS-AUX): XBee, XRadio.  Off: WiFi */
    EVB2_CB_PRESET_RS232_XBEE = 3,

    /** [uINS Hub] LED-PUR (uINS-COM): USB, RS422, H8.  (uINS-AUX): WiFi, XRadio.  Off: XBee */
    EVB2_CB_PRESET_RS422_WIFI = 4,

    /** [uINS Hub] LED-CYA (uINS-SER1 SPI): USB, RS423, H8.  Off: WiFi, XBee */
    EVB2_CB_PRESET_SPI_RS232 = 5,

    /** [USB Hub]  LED-YEL (USB): RS232, H8, XBee, XRadio. */
    EVB2_CB_PRESET_USB_HUB_RS232 = 6,

    /** [USB Hub]  LED-WHT (USB): RS485/RS422, H8, XRadio. */
    EVB2_CB_PRESET_USB_HUB_RS422 = 7,
	
    /** Number of bridge configuration presets */
	EVB2_CB_PRESET_COUNT = 8,
    
};

#define EVB2_CB_PRESET_DEFAULT      EVB2_CB_PRESET_RS232

/** Data logger control.  Values labeled CMD  */
enum eEvb2LoggerMode
{
    /** Do not change.  Sending this value causes no effect. */
    EVB2_LOG_NA                         = 0,

    /** Start new log */
    EVB2_LOG_CMD_START                  = 2,

    /** Stop logging */
    EVB2_LOG_CMD_STOP                   = 4,

    /** Purge all data logs from drive */
    EVB2_LOG_CMD_PURGE                  = 1002,
        
};


/** 
* (DID_PORT_MONITOR) Data rate and status monitoring for each communications port. 
*/
typedef struct
{
    /** Tx rate (bytes/s) */
    uint32_t        txBytesPerS;

    /** Rx rate (bytes/s) */
    uint32_t        rxBytesPerS;

    /** Status */
    uint32_t        status;
    
} port_monitor_set_t;

typedef struct
{
	/** Port monitor set */
	port_monitor_set_t port[NUM_SERIAL_PORTS];
		
} port_monitor_t;


/**
* (DID_SYS_FAULT) System Fault Information 
* NOTE: If you modify these, please update crash_info_special_values in IS-src/python/src/ci_hdw/data_sets.py */
#define SYS_FAULT_STATUS_HARDWARE_RESET                 0x00000000
#define SYS_FAULT_STATUS_USER_RESET                     0x00000001
#define SYS_FAULT_STATUS_ENABLE_BOOTLOADER              0x00000002
// General:
#define SYS_FAULT_STATUS_SOFT_RESET                     0x00000010
#define SYS_FAULT_STATUS_FLASH_MIGRATION_EVENT          0x00000020
#define SYS_FAULT_STATUS_FLASH_MIGRATION_COMPLETED      0x00000040
#define SYS_FAULT_STATUS_RTK_MISC_ERROR                 0x00000080
#define SYS_FAULT_STATUS_MASK_GENERAL_ERROR             0xFFFFFFF0
// Critical: (usually associated with system reset)
#define SYS_FAULT_STATUS_HARD_FAULT                     0x00010000
#define SYS_FAULT_STATUS_USAGE_FAULT                    0x00020000
#define SYS_FAULT_STATUS_MEM_MANGE                      0x00040000
#define SYS_FAULT_STATUS_BUS_FAULT                      0x00080000
#define SYS_FAULT_STATUS_MALLOC_FAILED                  0x00100000
#define SYS_FAULT_STATUS_STACK_OVERFLOW                 0x00200000
#define SYS_FAULT_STATUS_INVALID_CODE_OPERATION         0x00400000
#define SYS_FAULT_STATUS_FLASH_MIGRATION_MARKER_UPDATED 0x00800000
#define SYS_FAULT_STATUS_WATCHDOG_RESET                 0x01000000
#define SYS_FAULT_STATUS_RTK_BUFFER_LIMIT               0x02000000
#define SYS_FAULT_STATUS_SENSOR_CALIBRATION             0x04000000
#define SYS_FAULT_STATUS_HARDWARE_DETECTION             0x08000000
#define SYS_FAULT_STATUS_MASK_CRITICAL_ERROR            0xFFFF0000

typedef struct 
{
    /** System fault status */
    uint32_t status;

    /** Fault Type at HardFault */
    uint32_t g1Task;

    /** Multipurpose register - Line number of fault */
    uint32_t g2FileNum;
    
    /** Multipurpose register - File number at fault */
    uint32_t g3LineNum;
        
    /** Multipurpose register - at time of fault.  */
	uint32_t g4;

    /** Multipurpose register - link register value at time of fault.  */
    uint32_t g5Lr;
    
    /** Program Counter value at time of fault */
	uint32_t pc;
    
    /** Program Status Register value at time of fault */
	uint32_t psr;
    	
} system_fault_t;

/** Diagnostic information for internal use */
typedef struct
{
	/** Count of gap of more than 0.5 seconds receiving serial data, driver level, one entry for each com port */
	uint32_t gapCountSerialDriver[NUM_SERIAL_PORTS];

	/** Count of gap of more than 0.5 seconds receiving serial data, class / parser level, one entry for each com port */
	uint32_t gapCountSerialParser[NUM_SERIAL_PORTS];

	/** Count of rx overflow, one entry for each com port */
	uint32_t rxOverflowCount[NUM_SERIAL_PORTS];

	/** Count of tx overflow, one entry for each com port */
	uint32_t txOverflowCount[NUM_SERIAL_PORTS];
	
	/** Count of checksum failures, one entry for each com port */
	uint32_t checksumFailCount[NUM_SERIAL_PORTS];
} internal_diagnostic_t;

/** RTOS tasks */
typedef enum
{
	/** Task 0: Sample	*/
	TASK_SAMPLE = 0,

	/** Task 1: Nav */
	TASK_NAV,

	/** Task 2: Communications */
	TASK_COMMUNICATIONS,

	/** Task 3: Maintenance */
	TASK_MAINTENANCE,

	/** Task 4: Idle */
	TASK_IDLE,

	/** Task 5: Timer */
	TASK_TIMER,

	/** Number of RTOS tasks */
	UINS_RTOS_NUM_TASKS                 // Keep last
} eRtosTask;

/** EVB RTOS tasks */
typedef enum
{
    /** Task 0: Communications */
    EVB_TASK_COMMUNICATIONS,

    /** Task 1: Logger */
    EVB_TASK_LOGGER,

    /** Task 2: WiFi */
    EVB_TASK_WIFI,

    /** Task 3: Maintenance */
    EVB_TASK_MAINTENANCE,

    /** Task 4: Idle */
    EVB_TASK_IDLE,

    /** Task 5: Timer */
    EVB_TASK_TIMER,

    /** Task 6: SPI to uINS */
    EVB_TASK_SPI_UINS_COM,

    /** Number of RTOS tasks */
    EVB_RTOS_NUM_TASKS                  // Keep last
} eEvbRtosTask;

/** Max task name length - do not change */
#define MAX_TASK_NAME_LEN 12

/** RTOS task info */
typedef struct PACKED
{
	/** Task name */
	char                    name[MAX_TASK_NAME_LEN];

	/** Task priority (0 - 8) */
	uint32_t                priority;

	/** Stack high water mark bytes */
	uint32_t                stackUnused;

	/** Task period ms */
	uint32_t                periodMs;

	/** Last run time microseconds */
	uint32_t                runTimeUs;

	/** Max run time microseconds */
	uint32_t                maxRunTimeUs;
	
	/** Rolling average over last 1000 executions */
	float					averageRunTimeUs;
	
	/** Counter of times task took too long to run */
	uint32_t				gapCount;

	/** Cpu usage percent */
    float					cpuUsage;

	/** Handle */
	uint32_t                handle;
} rtos_task_t;

/** (DID_RTOS_INFO) */
typedef struct PACKED
{
    /** Heap high water mark bytes */
    uint32_t                freeHeapSize;

    /** Total memory allocated using RTOS pvPortMalloc() */
    uint32_t				mallocSize;
    
	/** Total memory freed using RTOS vPortFree() */
	uint32_t				freeSize;

	/** Tasks */
	rtos_task_t             task[UINS_RTOS_NUM_TASKS];

} rtos_info_t;

/** (DID_EVB_RTOS_INFO) */
typedef struct PACKED
{
    /** Heap high water mark bytes */
    uint32_t                freeHeapSize;

	/** Total memory allocated using RTOS pvPortMalloc() */
	uint32_t				mallocSize;

	/** Total memory freed using RTOS vPortFree() */
	uint32_t				freeSize;

    /** Tasks */
    rtos_task_t             task[EVB_RTOS_NUM_TASKS];

} evb_rtos_info_t;
enum
{
	CID_INS_TIME,
	CID_INS_STATUS,
	CID_INS_EULER,
	CID_INS_QUATN2B,
	CID_INS_QUATE2B,
	CID_INS_UVW,
	CID_INS_VE,
	CID_INS_LAT,
	CID_INS_LON,
	CID_INS_ALT,
	CID_INS_NORTH_EAST,
	CID_INS_DOWN,
	CID_INS_ECEF_X,
	CID_INS_ECEF_Y,
	CID_INS_ECEF_Z,
	CID_INS_MSL,
	CID_PREINT_PX,
	CID_PREINT_QY,
	CID_PREINT_RZ,
	CID_DUAL_PX,
	CID_DUAL_QY,
	CID_DUAL_RZ,
	CID_GPS1_POS,
	CID_GPS1_RTK_REL,
	CID_ROLL_ROLLRATE,
	NUM_CIDS
};

/** Valid baud rates for Inertial Sense hardware */
typedef enum
{
	CAN_BAUDRATE_20_KBPS   =   20,
	CAN_BAUDRATE_33_KBPS   =   33,
	CAN_BAUDRATE_50_KBPS   =   50,
	CAN_BAUDRATE_83_KBPS   =   83,
	CAN_BAUDRATE_100_KBPS  =  100,
	CAN_BAUDRATE_125_KBPS  =  125,
	CAN_BAUDRATE_200_KBPS  =  200,
	CAN_BAUDRATE_250_KBPS  =  250,
	CAN_BAUDRATE_500_KBPS  =  500,
	CAN_BAUDRATE_1000_KBPS = 1000,

	CAN_BAUDRATE_COUNT = 10
} can_baudrate_t;

/** (DID_CAN_BCAST_PERIOD) Broadcast period of CAN messages */
typedef struct PACKED
{
	/** Broadcast period (ms) - CAN time message. 0 to disable. */
	uint32_t				can_period_mult[NUM_CIDS];
	
	/** Transmit address. */
	uint32_t				can_transmit_address[NUM_CIDS];
	
	/** Baud rate (kbps)  (See can_baudrate_t for valid baud rates)  */
	uint32_t				can_baudrate_kbps;

	/** Receive address. */
	uint32_t				can_receive_address;

} can_config_t;

#if defined(INCLUDE_LUNA_DATA_SETS)
#include "luna_data_sets.h"
#endif

/** Union of datasets */
typedef union PACKED
{
	dev_info_t				devInfo;
	ins_1_t					ins1;
	ins_2_t					ins2;
 	ins_3_t					ins3;
	ins_4_t					ins4;
	imu_t					imu;
	imu3_t					imu3;
	magnetometer_t			mag;
	mag_cal_t				magCal;
	barometer_t				baro;
    wheel_encoder_t         wheelEncoder;
	ground_vehicle_t		groundVehicle;
	pos_measurement_t		posMeasurement;
	preintegrated_imu_t		pImu;
	gps_pos_t				gpsPos;
	gps_vel_t				gpsVel;
	gps_sat_t				gpsSat;
	gps_rtk_rel_t			gpsRtkRel;
	gps_rtk_misc_t			gpsRtkMisc;
	inl2_states_t			inl2States;
	inl2_ned_sigma_t        inl2NedSigma;
	nvm_flash_cfg_t			flashCfg;
    survey_in_t             surveyIn;
	sys_params_t			sysParams;
	sys_sensors_t			sysSensors;
	rtos_info_t				rtosInfo;
	gps_raw_t				gpsRaw;
	sys_sensors_adc_t       sensorsAdc;
	rmc_t					rmc;
	evb_status_t			evbStatus;

#if defined(INCLUDE_LUNA_DATA_SETS)
	evb_luna_wheel_controller_t     wheelController;
#endif
} uDatasets;

/** Union of INS output datasets */
typedef union PACKED
{
	ins_1_t					ins1;
	ins_2_t					ins2;
	ins_3_t					ins3;
	ins_4_t					ins4;
} uInsOutDatasets;

POP_PACK

/**
Creates a 32 bit checksum from data

@param data the data to create a checksum for
@param count the number of bytes in data

@return the 32 bit checksum for data
*/
uint32_t checksum32(const void* data, int count);
uint32_t serialNumChecksum32(const void* data, int size);
uint32_t flashChecksum32(const void* data, int size);

/**
Flip the endianess of 32 bit values in data

@param data the data to flip 32 bit values in
@param dataLength the number of bytes in data
*/
void flipEndianess32(uint8_t* data, int dataLength);

/**
Flip the bytes of a float in place (4 bytes) - ptr is assumed to be at least 4 bytes

@param ptr the float to flip
*/
void flipFloat(uint8_t* ptr);

/**
Flip the bytes of a float (4 bytes) - ptr is assumed to be at least 4 bytes

@param val the float to flip
@return the flipped float
*/
float flipFloatCopy(float val);

/**
Flip the bytes of a double in place (8 bytes) - ptr is assumed to be at least 8 bytes
Only flips each 4 byte pair, does not flip the individual bytes within the pair

@param ptr the double to flip
*/
void flipDouble(void* ptr);

/**
Flip the bytes of a double in place (8 bytes)
Unlike flipDouble, this also flips the individual bytes in each 4 byte pair

@param val the double to flip
@return the flipped double
*/
double flipDoubleCopy(double val);

/**
Flip double (64 bit) floating point values in data

@param data the data to flip doubles in
@param dataLength the number of bytes in data
@param offset offset into data to start flipping at
@param offsets a list of offsets of all doubles in data, starting at position 0
@param offsetsLength the number of items in offsets
*/
void flipDoubles(uint8_t* data, int dataLength, int offset, uint16_t* offsets, uint16_t offsetsLength);

/**
Flip string values in data - this compensates for the fact that flipEndianess32 is called on all the data

@param data the data to flip string values in
@param dataLength the number of bytes in data
@param offset the offset into data to start flipping strings at
@param offsets a list of offsets and byte lengths into data where strings start at
@param offsetsLength the number of items in offsets, should be 2 times the string count
*/
void flipStrings(uint8_t* data, int dataLength, int offset, uint16_t* offsets, uint16_t offsetsLength);

// BE_SWAP: if big endian then swap, else no-op
// LE_SWAP: if little endian then swap, else no-op
#if CPU_IS_BIG_ENDIAN
#define BE_SWAP64F(_i) flipDoubleCopy(_i)
#define BE_SWAP32F(_i) flipFloatCopy(_i)
#define BE_SWAP32(_i) (SWAP32(_i))
#define BE_SWAP16(_i) (SWAP16(_i))
#define LE_SWAP64F(_i) (_i)
#define LE_SWAP32F(_i) (_i)
#define LE_SWAP32(_i) (_i)
#define LE_SWAP16(_i) (_i)
#else // little endian
#define BE_SWAP64F(_i) (_i)
#define BE_SWAP32F(_i) (_i)
#define BE_SWAP32(_i) (_i)
#define BE_SWAP16(_i) (_i)
#define LE_SWAP64F(_i) flipDoubleCopy(_i)
#define LE_SWAP32F(_i) flipFloatCopy(_i)
#define LE_SWAP32(_i) (SWAP32(_i))
#define LE_SWAP16(_i) (SWAP16(_i))
#endif

/**
Get the offsets of double / int64 (64 bit) values given a data id

@param dataId the data id to get double offsets for
@param offsetsLength receives the number of double offsets

@return a list of offets of doubles or 0 if none, offset will have high bit set if it is an int64 instead of a double
*/
uint16_t* getDoubleOffsets(eDataIDs dataId, uint16_t* offsetsLength);

/**
Gets the offsets and lengths of strings given a data id

@param dataId the data id to get string offsets and lengths for
@param offsetsLength receives the number of items in the return value

@return a list of offsets and lengths of strings for the data id or 0 if none
*/
uint16_t* getStringOffsetsLengths(eDataIDs dataId, uint16_t* offsetsLength);

/** Convert DID to realtime message bits */
uint64_t didToRmcBit(uint32_t dataId, uint64_t defaultRmcBits);

//Time conversion constants
#define SECONDS_PER_WEEK        604800
#define SECONDS_PER_DAY         86400
#define GPS_TO_UNIX_OFFSET      315964800
/** Convert GPS Week and Ms and leapSeconds to Unix seconds**/
double gpsToUnix(uint32_t gpsWeek, uint32_t gpsTimeofWeekMS, uint8_t leapSeconds);

/** Convert Julian Date to calendar date. */
void julianToDate(double julian, int32_t* year, int32_t* month, int32_t* day, int32_t* hour, int32_t* minute, int32_t* second, int32_t* millisecond);

/** Convert GPS Week and Seconds to Julian Date.  Leap seconds are the GPS-UTC offset (18 seconds as of December 31, 2016). */
double gpsToJulian(int32_t gpsWeek, int32_t gpsMilliseconds, int32_t leapSeconds);


#ifndef RTKLIB_H
#define SYS_NONE    0x00                /* navigation system: none */
#define SYS_GPS     0x01                /* navigation system: GPS */
#define SYS_SBS     0x02                /* navigation system: SBAS */
#define SYS_GLO     0x04                /* navigation system: GLONASS */
#define SYS_GAL     0x08                /* navigation system: Galileo */
#define SYS_QZS     0x10                /* navigation system: QZSS */
#define SYS_CMP     0x20                /* navigation system: BeiDou */
#define SYS_IRN     0x40                /* navigation system: IRNS */
#define SYS_LEO     0x80                /* navigation system: LEO */
#define SYS_ALL     0xFF                /* navigation system: all */
#endif

/*
Convert gnssID to ubx gnss indicator (ref [2] 25)

@param gnssID gnssID of satellite
@return ubx gnss indicator
*/
int ubxSys(int gnssID);

#ifndef __RTKLIB_EMBEDDED_DEFINES_H_

#undef ENAGLO
#define ENAGLO

#undef ENAGAL
#define ENAGAL

#undef ENAQZS
//#define ENAQZS

#undef ENASBS
#define ENASBS

#undef MAXSUBFRMLEN
#define MAXSUBFRMLEN 152

#undef MAXRAWLEN
#define MAXRAWLEN 2048

#undef NFREQ
#define NFREQ 1

#undef NFREQGLO
#ifdef ENAGLO
#define NFREQGLO 1
#else
#define NFREQGLO 0
#endif

#undef NFREQGAL
#ifdef ENAGAL
#define NFREQGAL 1
#else
#define NFREQGAL 0
#endif

#undef NEXOBS
#define NEXOBS 0

#undef MAXOBS
#define MAXOBS 56               // Also defined inside rtklib_defines.h
#define HALF_MAXOBS (MAXOBS/2)

#undef NUMSATSOL
#define NUMSATSOL 22

#undef MAXERRMSG
#define MAXERRMSG 0

#ifdef ENASBS

// sbas waas only satellites
#undef MINPRNSBS
#define MINPRNSBS 133                 /* min satellite PRN number of SBAS */

#undef MAXPRNSBS
#define MAXPRNSBS 138                 /* max satellite PRN number of SBAS */

#undef NSATSBS
#define NSATSBS (MAXPRNSBS - MINPRNSBS + 1) /* number of SBAS satellites */

#define SBAS_EPHEMERIS_ARRAY_SIZE NSATSBS

#else

#define SBAS_EPHEMERIS_ARRAY_SIZE 0

#endif


#endif

#ifndef RTKLIB_H

#define MINPRNGPS   1                   /* min satellite PRN number of GPS */
#define MAXPRNGPS   32                  /* max satellite PRN number of GPS */
#define NSATGPS     (MAXPRNGPS-MINPRNGPS+1) /* number of GPS satellites */
#define NSYSGPS     1

#ifdef ENAGLO
#define MINPRNGLO   1                   /* min satellite slot number of GLONASS */
#define MAXPRNGLO   27                  /* max satellite slot number of GLONASS */
#define NSATGLO     (MAXPRNGLO-MINPRNGLO+1) /* number of GLONASS satellites */
#define NSYSGLO     1
#else
#define MINPRNGLO   0
#define MAXPRNGLO   0
#define NSATGLO     0
#define NSYSGLO     0
#endif
#ifdef ENAGAL
#define MINPRNGAL   1                   /* min satellite PRN number of Galileo */
#define MAXPRNGAL   30                  /* max satellite PRN number of Galileo */
#define NSATGAL    (MAXPRNGAL-MINPRNGAL+1) /* number of Galileo satellites */
#define NSYSGAL     1
#else
#define MINPRNGAL   0
#define MAXPRNGAL   0
#define NSATGAL     0
#define NSYSGAL     0
#endif
#ifdef ENAQZS
#define MINPRNQZS   193                 /* min satellite PRN number of QZSS */
#define MAXPRNQZS   199                 /* max satellite PRN number of QZSS */
#define MINPRNQZS_S 183                 /* min satellite PRN number of QZSS SAIF */
#define MAXPRNQZS_S 189                 /* max satellite PRN number of QZSS SAIF */
#define NSATQZS     (MAXPRNQZS-MINPRNQZS+1) /* number of QZSS satellites */
#define NSYSQZS     1
#else
#define MINPRNQZS   0
#define MAXPRNQZS   0
#define MINPRNQZS_S 0
#define MAXPRNQZS_S 0
#define NSATQZS     0
#define NSYSQZS     0
#endif
#ifdef ENACMP
#define MINPRNCMP   1                   /* min satellite sat number of BeiDou */
#define MAXPRNCMP   35                  /* max satellite sat number of BeiDou */
#define NSATCMP     (MAXPRNCMP-MINPRNCMP+1) /* number of BeiDou satellites */
#define NSYSCMP     1
#else
#define MINPRNCMP   0
#define MAXPRNCMP   0
#define NSATCMP     0
#define NSYSCMP     0
#endif
#ifdef ENAIRN
#define MINPRNIRN   1                   /* min satellite sat number of IRNSS */
#define MAXPRNIRN   7                   /* max satellite sat number of IRNSS */
#define NSATIRN     (MAXPRNIRN-MINPRNIRN+1) /* number of IRNSS satellites */
#define NSYSIRN     1
#else
#define MINPRNIRN   0
#define MAXPRNIRN   0
#define NSATIRN     0
#define NSYSIRN     0
#endif
#ifdef ENALEO
#define MINPRNLEO   1                   /* min satellite sat number of LEO */
#define MAXPRNLEO   10                  /* max satellite sat number of LEO */
#define NSATLEO     (MAXPRNLEO-MINPRNLEO+1) /* number of LEO satellites */
#define NSYSLEO     1
#else
#define MINPRNLEO   0
#define MAXPRNLEO   0
#define NSATLEO     0
#define NSYSLEO     0
#endif
#define NSYS        (NSYSGPS+NSYSGLO+NSYSGAL+NSYSQZS+NSYSCMP+NSYSIRN+NSYSLEO) /* number of systems */
#ifndef NSATSBS
#ifdef ENASBS
#define MINPRNSBS   120                 /* min satellite PRN number of SBAS */
#define MAXPRNSBS   142                 /* max satellite PRN number of SBAS */
#define NSATSBS     (MAXPRNSBS-MINPRNSBS+1) /* number of SBAS satellites */
#else
#define MINPRNSBS   0
#define MAXPRNSBS   0
#define NSATSBS     0
#endif
#endif

#endif
/*
Convert satellite constelation and prn/slot number to satellite number

@param sys satellite system (SYS_GPS,SYS_GLO,...)
@param prn satellite prn/slot number
@return satellite number (0:error)
*/
int satNo(int sys, int prn);

/*
convert satellite gnssID + svID to satellite number

@param gnssID satellite system 
@param svID satellite prn/slot number
@return satellite number (0:error)
*/
int satNumCalc(int gnssID, int svID);


#ifdef __cplusplus
}
#endif

#endif // DATA_SETS_H<|MERGE_RESOLUTION|>--- conflicted
+++ resolved
@@ -115,17 +115,10 @@
 #define DID_EVB_FLASH_CFG               (eDataIDs)81 /** (evb_flash_cfg_t) EVB configuration. */
 #define DID_EVB_DEBUG_ARRAY             (eDataIDs)82 /** INTERNAL USE ONLY (debug_array_t) */
 #define DID_EVB_RTOS_INFO               (eDataIDs)83 /** (evb_rtos_info_t) EVB-2 RTOS information. */
-<<<<<<< HEAD
 #define DID_IMU3_MAG                    (eDataIDs)84 /** (imu3_mag_t) DID_IMU3 + DID_MAGNETOMETER + MAGNETOMETER_2 Only one of DID_IMU3_MAG, DID_IMU_MAG, or DID_PREINTEGRATED_IMU_MAG should be streamed simultaneously. */
 #define DID_IMU_MAG                     (eDataIDs)85 /** (imu_mag_t) DID_IMU + DID_MAGNETOMETER + MAGNETOMETER_2 Only one of DID_IMU3_MAG, DID_IMU_MAG, or DID_PREINTEGRATED_IMU_MAG should be streamed simultaneously. */
 #define DID_PREINTEGRATED_IMU_MAG		(eDataIDs)86 /** (pimu_mag_t) DID_PREINTEGRATED_IMU + DID_MAGNETOMETER + MAGNETOMETER_2 Only one of DID_IMU3_MAG, DID_IMU_MAG, or DID_PREINTEGRATED_IMU_MAG should be streamed simultaneously. */
-#define DID_WHEEL_CONFIG				(eDataIDs)87 /** (wheel_config_t) [NOT SUPPORTED, INTERNAL USE ONLY] Static configuration for wheel encoder measurements. */
-=======
-#define DID_DUAL_IMU_RAW_MAG			(eDataIDs)84 /** (imu_mag_t) DID_DUAL_IMU_RAW + DID_MAGNETOMETER + MAGNETOMETER_2 Only one of DID_DUAL_IMU_RAW_MAG, DID_DUAL_IMU_MAG, or DID_PREINTEGRATED_IMU_MAG should be streamed simultaneously. */
-#define DID_DUAL_IMU_MAG				(eDataIDs)85 /** (imu_mag_t) DID_DUAL_IMU + DID_MAGNETOMETER + MAGNETOMETER_2 Only one of DID_DUAL_IMU_RAW_MAG, DID_DUAL_IMU_MAG, or DID_PREINTEGRATED_IMU_MAG should be streamed simultaneously. */
-#define DID_PREINTEGRATED_IMU_MAG		(eDataIDs)86 /** (pimu_mag_t) DID_PREINTEGRATED_IMU + DID_MAGNETOMETER + MAGNETOMETER_2 Only one of DID_DUAL_IMU_RAW_MAG, DID_DUAL_IMU_MAG, or DID_PREINTEGRATED_IMU_MAG should be streamed simultaneously. */
 #define DID_GROUND_VEHICLE				(eDataIDs)87 /** (ground_vehicle_t) Static configuration for wheel transform measurements. */
->>>>>>> e90732ea
 #define DID_POSITION_MEASUREMENT		(eDataIDs)88 /** (pos_measurement_t) External position estimate*/
 #define DID_RTK_DEBUG_2                 (eDataIDs)89 /** INTERNAL USE ONLY (rtk_debug_2_t) */
 #define DID_CAN_CONFIG					(eDataIDs)90 /** (can_config_t) Addresses for CAN messages*/
@@ -1360,15 +1353,9 @@
 #define RMC_BITS_RTK_CODE_RESIDUAL      0x0000000020000000
 #define RMC_BITS_RTK_PHASE_RESIDUAL     0x0000000040000000
 #define RMC_BITS_WHEEL_ENCODER          0x0000000080000000
-<<<<<<< HEAD
-#define RMC_BITS_WHEEL_CONFIG           0x0000000100000000
+#define RMC_BITS_GROUND_VEHICLE         0x0000000100000000
 #define RMC_BITS_DID_IMU3_MAG           0x0000000200000000
 #define RMC_BITS_IMU_MAG				0x0000000400000000
-=======
-#define RMC_BITS_GROUND_VEHICLE           0x0000000100000000
-#define RMC_BITS_DUAL_IMU_MAG_RAW       0x0000000200000000
-#define RMC_BITS_DUAL_IMU_MAG			0x0000000400000000
->>>>>>> e90732ea
 #define RMC_BITS_PREINTEGRATED_IMU_MAG	0x0000000800000000
 #define RMC_BITS_GPS1_RTK_HDG_REL       0x0000001000000000      // DID_FLASH_CONFIG.startupGpsDtMs (200ms default)
 #define RMC_BITS_GPS1_RTK_HDG_MISC      0x0000002000000000      // "
