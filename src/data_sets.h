/*
MIT LICENSE

Copyright (c) 2014-2021 Inertial Sense, Inc. - http://inertialsense.com

Permission is hereby granted, free of charge, to any person obtaining a copy of this software and associated documentation files(the "Software"), to deal in the Software without restriction, including without limitation the rights to use, copy, modify, merge, publish, distribute, sublicense, and/or sell copies of the Software, and to permit persons to whom the Software is furnished to do so, subject to the following conditions :

The above copyright notice and this permission notice shall be included in all copies or substantial portions of the Software.

THE SOFTWARE IS PROVIDED "AS IS", WITHOUT WARRANTY OF ANY KIND, EXPRESS OR IMPLIED, INCLUDING BUT NOT LIMITED TO THE WARRANTIES OF MERCHANTABILITY, FITNESS FOR A PARTICULAR PURPOSE AND NONINFRINGEMENT.IN NO EVENT SHALL THE AUTHORS OR COPYRIGHT HOLDERS BE LIABLE FOR ANY CLAIM, DAMAGES OR OTHER LIABILITY, WHETHER IN AN ACTION OF CONTRACT, TORT OR OTHERWISE, ARISING FROM, OUT OF OR IN CONNECTION WITH THE SOFTWARE OR THE USE OR OTHER DEALINGS IN THE SOFTWARE.
*/

#ifndef DATA_SETS_H
#define DATA_SETS_H

#include <stdint.h>
#include <stdlib.h>
#include <time.h>
#include <string.h>
#include "ISConstants.h"

#ifdef __cplusplus
extern "C" {
#endif

// *****************************************************************************
// ****** InertialSense binary message Data Identification Numbers (DIDs) ****** 
// ******                                                                 ******
// ****** NEVER REORDER THESE VALUES!                                     ******
// *****************************************************************************
/** Data identifiers - these are unsigned int and #define because enum are signed according to C standard */
typedef uint32_t eDataIDs;

#define DID_NULL                        (eDataIDs)0  /** NULL (INVALID) */
#define DID_DEV_INFO                    (eDataIDs)1  /** (dev_info_t) Device information */
#define DID_SYS_FAULT                   (eDataIDs)2  /** (system_fault_t) System fault information */
#define DID_PREINTEGRATED_IMU           (eDataIDs)3  /** (preintegrated_imu_t) Coning and sculling integral in body/IMU frame.  Updated at IMU rate. Also know as Delta Theta Delta Velocity, or Integrated IMU. For clarification, we use the name "Preintegrated IMU" through the User Manual. This data is integrated from the IMU data at the IMU update rate (startupImuDtMs, default 1ms).  The integration period (dt) and output data rate are the same as the NAV rate (startupNavDtMs, default 4ms) and cannot be output at any other rate. If a different output data rate is desired, DID_IMU which is derived from DID_PREINTEGRATED_IMU can be used instead. Preintegrated IMU data acts as a form of compression, adding the benefit of higher integration rates for slower output data rates, preserving the IMU data without adding filter delay and addresses antialiasing. It is most effective for systems that have higher dynamics and lower communications data rates.  The minimum data period is DID_FLASH_CONFIG.startupImuDtMs or 4, whichever is larger (250Hz max). */
#define DID_INS_1                       (eDataIDs)4  /** (ins_1_t) INS output: euler rotation w/ respect to NED, NED position from reference LLA. */
#define DID_INS_2                       (eDataIDs)5  /** (ins_2_t) INS output: quaternion rotation w/ respect to NED, ellipsoid altitude */
#define DID_GPS1_UBX_POS                (eDataIDs)6  /** (gps_pos_t) GPS 1 position data from ublox receiver. */
#define DID_SYS_CMD                     (eDataIDs)7  /** (system_command_t) System commands. Both the command and invCommand fields must be set at the same time for a command to take effect. */
#define DID_ASCII_BCAST_PERIOD          (eDataIDs)8  /** (ascii_msgs_t) Broadcast period for ASCII messages */
#define DID_RMC                         (eDataIDs)9  /** (rmc_t) Realtime Message Controller (RMC). The data sets available through RMC are driven by the availability of the data. The RMC provides updates from various data sources (i.e. sensors) as soon as possible with minimal latency. Several of the data sources (sensors) output data at different data rates that do not all correspond. The RMC is provided so that broadcast of sensor data is done as soon as it becomes available. All RMC messages can be enabled using the standard Get Data packet format. */
#define DID_SYS_PARAMS                  (eDataIDs)10 /** (sys_params_t) System parameters / info */
#define DID_SYS_SENSORS                 (eDataIDs)11 /** (sys_sensors_t) System sensor information */
#define DID_FLASH_CONFIG                (eDataIDs)12 /** (nvm_flash_cfg_t) Flash memory configuration */
#define DID_GPS1_POS                    (eDataIDs)13 /** (gps_pos_t) GPS 1 position data.  This comes from DID_GPS1_UBX_POS or DID_GPS1_RTK_POS, depending on whichever is more accurate. */
#define DID_GPS2_POS                    (eDataIDs)14 /** (gps_pos_t) GPS 2 position data */
#define DID_GPS1_SAT                    (eDataIDs)15 /** (gps_sat_t) GPS 1 GNSS and sat identifiers, carrier to noise ratio (signal strength), elevation and azimuth angles, pseudo range residual. */
#define DID_GPS2_SAT                    (eDataIDs)16 /** (gps_sat_t) GPS 2 GNSS and sat identifiers, carrier to noise ratio (signal strength), elevation and azimuth angles, pseudo range residual. */
#define DID_GPS1_VERSION                (eDataIDs)17 /** (gps_version_t) GPS 1 version info */
#define DID_GPS2_VERSION                (eDataIDs)18 /** (gps_version_t) GPS 2 version info */
#define DID_MAG_CAL                     (eDataIDs)19 /** (mag_cal_t) Magnetometer calibration */
#define DID_INTERNAL_DIAGNOSTIC         (eDataIDs)20 /** INTERNAL USE ONLY (internal_diagnostic_t) Internal diagnostic info */
#define DID_GPS1_RTK_POS_REL            (eDataIDs)21 /** (gps_rtk_rel_t) RTK precision position base to rover relative info. */
#define DID_GPS1_RTK_POS_MISC           (eDataIDs)22 /** (gps_rtk_misc_t) RTK precision position related data. */
#define DID_FEATURE_BITS                (eDataIDs)23 /** INTERNAL USE ONLY (feature_bits_t) */
#define DID_SENSORS_IS1                 (eDataIDs)24 /** INTERNAL USE ONLY (sensors_w_temp_t) Cross-axis aligned w/ scale factor */
#define DID_SENSORS_IS2                 (eDataIDs)25 /** INTERNAL USE ONLY (sensors_w_temp_t) Temperature compensated */
#define DID_SENSORS_TC_BIAS             (eDataIDs)26 /** INTERNAL USE ONLY (sensors_t) */
#define DID_IO                          (eDataIDs)27 /** (io_t) I/O */
#define DID_SENSORS_ADC                 (eDataIDs)28 /** INTERNAL USE ONLY (sys_sensors_adc_t) */
#define DID_SCOMP                       (eDataIDs)29 /** INTERNAL USE ONLY (sensor_compensation_t) */
#define DID_GPS1_VEL                    (eDataIDs)30 /** (gps_vel_t) GPS 1 velocity data */
#define DID_GPS2_VEL                    (eDataIDs)31 /** (gps_vel_t) GPS 2 velocity data */
#define DID_HDW_PARAMS                  (eDataIDs)32 /** INTERNAL USE ONLY (hdw_params_t) */
#define DID_NVR_MANAGE_USERPAGE         (eDataIDs)33 /** INTERNAL USE ONLY (nvr_manage_t) */
#define DID_NVR_USERPAGE_SN             (eDataIDs)34 /** INTERNAL USE ONLY (nvm_group_sn_t) */
#define DID_NVR_USERPAGE_G0             (eDataIDs)35 /** INTERNAL USE ONLY (nvm_group_0_t) */
#define DID_NVR_USERPAGE_G1             (eDataIDs)36 /** INTERNAL USE ONLY (nvm_group_1_t) */
#define DID_DEBUG_STRING                (eDataIDs)37 /** INTERNAL USE ONLY (debug_string_t) */
#define DID_RTOS_INFO                   (eDataIDs)38 /** (rtos_info_t) RTOS information. */
#define DID_DEBUG_ARRAY                 (eDataIDs)39 /** INTERNAL USE ONLY (debug_array_t) */
#define DID_SENSORS_CAL1                (eDataIDs)40 /** INTERNAL USE ONLY (sensors_mpu_w_temp_t) (not needed) */
#define DID_SENSORS_CAL2                (eDataIDs)41 /** INTERNAL USE ONLY (sensors_mpu_w_temp_t) (not needed) */
#define DID_CAL_SC                      (eDataIDs)42 /** INTERNAL USE ONLY (sensor_cal_mem_t) */
#define DID_CAL_SC1                     (eDataIDs)43 /** INTERNAL USE ONLY (sensor_cal_mpu_t) */
#define DID_CAL_SC2                     (eDataIDs)44 /** INTERNAL USE ONLY (sensor_cal_mpu_t) */
#define DID_SYS_SENSORS_SIGMA           (eDataIDs)45 /** INTERNAL USE ONLY (sys_sensors_t) */
#define DID_SENSORS_ADC_SIGMA           (eDataIDs)46 /** INTERNAL USE ONLY (sys_sensors_adc_t) */
#define DID_INS_DEV_1                   (eDataIDs)47 /** INTERNAL USE ONLY (ins_dev_1_t) (not needed) */
#define DID_INL2_STATES                 (eDataIDs)48 /** (inl2_states_t) */
#define DID_INL2_COVARIANCE_LD          (eDataIDs)49 /** (INL2_COVARIANCE_LD_ARRAY_SIZE) */
#define DID_INL2_STATUS                 (eDataIDs)50 /** (inl2_status_t) */
#define DID_INL2_MISC                   (eDataIDs)51 /** (inl2_misc_t) */
#define DID_MAGNETOMETER                (eDataIDs)52 /** (magnetometer_t) Magnetometer sensor output */
#define DID_BAROMETER                   (eDataIDs)53 /** (barometer_t) Barometric pressure sensor data */
#define DID_GPS1_RTK_POS                (eDataIDs)54 /** (gps_pos_t) GPS RTK position data */
// #define DID_MAGNETOMETER_2              (eDataIDs)55 /** (magnetometer_t) 2nd magnetometer sensor data */
#define DID_COMMUNICATIONS_LOOPBACK     (eDataIDs)56 /** INTERNAL USE ONLY - Unit test for communications manager  */
#define DID_IMU3                        (eDataIDs)57 /** (imu3_t) Inertial measurement unit data directly from IMU.  We recommend use of DID_IMU or DID_PREINTEGRATED_IMU.  Minimum data period is DID_FLASH_CONFIG.startupImuDtMs or 4, whichever is larger (250Hz max). */
#define DID_IMU                         (eDataIDs)58 /** (imu_t) Inertial measurement unit data down-sampled from 1KHz to navigation update rate (DID_FLASH_CONFIG.startupNavDtMs) as an anti-aliasing filter to reduce noise and preserve accuracy.  Minimum data period is DID_FLASH_CONFIG.startupNavDtMs (1KHz max).  */
#define DID_INL2_MAG_OBS_INFO           (eDataIDs)59 /** (inl2_mag_obs_info_t) INL2 magnetometer calibration information. */
#define DID_GPS_BASE_RAW                (eDataIDs)60 /** (gps_raw_t) GPS raw data for base station (observation, ephemeris, etc.) - requires little endian CPU. The contents of data can vary for this message and are determined by dataType field. RTK positioning or RTK compassing must be enabled to stream this message. */
#define DID_GPS_RTK_OPT                 (eDataIDs)61 /** (gps_rtk_opt_t) RTK options - requires little endian CPU. */
#define DID_NVR_USERPAGE_INTERNAL       (eDataIDs)62 /** (internal) Internal user page data */
#define DID_MANUFACTURING_INFO          (eDataIDs)63 /** INTERNAL USE ONLY (manufacturing_info_t) Manufacturing info */
#define DID_BIT                         (eDataIDs)64 /** (bit_t) System built-in self-test */
#define DID_INS_3                       (eDataIDs)65 /** (ins_3_t) Inertial navigation data with quaternion NED to body rotation and ECEF position. */
#define DID_INS_4                       (eDataIDs)66 /** (ins_4_t) INS output: quaternion rotation w/ respect to ECEF, ECEF position. */
#define DID_INL2_NED_SIGMA              (eDataIDs)67 /** (inl2_ned_sigma_t) INL2 standard deviation in the NED frame */
#define DID_STROBE_IN_TIME              (eDataIDs)68 /** (strobe_in_time_t) Timestamp for input strobe. */
#define DID_GPS1_RAW                    (eDataIDs)69 /** (gps_raw_t) GPS raw data for rover (observation, ephemeris, etc.) - requires little endian CPU. The contents of data can vary for this message and are determined by dataType field. RTK positioning or RTK compassing must be enabled to stream this message. */
#define DID_GPS2_RAW                    (eDataIDs)70 /** (gps_raw_t) GPS raw data for rover (observation, ephemeris, etc.) - requires little endian CPU. The contents of data can vary for this message and are determined by dataType field. RTK positioning or RTK compassing must be enabled to stream this message. */
#define DID_WHEEL_ENCODER               (eDataIDs)71 /** (wheel_encoder_t) [NOT SUPPORTED, INTERNAL USE ONLY] Wheel encoder data to be fused with GPS-INS measurements, set DID_WHEEL_CONFIG for configuration before sending this message */
#define DID_DIAGNOSTIC_MESSAGE          (eDataIDs)72 /** (diag_msg_t) Diagnostic message */
#define DID_SURVEY_IN                   (eDataIDs)73 /** (survey_in_t) Survey in, used to determine position for RTK base station. Base correction output cannot run during a survey and will be automatically disabled if a survey is started. */
#define DID_CAL_SC_INFO                 (eDataIDs)74 /** INTERNAL USE ONLY (sensor_cal_info_t) */
#define DID_PORT_MONITOR                (eDataIDs)75 /** (port_monitor_t) Data rate and status monitoring for each communications port. */
#define DID_RTK_STATE                   (eDataIDs)76 /** INTERNAL USE ONLY (rtk_state_t) */
#define DID_RTK_PHASE_RESIDUAL          (eDataIDs)77 /** INTERNAL USE ONLY (rtk_residual_t) */
#define DID_RTK_CODE_RESIDUAL           (eDataIDs)78 /** INTERNAL USE ONLY (rtk_residual_t) */
#define DID_RTK_DEBUG                   (eDataIDs)79 /** INTERNAL USE ONLY (rtk_debug_t) */
#define DID_EVB_STATUS                  (eDataIDs)80 /** (evb_status_t) EVB monitor and log control interface. */
#define DID_EVB_FLASH_CFG               (eDataIDs)81 /** (evb_flash_cfg_t) EVB configuration. */
#define DID_EVB_DEBUG_ARRAY             (eDataIDs)82 /** INTERNAL USE ONLY (debug_array_t) */
#define DID_EVB_RTOS_INFO               (eDataIDs)83 /** (evb_rtos_info_t) EVB-2 RTOS information. */
#define DID_IMU3_MAG                    (eDataIDs)84 /** (imu3_mag_t) DID_IMU3 + DID_MAGNETOMETER + MAGNETOMETER_2 Only one of DID_IMU3_MAG, DID_IMU_MAG, or DID_PREINTEGRATED_IMU_MAG should be streamed simultaneously. */
#define DID_IMU_MAG                     (eDataIDs)85 /** (imu_mag_t) DID_IMU + DID_MAGNETOMETER + MAGNETOMETER_2 Only one of DID_IMU3_MAG, DID_IMU_MAG, or DID_PREINTEGRATED_IMU_MAG should be streamed simultaneously. */
#define DID_PREINTEGRATED_IMU_MAG		(eDataIDs)86 /** (pimu_mag_t) DID_PREINTEGRATED_IMU + DID_MAGNETOMETER + MAGNETOMETER_2 Only one of DID_IMU3_MAG, DID_IMU_MAG, or DID_PREINTEGRATED_IMU_MAG should be streamed simultaneously. */
#define DID_WHEEL_CONFIG				(eDataIDs)87 /** (wheel_config_t) [NOT SUPPORTED, INTERNAL USE ONLY] Static configuration for wheel encoder measurements. */
#define DID_POSITION_MEASUREMENT		(eDataIDs)88 /** (pos_measurement_t) External position estimate*/
#define DID_RTK_DEBUG_2                 (eDataIDs)89 /** INTERNAL USE ONLY (rtk_debug_2_t) */
#define DID_CAN_CONFIG					(eDataIDs)90 /** (can_config_t) Addresses for CAN messages*/
#define DID_GPS2_RTK_CMP_REL            (eDataIDs)91 /** (gps_rtk_rel_t) Dual GNSS RTK compassing / moving base to rover (GPS 1 to GPS 2) relative info. */
#define DID_GPS2_RTK_CMP_MISC           (eDataIDs)92 /** (gps_rtk_misc_t) RTK Dual GNSS RTK compassing related data. */
#define DID_EVB_DEV_INFO                (eDataIDs)93 /** (dev_info_t) EVB device information */

// Adding a new data id?
// 1] Add it above and increment the previous number, include the matching data structure type in the comments
// 2] Add flip doubles and flip strings entries in data_sets.c
// 3] Add data id to ISDataMappings.cpp
// 4] Increment DID_COUNT
// 5) Update the DIDs in IS-src/python/src/ci_hdw/data_sets.py
// 6] Test!

/** Count of data ids (including null data id 0) - MUST BE MULTPLE OF 4 and larger than last DID number! */
#define DID_COUNT (eDataIDs)96

/** Maximum number of data ids */
#define DID_MAX_COUNT 256

// END DATA IDENTIFIERS --------------------------------------------------------------------------

/** Maximum number of satellite channels */
#define MAX_NUM_SAT_CHANNELS 50

/** Maximum length of device info manufacturer string (must be a multiple of 4) */
#define DEVINFO_MANUFACTURER_STRLEN 24
#define DEVINFO_ADDINFO_STRLEN 24


/** Defines the 4 parts to the communications version. Major changes involve changes to the com manager. Minor changes involve additions to data structures */
// #define PROTOCOL_VERSION_CHAR0 1        // Major (in com_manager.h)
// #define PROTOCOL_VERSION_CHAR1 0
#define PROTOCOL_VERSION_CHAR2 (0x000000FF&DID_COUNT)
#define PROTOCOL_VERSION_CHAR3 8         // Minor (in data_sets.h)

/** Rtk rover receiver index */
#define RECEIVER_INDEX_GPS1 1 // DO NOT CHANGE
#define RECEIVER_INDEX_EXTERNAL_BASE 2 // DO NOT CHANGE
#define RECEIVER_INDEX_GPS2 3 // DO NOT CHANGE

#define NUM_IMU_DEVICES     2

/** INS status flags */
enum eInsStatusFlags
{
	/** Attitude estimate is usable but outside spec (COARSE) */
	INS_STATUS_ATT_ALIGN_COARSE                 = (int)0x00000001,
	/** Velocity estimate is usable but outside spec (COARSE) */
	INS_STATUS_VEL_ALIGN_COARSE                 = (int)0x00000002,
	/** Position estimate is usable but outside spec (COARSE) */
	INS_STATUS_POS_ALIGN_COARSE                 = (int)0x00000004,
	/** Estimate is COARSE mask (usable but outside spec) */
	INS_STATUS_ALIGN_COARSE_MASK                = (int)0x00000007,

	INS_STATUS_UNUSED_1                         = (int)0x00000008,

	/** Attitude estimate is within spec (FINE) */
	INS_STATUS_ATT_ALIGN_FINE                   = (int)0x00000010,
	/** Velocity estimate is within spec (FINE) */
	INS_STATUS_VEL_ALIGN_FINE                   = (int)0x00000020,
	/** Position estimate is within spec (FINE) */
	INS_STATUS_POS_ALIGN_FINE                   = (int)0x00000040,
	/** Estimate is FINE mask */
	INS_STATUS_ALIGN_FINE_MASK                  = (int)0x00000070,

	/** Heading aided by GPS */
	INS_STATUS_GPS_AIDING_HEADING               = (int)0x00000080,

	/** Position and velocity aided by GPS */
	INS_STATUS_GPS_AIDING_POS_VEL               = (int)0x00000100,
	/** GPS update event occurred in solution, potentially causing discontinuity in position path */
	INS_STATUS_GPS_UPDATE_IN_SOLUTION           = (int)0x00000200,
	/** Reserved for internal purpose */
	INS_STATUS_RESERVED_1                       = (int)0x00000400,																	
	/** Heading aided by magnetic heading */
	INS_STATUS_MAG_AIDING_HEADING               = (int)0x00000800,

	/** Nav mode (set) = estimating velocity and position. AHRS mode (cleared) = NOT estimating velocity and position */
	INS_STATUS_NAV_MODE							= (int)0x00001000,

	/** User should not move (keep system motionless) to assist on-board processing. */
	INS_STATUS_DO_NOT_MOVE						= (int)0x00002000,
	
	INS_STATUS_UNUSED_3				            = (int)0x00004000,
	INS_STATUS_UNUSED_4				            = (int)0x00008000,

	/** INS/AHRS Solution Status */
	INS_STATUS_SOLUTION_MASK					= (int)0x000F0000,
	INS_STATUS_SOLUTION_OFFSET					= 16,
#define INS_STATUS_SOLUTION(insStatus)          ((insStatus&INS_STATUS_SOLUTION_MASK)>>INS_STATUS_SOLUTION_OFFSET)

	INS_STATUS_SOLUTION_OFF                     = 0,	// System is off 
	INS_STATUS_SOLUTION_ALIGNING                = 1,	// System is in alignment mode
	INS_STATUS_SOLUTION_ALIGNMENT_COMPLETE      = 2,	// System is aligned but not enough dynamics have been experienced to be with specifications.
	INS_STATUS_SOLUTION_NAV                     = 3,	// System is in navigation mode and solution is good.
	INS_STATUS_SOLUTION_NAV_HIGH_VARIANCE       = 4,	// System is in navigation mode but the attitude uncertainty has exceeded the threshold.
	INS_STATUS_SOLUTION_AHRS                    = 5,	// System is in AHRS mode and solution is good.
	INS_STATUS_SOLUTION_AHRS_HIGH_VARIANCE      = 6,	// System is in AHRS mode but the attitude uncertainty has exceeded the threshold.

	/** GPS compassing antenna offsets are not set in flashCfg. */
    INS_STATUS_RTK_COMPASSING_BASELINE_UNSET    = (int)0x00100000,
    /** GPS antenna baseline specified in flashCfg and measured by GPS do not match. */
    INS_STATUS_RTK_COMPASSING_BASELINE_BAD      = (int)0x00200000,
    INS_STATUS_RTK_COMPASSING_MASK              = (INS_STATUS_RTK_COMPASSING_BASELINE_UNSET|INS_STATUS_RTK_COMPASSING_BASELINE_BAD),
    
	/** Magnetometer is being recalibrated.  Device requires rotation to complete the calibration process. */
	INS_STATUS_MAG_RECALIBRATING				= (int)0x00400000,
	/** Magnetometer is experiencing interference or calibration is bad.  Attention may be required to remove interference (move the device) or recalibrate the magnetometer. */
	INS_STATUS_MAG_INTERFERENCE_OR_BAD_CAL		= (int)0x00800000,

    /** GPS navigation fix type (see eGpsNavFixStatus) */
    INS_STATUS_GPS_NAV_FIX_MASK					= (int)0x03000000,
    INS_STATUS_GPS_NAV_FIX_OFFSET				= 24,
#define INS_STATUS_NAV_FIX_STATUS(insStatus)    ((insStatus&INS_STATUS_GPS_NAV_FIX_MASK)>>INS_STATUS_GPS_NAV_FIX_OFFSET)

	/** RTK compassing heading is accurate.  (RTK fix and hold status) */
	INS_STATUS_RTK_COMPASSING_VALID				= (int)0x04000000,

	/* NOTE: If you add or modify these INS_STATUS_RTK_ values, please update eInsStatusRtkBase in IS-src/python/src/ci_hdw/data_sets.py */
	/** RTK error: Observations invalid or not received  (i.e. RTK differential corrections) */
    INS_STATUS_RTK_RAW_GPS_DATA_ERROR           = (int)0x08000000,
    /** RTK error: Either base observations or antenna position have not been received */
    INS_STATUS_RTK_ERR_BASE_DATA_MISSING        = (int)0x10000000,
    /** RTK error: base position moved when it should be stationary */
    INS_STATUS_RTK_ERR_BASE_POSITION_MOVING     = (int)0x20000000,
    /** RTK error: base position invalid or not surveyed */
    INS_STATUS_RTK_ERR_BASE_POSITION_INVALID    = (int)0x30000000,
    /** RTK error: NO base position received */
    INS_STATUS_RTK_ERR_BASE_MASK                = (int)0x30000000,
	/** GPS base mask */
	INS_STATUS_RTK_ERROR_MASK					= (INS_STATUS_RTK_RAW_GPS_DATA_ERROR|INS_STATUS_RTK_ERR_BASE_MASK),
	
	/** RTOS task ran longer than allotted period */
	INS_STATUS_RTOS_TASK_PERIOD_OVERRUN			= (int)0x40000000,
	/** General fault (eGenFaultCodes) */
	INS_STATUS_GENERAL_FAULT					= (int)0x80000000,

	/** Output reset mask - these bits are cleared on output */
	INS_STATUS_OUTPUT_RESET_MASK				= (0),
};

/** GPS navigation fix type */
/* NOTE: If you modify this enum, please also modify the eGpsNavFixStatus enum
 *       in IS-src/python/src/ci_hdw/data_sets.py */
enum eGpsNavFixStatus
{
	GPS_NAV_FIX_NONE							= (int)0x00000000,
	GPS_NAV_FIX_POSITIONING_3D					= (int)0x00000001,
	GPS_NAV_FIX_POSITIONING_RTK_FLOAT			= (int)0x00000002,
	GPS_NAV_FIX_POSITIONING_RTK_FIX				= (int)0x00000003,		// Includes fix & hold
};

/** Hardware status flags */
enum eHdwStatusFlags
{
	/** Gyro motion detected sigma */
	HDW_STATUS_MOTION_GYR_SIG					= (int)0x00000001,
	/** Accelerometer motion detected sigma */
	HDW_STATUS_MOTION_ACC_SIG					= (int)0x00000002,
	/** Unit is moving and NOT stationary */
	HDW_STATUS_MOTION_SIG_MASK					= (int)0x00000003,
	/** Gyro motion detected deviation */
	HDW_STATUS_MOTION_GYR_DEV					= (int)0x00000004,
	/** Accelerometer motion detected deviation */
	HDW_STATUS_MOTION_ACC_DEV					= (int)0x00000008,
	/** Motion mask */
	HDW_STATUS_MOTION_MASK						= (int)0x0000000F,

	/** GPS satellite signals are being received (antenna and cable are good) */
	HDW_STATUS_GPS_SATELLITE_RX					= (int)0x00000010,
	/** Event occurred on strobe input pin */
	HDW_STATUS_STROBE_IN_EVENT					= (int)0x00000020,
	/** GPS time of week is valid and reported.  Otherwise the timeOfWeek is local system time. */
	HDW_STATUS_GPS_TIME_OF_WEEK_VALID			= (int)0x00000040,

	HDW_STATUS_UNUSED_1				            = (int)0x00000080,

	/** Sensor saturation on gyro */
	HDW_STATUS_SATURATION_GYR					= (int)0x00000100,
	/** Sensor saturation on accelerometer */
	HDW_STATUS_SATURATION_ACC					= (int)0x00000200,
	/** Sensor saturation on magnetometer */
	HDW_STATUS_SATURATION_MAG					= (int)0x00000400,
	/** Sensor saturation on barometric pressure */
	HDW_STATUS_SATURATION_BARO					= (int)0x00000800,

	/** Sensor saturation mask */
	HDW_STATUS_SATURATION_MASK					= (int)0x00000F00,
	/** Sensor saturation offset */
	HDW_STATUS_SATURATION_OFFSET				= 8,

	/** System Reset is Required for proper function */
	HDW_STATUS_SYSTEM_RESET_REQUIRED			= (int)0x00001000,

	HDW_STATUS_UNUSED_3				            = (int)0x00002000,
	HDW_STATUS_UNUSED_4				            = (int)0x00004000,
	HDW_STATUS_UNUSED_5				            = (int)0x00008000,

	/** Communications Tx buffer limited */
	HDW_STATUS_ERR_COM_TX_LIMITED				= (int)0x00010000,
	/** Communications Rx buffer overrun */
	HDW_STATUS_ERR_COM_RX_OVERRUN				= (int)0x00020000,

	/** Communications parse error count */
	HDW_STATUS_COM_PARSE_ERR_COUNT_MASK			= (int)0x00F00000,
	HDW_STATUS_COM_PARSE_ERR_COUNT_OFFSET		= 20,
#define HDW_STATUS_COM_PARSE_ERROR_COUNT(hdwStatus) ((hdwStatus&HDW_STATUS_COM_PARSE_ERR_COUNT_MASK)>>HDW_STATUS_COM_PARSE_ERR_COUNT_OFFSET)

	/** Built-in self-test failure */
	HDW_STATUS_BIT_FAULT						= (int)0x01000000,
	/** Temperature outside spec'd operating range */
	HDW_STATUS_ERR_TEMPERATURE					= (int)0x02000000,
	/** Vibrations effecting accuracy */
// 	HDW_STATUS_ERR_VIBRATION					= (int)0x04000000,

	HDW_STATUS_UNUSED_6				            = (int)0x08000000,

	/** Fault reset cause */
	HDW_STATUS_FAULT_RESET_MASK					= (int)0x70000000,	
	/** Reset from Backup mode (low-power state w/ CPU off) */
	HDW_STATUS_FAULT_RESET_BACKUP_MODE			= (int)0x10000000,
	/** Reset from Watchdog */
	HDW_STATUS_FAULT_RESET_WATCHDOG				= (int)0x20000000,
	/** Reset from Software */
	HDW_STATUS_FAULT_RESET_SOFT					= (int)0x30000000,
	/** Reset from Hardware (NRST pin low) */
	HDW_STATUS_FAULT_RESET_HDW					= (int)0x40000000,

	/** Critical System Fault - CPU error */
	HDW_STATUS_FAULT_SYS_CRITICAL				= (int)0x80000000,

	/** Output reset mask - these bits are cleared on output */
	HDW_STATUS_OUTPUT_RESET_MASK				= (HDW_STATUS_SATURATION_MASK),
};

/** GPS Status */
enum eGpsStatus
{
	GPS_STATUS_NUM_SATS_USED_MASK                   = (int)0x000000FF,

	/** Fix */
	GPS_STATUS_FIX_NONE                             = (int)0x00000000,
	GPS_STATUS_FIX_DEAD_RECKONING_ONLY              = (int)0x00000100,
	GPS_STATUS_FIX_2D                               = (int)0x00000200,
	GPS_STATUS_FIX_3D                               = (int)0x00000300,
	GPS_STATUS_FIX_GPS_PLUS_DEAD_RECK               = (int)0x00000400,
	GPS_STATUS_FIX_TIME_ONLY                        = (int)0x00000500,
	GPS_STATUS_FIX_UNUSED1                          = (int)0x00000600,
	GPS_STATUS_FIX_UNUSED2                          = (int)0x00000700,
	GPS_STATUS_FIX_DGPS                             = (int)0x00000800,
	GPS_STATUS_FIX_SBAS                             = (int)0x00000900,
	GPS_STATUS_FIX_RTK_SINGLE                       = (int)0x00000A00,
	GPS_STATUS_FIX_RTK_FLOAT                        = (int)0x00000B00,
	GPS_STATUS_FIX_RTK_FIX                          = (int)0x00000C00,
	GPS_STATUS_FIX_MASK                             = (int)0x00001F00,
	GPS_STATUS_FIX_BIT_OFFSET                       = (int)8,

	/** Flags  */
	GPS_STATUS_FLAGS_FIX_OK                         = (int)0x00010000,      // within limits (e.g. DOP & accuracy)
	GPS_STATUS_FLAGS_DGPS_USED                      = (int)0x00020000,      // Differential GPS (DGPS) used.
 	GPS_STATUS_FLAGS_RTK_FIX_AND_HOLD               = (int)0x00040000,      // RTK feedback on the integer solutions to drive the float biases towards the resolved integers
// 	GPS_STATUS_FLAGS_WEEK_VALID                     = (int)0x00040000,
// 	GPS_STATUS_FLAGS_TOW_VALID                      = (int)0x00080000,
	GPS_STATUS_FLAGS_RTK_POSITION_ENABLED           = (int)0x00100000,      // RTK precision positioning mode enabled
	GPS_STATUS_FLAGS_STATIC_MODE                    = (int)0x00200000,      // Static mode
	GPS_STATUS_FLAGS_RTK_COMPASSING_ENABLED         = (int)0x00400000,      // RTK moving base mode enabled
    GPS_STATUS_FLAGS_RTK_RAW_GPS_DATA_ERROR         = (int)0x00800000,      // RTK error: observations or ephemeris are invalid or not received (i.e. RTK differential corrections)
    GPS_STATUS_FLAGS_RTK_BASE_DATA_MISSING          = (int)0x01000000,      // RTK error: Either base observations or antenna position have not been received.
    GPS_STATUS_FLAGS_RTK_BASE_POSITION_MOVING       = (int)0x02000000,      // RTK error: base position moved when it should be stationary
    GPS_STATUS_FLAGS_RTK_BASE_POSITION_INVALID      = (int)0x03000000,      // RTK error: base position is invalid or not surveyed well
    GPS_STATUS_FLAGS_RTK_BASE_POSITION_MASK         = (int)0x03000000,      // RTK error: base position error bitmask
    GPS_STATUS_FLAGS_ERROR_MASK                     = (GPS_STATUS_FLAGS_RTK_RAW_GPS_DATA_ERROR|
                                                    GPS_STATUS_FLAGS_RTK_BASE_POSITION_MASK),
	GPS_STATUS_FLAGS_RTK_POSITION_VALID             = (int)0x04000000,      // RTK precision position is valid on GPS1 (i.e. < 20cm accuracy)
	GPS_STATUS_FLAGS_RTK_COMPASSING_VALID           = (int)0x08000000,      // RTK moving base heading is valid on GPS2
    GPS_STATUS_FLAGS_RTK_COMPASSING_BASELINE_BAD    = (int)0x00002000,
    GPS_STATUS_FLAGS_RTK_COMPASSING_BASELINE_UNSET  = (int)0x00004000,
    GPS_STATUS_FLAGS_RTK_COMPASSING_MASK            = (GPS_STATUS_FLAGS_RTK_COMPASSING_ENABLED|
                                                    GPS_STATUS_FLAGS_RTK_COMPASSING_VALID|
                                                    GPS_STATUS_FLAGS_RTK_COMPASSING_BASELINE_BAD|
                                                    GPS_STATUS_FLAGS_RTK_COMPASSING_BASELINE_UNSET),
	GPS_STATUS_FLAGS_GPS_NMEA_DATA                  = (int)0x00008000,      // 1 = Data from NMEA message
	GPS_STATUS_FLAGS_MASK                           = (int)0x0FFFE000,    
	GPS_STATUS_FLAGS_BIT_OFFSET                     = (int)16,
	
};

PUSH_PACK_1

/** (DID_POSITION_MEASUREMENT) External position estimate*/
typedef struct PACKED
{
	/** GPS time of week (since Sunday morning) in seconds */
	double					timeOfWeek;

	/** Position in ECEF (earth-centered earth-fixed) frame in meters */
	double					ecef[3];
	
	/** Heading with respect to NED frame (rad)*/
	float psi;
	
	/** The Upper Diagonal of accuracy covariance matrix*/
	float					accuracyCovUD[6]; // Matrix accuracyCovUD Described below
	// 0 1 2
	// _ 3 4
	// _ _ 5


}pos_measurement_t;


/** (DID_DEV_INFO) Device information */
typedef struct PACKED
{
	/** Reserved bits */
	uint32_t        reserved;

	/** Serial number */
	uint32_t        serialNumber;

	/** Hardware version */
	uint8_t         hardwareVer[4];

	/** Firmware (software) version */
	uint8_t         firmwareVer[4];

	/** Build number */
	uint32_t        buildNumber;

	/** Communications protocol version */
	uint8_t         protocolVer[4];

	/** Repository revision number */
	uint32_t        repoRevision;

	/** Manufacturer name */
	char            manufacturer[DEVINFO_MANUFACTURER_STRLEN];

    /** Build date, little endian order: [0] = status ('r'=release, 'd'=debug), [1] = year-2000, [2] = month, [3] = day.  Reversed byte order for big endian systems */
	uint8_t         buildDate[4];

    /** Build date, little endian order: [0] = hour, [1] = minute, [2] = second, [3] = millisecond.  Reversed byte order for big endian systems */
	uint8_t         buildTime[4];

	/** Additional info */
	char            addInfo[DEVINFO_ADDINFO_STRLEN];
} dev_info_t;

/** (DID_MANUFACTURING_INFO) Manufacturing info */
typedef struct PACKED
{
	/** Serial number */
	uint32_t		serialNumber;

	/** Lot number */
	uint32_t		lotNumber;

	/** Manufacturing date (YYYYMMDDHHMMSS) */
    char			date[16];

	/** Key */
	uint32_t		key;
} manufacturing_info_t;


/** (DID_INS_1) INS output: euler rotation w/ respect to NED, NED position from reference LLA */
typedef struct PACKED
{
	/** GPS number of weeks since January 6th, 1980 */
	uint32_t				week;
	
	/** GPS time of week (since Sunday morning) in seconds */
	double					timeOfWeek;

	/** INS status flags (eInsStatusFlags). Copy of DID_SYS_PARAMS.insStatus */
	uint32_t				insStatus;

	/** Hardware status flags (eHdwStatusFlags). Copy of DID_SYS_PARAMS.hdwStatus */
	uint32_t				hdwStatus;

	/** Euler angles: roll, pitch, yaw in radians with respect to NED */
	float					theta[3];

	/** Velocity U, V, W in meters per second.  Convert to NED velocity using "vectorBodyToReference( uvw, theta, vel_ned )". */
	float					uvw[3];

	/** WGS84 latitude, longitude, height above ellipsoid (degrees,degrees,meters) */
	double					lla[3];

	/** North, east and down offset from reference latitude, longitude, and altitude to current latitude, longitude, and altitude */
	float					ned[3];
} ins_1_t;


/** (DID_INS_2) INS output: quaternion rotation w/ respect to NED, ellipsoid altitude */
typedef struct PACKED
{
	/** GPS number of weeks since January 6th, 1980 */
	uint32_t				week;
	
	/** GPS time of week (since Sunday morning) in seconds */
	double					timeOfWeek;

	/** INS status flags (eInsStatusFlags). Copy of DID_SYS_PARAMS.insStatus */
	uint32_t				insStatus;

	/** Hardware status flags (eHdwStatusFlags). Copy of DID_SYS_PARAMS.hdwStatus */
	uint32_t				hdwStatus;

	/** Quaternion body rotation with respect to NED: W, X, Y, Z */
	float					qn2b[4];

	/** Velocity U, V, W in meters per second.  Convert to NED velocity using "quatRot(vel_ned, qn2b, uvw)". */
	float					uvw[3];

	/** WGS84 latitude, longitude, height above ellipsoid in meters (not MSL) */
	double					lla[3];
} ins_2_t;


/** (DID_INS_3) INS output: quaternion rotation w/ respect to NED, msl altitude */
typedef struct PACKED
{
	/** GPS number of weeks since January 6th, 1980 */
	uint32_t				week;
	
	/** GPS time of week (since Sunday morning) in seconds */
	double					timeOfWeek;

	/** INS status flags (eInsStatusFlags). Copy of DID_SYS_PARAMS.insStatus */
	uint32_t				insStatus;

	/** Hardware status flags (eHdwStatusFlags). Copy of DID_SYS_PARAMS.hdwStatus */
	uint32_t				hdwStatus;

	/** Quaternion body rotation with respect to NED: W, X, Y, Z */
	float					qn2b[4];

	/** Velocity U, V, W in meters per second.  Convert to NED velocity using "quatRot(vel_ned, qn2b, uvw)". */
	float					uvw[3];

	/** WGS84 latitude, longitude, height above ellipsoid in meters (not MSL) */
	double					lla[3];

	/** height above mean sea level (MSL) in meters */
	float					msl;
} ins_3_t;


/** (DID_INS_4) INS output: quaternion rotation w/ respect to ECEF, ECEF position */
typedef struct PACKED
{
	/** GPS number of weeks since January 6th, 1980 */
	uint32_t				week;
	
	/** GPS time of week (since Sunday morning) in seconds */
	double					timeOfWeek;

	/** INS status flags (eInsStatusFlags). Copy of DID_SYS_PARAMS.insStatus */
	uint32_t				insStatus;

	/** Hardware status flags (eHdwStatusFlags). Copy of DID_SYS_PARAMS.hdwStatus */
	uint32_t				hdwStatus;

	/** Quaternion body rotation with respect to ECEF: W, X, Y, Z */
	float					qe2b[4];

	/** Velocity in ECEF (earth-centered earth-fixed) frame in meters per second */
	float					ve[3];

	/** Position in ECEF (earth-centered earth-fixed) frame in meters */
	double					ecef[3];
} ins_4_t;


/** Inertial Measurement Unit (IMU) data */
typedef struct PACKED
{
	/** Gyroscope P, Q, R in radians / second */
	float                   pqr[3];

	/** Acceleration X, Y, Z in meters / second squared */
	float                   acc[3];
} imus_t;


/** (DID_IMU) Inertial Measurement Unit (IMU) data */
typedef struct PACKED
{
	/** Time since boot up in seconds.  Convert to GPS time of week by adding gps.towOffset */
	double                  time;

	/** IMU Status (eImuStatus) */
	uint32_t                status;

	/** Inertial Measurement Unit (IMU) */
	imus_t					I;
} imu_t;


/** (DID_IMU3) Dual Inertial Measurement Units (IMUs) data */
typedef struct PACKED
{
	/** Time since boot up in seconds.  Convert to GPS time of week by adding gps.towOffset */
	double                  time;

	/** IMU Status (eImuStatus) */
	uint32_t                status;

	/** Inertial Measurement Units (IMUs) */
	imus_t                  I[3];

} imu3_t;


/** (DID_MAGNETOMETER) Magnetometer sensor data */
typedef struct PACKED
{
	/** Time since boot up in seconds.  Convert to GPS time of week by adding gps.towOffset */
	double                  time;
	
	/** Magnetometers in Gauss */
	float                   mag[3];
} magnetometer_t;


/** (DID_BAROMETER) Barometric pressure sensor data */
typedef struct PACKED
{
	/** Time since boot up in seconds.  Convert to GPS time of week by adding gps.towOffset */
	double                  time;
	
	/** Barometric pressure in kilopascals */
	float                   bar;

	/** MSL altitude from barometric pressure sensor in meters */
	float                   mslBar;

	/** Temperature of barometric pressure sensor in Celsius */
	float                   barTemp;

	/** Relative humidity as a percent (%rH). Range is 0% - 100% */
	float                   humidity;
} barometer_t;


/** (DID_PREINTEGRATED_IMU) Coning and sculling integral in body/IMU frame. */
typedef struct PACKED
{
	/** Time since boot up in seconds.  Convert to GPS time of week by adding gps.towOffset */
	double                  time;

	/** Integral period in seconds for delta theta and delta velocity.  This is configured using DID_FLASH_CONFIG.startupNavDtMs. */
	float					dt;

	/** IMU Status (eImuStatus) */
	uint32_t                status;

	/** IMU delta theta (gyroscope {p,q,r} integral) in radians in sensor frame */
	float                   theta[3];

	/** IMU delta velocity (accelerometer {x,y,z} integral) in m/s in sensor frame */
	float                   vel[3];

} preintegrated_imu_t;


/** (DID_IMU_MAG) imu + mag */
typedef struct PACKED
{
	/** imu - raw or pre-integrated depending on data id */
	imu_t imu;
	
	/** mag */
	magnetometer_t mag;
} imu_mag_t;


/** (DID_IMU3_MAG) triple imu + mag */
typedef struct PACKED
{
	/** Trimple imu */
	imu3_t imu;
	
	/** mag */
	magnetometer_t mag;
} imu3_mag_t;


/** (DID_PREINTEGRATED_IMU_MAG) preintegrated imu + mag */
typedef struct PACKED
{
	/** Preintegrated IMU */
	preintegrated_imu_t pimu;
	
	/** Magnetometer */
	magnetometer_t mag;
} pimu_mag_t;


/** IMU Status */
enum eImuStatus
{
	/** Sensor saturation on IMU1 gyro */
	IMU_STATUS_SATURATION_IMU1_GYR              = (int)0x00000001,
	/** Sensor saturation on IMU2 gyro */
	IMU_STATUS_SATURATION_IMU2_GYR              = (int)0x00000002,
	/** Sensor saturation on IMU1 accelerometer */
	IMU_STATUS_SATURATION_IMU1_ACC              = (int)0x00000004,
	/** Sensor saturation on IMU2 accelerometer */
	IMU_STATUS_SATURATION_IMU2_ACC              = (int)0x00000008,
	/** Sensor saturation mask */
	IMU_STATUS_SATURATION_MASK                  = (int)0x0000000F,

	/** Reserved */
	IMU_STATUS_RESERVED1						= (int)0x00000020,
	
	/** Reserved */
	IMU_STATUS_RESERVED2						= (int)0x00000040,


//     /** Sensor saturation happened within past 10 seconds */
//     IMU_STATUS_SATURATION_HISTORY               = (int)0x00000100,
//     /** Sample rate fault happened within past 10 seconds */
//     IMU_STATUS_SAMPLE_RATE_FAULT_HISTORY        = (int)0x00000200,

	/** IMU1 gyros and accelerometers available */
	IMU_STATUS_IMU1_OK                          = (int)0x00030000,
	/** IMU1 gyros available */
	IMU_STATUS_GYR1_OK                          = (int)0x00010000,
	/** IMU1 accelerometers available */
	IMU_STATUS_ACC1_OK                          = (int)0x00020000,
	/** IMU2 gyros and accelerometers available */
	IMU_STATUS_IMU2_OK                          = (int)0x000C0000,
	/** IMU2 gyros available */
	IMU_STATUS_GYR2_OK                          = (int)0x00040000,
	/** IMU2 accelerometers available */
	IMU_STATUS_ACC2_OK                          = (int)0x00080000,
	/** IMU3 gyros and accelerometers available */
	IMU_STATUS_IMU3_OK                          = (int)0x00300000,
	/** IMU3 gyros available */
	IMU_STATUS_GYR3_OK                          = (int)0x00100000,
	/** IMU3 accelerometers available */
	IMU_STATUS_ACC3_OK                          = (int)0x00200000,
	/** IMU gyros and accelerometers available */
	IMU_STATUS_IMU_OK_MASK                      = (int)0x003F0000,
};

/** (DID_GPS1_POS, DID_GPS1_UBX_POS, DID_GPS2_POS) GPS position data */
typedef struct PACKED
{
	/** GPS number of weeks since January 6th, 1980 */
	uint32_t                week;

	/** GPS time of week (since Sunday morning) in milliseconds */
	uint32_t                timeOfWeekMs;

	/** (see eGpsStatus) GPS status: [0x000000xx] number of satellites used, [0x0000xx00] fix type, [0x00xx0000] status flags, NMEA input flag */
	uint32_t                status;

	/** Position in ECEF {x,y,z} (m) */
	double					ecef[3];
    
	/** Position - WGS84 latitude, longitude, height above ellipsoid (not MSL) (degrees, m) */
	double					lla[3];

	/** Height above mean sea level (MSL) in meters */
	float					hMSL;

	/** Horizontal accuracy in meters */
	float					hAcc;

	/** Vertical accuracy in meters */
	float					vAcc;

	/** Position dilution of precision (unitless) */
	float                   pDop;

	/** Average of all satellite carrier to noise ratios (signal strengths) that non-zero in dBHz */
	float                   cnoMean;

	/** Time sync offset between local time since boot up to GPS time of week in seconds.  Add this to IMU and sensor time to get GPS time of week in seconds. */
	double                  towOffset;
	
	/** GPS leap second (GPS-UTC) offset. Receiver's best knowledge of the leap seconds offset from UTC to GPS time. Subtract from GPS time of week to get UTC time of week. (18 seconds as of December 31, 2016) */
	uint8_t					leapS;

	/** Reserved for future use */
	uint8_t					reserved[3];
	
} gps_pos_t;


/** (DID_GPS1_VEL, DID_GPS2_VEL) GPS velocity data */
typedef struct PACKED
{
    /** GPS time of week (since Sunday morning) in milliseconds */
    uint32_t                timeOfWeekMs;

	/** if status flag GPS_STATUS_FLAGS_GPS_NMEA_DATA = 0, Speed in ECEF {vx,vy,vz} (m/s)
		if status flag GPS_STATUS_FLAGS_GPS_NMEA_DATA = 1, Speed in NED {vN, vE, 0} (m/s) */
	float					vel[3];	

	/** Speed accuracy in meters / second */
	float					sAcc;
	
	/** NMEA input if status flag GPS_STATUS_FLAGS_GPS_NMEA_DATA */
	uint32_t                status;
} gps_vel_t;


/** GPS Satellite information */
typedef struct PACKED
{
	/** GNSS identifier: 0 GPS, 1 SBAS, 2 Galileo, 3 BeiDou, 5 QZSS, 6 GLONASS */
	uint8_t					gnssId;			

	/** Satellite identifier */
	uint8_t					svId;			

	/** (dBHz) Carrier to noise ratio (signal strength) */
	uint8_t					cno;			

	/** (deg) Elevation (range: +/-90) */
	int8_t					elev;			

	/** (deg) Azimuth (range: +/-180) */
	int16_t					azim;			

	/** (m) Pseudo range residual */
	int16_t					prRes;			

	/** (see eSatSvFlags) */
	uint32_t				flags;			
} gps_sat_sv_t;


/** GPS Status */
enum eSatSvFlags
{
	SAT_SV_FLAGS_QUALITYIND_MASK	= 0x00000007,
	SAT_SV_FLAGS_SV_USED			= 0x00000008,
	SAT_SV_FLAGS_HEALTH_MASK		= 0x00000030,
	NAV_SAT_FLAGS_HEALTH_OFFSET		= 4,
	SAT_SV_FLAGS_DIFFCORR			= 0x00000040,
	SAT_SV_FLAGS_SMOOTHED			= 0x00000080,
	SAT_SV_FLAGS_ORBITSOURCE_MASK	= 0x00000700,
	SAT_SV_FLAGS_ORBITSOURCE_OFFSET	= 8,
	SAT_SV_FLAGS_EPHAVAIL			= 0x00000800,
	SAT_SV_FLAGS_ALMAVAIL			= 0x00001000,
	SAT_SV_FLAGS_ANOAVAIL			= 0x00002000,
	SAT_SV_FLAGS_AOPAVAIL			= 0x00004000,
	
	SAT_SV_FLAGS_RTK_SOL_FIX_STATUS_MASK	= 0x03000000,	// 1=float, 2=fix, 3=hold
	SAT_SV_FLAGS_RTK_SOL_FIX_STATUS_OFFSET	= 24,
	SAT_SV_FLAGS_RTK_SOL_FIX_STATUS_FLOAT	= 1,	
	SAT_SV_FLAGS_RTK_SOL_FIX_STATUS_FIX		= 2,	
	SAT_SV_FLAGS_RTK_SOL_FIX_STATUS_HOLD	= 3,	
};

/** (DID_GPS1_SAT) GPS satellite signal strength */
typedef struct PACKED
{
    /** GPS time of week (since Sunday morning) in milliseconds */
	uint32_t                timeOfWeekMs;				
    /** Number of satellites in the sky */
	uint32_t				numSats;					
    /** Satellite information list */
	gps_sat_sv_t			sat[MAX_NUM_SAT_CHANNELS];	
} gps_sat_t;


/** (DID_GPS1_VERSION) GPS version strings */
typedef struct PACKED
{
    /** Software version */
	uint8_t                 swVersion[30];
    /** Hardware version */
	uint8_t                 hwVersion[10];		
    /** Extension */
	uint8_t                 extension[30];		
    /** ensure 32 bit aligned in memory */
	uint8_t					reserved[2];		
} gps_version_t;

// (DID_INL2_STATES) INL2 - INS Extended Kalman Filter (EKF) states
typedef struct PACKED
{
    /** GPS time of week (since Sunday morning) in seconds */
	double                  timeOfWeek;					

    /** Quaternion body rotation with respect to ECEF */
	float					qe2b[4];                    

    /** (m/s) Velocity in ECEF frame */
	float					ve[3];						

    /** (m)     Position in ECEF frame */
    double					ecef[3];				

	/** (rad/s) Gyro bias */
    float					biasPqr[3];	           
	
    /** (m/s^2) Accelerometer bias */
    float					biasAcc[3];	            
	
    /** (m)     Barometer bias */
    float					biasBaro;               
	
    /** (rad)   Magnetic declination */
    float					magDec;                 
	
    /** (rad)   Magnetic inclination */
    float					magInc;                 
} inl2_states_t;

// (DID_INL2_STATUS)
typedef struct PACKED
{
	int						ahrs;
	int						zero_accel;
	int						zero_angrate;
	int						accel_motion;
	int						rot_motion;
	int						zero_vel;
	int						ahrs_gps_cnt;			// Counter of sequential valid GPS data (for switching from AHRS to navigation)
	float					att_err;
	int						att_coarse;				// Flag whether initial attitude error converged
	int						att_aligned;			// Flag whether initial attitude error converged
	int						att_aligning;
	int						start_proc_done;		// Cold/hot start procedure completed
	int						mag_cal_good;
	int						mag_cal_done;
	int						stat_magfield;
} inl2_status_t;

/** Generic 1 axis sensor */
typedef struct PACKED
{
	/** Time in seconds */
	double                  time;

	/** Three axis sensor */
	float                   val;
} gen_1axis_sensor_t;

/** Generic 3 axis sensor */
typedef struct PACKED
{
	/** Time in seconds */
	double                  time;

	/** Three axis sensor */
	float                   val[3];
} gen_3axis_sensor_t;

/** Generic dual 3 axis sensor */
typedef struct PACKED
{
	/** Time in seconds */
	double                  time;

	/** First three axis sensor */
	float                   val1[3];

	/** Second three axis sensor */
	float                   val2[3];
} gen_dual_3axis_sensor_t;

/** Generic 3 axis sensor */
typedef struct PACKED
{
	/** Time in seconds */
	double                  time;

	/** Three axis sensor */
	double                  val[3];
} gen_3axis_sensord_t;

/** (DID_SYS_SENSORS) Output from system sensors */
typedef struct PACKED
{
	/** Time since boot up in seconds.  Convert to GPS time of week by adding gps.towOffset */
	double					time;

	/** Temperature in Celsius */
	float                   temp;

	/** Gyros in radians / second */
	float                   pqr[3];

	/** Accelerometers in meters / second squared */
	float                   acc[3];

	/** Magnetometers in Gauss */
	float                   mag[3];

	/** Barometric pressure in kilopascals */
	float                   bar;

	/** Temperature of barometric pressure sensor in Celsius */
	float                   barTemp;

	/** MSL altitude from barometric pressure sensor in meters */
	float                   mslBar;
	
	/** Relative humidity as a percent (%rH). Range is 0% - 100% */
	float                   humidity;

	/** EVB system input voltage in volts. uINS pin 5 (G2/AN2).  Use 10K/1K resistor divider between Vin and GND.  */
	float                   vin;

	/** ADC analog input in volts. uINS pin 4, (G1/AN1). */
	float                   ana1;

	/** ADC analog input in volts. uINS pin 19 (G3/AN3). */
	float                   ana3;

	/** ADC analog input in volts. uINS pin 20 (G4/AN4). */
	float                   ana4;
} sys_sensors_t;

/** INS output */
typedef struct PACKED
{
	/** GPS time of week (since Sunday morning) in milliseconds */
	uint32_t                timeOfWeekMs;

	/** Latitude, longitude and height above ellipsoid (rad, rad, m) */
	double                  lla[3];

	/** Velocities in body frames of X, Y and Z (m/s) */
	float                   uvw[3];

	/** Quaternion body rotation with respect to NED: W, X, Y, Z */
	float					qn2b[4];
} ins_output_t;

/** (DID_SYS_PARAMS) System parameters */
typedef struct PACKED
{
	/** GPS time of week (since Sunday morning) in milliseconds */
	uint32_t                timeOfWeekMs;

	/** System status 1 flags (eInsStatusFlags) */
	uint32_t                insStatus;

	/** System status 2 flags (eHdwStatusFlags) */
	uint32_t                hdwStatus;

	/** IMU temperature */
	float					imuTemp;

	/** Baro temperature */
	float					baroTemp;

	/** MCU temperature (not available yet) */
	float					mcuTemp;

	/** Reserved */
	float					reserved1;

	/** IMU sample period in milliseconds. Zero disables sampling. */
	uint32_t				imuPeriodMs;

	/** Nav filter update period in milliseconds. Zero disables nav filter. */
	uint32_t				navPeriodMs;
	
	/** Actual sample period relative to GPS PPS */
	double					sensorTruePeriod;

	/** Reserved */
	float					reserved2[2];

	/** General fault code descriptor (eGenFaultCodes).  Set to zero to reset fault code. */
	uint32_t                genFaultCode;
} sys_params_t;

/*! General Fault Code descriptor */
enum eGenFaultCodes
{
	/*! INS state limit overrun - UVW */
	GFC_INS_STATE_ORUN_UVW				= 0x00000001,
	/*! INS state limit overrun - Latitude */
	GFC_INS_STATE_ORUN_LAT				= 0x00000002,
	/*! INS state limit overrun - Altitude */
	GFC_INS_STATE_ORUN_ALT				= 0x00000004,
	/*! Unhandled interrupt */
	GFC_UNHANDLED_INTERRUPT				= 0x00000010,
	/*! Fault: sensor initialization  */
	GFC_INIT_SENSORS					= 0x00000100,
	/*! Fault: SPI initialization  */
	GFC_INIT_SPI						= 0x00000200,
	/*! Fault: SPI configuration  */
	GFC_CONFIG_SPI						= 0x00000400,
	/*! Fault: GPS1 init  */
	GFC_INIT_GPS1						= 0x00000800,
	/*! Fault: GPS2 init  */
	GFC_INIT_GPS2                       = 0x00001000,
	/*! Flash failed to load valid values */
	GFC_FLASH_INVALID_VALUES			= 0x00002000,
	/*! Flash checksum failure */
	GFC_FLASH_CHECKSUM_FAILURE			= 0x00004000,
	/*! Flash write failure */
	GFC_FLASH_WRITE_FAILURE				= 0x00008000,
	/*! System Fault: general */
	GFC_SYS_FAULT_GENERAL				= 0x00010000,
	/*! System Fault: CRITICAL system fault (see DID_SYS_FAULT) */
	GFC_SYS_FAULT_CRITICAL			    = 0x00020000,
	/*! Sensor(s) saturated */
	GFC_SENSOR_SATURATION 				= 0x00040000,
};


/** (DID_SYS_CMD) System Commands */
typedef struct PACKED
{
	/** System commands (see eSystemCommand) 1=save current persistent messages, 5=zero motion, 97=save flash, 99=software reset.  "invCommand" (following variable) must be set to bitwise inverse of this value for this command to be processed.  */
	uint32_t                command;

    /** Error checking field that must be set to bitwise inverse of command field for the command to take effect.  */
    uint32_t                invCommand;

} system_command_t;

enum eSystemCommand 
{
    SYS_CMD_SAVE_PERSISTENT_MESSAGES            = 1,
    SYS_CMD_ENABLE_BOOTLOADER_AND_RESET         = 2,
    SYS_CMD_ENABLE_SENSOR_STATS                 = 3,
    SYS_CMD_ENABLE_RTOS_STATS                   = 4,
    SYS_CMD_ZERO_MOTION                         = 5,

    SYS_CMD_ENABLE_GPS_LOW_LEVEL_CONFIG         = 10,
    SYS_CMD_SAVE_FLASH                          = 97,
    SYS_CMD_SAVE_GPS_ASSIST_TO_FLASH_RESET      = 98,
    SYS_CMD_SOFTWARE_RESET                      = 99,
    SYS_CMD_MANF_UNLOCK                         = 1122334455,
    SYS_CMD_MANF_FACTORY_RESET                  = 1357924680,	// SYS_CMD_MANF_RESET_UNLOCK must be sent prior to this command.
    SYS_CMD_MANF_CHIP_ERASE                     = 1357924681,	// SYS_CMD_MANF_RESET_UNLOCK must be sent prior to this command.
};



/** (DID_ASCII_BCAST_PERIOD) ASCII broadcast periods. This data structure is zeroed out on stop_all_broadcasts */
typedef struct PACKED
{
	/** Options: Port selection[0x0=current, 0xFF=all, 0x1=ser0, 0x2=ser1, 0x4=USB] (see RMC_OPTIONS_...) */
	uint32_t				options;

	/** Broadcast period (ms) - ASCII dual IMU data. 0 to disable. */
	uint16_t				pimu;

	/** Broadcast period (ms) - ASCII preintegrated dual IMU: delta theta (rad) and delta velocity (m/s). 0 to disable. */
	uint16_t				ppimu;
	
	/** Broadcast period (ms) - ASCII INS output: euler rotation w/ respect to NED, NED position from reference LLA. 0 to disable. */
	uint16_t				pins1;

	/** Broadcast period (ms) - ASCII INS output: quaternion rotation w/ respect to NED, ellipsoid altitude. 0 to disable. */
	uint16_t				pins2;
	
	/** Broadcast period (ms) - ASCII GPS position data. 0 to disable. */
	uint16_t				pgpsp;

	/** Broadcast period (ms) - Reserved.  Leave zero. */
	uint16_t				reserved;

	/** Broadcast period (ms) - ASCII NMEA GPGGA GPS 3D location, fix, and accuracy. 0 to disable. */
	uint16_t				gpgga;

	/** Broadcast period (ms) - ASCII NMEA GPGLL GPS 2D location and time. 0 to disable. */
	uint16_t				gpgll;

	/** Broadcast period (ms) - ASCII NMEA GSA GPS DOP and active satellites. 0 to disable. */
	uint16_t				gpgsa;

	/** Broadcast period (ms) - ASCII NMEA recommended minimum specific GPS/Transit data. 0 to disable. */
	uint16_t				gprmc;
	
	/** Broadcast period (ms) - ASCII NMEA Data and Time. 0 to disable. */
	uint16_t				gpzda;

	/** Broadcast period (ms) - ASCII NMEA Inertial Attitude Data. 0 to disable. */
	uint16_t				pashr;
	
} ascii_msgs_t;

/** (DID_ASCII_BCAST_PERIOD) ASCII broadcast periods. This data structure is zeroed out on stop_all_broadcasts */
typedef struct PACKED
{
	/** Options: Port selection[0x0=current, 0xFF=all, 0x1=ser0, 0x2=ser1, 0x4=USB] (see RMC_OPTIONS_...) */
	uint32_t				options;

	/** Broadcast period (ms) - ASCII dual IMU data. 0 to disable. */
	uint32_t				pimu;

	/** Broadcast period (ms) - ASCII preintegrated dual IMU: delta theta (rad) and delta velocity (m/s). 0 to disable. */
	uint32_t				ppimu;
	
	/** Broadcast period (ms) - ASCII INS output: euler rotation w/ respect to NED, NED position from reference LLA. 0 to disable. */
	uint32_t				pins1;

	/** Broadcast period (ms) - ASCII INS output: quaternion rotation w/ respect to NED, ellipsoid altitude. 0 to disable. */
	uint32_t				pins2;
	
	/** Broadcast period (ms) - ASCII GPS position data. 0 to disable. */
	uint32_t				pgpsp;

	/** Broadcast period (ms) - Reserved.  Leave zero. */
	uint32_t				reserved;

	/** Broadcast period (ms) - ASCII NMEA GPGGA GPS 3D location, fix, and accuracy. 0 to disable. */
	uint32_t				gpgga;

	/** Broadcast period (ms) - ASCII NMEA GPGLL GPS 2D location and time. 0 to disable. */
	uint32_t				gpgll;

	/** Broadcast period (ms) - ASCII NMEA GSA GPS DOP and active satellites. 0 to disable. */
	uint32_t				gpgsa;

	/** Broadcast period (ms) - ASCII NMEA recommended minimum specific GPS/Transit data. 0 to disable. */
	uint32_t				gprmc;
	
	/** Broadcast period (ms) - ASCII NMEA Data and Time. 0 to disable. */
	uint32_t				gpzda;

	/** Broadcast period (ms) - ASCII NMEA Inertial Attitude Data. 0 to disable. */
	uint32_t				pashr;
	
} ascii_msgs_u32_t;

/* (DID_SENSORS_CAL1, DID_SENSORS_CAL2) */
typedef struct PACKED
{                                       // Units only apply for calibrated data
	f_t						pqr[3];         // (rad/s)	Angular rate
	f_t						acc[3];         // (m/s^2)	Linear acceleration
	f_t						mag[3];         // (uT)		Magnetometers
	f_t						temp;			// (°C)		Temperature of MPU
} sensors_mpu_w_temp_t;

#define NUM_ANA_CHANNELS	4
typedef struct PACKED
{                                       // LSB units for all except temperature, which is Celsius.
	double					time;
	sensors_mpu_w_temp_t	mpu[NUM_IMU_DEVICES];
	f_t						bar;            // Barometric pressure
	f_t						barTemp;		// Temperature of barometric pressure sensor
	f_t                     humidity;	// Relative humidity as a percent (%rH).  Range is 0% - 100%
	f_t						ana[NUM_ANA_CHANNELS]; // ADC analog input
} sys_sensors_adc_t;

#define NUM_COM_PORTS       4	// Number of communication ports.  (Ser0, Ser1, Ser2, and USB).
#ifndef NUM_SERIAL_PORTS
#define NUM_SERIAL_PORTS	6
#endif

/** Realtime Message Controller (used in rmc_t). 
	The data sets available through RMC are broadcast at the availability of the data.  A goal of RMC is 
	to provide updates from each onboard sensor as fast as possible with minimal latency.  The RMC is 
	provided so that broadcast of sensor data is done as soon as it becomes available.   The exception to
	this rule is the INS output data, which has a configurable output data rate according to DID_RMC.insPeriodMs.
*/

#define RMC_OPTIONS_PORT_MASK           0x000000FF
#define RMC_OPTIONS_PORT_ALL            (RMC_OPTIONS_PORT_MASK)
#define RMC_OPTIONS_PORT_CURRENT        0x00000000
#define RMC_OPTIONS_PORT_SER0           0x00000001
#define RMC_OPTIONS_PORT_SER1           0x00000002	// also SPI
#define RMC_OPTIONS_PORT_SER2           0x00000004
#define RMC_OPTIONS_PORT_USB            0x00000008
#define RMC_OPTIONS_PRESERVE_CTRL       0x00000100	// Prevent any messages from getting turned off by bitwise OR'ing new message bits with current message bits.
#define RMC_OPTIONS_PERSISTENT          0x00000200	// Save current port RMC to flash memory for use following reboot, eliminating need to re-enable RMC to start data streaming.  

// RMC message data rates:
#define RMC_BITS_INS1                   0x0000000000000001      // rmc.insPeriodMs (4ms default)
#define RMC_BITS_INS2                   0x0000000000000002      // "
#define RMC_BITS_INS3                   0x0000000000000004      // "
#define RMC_BITS_INS4                   0x0000000000000008      // "
#define RMC_BITS_IMU                    0x0000000000000010      // DID_FLASH_CONFIG.startupNavDtMs (4ms default)
#define RMC_BITS_PREINTEGRATED_IMU      0x0000000000000020      // "
#define RMC_BITS_BAROMETER              0x0000000000000040      // ~8ms
#define RMC_BITS_MAGNETOMETER           0x0000000000000080      // ~10ms
//                                      0x0000000000000100      // 
//                                      0x0000000000000200      // 
#define RMC_BITS_GPS1_POS               0x0000000000000400      // DID_FLASH_CONFIG.startupGpsDtMs (200ms default)
#define RMC_BITS_GPS2_POS               0x0000000000000800      // "
#define RMC_BITS_GPS1_RAW               0x0000000000001000      // "
#define RMC_BITS_GPS2_RAW               0x0000000000002000      // "
#define RMC_BITS_GPS1_SAT               0x0000000000004000      // 1s
#define RMC_BITS_GPS2_SAT               0x0000000000008000      // "
#define RMC_BITS_GPS_BASE_RAW           0x0000000000010000      // 
#define RMC_BITS_STROBE_IN_TIME         0x0000000000020000      // On strobe input event
#define RMC_BITS_DIAGNOSTIC_MESSAGE     0x0000000000040000
#define RMC_BITS_DID_IMU3               0x0000000000080000      // DID_FLASH_CONFIG.startupImuDtMs (1ms default)
#define RMC_BITS_GPS1_VEL               0x0000000000100000      // DID_FLASH_CONFIG.startupGpsDtMs (200ms default)
#define RMC_BITS_GPS2_VEL               0x0000000000200000      // "
#define RMC_BITS_GPS1_UBX_POS           0x0000000000400000      // "
#define RMC_BITS_GPS1_RTK_POS           0x0000000000800000      // "
#define RMC_BITS_GPS1_RTK_POS_REL       0x0000000001000000      // "
#define RMC_BITS_GPS1_RTK_POS_MISC      0x0000000004000000      // "
#define RMC_BITS_INL2_NED_SIGMA         0x0000000008000000
#define RMC_BITS_RTK_STATE              0x0000000010000000
#define RMC_BITS_RTK_CODE_RESIDUAL      0x0000000020000000
#define RMC_BITS_RTK_PHASE_RESIDUAL     0x0000000040000000
#define RMC_BITS_WHEEL_ENCODER          0x0000000080000000
#define RMC_BITS_WHEEL_CONFIG           0x0000000100000000
#define RMC_BITS_DID_IMU3_MAG           0x0000000200000000
#define RMC_BITS_IMU_MAG				0x0000000400000000
#define RMC_BITS_PREINTEGRATED_IMU_MAG	0x0000000800000000
#define RMC_BITS_GPS1_RTK_HDG_REL       0x0000001000000000      // DID_FLASH_CONFIG.startupGpsDtMs (200ms default)
#define RMC_BITS_GPS1_RTK_HDG_MISC      0x0000002000000000      // "
#define RMC_BITS_MASK                   0x0FFFFFFFFFFFFFFF
#define RMC_BITS_INTERNAL_PPD           0x4000000000000000      // 
#define RMC_BITS_PRESET                 0x8000000000000000		// Indicate BITS is a preset

#define RMC_PRESET_PPD_NAV_PERIOD_MULT	25
#define RMC_PRESET_INS_NAV_PERIOD_MULT	1   // fastest rate (nav filter update rate)

// Preset: Post Processing Data
#define RMC_PRESET_PPD_BITS_NO_IMU		(RMC_BITS_PRESET \
										| RMC_BITS_INS2 \
										| RMC_BITS_BAROMETER \
										| RMC_BITS_MAGNETOMETER \
										| RMC_BITS_GPS1_POS \
										| RMC_BITS_GPS2_POS \
										| RMC_BITS_GPS1_VEL \
										| RMC_BITS_GPS2_VEL \
										| RMC_BITS_GPS1_RAW \
										| RMC_BITS_GPS2_RAW \
										| RMC_BITS_GPS_BASE_RAW \
										| RMC_BITS_GPS1_RTK_POS_REL \
										| RMC_BITS_GPS1_RTK_HDG_REL \
										| RMC_BITS_INTERNAL_PPD \
										| RMC_BITS_DIAGNOSTIC_MESSAGE)
#define RMC_PRESET_PPD_BITS				(RMC_PRESET_PPD_BITS_NO_IMU \
										| RMC_BITS_PREINTEGRATED_IMU)
#define RMC_PRESET_INS_BITS				(RMC_BITS_INS2 \
										| RMC_BITS_GPS1_POS \
										| RMC_BITS_PRESET)
#define RMC_PRESET_PPD_BITS_IMU3		(RMC_PRESET_PPD_BITS_NO_IMU \
										| RMC_BITS_DID_IMU3)
#define RMC_PRESET_PPD_BITS_RTK_DBG		(RMC_PRESET_PPD_BITS \
										| RMC_BITS_RTK_STATE \
										| RMC_BITS_RTK_CODE_RESIDUAL \
										| RMC_BITS_RTK_PHASE_RESIDUAL)
#define RMC_PRESET_PPD_ROBOT			(RMC_PRESET_PPD_BITS\
										| RMC_BITS_WHEEL_ENCODER \
										| RMC_BITS_WHEEL_CONFIG)

/** (DID_RMC) Realtime message controller (RMC). */
typedef struct PACKED
{
	/** Data stream enable bits for the specified ports.  (see RMC_BITS_...) */
	uint64_t                bits;

	/** Options to select alternate ports to output data, etc.  (see RMC_OPTIONS_...) */
	uint32_t				options;
	
	/** IMU and Integrated IMU data transmit period is set using DID_SYS_PARAMS.navPeriodMs */
} rmc_t;


/** (DID_IO) Input/Output */
typedef struct PACKED
{
	/** GPS time of week (since Sunday morning) in milliseconds */
	uint32_t                timeOfWeekMs;

	/** General purpose I/O status */
	uint32_t				gpioStatus;
} io_t;

enum eMagRecalMode
{
	MAG_RECAL_CMD_DO_NOTHING		= (int)0, 
	MAG_RECAL_CMD_MULTI_AXIS		= (int)1,		// Recalibrate magnetometers using multiple axis
	MAG_RECAL_CMD_SINGLE_AXIS		= (int)2,		// Recalibrate magnetometers using only one axis
	MAG_RECAL_CMD_ABORT				= (int)101,		// Stop mag recalibration
};

/** (DID_MAG_CAL) Magnetometer Calibration */
typedef struct PACKED
{
	/** Set mode and start recalibration.  1 = multi-axis, 2 = single-axis, 101 = abort. */
	uint32_t                recalCmd;
	
	/** Mag recalibration progress indicator: 0-100 % */
	float					progress;

	/** Magnetic declination estimate */
	float					declination;
} mag_cal_t;

// (DID_INL2_MAG_OBS_INFO)
typedef struct PACKED
{											// INL2 - Magnetometer observer info 
	uint32_t				timeOfWeekMs;	// Timestamp in milliseconds
	uint32_t				Ncal_samples;
	uint32_t				ready;			// Data ready to be processed
	uint32_t				calibrated;		// Calibration data present.  Set to -1 to force mag recalibration.
	uint32_t				auto_recal;		// Allow mag to auto-recalibrate
	uint32_t				outlier;		// Bad sample data
	float					magHdg;			// Heading from magnetometer
	float					insHdg;			// Heading from INS
	float					magInsHdgDelta;	// Difference between mag heading and (INS heading plus mag declination)
	float					nis;			// Normalized innovation squared (likelihood metric)
	float					nis_threshold;	// Threshold for maximum NIS
	float					Wcal[9];		// Magnetometer calibration matrix. Must be initialized with a unit matrix, not zeros!
	uint32_t				activeCalSet;	// active calibration set (0 or 1)
	float					magHdgOffset;	// Offset between magnetometer heading and estimate heading
    float                   Tcal;           // Scaled computed variance between calibrated magnetometer samples. 
	float                   bias_cal[3];    // Calibrated magnetometer output can be produced using: Bcal = Wcal * (Braw - bias_cal)
} inl2_mag_obs_info_t;

/** Built-in test state */
enum eBitState
{
	BIT_STATE_OFF					= (int)0,
	BIT_STATE_DONE					= (int)1,
	BIT_STATE_CMD_FULL_STATIONARY	= (int)2,	// (FULL) More comprehensive test.  Requires system be completely stationary without vibrations. 
	BIT_STATE_CMD_BASIC_MOVING		= (int)3,	// (BASIC) Ignores sensor output.  Can be run while moving.  This mode is automatically run after bootup.
	BIT_STATE_RESERVED_1			= (int)4,
	BIT_STATE_RESERVED_2			= (int)5,
	BIT_STATE_RUNNING				= (int)6,
	BIT_STATE_FINISH				= (int)7,
	BIT_STATE_COMMAND_OFF			= (int)8
};

/** Hardware built-in test flags */
enum eHdwBitStatusFlags
{
	HDW_BIT_PASSED_MASK				= (int)0x0000000F,
	HDW_BIT_PASSED_ALL				= (int)0x00000001,
	HDW_BIT_PASSED_NO_GPS			= (int)0x00000002,	// Passed w/o valid GPS signal
	HDW_BIT_MODE_MASK				= (int)0x000000F0,	// BIT mode run
	HDW_BIT_MODE_OFFSET				= (int)4,
#define HDW_BIT_MODE(hdwBitStatus) ((hdwBitStatus&HDW_BIT_MODE_MASK)>>HDW_BIT_MODE_OFFSET)
	HDW_BIT_FAILED_MASK				= (int)0xFFFFFF00,
	HDW_BIT_FAILED_AHRS_MASK		= (int)0xFFFF0F00,
	HDW_BIT_FAULT_NOISE_PQR			= (int)0x00000100,
	HDW_BIT_FAULT_NOISE_ACC			= (int)0x00000200,
	HDW_BIT_FAULT_MAGNETOMETER      = (int)0x00000400,
	HDW_BIT_FAULT_BAROMETER         = (int)0x00000800,
	HDW_BIT_FAULT_GPS_NO_COM		= (int)0x00001000,	// No GPS serial communications
	HDW_BIT_FAULT_GPS_POOR_CNO		= (int)0x00002000,	// Poor GPS signal strength.  Check antenna
	HDW_BIT_FAULT_GPS_POOR_ACCURACY	= (int)0x00002000,	// Low number of satellites, or bad accuracy 
	HDW_BIT_FAULT_GPS_NOISE			= (int)0x00004000,	// (Not implemented)
};

/** Calibration built-in test flags */
enum eCalBitStatusFlags
{
	CAL_BIT_PASSED_MASK				= (int)0x0000000F,
	CAL_BIT_PASSED_ALL				= (int)0x00000001,
	CAL_BIT_MODE_MASK				= (int)0x000000F0,	// BIT mode run
	CAL_BIT_MODE_OFFSET				= (int)4,
#define CAL_BIT_MODE(calBitStatus) ((calBitStatus&CAL_BIT_MODE_MASK)>>CAL_BIT_MODE_OFFSET)
	CAL_BIT_FAILED_MASK				= (int)0xFFFFFF00,
	CAL_BIT_FAULT_TCAL_EMPTY		= (int)0x00000100,	// Temperature calibration not present
	CAL_BIT_FAULT_TCAL_TSPAN		= (int)0x00000200,	// Temperature calibration temperature range is inadequate
	CAL_BIT_FAULT_TCAL_INCONSISTENT	= (int)0x00000400,	// Temperature calibration number of points or slopes are not consistent
	CAL_BIT_FAULT_TCAL_CORRUPT		= (int)0x00000800,	// Temperature calibration memory corruption
	CAL_BIT_FAULT_TCAL_PQR_BIAS		= (int)0x00001000,	// Temperature calibration gyro bias
	CAL_BIT_FAULT_TCAL_PQR_SLOPE	= (int)0x00002000,	// Temperature calibration gyro slope
	CAL_BIT_FAULT_TCAL_PQR_LIN		= (int)0x00004000,	// Temperature calibration gyro linearity
	CAL_BIT_FAULT_TCAL_ACC_BIAS		= (int)0x00008000,	// Temperature calibration accelerometer bias
	CAL_BIT_FAULT_TCAL_ACC_SLOPE	= (int)0x00010000,	// Temperature calibration accelerometer slope
	CAL_BIT_FAULT_TCAL_ACC_LIN		= (int)0x00020000,	// Temperature calibration accelerometer linearity
	CAL_BIT_FAULT_CAL_SERIAL_NUM	= (int)0x00040000,	// Calibration info: wrong device serial number
	CAL_BIT_FAULT_ORTO_EMPTY		= (int)0x00100000,	// Cross-axis alignment is not calibrated
	CAL_BIT_FAULT_ORTO_INVALID		= (int)0x00200000,	// Cross-axis alignment is poorly formed
	CAL_BIT_FAULT_MOTION_PQR		= (int)0x00400000,	// Motion on gyros
	CAL_BIT_FAULT_MOTION_ACC		= (int)0x00800000,	// Motion on accelerometers
};


/** (DID_BIT) Built-in self-test parameters */
typedef struct PACKED
{
	/** Built-in self-test state (see eBitState) */
	uint32_t                state;

	/** Hardware BIT status (see eHdwBitStatusFlags) */
	uint32_t                hdwBitStatus;

	/** Calibration BIT status (see eCalBitStatusFlags) */
	uint32_t                calBitStatus;

	/** Temperature calibration bias */
	float                   tcPqrBias;
	float                   tcAccBias;

	/** Temperature calibration slope */
	float                   tcPqrSlope;
	float                   tcAccSlope;

	/** Temperature calibration linearity */
	float                   tcPqrLinearity;
	float                   tcAccLinearity;

	/** PQR motion (angular rate) */
	float                   pqr;

	/** ACC motion w/ gravity removed (linear acceleration) */
	float                   acc;

	/** Angular rate standard deviation */
	float                   pqrSigma;

	/** Acceleration standard deviation */
	float                   accSigma;
	
} bit_t;


/** (DID_WHEEL_ENCODER) [NOT SUPPORTED, INTERNAL USE ONLY] Message to communicate wheel encoder measurements to GPS-INS */
typedef struct PACKED
{
    /** Time of measurement wrt current week */
    double timeOfWeek;

    /** Status Word */
    uint32_t status;

    /** Left wheel angle (rad) */
    float theta_l;

    /** Right wheel angle (rad) */
    float theta_r;
    
    /** Left wheel angular rate (rad/s) */
    float omega_l;

    /** Right wheel angular rate (rad/s) */
    float omega_r;

    /** Left wheel revolution count */
    uint32_t wrap_count_l;

    /** Right wheel revolution count */
    uint32_t wrap_count_r;

} wheel_encoder_t;

enum eWheelCfgBits
{
    WHEEL_CFG_BITS_ENABLE_KINEMATIC_CONST   = (int)0x00000001,
    WHEEL_CFG_BITS_ENABLE_ENCODER           = (int)0x00000002,
    WHEEL_CFG_BITS_ENABLE_MASK              = (int)0x0000000F,
};

/** (DID_WHEEL_CONFIG) [NOT SUPPORTED, INTERNAL USE ONLY] Configuration of wheel encoders and kinematic constraints. (Used with nvm_flash_cfg_t.wheelConfig) */
typedef struct PACKED
{
    /** Config bits (see eWheelCfgBits) */
    uint32_t                bits;

	/** Euler angles describing the rotation from imu to left wheel */
	float                   e_i2l[3];

	/** Translation from the imu to the left wheel, expressed in the imu frame */
	float                   t_i2l[3];

	/** Distance between the left wheel and the right wheel */
	float                   distance;

	/** Estimate of wheel diameter */
	float                   diameter;

} wheel_config_t;

/** System Configuration (used with nvm_flash_cfg_t.sysCfgBits) */
enum eSysConfigBits
{
	UNUSED1                                             = (int)0x00000001,
	UNUSED2                                             = (int)0x00000002,
	/*! Enable automatic mag recalibration */
	SYS_CFG_BITS_AUTO_MAG_RECAL                         = (int)0x00000004,
	/*! Disable mag declination estimation */
	SYS_CFG_BITS_DISABLE_MAG_DECL_ESTIMATION            = (int)0x00000008,

	/*! Disable LEDs */
	SYS_CFG_BITS_DISABLE_LEDS                           = (int)0x00000010,

	/** Magnetometer recalibration.  0 = multi-axis, 1 = single-axis */
	SYS_CFG_BITS_MAG_RECAL_MODE_MASK					= (int)0x00000700,
	SYS_CFG_BITS_MAG_RECAL_MODE_OFFSET					= 8,
#define SYS_CFG_BITS_MAG_RECAL_MODE(sysCfgBits) ((sysCfgBits&SYS_CFG_BITS_MAG_RECAL_MODE_MASK)>>SYS_CFG_BITS_MAG_RECAL_MODE_OFFSET)

	/** Disable magnetometer fusion */
	SYS_CFG_BITS_DISABLE_MAGNETOMETER_FUSION			= (int)0x00001000,
	/** Disable barometer fusion */
	SYS_CFG_BITS_DISABLE_BAROMETER_FUSION				= (int)0x00002000,
	/** Disable GPS 1 fusion */
	SYS_CFG_BITS_DISABLE_GPS1_FUSION					= (int)0x00004000,
	/** Disable GPS 2 fusion */
	SYS_CFG_BITS_DISABLE_GPS2_FUSION					= (int)0x00008000,

	/** Disable automatic Zero Velocity Updates (ZUPT).  Disabling automatic ZUPT is useful for degraded GPS environments or applications with very slow velocities. */
	SYS_CFG_BITS_DISABLE_AUTO_ZERO_VELOCITY_UPDATES		= (int)0x00010000,
	/** Disable automatic Zero Angular Rate Updates (ZARU).  Disabling automatic ZARU is useful for applications with small/slow angular rates. */
	SYS_CFG_BITS_DISABLE_AUTO_ZERO_ANGULAR_RATE_UPDATES	= (int)0x00020000,
	/** Disable INS EKF updates */
	SYS_CFG_BITS_DISABLE_INS_EKF						= (int)0x00040000,
	/** Prevent built-in test (BIT) from running automatically on startup */
	SYS_CFG_BITS_DISABLE_AUTO_BIT_ON_STARTUP			= (int)0x00080000,

	/** Disable packet encoding, binary data will have all bytes as is */
	SYS_CFG_BITS_DISABLE_PACKET_ENCODING				= (int)0x00400000,
};

/** GNSS satellite system signal constellation (used with nvm_flash_cfg_t.gnssSatSigConst) */
enum eGnssSatSigConst
{
	/*! GPS  */
	GNSS_SAT_SIG_CONST_GPS                              = (uint16_t)0x0003,
	/*! QZSS  */
	GNSS_SAT_SIG_CONST_QZSS                             = (uint16_t)0x000C,
	/*! Galileo  */
	GNSS_SAT_SIG_CONST_GAL                              = (uint16_t)0x0030,
	/*! BeiDou  */
	GNSS_SAT_SIG_CONST_BDS                              = (uint16_t)0x00C0,
	/*! GLONASS  */
	GNSS_SAT_SIG_CONST_GLO                              = (uint16_t)0x0300,
	/*! SBAS  */
	GNSS_SAT_SIG_CONST_SBAS                             = (uint16_t)0x1000,
	
	/*! GNSS default */
	GNSS_SAT_SIG_CONST_DEFAULT = \
		GNSS_SAT_SIG_CONST_GPS | \
		GNSS_SAT_SIG_CONST_SBAS | \
		GNSS_SAT_SIG_CONST_QZSS | \
		GNSS_SAT_SIG_CONST_GAL | \
		GNSS_SAT_SIG_CONST_GLO
};

/** RTK Configuration (used with nvm_flash_cfg_t.RTKCfgBits) */
enum eRTKConfigBits
{
	/** Enable RTK GNSS precision positioning (GPS1) */
	RTK_CFG_BITS_ROVER_MODE_RTK_POSITIONING				= (int)0x00000001,

	/** Enable RTK GNSS positioning on uBlox F9P (GPS1) */
	RTK_CFG_BITS_ROVER_MODE_RTK_POSITIONING_F9P			= (int)0x00000002,

	/** Enable RTK GNSS compassing on uBlox F9P (GPS2) */
	RTK_CFG_BITS_ROVER_MODE_RTK_COMPASSING_F9P			= (int)0x00000004,

	/** Enable dual GNSS RTK compassing (GPS2 to GPS1) */
	RTK_CFG_BITS_ROVER_MODE_RTK_COMPASSING				= (int)0x00000008,	

	/** Mask of RTK GNSS positioning types */
	RTK_CFG_BITS_ROVER_MODE_RTK_POSITIONING_MASK		= (RTK_CFG_BITS_ROVER_MODE_RTK_POSITIONING|RTK_CFG_BITS_ROVER_MODE_RTK_POSITIONING_F9P),

	/** Mask of dual GNSS RTK compassing types */
	RTK_CFG_BITS_ROVER_MODE_RTK_COMPASSING_MASK			= (RTK_CFG_BITS_ROVER_MODE_RTK_COMPASSING|RTK_CFG_BITS_ROVER_MODE_RTK_COMPASSING_F9P),

    /** Mask of RTK position, heading, and base modes */
	RTK_CFG_BITS_ROVER_MODE_MASK						= (int)0x0000000F,
	
	/** Enable RTK base and output ublox data from GPS 1 on serial port 0 */
	RTK_CFG_BITS_BASE_OUTPUT_GPS1_UBLOX_SER0			= (int)0x00000010,

	/** Enable RTK base and output ublox data from GPS 1 on serial port 1 */
	RTK_CFG_BITS_BASE_OUTPUT_GPS1_UBLOX_SER1			= (int)0x00000020,

	/** Enable RTK base and output ublox data from GPS 1 on serial port 2 */
	RTK_CFG_BITS_BASE_OUTPUT_GPS1_UBLOX_SER2			= (int)0x00000040,

	/** Enable RTK base and output ublox data from GPS 1 on USB port */
	RTK_CFG_BITS_BASE_OUTPUT_GPS1_UBLOX_USB				= (int)0x00000080,

	/** Enable RTK base and output RTCM3 data from GPS 1 on serial port 0 */
	RTK_CFG_BITS_BASE_OUTPUT_GPS1_RTCM3_SER0			= (int)0x00000100,
	
	/** Enable RTK base and output RTCM3 data from GPS 1 on serial port 1 */
	RTK_CFG_BITS_BASE_OUTPUT_GPS1_RTCM3_SER1			= (int)0x00000200,

	/** Enable RTK base and output RTCM3 data from GPS 1 on serial port 2 */
	RTK_CFG_BITS_BASE_OUTPUT_GPS1_RTCM3_SER2			= (int)0x00000400,

	/** Enable RTK base and output RTCM3 data from GPS 1 on USB port */
	RTK_CFG_BITS_BASE_OUTPUT_GPS1_RTCM3_USB				= (int)0x00000800,

	/** Enable RTK base and output ublox data from GPS 2 on serial port 0 */
	RTK_CFG_BITS_BASE_OUTPUT_GPS2_UBLOX_SER0			= (int)0x00001000,

	/** Enable RTK base and output ublox data from GPS 2 on serial port 1 */
	RTK_CFG_BITS_BASE_OUTPUT_GPS2_UBLOX_SER1			= (int)0x00002000,

	/** Enable RTK base and output ublox data from GPS 2 on serial port 2 */
	RTK_CFG_BITS_BASE_OUTPUT_GPS2_UBLOX_SER2			= (int)0x00004000,

	/** Enable RTK base and output ublox data from GPS 2 on USB port */
	RTK_CFG_BITS_BASE_OUTPUT_GPS2_UBLOX_USB				= (int)0x00008000,

	/** Enable RTK base and output RTCM3 data from GPS 2 on serial port 0 */
	RTK_CFG_BITS_BASE_OUTPUT_GPS2_RTCM3_SER0			= (int)0x00010000,
	
	/** Enable RTK base and output RTCM3 data from GPS 2 on serial port 1 */
	RTK_CFG_BITS_BASE_OUTPUT_GPS2_RTCM3_SER1			= (int)0x00020000,

	/** Enable RTK base and output RTCM3 data from GPS 2 on serial port 2 */
	RTK_CFG_BITS_BASE_OUTPUT_GPS2_RTCM3_SER2			= (int)0x00040000,

	/** Enable RTK base and output RTCM3 data from GPS 2 on USB port */
	RTK_CFG_BITS_BASE_OUTPUT_GPS2_RTCM3_USB				= (int)0x00080000,

	/** Enable base mode moving position. (For future use. Not implemented. This bit should always be 0 for now.) TODO: Implement moving base. */
	RTK_CFG_BITS_BASE_POS_MOVING						= (int)0x00100000,
	
	/** Reserved for future use */
	RTK_CFG_BITS_RESERVED1								= (int)0x00200000,	
	
	/** When using RTK, specifies whether the base station is identical hardware to this rover. If so, there are optimizations enabled to get fix faster. */
	RTK_CFG_BITS_RTK_BASE_IS_IDENTICAL_TO_ROVER			= (int)0x00400000,

	/** Forward all messages between the selected GPS and serial port.  Disable for RTK base use (to forward only GPS raw messages and use the surveyed location refLLA instead of current GPS position).  */
	RTK_CFG_BITS_GPS_PORT_PASS_THROUGH					= (int)0x00800000,

	/** All base station bits */
	RTK_CFG_BITS_BASE_MODE = (
        RTK_CFG_BITS_BASE_OUTPUT_GPS1_UBLOX_SER0 | RTK_CFG_BITS_BASE_OUTPUT_GPS1_RTCM3_SER0 |
		RTK_CFG_BITS_BASE_OUTPUT_GPS1_UBLOX_SER1 | RTK_CFG_BITS_BASE_OUTPUT_GPS1_RTCM3_SER1 |
		RTK_CFG_BITS_BASE_OUTPUT_GPS1_UBLOX_SER2 | RTK_CFG_BITS_BASE_OUTPUT_GPS1_RTCM3_SER2 |
		RTK_CFG_BITS_BASE_OUTPUT_GPS1_UBLOX_USB  | RTK_CFG_BITS_BASE_OUTPUT_GPS1_RTCM3_USB  |
		RTK_CFG_BITS_BASE_OUTPUT_GPS2_UBLOX_SER0 | RTK_CFG_BITS_BASE_OUTPUT_GPS2_RTCM3_SER0 |
		RTK_CFG_BITS_BASE_OUTPUT_GPS2_UBLOX_SER1 | RTK_CFG_BITS_BASE_OUTPUT_GPS2_RTCM3_SER1 |
		RTK_CFG_BITS_BASE_OUTPUT_GPS2_UBLOX_SER2 | RTK_CFG_BITS_BASE_OUTPUT_GPS2_RTCM3_SER2 |
		RTK_CFG_BITS_BASE_OUTPUT_GPS2_UBLOX_USB  | RTK_CFG_BITS_BASE_OUTPUT_GPS2_RTCM3_USB ),

	/** Base station bits enabled on Ser0 */
	RTK_CFG_BITS_RTK_BASE_SER0 = (
        RTK_CFG_BITS_BASE_OUTPUT_GPS1_UBLOX_SER0 | RTK_CFG_BITS_BASE_OUTPUT_GPS1_RTCM3_SER0 |
		RTK_CFG_BITS_BASE_OUTPUT_GPS2_UBLOX_SER0 | RTK_CFG_BITS_BASE_OUTPUT_GPS2_RTCM3_SER0 ),

	/** Base station bits enabled on Ser1 */
	RTK_CFG_BITS_RTK_BASE_SER1 = (
        RTK_CFG_BITS_BASE_OUTPUT_GPS1_UBLOX_SER1 | RTK_CFG_BITS_BASE_OUTPUT_GPS1_RTCM3_SER1 |
		RTK_CFG_BITS_BASE_OUTPUT_GPS2_UBLOX_SER1 | RTK_CFG_BITS_BASE_OUTPUT_GPS2_RTCM3_SER1 ),

	/** Base station bits enabled on Ser2 */
	RTK_CFG_BITS_RTK_BASE_SER2 = (
        RTK_CFG_BITS_BASE_OUTPUT_GPS1_UBLOX_SER2 | RTK_CFG_BITS_BASE_OUTPUT_GPS1_RTCM3_SER2 |
		RTK_CFG_BITS_BASE_OUTPUT_GPS2_UBLOX_SER2 | RTK_CFG_BITS_BASE_OUTPUT_GPS2_RTCM3_SER2 ),

    /** Base station bits for GPS1 Ublox */
    RTK_CFG_BITS_RTK_BASE_OUTPUT_GPS1_UBLOX = (
        RTK_CFG_BITS_BASE_OUTPUT_GPS1_UBLOX_SER0 |
        RTK_CFG_BITS_BASE_OUTPUT_GPS1_UBLOX_SER1 |
        RTK_CFG_BITS_BASE_OUTPUT_GPS1_UBLOX_SER2 |
        RTK_CFG_BITS_BASE_OUTPUT_GPS1_UBLOX_USB ),

    /** Base station bits for GPS2 Ublox */
    RTK_CFG_BITS_RTK_BASE_OUTPUT_GPS2_UBLOX = (
        RTK_CFG_BITS_BASE_OUTPUT_GPS2_UBLOX_SER0 |
        RTK_CFG_BITS_BASE_OUTPUT_GPS2_UBLOX_SER1 |
        RTK_CFG_BITS_BASE_OUTPUT_GPS2_UBLOX_SER2 |
        RTK_CFG_BITS_BASE_OUTPUT_GPS2_UBLOX_USB ),

    /** Base station bits for GPS1 RTCM */
	RTK_CFG_BITS_RTK_BASE_OUTPUT_GPS1_RTCM = (
        RTK_CFG_BITS_BASE_OUTPUT_GPS1_RTCM3_SER0 |
        RTK_CFG_BITS_BASE_OUTPUT_GPS1_RTCM3_SER1 | 
        RTK_CFG_BITS_BASE_OUTPUT_GPS1_RTCM3_SER2 | 
        RTK_CFG_BITS_BASE_OUTPUT_GPS1_RTCM3_USB ),

    /** Base station bits for GPS2 RTCM */
    RTK_CFG_BITS_RTK_BASE_OUTPUT_GPS2_RTCM = (
        RTK_CFG_BITS_BASE_OUTPUT_GPS2_RTCM3_SER0 |
        RTK_CFG_BITS_BASE_OUTPUT_GPS2_RTCM3_SER1 |
        RTK_CFG_BITS_BASE_OUTPUT_GPS2_RTCM3_SER2 |
        RTK_CFG_BITS_BASE_OUTPUT_GPS2_RTCM3_USB),

	/** Rover on-board RTK engine used */
	RTK_CFG_BITS_ROVER_MODE_ONBOARD_MASK = (RTK_CFG_BITS_ROVER_MODE_RTK_POSITIONING | RTK_CFG_BITS_ROVER_MODE_RTK_COMPASSING),

	/** Mask of Rover, Compassing, and Base modes */
	RTK_CFG_BITS_ALL_MODES_MASK = (RTK_CFG_BITS_ROVER_MODE_MASK | RTK_CFG_BITS_BASE_MODE),	
};

/** Sensor Configuration (used with nvm_flash_cfg_t.sensorConfig) */
enum eSensorConfig
{
	/** Gyro full-scale sensing range selection: +- 250, 500, 1000, 2000 deg/s */	
	SENSOR_CFG_GYR_FS_250				= (int)0x00000000,
	SENSOR_CFG_GYR_FS_500				= (int)0x00000001,
	SENSOR_CFG_GYR_FS_1000				= (int)0x00000002,
	SENSOR_CFG_GYR_FS_2000				= (int)0x00000003,
	SENSOR_CFG_GYR_FS_MASK				= (int)0x00000003,
	SENSOR_CFG_GYR_FS_OFFSET			= (int)0,
	
	/** Accelerometer full-scale sensing range selection: +- 2, 4, 8, 16 m/s^2 */
	SENSOR_CFG_ACC_FS_2G				= (int)0x00000000,
	SENSOR_CFG_ACC_FS_4G				= (int)0x00000001,
	SENSOR_CFG_ACC_FS_8G				= (int)0x00000002,
	SENSOR_CFG_ACC_FS_16G				= (int)0x00000003,
	SENSOR_CFG_ACC_FS_MASK				= (int)0x00000003,
	SENSOR_CFG_ACC_FS_OFFSET			= (int)2,
	
	/** Gyro digital low-pass filter (DLPF) is set automatically based on the IMU sample rate.  The following 
	bit values can be used to override the bandwidth (frequency) to: 250, 184, 92, 41, 20, 10, 5 Hz */
	SENSOR_CFG_GYR_DLPF_250HZ			= (int)0x00000000,
	SENSOR_CFG_GYR_DLPF_184HZ			= (int)0x00000001,
	SENSOR_CFG_GYR_DLPF_92HZ			= (int)0x00000002,
	SENSOR_CFG_GYR_DLPF_41HZ			= (int)0x00000003,
	SENSOR_CFG_GYR_DLPF_20HZ			= (int)0x00000004,
	SENSOR_CFG_GYR_DLPF_10HZ			= (int)0x00000005,
	SENSOR_CFG_GYR_DLPF_5HZ				= (int)0x00000006,
 	SENSOR_CFG_GYR_DLPF_MASK			= (int)0x0000000F,
	SENSOR_CFG_GYR_DLPF_OFFSET			= (int)8,

	/** Accelerometer digital low-pass filter (DLPF) is set automatically based on the IMU sample rate.  The 
	following bit values can be used to override the bandwidth (frequency) to: 218, 218, 99, 45, 21, 10, 5 Hz */
	SENSOR_CFG_ACC_DLPF_218HZ			= (int)0x00000000,
	SENSOR_CFG_ACC_DLPF_218HZb			= (int)0x00000001,
	SENSOR_CFG_ACC_DLPF_99HZ			= (int)0x00000002,
	SENSOR_CFG_ACC_DLPF_45HZ			= (int)0x00000003,
	SENSOR_CFG_ACC_DLPF_21HZ			= (int)0x00000004,
	SENSOR_CFG_ACC_DLPF_10HZ			= (int)0x00000005,
	SENSOR_CFG_ACC_DLPF_5HZ				= (int)0x00000006,
	SENSOR_CFG_ACC_DLPF_MASK			= (int)0x0000000F,
	SENSOR_CFG_ACC_DLPF_OFFSET			= (int)12,

	/** Euler rotation of IMU and magnetometer from sensor frame to output frame.  Rotation applied in the order of yaw, pitch, roll from the sensor frame (labeled on uINS). */
	SENSOR_CFG_SENSOR_ROTATION_MASK        = (int)0x000000FF,
	SENSOR_CFG_SENSOR_ROTATION_OFFSET      = (int)16,
	SENSOR_CFG_SENSOR_ROTATION_0_0_0       = (int)0,	// roll, pitch, yaw rotation (deg).
	SENSOR_CFG_SENSOR_ROTATION_0_0_90      = (int)1,
	SENSOR_CFG_SENSOR_ROTATION_0_0_180     = (int)2,
	SENSOR_CFG_SENSOR_ROTATION_0_0_N90     = (int)3,
	SENSOR_CFG_SENSOR_ROTATION_90_0_0      = (int)4,
	SENSOR_CFG_SENSOR_ROTATION_90_0_90     = (int)5,
	SENSOR_CFG_SENSOR_ROTATION_90_0_180    = (int)6,
	SENSOR_CFG_SENSOR_ROTATION_90_0_N90    = (int)7,
	SENSOR_CFG_SENSOR_ROTATION_180_0_0     = (int)8,
	SENSOR_CFG_SENSOR_ROTATION_180_0_90    = (int)9,
	SENSOR_CFG_SENSOR_ROTATION_180_0_180   = (int)10,
	SENSOR_CFG_SENSOR_ROTATION_180_0_N90   = (int)11,
	SENSOR_CFG_SENSOR_ROTATION_N90_0_0     = (int)12,
	SENSOR_CFG_SENSOR_ROTATION_N90_0_90    = (int)13,
	SENSOR_CFG_SENSOR_ROTATION_N90_0_180   = (int)14,
	SENSOR_CFG_SENSOR_ROTATION_N90_0_N90   = (int)15,
	SENSOR_CFG_SENSOR_ROTATION_0_90_0      = (int)16,
	SENSOR_CFG_SENSOR_ROTATION_0_90_90     = (int)17,
	SENSOR_CFG_SENSOR_ROTATION_0_90_180    = (int)18,
	SENSOR_CFG_SENSOR_ROTATION_0_90_N90    = (int)19,
	SENSOR_CFG_SENSOR_ROTATION_0_N90_0     = (int)20,
	SENSOR_CFG_SENSOR_ROTATION_0_N90_90    = (int)21,
	SENSOR_CFG_SENSOR_ROTATION_0_N90_180   = (int)22,
	SENSOR_CFG_SENSOR_ROTATION_0_N90_N90   = (int)23,
};

/** IO configuration (used with nvm_flash_cfg_t.ioConfig) */
enum eIoConfig
{
	/** Input strobe trigger on rising edge (0 = falling edge) */
	IO_CONFIG_INPUT_STROBE_TRIGGER_HIGH			= (int)0x00000001,
	/** Input strobe - enable on G2 */
	IO_CONFIG_INPUT_STROBE_G2_ENABLE			= (int)0x00000002,
	/** Input strobe - enable on G5 */
	IO_CONFIG_INPUT_STROBE_G5_ENABLE			= (int)0x00000004,
	/** Input strobe - enable on G8 */
	IO_CONFIG_INPUT_STROBE_G8_ENABLE			= (int)0x00000008,
	/** Input strobe - enable on G9 */
	IO_CONFIG_INPUT_STROBE_G9_ENABLE			= (int)0x00000010,
	/** Output strobe - enable Nav update strobe output pulse on G9 (uINS pin 10) indicating preintegrated IMU and nav updates */
	IO_CONFIG_OUTPUT_STROBE_NAV_G9_ENABLE		= (int)0x10000000,	

	/** External GPS TIMEPULSE source */
	IO_CFG_GPS_TIMEPUSE_SOURCE_BITMASK			= (int)0x000000E0,
	
	/** 0 = internal, 1 = disabled, 2 = G2_PIN6, 3 = G5_PIN9, 4 = G8_PIN12, 5 = G9_PIN13 */
	IO_CFG_GPS_TIMEPUSE_SOURCE_OFFSET			= (int)5,
	IO_CFG_GPS_TIMEPUSE_SOURCE_MASK				= (int)0x00000007,
	IO_CFG_GPS_TIMEPUSE_SOURCE_DISABLED			= (int)0,
	IO_CFG_GPS_TIMEPUSE_SOURCE_ONBOARD_1		= (int)1,
	IO_CFG_GPS_TIMEPUSE_SOURCE_ONBOARD_2		= (int)2,
	IO_CFG_GPS_TIMEPUSE_SOURCE_STROBE_G2_PIN6	= (int)3,
	IO_CFG_GPS_TIMEPUSE_SOURCE_STROBE_G5_PIN9	= (int)4,
	IO_CFG_GPS_TIMEPUSE_SOURCE_STROBE_G8_PIN12	= (int)5,
	IO_CFG_GPS_TIMEPUSE_SOURCE_STROBE_G9_PIN13	= (int)6,
#define SET_STATUS_OFFSET_MASK(result,val,offset,mask)	{ (result) &= ~((mask)<<(offset)); (result) |= ((val)<<(offset)); }
	
#define IO_CFG_GPS_TIMEPUSE_SOURCE(ioConfig) ((ioConfig>>IO_CFG_GPS_TIMEPUSE_SOURCE_OFFSET)&IO_CFG_GPS_TIMEPUSE_SOURCE_MASK)
	
	/** GPS 1 source OFFSET */
	IO_CONFIG_GPS1_SOURCE_OFFSET				= (int)8,
	/** GPS 2 source OFFSET */
	IO_CONFIG_GPS2_SOURCE_OFFSET				= (int)11,
	/** GPS 1 type OFFSET */
	IO_CONFIG_GPS1_TYPE_OFFSET					= (int)14,
	/** GPS 2 type OFFSET */
	IO_CONFIG_GPS2_TYPE_OFFSET					= (int)17,

	/** GPS source MASK */
	IO_CONFIG_GPS_SOURCE_MASK					= (int)0x00000007,
	/** GPS source - Disable */
	IO_CONFIG_GPS_SOURCE_DISABLE				= (int)0,
	/** GPS source - GNSS receiver 1 onboard uINS */
	IO_CONFIG_GPS_SOURCE_ONBOARD_1				= (int)1,
	/** GPS source - GNSS receiver 2 onboard uINS */
	IO_CONFIG_GPS_SOURCE_ONBOARD_2				= (int)2,
	/** GPS source - Serial 0 */
	IO_CONFIG_GPS_SOURCE_SER0					= (int)3,
	/** GPS source - Serial 1 */
	IO_CONFIG_GPS_SOURCE_SER1					= (int)4,
	/** GPS source - Serial 2 */
	IO_CONFIG_GPS_SOURCE_SER2					= (int)5,

	/** GPS type MASK */
	IO_CONFIG_GPS_TYPE_MASK						= (int)0x00000003,
	/** GPS type - ublox M8 */
	IO_CONFIG_GPS_TYPE_UBX_M8					= (int)0,
	/** GPS type - ublox ZED-F9P w/ RTK */
	IO_CONFIG_GPS_TYPE_UBX_F9P					= (int)1,
	/** GPS type - NMEA */
	IO_CONFIG_GPS_TYPE_NMEA						= (int)2,

#define IO_CONFIG_GPS1_SOURCE(ioConfig) ((ioConfig>>IO_CONFIG_GPS1_SOURCE_OFFSET)&IO_CONFIG_GPS_SOURCE_MASK)
#define IO_CONFIG_GPS2_SOURCE(ioConfig) ((ioConfig>>IO_CONFIG_GPS2_SOURCE_OFFSET)&IO_CONFIG_GPS_SOURCE_MASK)
#define IO_CONFIG_GPS1_TYPE(ioConfig)	((ioConfig>>IO_CONFIG_GPS1_TYPE_OFFSET)&IO_CONFIG_GPS_TYPE_MASK)
#define IO_CONFIG_GPS2_TYPE(ioConfig)	((ioConfig>>IO_CONFIG_GPS2_TYPE_OFFSET)&IO_CONFIG_GPS_TYPE_MASK)

	/** IMU 1 disable */	
	IO_CONFIG_IMU_1_DISABLE						= (int)0x00100000,
	/** IMU 2 disable */
	IO_CONFIG_IMU_2_DISABLE						= (int)0x00200000,
	/** IMU 3 disable */
	IO_CONFIG_IMU_3_DISABLE						= (int)0x00400000,

	/** CAN Bus Enable */	
	IO_CONFIG_CAN_BUS_ENABLE					= (int)0x01000000,
};

<<<<<<< HEAD
=======

/** (DID_WHEEL_ENCODER) [NOT SUPPORTED, INTERNAL USE ONLY] Message to communicate wheel encoder measurements to GPS-INS */
typedef struct PACKED
{
    /** Time of measurement wrt current week */
    double timeOfWeek;

    /** Status Word */
    uint32_t status;

    /** Left wheel angle (rad) */
    float theta_l;

    /** Right wheel angle (rad) */
    float theta_r;
    
    /** Left wheel angular rate (rad/s) */
    float omega_l;

    /** Right wheel angular rate (rad/s) */
    float omega_r;

    /** Left wheel revolution count */
    uint32_t wrap_count_l;

    /** Right wheel revolution count */
    uint32_t wrap_count_r;

} wheel_encoder_t;

enum eWheelCfgBits
{
    WHEEL_CFG_BITS_ENABLE_KINEMATIC_CONST   = (int)0x00000001,
    WHEEL_CFG_BITS_ENABLE_ENCODER           = (int)0x00000002,
    WHEEL_CFG_BITS_ENABLE_MASK              = (int)0x0000000F,
    WHEEL_CFG_BITS_DIRECTION_REVERSE_LEFT   = (int)0x00000100,
    WHEEL_CFG_BITS_DIRECTION_REVERSE_RIGHT  = (int)0x00000200,
};

/** (DID_WHEEL_CONFIG) [NOT SUPPORTED, INTERNAL USE ONLY] Configuration of wheel encoders and kinematic constraints. */
typedef struct PACKED
{
    /** Config bits (see eWheelCfgBits) */
    uint32_t                bits;

	/** Euler angles describing the rotation from imu to left wheel */
	float                   e_i2l[3];

	/** Translation from the imu to the left wheel, expressed in the imu frame */
	float                   t_i2l[3];

	/** Distance between the left wheel and the right wheel */
	float                   distance;

	/** Estimate of wheel diameter */
	float                   diameter;

} wheel_config_t;

>>>>>>> 29fec6dd
typedef enum
{
    DYN_PORTABLE = 0,
    DYN_STATIONARY = 2,
    DYN_PEDESTRIAN = 3,
    DYN_AUTOMOTIVE = 4,
    DYN_MARINE = 5,
    DYN_AIRBORNE_1G = 6,
    DYN_AIRBORNE_2G = 7,
    DYN_AIRBORNE_4G = 8,
    DYN_WRIST = 9
} eInsDynModel;

/** (DID_FLASH_CONFIG) Configuration data
 * IMPORTANT! These fields should not be deleted, they can be deprecated and marked as reserved,
 * or new fields added to the end.
*/
typedef struct PACKED
{
    /** Size of group or union, which is nvm_group_x_t + padding */
    uint32_t				size;

    /** Checksum, excluding size and checksum */
    uint32_t                checksum;

    /** Manufacturer method for restoring flash defaults */
    uint32_t                key;

    /** IMU sample (system input data) period in milliseconds set on startup. Cannot be larger than startupNavDtMs. Zero disables sensor/IMU sampling. */
    uint32_t				startupImuDtMs;

    /** Nav filter (system output data) update period in milliseconds set on startup. 1ms minimum (1KHz max). Zero disables nav filter updates. */
    uint32_t				startupNavDtMs;

    /** Serial port 0 baud rate in bits per second */
    uint32_t				ser0BaudRate;

    /** Serial port 1 baud rate in bits per second */
    uint32_t				ser1BaudRate;

    /** Roll, pitch, yaw euler angle rotation in radians from INS Sensor Frame to Intermediate Output Frame.  Order applied: heading, pitch, roll. */
    float					insRotation[3];

    /** X,Y,Z offset in meters from Intermediate Output Frame to INS Output Frame. */
    float					insOffset[3];

    /** X,Y,Z offset in meters from Sensor Frame origin to GPS 1 antenna. */
    float					gps1AntOffset[3];
 
    /** INS dynamic platform model.  Options are: 0=PORTABLE, 2=STATIONARY, 3=PEDESTRIAN, 4=AUTOMOTIVE, 5=SEA, 6=AIRBORNE_1G, 7=AIRBORNE_2G, 8=AIRBORNE_4G, 9=WRIST.  Used to balance noise and performance characteristics of the system.  The dynamics selected here must be at least as fast as your system or you experience accuracy error.  This is tied to the GPS position estimation model and intend in the future to be incorporated into the INS position model. */
    uint8_t					insDynModel;

	/** Reserved */
	uint8_t					reserved;

    /** Satellite system constellation used in GNSS solution.  (see eGnssSatSigConst) 0x0003=GPS, 0x000C=QZSS, 0x0030=Galileo, 0x00C0=Beidou, 0x0300=GLONASS, 0x1000=SBAS */
    uint16_t				gnssSatSigConst;

    /** System configuration bits (see eSysConfigBits). */
    uint32_t				sysCfgBits;

    /** Reference latitude, longitude and height above ellipsoid for north east down (NED) calculations (deg, deg, m) */
    double                  refLla[3];

    /** Last latitude, longitude, HAE (height above ellipsoid) used to aid GPS startup (deg, deg, m) */
    double					lastLla[3];

    /** Last LLA GPS time since week start (Sunday morning) in milliseconds */
    uint32_t				lastLlaTimeOfWeekMs;

    /** Last LLA GPS number of weeks since January 6th, 1980 */
    uint32_t				lastLlaWeek;

    /** Distance between current and last LLA that triggers an update of lastLla  */
    float					lastLlaUpdateDistance;

    /** Hardware interface configuration bits (see eIoConfig). */
    uint32_t				ioConfig;

    /** Carrier board (i.e. eval board) configuration bits */
    uint32_t				cBrdConfig;

    /** X,Y,Z offset in meters from DOD_ Frame origin to GPS 2 antenna. */
    float					gps2AntOffset[3];

    /** Euler (roll, pitch, yaw) rotation in radians from INS Sensor Frame to Intermediate ZeroVelocity Frame.  Order applied: heading, pitch, roll. */
    float					zeroVelRotation[3];

    /** X,Y,Z offset in meters from Intermediate ZeroVelocity Frame to Zero Velocity Frame. */
    float					zeroVelOffset[3];

    /** Earth magnetic field (magnetic north) inclination (negative pitch offset) in radians */
    float                   magInclination;

    /** Earth magnetic field (magnetic north) declination (heading offset from true north) in radians */
    float                   magDeclination;

    /** Time between GPS time synchronization pulses in milliseconds.  Requires reboot to take effect. */
    uint32_t				gpsTimeSyncPeriodMs;
	
	/** GPS measurement (system input data) update period in milliseconds set on startup. 200ms minimum (5Hz max). */
    uint32_t				startupGPSDtMs;
	
	/** RTK configuration bits (see eRTKConfigBits). */
    uint32_t				RTKCfgBits;

    /** Sensor config to specify the full-scale sensing ranges and output rotation for the IMU and magnetometer (see eSensorConfig in data_sets.h) */
    uint32_t                sensorConfig;

	/** Wheel encoder: euler angles describing the rotation from imu to left wheel */
    wheel_config_t          wheelConfig;

	/** Minimum elevation of a satellite above the horizon to be used in the solution (radians). Low elevation satellites may provide degraded accuracy, due to the long signal path through the atmosphere. */
	float                   gpsMinimumElevation;

    /** Serial port 2 baud rate in bits per second */
    uint32_t				ser2BaudRate;

} nvm_flash_cfg_t;

/** INL2 - Estimate error variances */
typedef struct PACKED
{											
    /** Timestamp in milliseconds */
	unsigned int			timeOfWeekMs;	
    /** NED position error sigma */
	float					PxyzNED[3];		
    /** NED velocity error sigma */
	float					PvelNED[3];		
    /** NED attitude error sigma */
	float					PattNED[3];		
    /** Acceleration bias error sigma */
	float					PABias[3];		
    /** Angular rate bias error sigma */
	float					PWBias[3];		
    /** Barometric altitude bias error sigma */
	float					PBaroBias;		
    /** Mag declination error sigma */
	float					PDeclination;	
} inl2_ned_sigma_t;

/** (DID_STROBE_IN_TIME) Timestamp for input strobe. */
typedef struct PACKED
{
	/** GPS number of weeks since January 6th, 1980 */
	uint32_t				week;

	/** GPS time of week (since Sunday morning) in milliseconds */
	uint32_t				timeOfWeekMs;

	/** Strobe input pin */
	uint32_t				pin;

	/** Strobe serial index number */
	uint32_t				count;
} strobe_in_time_t;

#define DEBUG_I_ARRAY_SIZE		9
#define DEBUG_F_ARRAY_SIZE		9
#define DEBUG_LF_ARRAY_SIZE		3

/* (DID_DEBUG_ARRAY) */
typedef struct PACKED
{
	int32_t					i[DEBUG_I_ARRAY_SIZE];
	f_t						f[DEBUG_F_ARRAY_SIZE];
	double                  lf[DEBUG_LF_ARRAY_SIZE];
} debug_array_t;

#define DEBUG_STRING_SIZE		80

/* (DID_DEBUG_STRING) */
typedef struct PACKED
{
	uint8_t					s[DEBUG_STRING_SIZE];
} debug_string_t;

POP_PACK

PUSH_PACK_8

/** time struct */
typedef struct
{
	/** time (s) expressed by standard time_t */
	int64_t time;

	/** fraction of second under 1 s */
	double sec;         
} gtime_t;

typedef struct PACKED
{
	gtime_t time;
	double rp_ecef[3]; // Rover position
	double rv_ecef[3]; // Rover velocity
	double ra_ecef[3]; // Rover acceleration
	double bp_ecef[3]; // Base position
	double bv_ecef[3]; // Base velocity
	double qr[6]; // rover position and velocity covariance main diagonal
	double b[24]; // satellite bias
	double qb[24]; // main diagonal of sat bias covariances
	uint8_t sat_id[24]; // satellite id of b[]
} rtk_state_t;

typedef struct PACKED
{
	gtime_t time;
	int32_t nv; // number of measurements
	uint8_t sat_id_i[24]; // sat id of measurements (reference sat)
	uint8_t sat_id_j[24]; // sat id of measurements
	uint8_t type[24]; // type (0 = dd-range, 1 = dd-phase, 2 = baseline)
	double v[24]; // residual
} rtk_residual_t;

typedef struct PACKED
{
    gtime_t time;

    uint8_t rej_ovfl;
    uint8_t code_outlier;
    uint8_t phase_outlier;
    uint8_t code_large_residual;

    uint8_t phase_large_residual;
    uint8_t invalid_base_position;
    uint8_t bad_baseline_holdamb;
    uint8_t base_position_error;

    uint8_t outc_ovfl;
    uint8_t reset_timer;
    uint8_t use_ubx_position;
    uint8_t large_v2b;

    uint8_t base_position_update;
    uint8_t rover_position_error;
    uint8_t reset_bias;
    uint8_t start_relpos;

    uint8_t end_relpos;
    uint8_t start_rtkpos;
    uint8_t pnt_pos_error;
    uint8_t no_base_obs_data;

    uint8_t diff_age_error;
    uint8_t moveb_time_sync_error;
    uint8_t waiting_for_rover_packet;
    uint8_t waiting_for_base_packet;

	uint8_t lsq_error;
    uint8_t lack_of_valid_sats;
    uint8_t divergent_pnt_pos_iteration;
    uint8_t chi_square_error;

    uint32_t cycle_slips;

    float ubx_error;

	uint8_t solStatus;
	uint8_t rescode_err_marker;
	uint8_t error_count;
	uint8_t error_code;

    float dist2base;

	uint8_t reserved1;
	uint8_t gdop_error;
	uint8_t warning_count;
	uint8_t warning_code;

    double double_debug[4];

	uint8_t debug[2];
	uint8_t obs_count_bas;
	uint8_t obs_count_rov;

	uint8_t obs_pairs_filtered;
	uint8_t obs_pairs_used;
	uint8_t raw_ptr_queue_overrun;
    uint8_t raw_dat_queue_overrun;
} rtk_debug_t;

POP_PACK

PUSH_PACK_1

/** (DID_GPS_RTK_OPT) RTK processing options */
typedef struct
{
	/** positioning mode (PMODE_???) */
	int32_t mode;           

	/** solution type (0:forward,1:backward,2:combined) */
	int32_t soltype;

	/** number of frequencies (1:L1,2:L1+L2,3:L1+L2+L5) */
	int32_t nf;

	/** navigation systems */
	int32_t navsys;

	/** elevation mask angle (rad) */
	double elmin;

	/** Min snr to consider satellite for rtk */
	int32_t snrmin;

	/** AR mode (0:off,1:continuous,2:instantaneous,3:fix and hold,4:ppp-ar) */
	int32_t modear;

	/** GLONASS AR mode (0:off,1:on,2:auto cal,3:ext cal) */
	int32_t glomodear;

	/** GPS AR mode (0:off,1:on) */
	int32_t gpsmodear;

    /** SBAS AR mode (0:off,1:on) */
    int32_t sbsmodear;

	/** BeiDou AR mode (0:off,1:on) */
	int32_t bdsmodear;

	/** AR filtering to reject bad sats (0:off,1:on) */
	int32_t arfilter;

	/** obs outage count to reset bias */
	int32_t maxout;

    /** reject count to reset bias */
    int32_t maxrej;

	/** min lock count to fix ambiguity */
	int32_t minlock;

	/** min sats to fix integer ambiguities */
	int32_t minfixsats;

	/** min sats to hold integer ambiguities */
	int32_t minholdsats;

	/** min sats to drop sats in AR */
	int32_t mindropsats;

	/** use stdev estimates from receiver to adjust measurement variances */
	int32_t rcvstds;

	/** min fix count to hold ambiguity */
	int32_t minfix;

	/** max iteration to resolve ambiguity */
	int32_t armaxiter;

	/** dynamics model (0:none,1:velociy,2:accel) */
	int32_t dynamics;

	/** number of filter iteration */
	int32_t niter;

	/** interpolate reference obs (for post mission) */
	int32_t intpref;

	/** rover position for fixed mode */
	int32_t rovpos;

	/** base position for relative mode */
	int32_t refpos;

	/** code/phase error ratio */
	double eratio[1];

	/** measurement error factor */
	double err[5];

	/** initial-state std [0]bias,[1]iono [2]trop */
	double std[3];

	/** process-noise std [0]bias,[1]iono [2]trop [3]acch [4]accv [5] pos */
	double prn[6];

	/** satellite clock stability (sec/sec) */
	double sclkstab;

	/** AR validation threshold */
	double thresar[8];

	/** elevation mask of AR for rising satellite (rad) */
	double elmaskar;

	/** elevation mask to hold ambiguity (rad) */
	double elmaskhold;

	/** slip threshold of geometry-free phase (m) */
	double thresslip;

	/** variance for fix-and-hold pseudo measurements (cycle^2) */
	double varholdamb;

	/** gain used for GLO and SBAS sats to adjust ambiguity */
	double gainholdamb;

	/** max difference of time (sec) */
	double maxtdiff;

    /** reset sat biases after this long trying to get fix if not acquired */
    int fix_reset_base_msgs;

    /** reject threshold of NIS */
    double maxinnocode;
    double maxinnophase;
    double maxnis;

	/** reject threshold of gdop */
	double maxgdop;

    /** baseline length constraint {const,sigma before fix, sigma after fix} (m) */
    double baseline[3];
    double max_baseline_error;
    double reset_baseline_error;

    /** maximum error wrt ubx position (triggers reset if more than this far) (m) */
    float max_ubx_error;

	/** rover position for fixed mode {x,y,z} (ecef) (m) */
	double ru[3];

	/** base position for relative mode {x,y,z} (ecef) (m) */
	double rb[3];

	/** max averaging epochs */
	int32_t maxaveep;

	/** output single by dgps/float/fix/ppp outage */
	int32_t outsingle;
} prcopt_t;
typedef prcopt_t gps_rtk_opt_t;

/** Raw satellite observation data */
typedef struct PACKED
{
	/** Receiver local time approximately aligned to the GPS time system (GPST) */
	gtime_t time;

	/** Satellite number in RTKlib notation.  GPS: 1-32, GLONASS: 33-59, Galilleo: 60-89, SBAS: 90-95 */
	uint8_t sat;

	/** receiver number */
	uint8_t rcv;

	/** Cno, carrier-to-noise density ratio (signal strength) (0.25 dB-Hz) */
	uint8_t SNR[1];

	/** Loss of Lock Indicator. Set to non-zero values only when carrier-phase is valid (L > 0).  bit1 = loss-of-lock, bit2 = half-cycle-invalid */
	uint8_t LLI[1];

	/** Code indicator: CODE_L1C (1) = L1C/A,G1C/A,E1C (GPS,GLO,GAL,QZS,SBS), CODE_L1X (12) = E1B+C,L1C(D+P) (GAL,QZS), CODE_L1I (47) = B1I (BeiDou) */
	uint8_t code[1];

	/** Estimated carrier phase measurement standard deviation (0.004 cycles), zero means invalid */
	uint8_t qualL[1];

	/** Estimated pseudorange measurement standard deviation (0.01 m), zero means invalid */
	uint8_t qualP[1];

	/** reserved, for alignment */
	uint8_t reserved;

	/** Observation data carrier-phase (cycle). The carrier phase initial ambiguity is initialized using an approximate value to make the magnitude of the phase close to the pseudorange measurement. Clock resets are applied to both phase and code measurements in accordance with the RINEX specification. */
	double L[1];

	/** Observation data pseudorange (m). GLONASS inter frequency channel delays are compensated with an internal calibration table */
	double P[1]; 

	/** Observation data Doppler measurement (positive sign for approaching satellites) (Hz) */
	float D[1];
} obsd_t;

#define GPS_RAW_MESSAGE_BUF_SIZE    1000
#define MAX_OBSERVATION_COUNT_IN_RTK_MESSAGE (GPS_RAW_MESSAGE_BUF_SIZE / sizeof(obsd_t))

/** observation data */
typedef struct
{
	/** number of observation slots used */
	uint32_t n;

	/** number of observation slots allocated */
	uint32_t nmax;

	/** observation data buffer */
	obsd_t* data;
} obs_t;

/** non-Glonass ephemeris data */
typedef struct
{
    /** Satellite number in RTKlib notation.  GPS: 1-32, GLONASS: 33-59, Galilleo: 60-89, SBAS: 90-95 */
    int32_t sat;

	/** IODE Issue of Data, Ephemeris (ephemeris version) */
	int32_t iode;
	
	/** IODC Issue of Data, Clock (clock version) */
	int32_t iodc;

	/** SV accuracy (URA index) IRN-IS-200H p.97 */
	int32_t sva;            

	/** SV health GPS/QZS (0:ok) */
	int32_t svh;            

	/** GPS/QZS: gps week, GAL: galileo week */
	int32_t week;

	/** GPS/QZS: code on L2. (00 = Invalid, 01 = P Code ON, 11 = C/A code ON, 11 = Invalid).  GAL/CMP: data sources */
	int32_t code;

	/** GPS/QZS: L2 P data flag (indicates that the NAV data stream was commanded OFF on the P-code of the in-phase component of the L2 channel). CMP: nav type */
	int32_t flag;

	/** Time Of Ephemeris, ephemeris reference epoch in seconds within the week (s) */
	gtime_t toe;
	
	/** clock data reference time (s) (20.3.4.5) */
	gtime_t toc;
	
	/** T_trans (s) */
	gtime_t ttr;

	/** Orbit semi-major axis (m) */
	double A;

	/** Orbit eccentricity (non-dimensional)  */
	double e;

	/** Orbit inclination angle at reference time (rad) */
	double i0;

	/** Longitude of ascending node of orbit plane at weekly epoch (rad) */
	double OMG0;

	/** Argument of perigee (rad) */
	double omg;

	/** Mean anomaly at reference time (rad) */
	double M0;

	/** Mean Motion Difference From Computed Value (rad) */
	double deln;

	/** Rate of Right Ascension (rad/s) */
	double OMGd;

	/** Rate of Inclination Angle (rad/s) */
	double idot;

	/** Amplitude of the Cosine Harmonic Correction Term to the Orbit Radius (m) */
	double crc;

	/** Amplitude of the Sine Harmonic Correction Term to the Orbit Radius (m) */
	double crs;

	/** Amplitude of the Cosine Harmonic Correction Term to the Argument of Latitude (rad)  */
	double cuc;

	/** Amplitude of the Sine Harmonic Correction Term to the Argument of Latitude (rad) */
	double cus;

	/** Amplitude of the Cosine Harmonic Correction Term to the Angle of Inclination (rad) */
	double cic;

	/** Amplitude of the Sine Harmonic Correction Term to the Angle of Inclination (rad) */
	double cis;

	/** Time Of Ephemeris, ephemeris reference epoch in seconds within the week (s), same as <toe> above but represented as double type. Note that toe is computed as eph->toe = gst2time(week, eph->toes) */
	double toes;

	/** Fit interval (h) (0: 4 hours, 1: greater than 4 hours) */
	double fit;

	/** SV clock offset, af0 (s) */
	double f0;
	
	/** SV clock drift, af1 (s/s, non-dimensional) */
	double f1;
	
	/** SV clock drift rate, af2 (1/s) */
	double f2;

	/** Group delay parameters GPS/QZS: tgd[0] = TGD (IRN-IS-200H p.103). Galilleo: tgd[0] = BGD E5a/E1, tgd[1] = BGD E5b/E1. Beidou: tgd[0] = BGD1, tgd[1] = BGD2 */
	double tgd[4];

	/** Adot for CNAV, not used */
	double Adot;
	
	/** First derivative of mean motion n (second derivative of mean anomaly M), ndot for CNAV (rad/s/s). Not used. */
	double ndot;
} eph_t;

/** Glonass ephemeris data */
typedef struct
{        
    /** Satellite number in RTKlib notation.  GPS: 1-32, GLONASS: 33-59, Galilleo: 60-89, SBAS: 90-95 */
    int32_t sat;

	/** IODE (0-6 bit of tb field) */
	int32_t iode;

	/** satellite frequency number */
	int32_t frq;

	/** satellite health */
	int32_t svh;
	
	/** satellite accuracy */
	int32_t sva;
	
	/** satellite age of operation */
	int32_t age;

    /** Ephemeris reference epoch in seconds within the week in GPS time gpst (s) */
	gtime_t toe;

	/** message frame time in gpst (s) */
	gtime_t tof;

	/** satellite position (ecef) (m) */
	double pos[3];

	/** satellite velocity (ecef) (m/s) */
	double vel[3];

	/** satellite acceleration (ecef) (m/s^2) */
	double acc[3];

	/** SV clock bias (s) */
	double taun;

	/** relative frequency bias */
	double gamn;

	/** delay between L1 and L2 (s) */
	double dtaun;
} geph_t;

/** SBAS message type */
typedef struct
{
	/** receiption time - week */
	int32_t week;
	
	/** reception time - tow */
	int32_t tow;

	/** SBAS satellite PRN number */
	int32_t prn;

	/** SBAS message (226bit) padded by 0 */
	uint8_t msg[29];

	/** reserved for alighment */
	uint8_t reserved[3];
} sbsmsg_t;

/** station parameter type */
typedef struct
{
	/** antenna delta type (0:enu,1:xyz) */
	int32_t deltype;
	
	/** station position (ecef) (m) */
	double pos[3];

	/** antenna position delta (e/n/u or x/y/z) (m) */
	double del[3];

	/** antenna height (m) */
	double hgt;
	
	/** station id */
	int32_t stationId;
} sta_t;

/** almanac type */
typedef struct
{
	/** satellite number */
	int32_t sat;

	/** sv health (0:ok) */
	int32_t svh;

	/** as and sv config */
	int32_t svconf;

	/* GPS/QZS: gps week, GAL: galileo week */
	int32_t week;

	/* Toa */
	gtime_t toa;        
						
	/** SV orbit parameters - A */
	double A;

	/** SV orbit parameters - e */
	double e;

	/** SV orbit parameters - i0 */
	double i0;

	/** SV orbit parameters - OMG0 */
	double OMG0;
	
	/** SV orbit parameters - omg */
	double omg;
	
	/** SV orbit parameters - M0 */
	double M0;
	
	/** SV orbit parameters - OMGd */
	double OMGd;

	/** Toa (s) in week - toas */
	double toas;

	/** SV clock parameters - af0 */
	double f0;
	
	/** SV clock parameters - af1 */
	double f1;
} alm_t;

/** ionosphere model and utc parameters */
typedef struct
{
	double ion_gps[8];  /* GPS iono model parameters {a0,a1,a2,a3,b0,b1,b2,b3} */
	double ion_gal[4];  /* Galileo iono model parameters {ai0,ai1,ai2,0} */
	double ion_qzs[8];  /* QZSS iono model parameters {a0,a1,a2,a3,b0,b1,b2,b3} */
	double ion_cmp[8];  /* BeiDou iono model parameters {a0,a1,a2,a3,b0,b1,b2,b3} */
	double ion_irn[8];  /* IRNSS iono model parameters {a0,a1,a2,a3,b0,b1,b2,b3} */

	double utc_gps[4];  /* GPS delta-UTC parameters {A0,A1,T,W} */
	double utc_glo[4];  /* GLONASS UTC GPS time parameters */
	double utc_gal[4];  /* Galileo UTC GPS time parameters */
	double utc_qzs[4];  /* QZS UTC GPS time parameters */
	double utc_cmp[4];  /* BeiDou UTC parameters */
	double utc_irn[4];  /* IRNSS UTC parameters */
	double utc_sbs[4];  /* SBAS UTC parameters */

	int32_t leaps;      /* leap seconds (s) */
	
	alm_t alm;			/* almanac */
} ion_model_utc_alm_t;

/** RTK solution status */
typedef enum
{
	/** No status */
	rtk_solution_status_none = 0,

	/** RTK fix */
	rtk_solution_status_fix = 1,

	/** RTK float */
	rtk_solution_status_float = 2,

	/** RTK SBAS */
	rtk_solution_status_sbas = 3,

	/** RTK DGPS */
	rtk_solution_status_dgps = 4,

	/** RTK SINGLE */
	rtk_solution_status_single = 5
} eRtkSolStatus;

/** (DID_GPS1_RTK_POS_REL, DID_GPS2_RTK_CMP_REL) - RTK and Dual GNSS heading base to rover relative info. */
typedef struct PACKED
{
    /** GPS time of week (since Sunday morning) in milliseconds */
    uint32_t                timeOfWeekMs;

    /** Age of differential (seconds) */
    float					differentialAge;

    /** Ambiguity resolution ratio factor for validation */
    float					arRatio;

	/** Vector from base to rover (m) in ECEF - If Compassing enabled, this is the 3-vector from antenna 2 to antenna 1 */
	float					baseToRoverVector[3];

    /** Distance from base to rover (m) */
    float                   baseToRoverDistance;
    
    /** Angle from north to baseToRoverVector in local tangent plane. (rad) */
    float                   baseToRoverHeading;

    /** Accuracy of baseToRoverHeading. (rad) */
    float                   baseToRoverHeadingAcc;

	/** (see eGpsStatus) GPS status: [0x000000xx] number of satellites used, [0x0000xx00] fix type, [0x00xx0000] status flags, NMEA input flag */
	uint32_t                status;
	
} gps_rtk_rel_t;

/** (DID_GPS1_RTK_POS_MISC, DID_GPS2_RTK_CMP_MISC) - requires little endian CPU */
typedef struct PACKED
{
	/** GPS time of week (since Sunday morning) in milliseconds */
	uint32_t                timeOfWeekMs;

	/** Accuracy - estimated standard deviations of the solution assuming a priori error model and error parameters by the positioning options. []: standard deviations {ECEF - x,y,z} or {north, east, down} (meters) */
	float					accuracyPos[3];

	/** Accuracy - estimated standard deviations of the solution assuming a priori error model and error parameters by the positioning options. []: Absolute value of means square root of estimated covariance NE, EU, UN */
	float					accuracyCov[3];

	/** Ambiguity resolution threshold for validation */
	float					arThreshold;

	/** Geometric dilution of precision (meters) */
	float					gDop;
	
	/** Horizontal dilution of precision (meters) */
	float					hDop;
	
	/** Vertical dilution of precision (meters) */
	float					vDop;

	/** Base Position - latitude, longitude, height (degrees, meters) */
 	double					baseLla[3];

    /** Cycle slip counter */
    uint32_t                cycleSlipCount;
	
    /** Rover gps observation element counter */
    uint32_t				roverGpsObservationCount;

    /** Base station gps observation element counter */
    uint32_t				baseGpsObservationCount;

    /** Rover glonass observation element counter */
    uint32_t				roverGlonassObservationCount;

    /** Base station glonass observation element counter */
    uint32_t				baseGlonassObservationCount;

    /** Rover galileo observation element counter */
    uint32_t				roverGalileoObservationCount;

    /** Base station galileo observation element counter */
    uint32_t				baseGalileoObservationCount;

    /** Rover beidou observation element counter */
    uint32_t				roverBeidouObservationCount;

    /** Base station beidou observation element counter */
    uint32_t				baseBeidouObservationCount;

    /** Rover qzs observation element counter */
    uint32_t				roverQzsObservationCount;

    /** Base station qzs observation element counter */
    uint32_t				baseQzsObservationCount;

	/** Rover gps ephemeris element counter */
	uint32_t				roverGpsEphemerisCount;

	/** Base station gps ephemeris element counter */
    uint32_t				baseGpsEphemerisCount;

	/** Rover glonass ephemeris element counter */
	uint32_t				roverGlonassEphemerisCount;

	/** Base station glonass ephemeris element counter */
    uint32_t				baseGlonassEphemerisCount;
	
	/** Rover galileo ephemeris element counter */
	uint32_t				roverGalileoEphemerisCount;

	/** Base station galileo ephemeris element counter */
    uint32_t				baseGalileoEphemerisCount;

    /** Rover beidou ephemeris element counter */
    uint32_t				roverBeidouEphemerisCount;

    /** Base station beidou ephemeris element counter */
    uint32_t				baseBeidouEphemerisCount;

    /** Rover qzs ephemeris element counter */
    uint32_t				roverQzsEphemerisCount;

    /** Base station qzs ephemeris element counter */
    uint32_t				baseQzsEphemerisCount;

	/** Rover sbas element counter */
	uint32_t				roverSbasCount;

	/** Base station sbas element counter */
    uint32_t				baseSbasCount;

	/** Base station antenna position element counter */
    uint32_t				baseAntennaCount;

    /** Ionosphere model, utc and almanac count */
    uint32_t				ionUtcAlmCount;
	
	/** Number of checksum failures from received corrections */
	uint32_t				correctionChecksumFailures;

	/** Time to first RTK fix. */
	uint32_t				timeToFirstFixMs;
    
} gps_rtk_misc_t;

/** RAW data types for DID_GPS_BASE_RAW and DID_GPS2_RAW */
typedef enum
{
	/** obsd_t */
	raw_data_type_observation = 1,

	/** eph_t */
	raw_data_type_ephemeris = 2,

	/** geph_t */
	raw_data_type_glonass_ephemeris = 3,

	/** sbsmsg_t */
	raw_data_type_sbas = 4,

	/** sta_t */
	raw_data_type_base_station_antenna_position = 5,

	/** ion_model_utc_alm_t */
	raw_data_type_ionosphere_model_utc_alm = 6,
	
	/** gps_rtk_misc_t */
	raw_data_type_rtk_solution = 123
} eRawDataType;

typedef union PACKED
{   
    /** Satellite observation data */
    obsd_t              obs[MAX_OBSERVATION_COUNT_IN_RTK_MESSAGE];
    
    /** Satellite non-GLONASS ephemeris data (GPS, Galileo, Beidou, QZSS) */
    eph_t               eph;
    
    /** Satellite GLONASS ephemeris data */
    geph_t              gloEph;
    
    /** Satellite-Based Augmentation Systems (SBAS) data */
    sbsmsg_t            sbas;
        
    /** Base station information (base position, antenna position, antenna height, etc.) */
    sta_t               sta;

    /** Ionosphere model and UTC parameters */
    ion_model_utc_alm_t ion;

    /** Byte buffer */
    uint8_t             buf[GPS_RAW_MESSAGE_BUF_SIZE];
} uGpsRawData;

/** Message wrapper for DID_GPS1_RAW, DID_GPS2_RAW, and DID_GPS_BASE_RAW.  The contents of data can vary for this message and are determined by `dataType` field. */
typedef struct PACKED
{
	/** Receiver index (1=RECEIVER_INDEX_GPS1, 2=RECEIVER_INDEX_EXTERNAL_BASE, or 3=RECEIVER_INDEX_GPS2 ) */
	uint8_t receiverIndex;

	/** Type of data (eRawDataType: 1=observations, 2=ephemeris, 3=glonassEphemeris, 4=SBAS, 5=baseAntenna, 6=IonosphereModel) */
	uint8_t dataType;

	/** Number of observations in data (obsd_t) when dataType==1 (raw_data_type_observation). */
	uint8_t obsCount;

	/** Reserved */
	uint8_t reserved;

    /** Interpret based on dataType (see eRawDataType) */    
    uGpsRawData data;
} gps_raw_t;

/**
* Diagnostic message
*/
typedef struct 
{
	/** GPS time of week (since Sunday morning) in milliseconds */
	uint32_t timeOfWeekMs;
	
	/** Message length, including null terminator */
	uint32_t messageLength;
	
	/** Message data, max size of message is 256 */
	char message[256];
} diag_msg_t;

typedef enum
{
	// default state
	SURVEY_IN_STATE_OFF                     = 0,

	// commands
	SURVEY_IN_STATE_CANCEL                  = 1,
	SURVEY_IN_STATE_START_3D                = 2,
	SURVEY_IN_STATE_START_FLOAT             = 3,
	SURVEY_IN_STATE_START_FIX               = 4,

	// status
	SURVEY_IN_STATE_RUNNING_3D              = 8,
	SURVEY_IN_STATE_RUNNING_FLOAT           = 9,
	SURVEY_IN_STATE_RUNNING_FIX             = 10,
	SURVEY_IN_STATE_SAVE_POS                = 19,
	SURVEY_IN_STATE_DONE                    = 20
} eSurveyInStatus;

/**
* Survey in status
*/
typedef struct
{
	/** State of current survey, eSurveyInStatus */
	uint32_t state;

	/** Maximum time (milliseconds) survey will run if minAccuracy is not first achieved. (ignored if 0). */
	uint32_t maxDurationSec;

	/** Required horizontal accuracy (m) for survey to complete before maxDuration. (ignored if 0) */
	float minAccuracy;

	/** Elapsed time (seconds) of the survey. */
	uint32_t elapsedTimeSec;

	/** Approximate horizontal accuracy of the survey (m). */
	float hAccuracy;

	/** The current surveyed latitude, longitude, altitude (deg, deg, m) */
	double lla[3];
} survey_in_t;


typedef enum
{
    /** SD card logger: card ready */
    EVB_STATUS_SD_CARD_READY                = 0x00000001,

    /** SD card Logger: running */
    EVB_STATUS_SD_LOG_ENABLED               = 0x00000002,

    /** SD card error: card file system */
    EVB_STATUS_SD_ERR_CARD_FAULT            = 0x00000010,

    /** SD card error: card full */
    EVB_STATUS_SD_ERR_CARD_FULL             = 0x00000020,

    /** SD card error: mask */
    EVB_STATUS_SD_ERR_CARD_MASK             = 0x000000F0,

    /** WiFi: enabled */
    EVB_STATUS_WIFI_ENABLED                 = 0x00010000,

    /** WiFi: connected to access point (hot spot) or another device */
    EVB_STATUS_WIFI_CONNECTED               = 0x00020000,

    /** XBee: enabled */
    EVB_STATUS_XBEE_ENABLED                 = 0x00100000,

    /** XBee: connected */
    EVB_STATUS_XBEE_CONNECTED               = 0x00200000,

    /** XBee: configured */
    EVB_STATUS_XBEE_CONFIGURED              = 0x00400000,

    /** XBee: failed to configure */
    EVB_STATUS_XBEE_CONFIG_FAILURE          = 0x00800000,

} eEvbStatus;

/** EVB-2 communications ports. */
enum eEvb2CommPorts
{
    EVB2_PORT_UINS0     = 0,
    EVB2_PORT_UINS1     = 1,
    EVB2_PORT_XBEE      = 2,
    EVB2_PORT_XRADIO    = 3,		// H4-8 (orange) Tx, H4-7 (brown) Rx 
    EVB2_PORT_BLE       = 4,		
    EVB2_PORT_SP330     = 5,		// H3-2 (brown) Tx, H3-5 (green)  Rx
    EVB2_PORT_GPIO_H8   = 6,		// H8-5 (brown) Tx, H8-6 (orange) Rx
    EVB2_PORT_USB       = 7,
    EVB2_PORT_WIFI      = 8,		
	EVB2_PORT_CAN		= 9,		// H2-3 CANL (brown), H2-4 CANH (orange)
    EVB2_PORT_COUNT
};

/** EVB-2 Communications Bridge Options */
enum eEvb2ComBridgeOptions
{
    EVB2_CB_OPTIONS_TRISTATE_UINS_IO  = 0x00000001,
    EVB2_CB_OPTIONS_SP330_RS422       = 0x00000002,
    EVB2_CB_OPTIONS_XBEE_ENABLE       = 0x00000010,
    EVB2_CB_OPTIONS_WIFI_ENABLE       = 0x00000020,
    EVB2_CB_OPTIONS_BLE_ENABLE        = 0x00000040,
    EVB2_CB_OPTIONS_SPI_ENABLE        = 0x00000080,
	EVB2_CB_OPTIONS_CAN_ENABLE	      = 0x00000100,
	EVB2_CB_OPTIONS_I2C_ENABLE	      = 0x00000200,		// Tied to uINS G1,G2
};

enum eEvb2PortOptions
{
	EVB2_PORT_OPTIONS_RADIO_RTK_FILTER		= 0x00000001,	// Allow RTCM3, NMEA, and RTCM3.  Reject IS binary.
	EVB2_PORT_OPTIONS_DEFAULT				= EVB2_PORT_OPTIONS_RADIO_RTK_FILTER,
};

/**
* (DID_EVB_STATUS) EVB-2 status and logger control interface
*/
typedef struct
{
	/** GPS number of weeks since January 6th, 1980 */
	uint32_t                week;

	/** GPS time of week (since Sunday morning) in milliseconds */
	uint32_t                timeOfWeekMs;

	/** Firmware (software) version */
	uint8_t                 firmwareVer[4];

    /** Status (eEvbStatus) */
    uint32_t                evbStatus;

    /** Data logger control state. (see eEvb2LoggerMode) */
    uint32_t                loggerMode;

    /** logger */
    uint32_t                loggerElapsedTimeMs;

    /** WiFi IP address */
    uint32_t                wifiIpAddr;

    /** System command */
    uint32_t                sysCommand;

} evb_status_t;

#define WIFI_SSID_PSK_SIZE      40

typedef struct
{
    /** WiFi SSID */
    char                    ssid[WIFI_SSID_PSK_SIZE];

    /** WiFi PSK */
    char                    psk[WIFI_SSID_PSK_SIZE];

} evb_wifi_t;

typedef struct
{  
    /** Server IP address */
    union {
		uint32_t	u32;
		uint8_t		u8[4];
	} ipAddr;

    /** Server port */
    uint32_t                port;

} evb_server_t;

typedef enum
{
    EVB_CFG_BITS_WIFI_SELECT_MASK               = 0x00000003,
    EVB_CFG_BITS_WIFI_SELECT_OFFSET             = 0,
    EVB_CFG_BITS_SERVER_SELECT_MASK             = 0x0000000C,
    EVB_CFG_BITS_SERVER_SELECT_OFFSET           = 2,
    EVB_CFG_BITS_NO_STREAM_PPD_ON_LOG_BUTTON    = 0x00000010,		// Don't enable PPD stream when log button is pressed
    EVB_CFG_BITS_ENABLE_WHEEL_ENCODER           = 0x00000100,
    EVB_CFG_BITS_ENABLE_ADC                     = 0x00000200,
} eEvbFlashCfgBits;

#define NUM_WIFI_PRESETS     3
#define EVB_CFG_BITS_SET_IDX_WIFI(bits,idx)     {bits&=EVB_CFG_BITS_WIFI_SELECT_MASK; bits|=((idx<<EVB_CFG_BITS_WIFI_SELECT_OFFSET)&EVB_CFG_BITS_WIFI_SELECT_MASK);}
#define EVB_CFG_BITS_SET_IDX_SERVER(bits,idx)   {bits&=EVB_CFG_BITS_SERVER_SELECT_MASK; bits|=((idx<<EVB_CFG_BITS_SERVER_SELECT_OFFSET)&EVB_CFG_BITS_SERVER_SELECT_MASK);}
#define EVB_CFG_BITS_IDX_WIFI(bits)             ((bits&EVB_CFG_BITS_WIFI_SELECT_MASK)>>EVB_CFG_BITS_WIFI_SELECT_OFFSET)
#define EVB_CFG_BITS_IDX_SERVER(bits)           ((bits&EVB_CFG_BITS_SERVER_SELECT_MASK)>>EVB_CFG_BITS_SERVER_SELECT_OFFSET)

/**
* (DID_EVB_FLASH_CFG) EVB-2 flash config for monitor, config, and logger control interface
*/
typedef struct
{  
    /** Size of this struct */
    uint32_t				size;

    /** Checksum, excluding size and checksum */
    uint32_t                checksum;

    /** Manufacturer method for restoring flash defaults */
    uint32_t                key;

    /** Communications bridge preset. (see eEvb2ComBridgePreset) */
    uint8_t                 cbPreset;

	// 32-bit alignment
	uint8_t                 reserved1[3];

    /** Communications bridge forwarding */
    uint32_t                cbf[EVB2_PORT_COUNT];

    /** Communications bridge options (see eEvb2ComBridgeOptions) */
    uint32_t                cbOptions;

    /** Config bits (see eEvbFlashCfgBits) */
    uint32_t                bits;

    /** Radio preamble ID (PID) - 0x0 to 0x9. Only radios with matching PIDs can communicate together. Different PIDs minimize interference between multiple sets of networks. Checked before the network ID. */
    uint32_t                radioPID;

    /** Radio network ID (NID) - 0x0 to 0x7FFF. Only radios with matching NID can communicate together. Checked after the preamble ID. */
    uint32_t                radioNID;

    /** Radio power level - Transmitter output power level. (XBee PRO SX 0=20dBm, 1=27dBm, 2=30dBm)  */
    uint32_t                radioPowerLevel;

    /** WiFi SSID and PSK */
    evb_wifi_t              wifi[NUM_WIFI_PRESETS];

    /** Server IP and port */
    evb_server_t            server[NUM_WIFI_PRESETS];

    /** Encoder tick to wheel rotation conversion factor (in radians).  Encoder tick count per revolution on 1 channel x gear ratio x 2pi. */
    float                   encoderTickToWheelRad;

	/** CAN baudrate */
	uint32_t				CANbaud_kbps;

	/** CAN receive address */
	uint32_t				can_receive_address;

	/** EVB port for uINS communications and SD card logging. 0=uINS-Ser0 (default), 1=uINS-Ser1, SP330=5, 6=GPIO_H8 (use eEvb2CommPorts) */
	uint8_t                 uinsComPort;

	/** EVB port for uINS aux com and RTK corrections. 0=uINS-Ser0, 1=uINS-Ser1 (default), 5=SP330, 6=GPIO_H8 (use eEvb2CommPorts) */
	uint8_t                 uinsAuxPort;

	// Ensure 32-bit alignment
	uint8_t                	reserved2[2];

	/** Enable radio RTK filtering, etc. (see eEvb2PortOptions) */
	uint32_t                portOptions;

	/** Baud rate for EVB serial port H3 (SP330 RS233 and RS485/422). */
	uint32_t                h3sp330BaudRate;

	/** Baud rate for EVB serial port H4 (TLL to external radio). */
	uint32_t                h4xRadioBaudRate;

	/** Baud rate for EVB serial port H8 (TLL). */
	uint32_t                h8gpioBaudRate;

	/** Wheel encoder configuration (see eWheelCfgBits) */
	uint32_t                wheelCfgBits;

} evb_flash_cfg_t;


/** EVB-2 communications bridge configuration. */
enum eEvb2ComBridgePreset
{
    /** No change.  Sending this value causes no effect. */
    EVB2_CB_PRESET_NA = 0,

    /** No connections.  Off: XBee, WiFi */
	EVB2_CB_PRESET_ALL_OFF = 1,

    /** [uINS Hub] LED-GRN (uINS-COM): USB, RS232, H8.  (uINS-AUX): XRadio.  Off: XBee, WiFi */
    EVB2_CB_PRESET_RS232 = 2,

    /** [uINS Hub] LED-BLU (uINS-COM): USB, RS232, H8.  (uINS-AUX): XBee, XRadio.  Off: WiFi */
    EVB2_CB_PRESET_RS232_XBEE = 3,

    /** [uINS Hub] LED-PUR (uINS-COM): USB, RS422, H8.  (uINS-AUX): WiFi, XRadio.  Off: XBee */
    EVB2_CB_PRESET_RS422_WIFI = 4,

    /** [uINS Hub] LED-CYA (uINS-SER1 SPI): USB, RS423, H8.  Off: WiFi, XBee */
    EVB2_CB_PRESET_SPI_RS232 = 5,

    /** [USB Hub]  LED-YEL (USB): RS232, H8, XBee, XRadio. */
    EVB2_CB_PRESET_USB_HUB_RS232 = 6,

    /** [USB Hub]  LED-WHT (USB): RS485/RS422, H8, XRadio. */
    EVB2_CB_PRESET_USB_HUB_RS422 = 7,
	
    /** Number of bridge configuration presets */
	EVB2_CB_PRESET_COUNT = 8,
    
};

#define EVB2_CB_PRESET_DEFAULT      EVB2_CB_PRESET_RS232

/** Data logger control.  Values labeled CMD  */
enum eEvb2LoggerMode
{
    /** Do not change.  Sending this value causes no effect. */
    EVB2_LOG_NA                         = 0,

    /** Start new log */
    EVB2_LOG_CMD_START                  = 2,

    /** Stop logging */
    EVB2_LOG_CMD_STOP                   = 4,

    /** Purge all data logs from drive */
    EVB2_LOG_CMD_PURGE                  = 1002,
        
};


/** 
* (DID_PORT_MONITOR) Data rate and status monitoring for each communications port. 
*/
typedef struct
{
    /** Tx rate (bytes/s) */
    uint32_t        txBytesPerS;

    /** Rx rate (bytes/s) */
    uint32_t        rxBytesPerS;

    /** Status */
    uint32_t        status;
    
} port_monitor_set_t;

typedef struct
{
	/** Port monitor set */
	port_monitor_set_t port[NUM_SERIAL_PORTS];
		
} port_monitor_t;


/**
* (DID_SYS_FAULT) System Fault Information 
* NOTE: If you modify these, please update crash_info_special_values in IS-src/python/src/ci_hdw/data_sets.py */
#define SYS_FAULT_STATUS_HARDWARE_RESET                 0x00000000
#define SYS_FAULT_STATUS_USER_RESET                     0x00000001
#define SYS_FAULT_STATUS_ENABLE_BOOTLOADER              0x00000002
// General:
#define SYS_FAULT_STATUS_SOFT_RESET                     0x00000010
#define SYS_FAULT_STATUS_FLASH_MIGRATION_EVENT          0x00000020
#define SYS_FAULT_STATUS_FLASH_MIGRATION_COMPLETED      0x00000040
#define SYS_FAULT_STATUS_RTK_MISC_ERROR                 0x00000080
#define SYS_FAULT_STATUS_MASK_GENERAL_ERROR             0xFFFFFFF0
// Critical: (usually associated with system reset)
#define SYS_FAULT_STATUS_HARD_FAULT                     0x00010000
#define SYS_FAULT_STATUS_USAGE_FAULT                    0x00020000
#define SYS_FAULT_STATUS_MEM_MANGE                      0x00040000
#define SYS_FAULT_STATUS_BUS_FAULT                      0x00080000
#define SYS_FAULT_STATUS_MALLOC_FAILED                  0x00100000
#define SYS_FAULT_STATUS_STACK_OVERFLOW                 0x00200000
#define SYS_FAULT_STATUS_INVALID_CODE_OPERATION         0x00400000
#define SYS_FAULT_STATUS_FLASH_MIGRATION_MARKER_UPDATED 0x00800000
#define SYS_FAULT_STATUS_WATCHDOG_RESET                 0x01000000
#define SYS_FAULT_STATUS_RTK_BUFFER_LIMIT               0x02000000
#define SYS_FAULT_STATUS_SENSOR_CALIBRATION             0x04000000
#define SYS_FAULT_STATUS_HARDWARE_DETECTION             0x08000000
#define SYS_FAULT_STATUS_MASK_CRITICAL_ERROR            0xFFFF0000

typedef struct 
{
    /** System fault status */
    uint32_t status;

    /** Fault Type at HardFault */
    uint32_t g1Task;

    /** Multipurpose register - Line number of fault */
    uint32_t g2FileNum;
    
    /** Multipurpose register - File number at fault */
    uint32_t g3LineNum;
        
    /** Multipurpose register - at time of fault.  */
	uint32_t g4;

    /** Multipurpose register - link register value at time of fault.  */
    uint32_t g5Lr;
    
    /** Program Counter value at time of fault */
	uint32_t pc;
    
    /** Program Status Register value at time of fault */
	uint32_t psr;
    	
} system_fault_t;

/** Diagnostic information for internal use */
typedef struct
{
	/** Count of gap of more than 0.5 seconds receiving serial data, driver level, one entry for each com port */
	uint32_t gapCountSerialDriver[NUM_SERIAL_PORTS];

	/** Count of gap of more than 0.5 seconds receiving serial data, class / parser level, one entry for each com port */
	uint32_t gapCountSerialParser[NUM_SERIAL_PORTS];

	/** Count of rx overflow, one entry for each com port */
	uint32_t rxOverflowCount[NUM_SERIAL_PORTS];

	/** Count of tx overflow, one entry for each com port */
	uint32_t txOverflowCount[NUM_SERIAL_PORTS];
	
	/** Count of checksum failures, one entry for each com port */
	uint32_t checksumFailCount[NUM_SERIAL_PORTS];
} internal_diagnostic_t;

/** RTOS tasks */
typedef enum
{
	/** Task 0: Sample	*/
	TASK_SAMPLE = 0,

	/** Task 1: Nav */
	TASK_NAV,

	/** Task 2: Communications */
	TASK_COMMUNICATIONS,

	/** Task 3: Maintenance */
	TASK_MAINTENANCE,

	/** Task 4: Idle */
	TASK_IDLE,

	/** Task 5: Timer */
	TASK_TIMER,

	/** Number of RTOS tasks */
	UINS_RTOS_NUM_TASKS                 // Keep last
} eRtosTask;

/** EVB RTOS tasks */
typedef enum
{
    /** Task 0: Communications */
    EVB_TASK_COMMUNICATIONS,

    /** Task 1: Logger */
    EVB_TASK_LOGGER,

    /** Task 2: WiFi */
    EVB_TASK_WIFI,

    /** Task 3: Maintenance */
    EVB_TASK_MAINTENANCE,

    /** Task 4: Idle */
    EVB_TASK_IDLE,

    /** Task 5: Timer */
    EVB_TASK_TIMER,

    /** Task 6: SPI to uINS */
    EVB_TASK_SPI_UINS_COM,

    /** Number of RTOS tasks */
    EVB_RTOS_NUM_TASKS                  // Keep last
} eEvbRtosTask;

/** Max task name length - do not change */
#define MAX_TASK_NAME_LEN 12

/** RTOS task info */
typedef struct PACKED
{
	/** Task name */
	char                    name[MAX_TASK_NAME_LEN];

	/** Task priority (0 - 8) */
	uint32_t                priority;

	/** Stack high water mark bytes */
	uint32_t                stackUnused;

	/** Task period ms */
	uint32_t                periodMs;

	/** Last run time microseconds */
	uint32_t                runTimeUs;

	/** Max run time microseconds */
	uint32_t                maxRunTimeUs;
	
	/** Rolling average over last 1000 executions */
	float					averageRunTimeUs;
	
	/** Counter of times task took too long to run */
	uint32_t				gapCount;

	/** Cpu usage percent */
    float					cpuUsage;

	/** Handle */
	uint32_t                handle;
} rtos_task_t;

/** (DID_RTOS_INFO) */
typedef struct PACKED
{
    /** Heap high water mark bytes */
    uint32_t                freeHeapSize;

    /** Total memory allocated using RTOS pvPortMalloc() */
    uint32_t				mallocSize;
    
	/** Total memory freed using RTOS vPortFree() */
	uint32_t				freeSize;

	/** Tasks */
	rtos_task_t             task[UINS_RTOS_NUM_TASKS];

} rtos_info_t;

/** (DID_EVB_RTOS_INFO) */
typedef struct PACKED
{
    /** Heap high water mark bytes */
    uint32_t                freeHeapSize;

	/** Total memory allocated using RTOS pvPortMalloc() */
	uint32_t				mallocSize;

	/** Total memory freed using RTOS vPortFree() */
	uint32_t				freeSize;

    /** Tasks */
    rtos_task_t             task[EVB_RTOS_NUM_TASKS];

} evb_rtos_info_t;
enum
{
	CID_INS_TIME,
	CID_INS_STATUS,
	CID_INS_EULER,
	CID_INS_QUATN2B,
	CID_INS_QUATE2B,
	CID_INS_UVW,
	CID_INS_VE,
	CID_INS_LAT,
	CID_INS_LON,
	CID_INS_ALT,
	CID_INS_NORTH_EAST,
	CID_INS_DOWN,
	CID_INS_ECEF_X,
	CID_INS_ECEF_Y,
	CID_INS_ECEF_Z,
	CID_INS_MSL,
	CID_PREINT_PX,
	CID_PREINT_QY,
	CID_PREINT_RZ,
	CID_DUAL_PX,
	CID_DUAL_QY,
	CID_DUAL_RZ,
	CID_GPS1_POS,
	CID_GPS1_RTK_REL,
	CID_ROLL_ROLLRATE,
	NUM_CIDS
};

/** Valid baud rates for Inertial Sense hardware */
typedef enum
{
	CAN_BAUDRATE_20_KBPS   =   20,
	CAN_BAUDRATE_33_KBPS   =   33,
	CAN_BAUDRATE_50_KBPS   =   50,
	CAN_BAUDRATE_83_KBPS   =   83,
	CAN_BAUDRATE_100_KBPS  =  100,
	CAN_BAUDRATE_125_KBPS  =  125,
	CAN_BAUDRATE_200_KBPS  =  200,
	CAN_BAUDRATE_250_KBPS  =  250,
	CAN_BAUDRATE_500_KBPS  =  500,
	CAN_BAUDRATE_1000_KBPS = 1000,

	CAN_BAUDRATE_COUNT = 10
} can_baudrate_t;

/** (DID_CAN_BCAST_PERIOD) Broadcast period of CAN messages */
typedef struct PACKED
{
	/** Broadcast period (ms) - CAN time message. 0 to disable. */
	uint32_t				can_period_mult[NUM_CIDS];
	
	/** Transmit address. */
	uint32_t				can_transmit_address[NUM_CIDS];
	
	/** Baud rate (kbps)  (See can_baudrate_t for valid baud rates)  */
	uint32_t				can_baudrate_kbps;

	/** Receive address. */
	uint32_t				can_receive_address;

} can_config_t;

/** Union of datasets */
typedef union PACKED
{
	dev_info_t				devInfo;
	ins_1_t					ins1;
	ins_2_t					ins2;
 	ins_3_t					ins3;
	ins_4_t					ins4;
	imu_t					imu;
	imu3_t					imu3;
	magnetometer_t			mag;
	mag_cal_t				magCal;
	barometer_t				baro;
    wheel_encoder_t         wheelEncoder;
	pos_measurement_t		posMeasurement;
	preintegrated_imu_t		pImu;
	gps_pos_t				gpsPos;
	gps_vel_t				gpsVel;
	gps_sat_t				gpsSat;
	gps_rtk_rel_t			gpsRtkRel;
	gps_rtk_misc_t			gpsRtkMisc;
	inl2_states_t			inl2States;
	inl2_ned_sigma_t        inl2NedSigma;
	nvm_flash_cfg_t			flashCfg;
    survey_in_t             surveyIn;
	sys_params_t			sysParams;
	sys_sensors_t			sysSensors;
	rtos_info_t				rtosInfo;
	gps_raw_t				gpsRaw;
	sys_sensors_adc_t       sensorsAdc;
	rmc_t					rmc;
} uDatasets;

/** Union of INS output datasets */
typedef union PACKED
{
	ins_1_t					ins1;
	ins_2_t					ins2;
	ins_3_t					ins3;
	ins_4_t					ins4;
} uInsOutDatasets;

POP_PACK

/**
Creates a 32 bit checksum from data

@param data the data to create a checksum for
@param count the number of bytes in data

@return the 32 bit checksum for data
*/
uint32_t checksum32(const void* data, int count);
uint32_t serialNumChecksum32(const void* data, int size);
uint32_t flashChecksum32(const void* data, int size);

/**
Flip the endianess of 32 bit values in data

@param data the data to flip 32 bit values in
@param dataLength the number of bytes in data
*/
void flipEndianess32(uint8_t* data, int dataLength);

/**
Flip the bytes of a float in place (4 bytes) - ptr is assumed to be at least 4 bytes

@param ptr the float to flip
*/
void flipFloat(uint8_t* ptr);

/**
Flip the bytes of a float (4 bytes) - ptr is assumed to be at least 4 bytes

@param val the float to flip
@return the flipped float
*/
float flipFloatCopy(float val);

/**
Flip the bytes of a double in place (8 bytes) - ptr is assumed to be at least 8 bytes
Only flips each 4 byte pair, does not flip the individual bytes within the pair

@param ptr the double to flip
*/
void flipDouble(void* ptr);

/**
Flip the bytes of a double in place (8 bytes)
Unlike flipDouble, this also flips the individual bytes in each 4 byte pair

@param val the double to flip
@return the flipped double
*/
double flipDoubleCopy(double val);

/**
Flip double (64 bit) floating point values in data

@param data the data to flip doubles in
@param dataLength the number of bytes in data
@param offset offset into data to start flipping at
@param offsets a list of offsets of all doubles in data, starting at position 0
@param offsetsLength the number of items in offsets
*/
void flipDoubles(uint8_t* data, int dataLength, int offset, uint16_t* offsets, uint16_t offsetsLength);

/**
Flip string values in data - this compensates for the fact that flipEndianess32 is called on all the data

@param data the data to flip string values in
@param dataLength the number of bytes in data
@param offset the offset into data to start flipping strings at
@param offsets a list of offsets and byte lengths into data where strings start at
@param offsetsLength the number of items in offsets, should be 2 times the string count
*/
void flipStrings(uint8_t* data, int dataLength, int offset, uint16_t* offsets, uint16_t offsetsLength);

// BE_SWAP: if big endian then swap, else no-op
// LE_SWAP: if little endian then swap, else no-op
#if CPU_IS_BIG_ENDIAN
#define BE_SWAP64F(_i) flipDoubleCopy(_i)
#define BE_SWAP32F(_i) flipFloatCopy(_i)
#define BE_SWAP32(_i) (SWAP32(_i))
#define BE_SWAP16(_i) (SWAP16(_i))
#define LE_SWAP64F(_i) (_i)
#define LE_SWAP32F(_i) (_i)
#define LE_SWAP32(_i) (_i)
#define LE_SWAP16(_i) (_i)
#else // little endian
#define BE_SWAP64F(_i) (_i)
#define BE_SWAP32F(_i) (_i)
#define BE_SWAP32(_i) (_i)
#define BE_SWAP16(_i) (_i)
#define LE_SWAP64F(_i) flipDoubleCopy(_i)
#define LE_SWAP32F(_i) flipFloatCopy(_i)
#define LE_SWAP32(_i) (SWAP32(_i))
#define LE_SWAP16(_i) (SWAP16(_i))
#endif

/**
Get the offsets of double / int64 (64 bit) values given a data id

@param dataId the data id to get double offsets for
@param offsetsLength receives the number of double offsets

@return a list of offets of doubles or 0 if none, offset will have high bit set if it is an int64 instead of a double
*/
uint16_t* getDoubleOffsets(eDataIDs dataId, uint16_t* offsetsLength);

/**
Gets the offsets and lengths of strings given a data id

@param dataId the data id to get string offsets and lengths for
@param offsetsLength receives the number of items in the return value

@return a list of offsets and lengths of strings for the data id or 0 if none
*/
uint16_t* getStringOffsetsLengths(eDataIDs dataId, uint16_t* offsetsLength);

/** Convert DID to realtime message bits */
uint64_t didToRmcBit(uint32_t dataId, uint64_t defaultRmcBits);

//Time conversion constants
#define SECONDS_PER_WEEK        604800
#define SECONDS_PER_DAY         86400
#define GPS_TO_UNIX_OFFSET      315964800
/** Convert GPS Week and Ms and leapSeconds to Unix seconds**/
double gpsToUnix(uint32_t gpsWeek, uint32_t gpsTimeofWeekMS, uint8_t leapSeconds);

/** Convert Julian Date to calendar date. */
void julianToDate(double julian, int32_t* year, int32_t* month, int32_t* day, int32_t* hour, int32_t* minute, int32_t* second, int32_t* millisecond);

/** Convert GPS Week and Seconds to Julian Date.  Leap seconds are the GPS-UTC offset (18 seconds as of December 31, 2016). */
double gpsToJulian(int32_t gpsWeek, int32_t gpsMilliseconds, int32_t leapSeconds);

/*
Convert gps pos to nmea gga

@param gps gps position
@param buffer buffer to fill with nmea gga
@param bufferLength number of chars available in buffer, should be at least 128
@return number of chars written to buffer, not including the null terminator
*/
int gpsToNmeaGGA(const gps_pos_t* gps, char* buffer, int bufferLength);

#ifndef RTKLIB_H
#define SYS_NONE    0x00                /* navigation system: none */
#define SYS_GPS     0x01                /* navigation system: GPS */
#define SYS_SBS     0x02                /* navigation system: SBAS */
#define SYS_GLO     0x04                /* navigation system: GLONASS */
#define SYS_GAL     0x08                /* navigation system: Galileo */
#define SYS_QZS     0x10                /* navigation system: QZSS */
#define SYS_CMP     0x20                /* navigation system: BeiDou */
#define SYS_IRN     0x40                /* navigation system: IRNS */
#define SYS_LEO     0x80                /* navigation system: LEO */
#define SYS_ALL     0xFF                /* navigation system: all */
#endif

/*
Convert gnssID to ubx gnss indicator (ref [2] 25)

@param gnssID gnssID of satellite
@return ubx gnss indicator
*/
int ubxSys(int gnssID);

#ifndef __RTKLIB_EMBEDDED_DEFINES_H_

#undef ENAGLO
#define ENAGLO

#undef ENAGAL
#define ENAGAL

#undef ENAQZS
//#define ENAQZS

#undef ENASBS
#define ENASBS

#undef MAXSUBFRMLEN
#define MAXSUBFRMLEN 152

#undef MAXRAWLEN
#define MAXRAWLEN 2048

#undef NFREQ
#define NFREQ 1

#undef NFREQGLO
#ifdef ENAGLO
#define NFREQGLO 1
#else
#define NFREQGLO 0
#endif

#undef NFREQGAL
#ifdef ENAGAL
#define NFREQGAL 1
#else
#define NFREQGAL 0
#endif

#undef NEXOBS
#define NEXOBS 0

#undef MAXOBS
#define MAXOBS 56               // Also defined inside rtklib_defines.h
#define HALF_MAXOBS (MAXOBS/2)

#undef NUMSATSOL
#define NUMSATSOL 22

#undef MAXERRMSG
#define MAXERRMSG 0

#ifdef ENASBS

// sbas waas only satellites
#undef MINPRNSBS
#define MINPRNSBS 133                 /* min satellite PRN number of SBAS */

#undef MAXPRNSBS
#define MAXPRNSBS 138                 /* max satellite PRN number of SBAS */

#undef NSATSBS
#define NSATSBS (MAXPRNSBS - MINPRNSBS + 1) /* number of SBAS satellites */

#define SBAS_EPHEMERIS_ARRAY_SIZE NSATSBS

#else

#define SBAS_EPHEMERIS_ARRAY_SIZE 0

#endif


#endif

#ifndef RTKLIB_H

#define MINPRNGPS   1                   /* min satellite PRN number of GPS */
#define MAXPRNGPS   32                  /* max satellite PRN number of GPS */
#define NSATGPS     (MAXPRNGPS-MINPRNGPS+1) /* number of GPS satellites */
#define NSYSGPS     1

#ifdef ENAGLO
#define MINPRNGLO   1                   /* min satellite slot number of GLONASS */
#define MAXPRNGLO   27                  /* max satellite slot number of GLONASS */
#define NSATGLO     (MAXPRNGLO-MINPRNGLO+1) /* number of GLONASS satellites */
#define NSYSGLO     1
#else
#define MINPRNGLO   0
#define MAXPRNGLO   0
#define NSATGLO     0
#define NSYSGLO     0
#endif
#ifdef ENAGAL
#define MINPRNGAL   1                   /* min satellite PRN number of Galileo */
#define MAXPRNGAL   30                  /* max satellite PRN number of Galileo */
#define NSATGAL    (MAXPRNGAL-MINPRNGAL+1) /* number of Galileo satellites */
#define NSYSGAL     1
#else
#define MINPRNGAL   0
#define MAXPRNGAL   0
#define NSATGAL     0
#define NSYSGAL     0
#endif
#ifdef ENAQZS
#define MINPRNQZS   193                 /* min satellite PRN number of QZSS */
#define MAXPRNQZS   199                 /* max satellite PRN number of QZSS */
#define MINPRNQZS_S 183                 /* min satellite PRN number of QZSS SAIF */
#define MAXPRNQZS_S 189                 /* max satellite PRN number of QZSS SAIF */
#define NSATQZS     (MAXPRNQZS-MINPRNQZS+1) /* number of QZSS satellites */
#define NSYSQZS     1
#else
#define MINPRNQZS   0
#define MAXPRNQZS   0
#define MINPRNQZS_S 0
#define MAXPRNQZS_S 0
#define NSATQZS     0
#define NSYSQZS     0
#endif
#ifdef ENACMP
#define MINPRNCMP   1                   /* min satellite sat number of BeiDou */
#define MAXPRNCMP   35                  /* max satellite sat number of BeiDou */
#define NSATCMP     (MAXPRNCMP-MINPRNCMP+1) /* number of BeiDou satellites */
#define NSYSCMP     1
#else
#define MINPRNCMP   0
#define MAXPRNCMP   0
#define NSATCMP     0
#define NSYSCMP     0
#endif
#ifdef ENAIRN
#define MINPRNIRN   1                   /* min satellite sat number of IRNSS */
#define MAXPRNIRN   7                   /* max satellite sat number of IRNSS */
#define NSATIRN     (MAXPRNIRN-MINPRNIRN+1) /* number of IRNSS satellites */
#define NSYSIRN     1
#else
#define MINPRNIRN   0
#define MAXPRNIRN   0
#define NSATIRN     0
#define NSYSIRN     0
#endif
#ifdef ENALEO
#define MINPRNLEO   1                   /* min satellite sat number of LEO */
#define MAXPRNLEO   10                  /* max satellite sat number of LEO */
#define NSATLEO     (MAXPRNLEO-MINPRNLEO+1) /* number of LEO satellites */
#define NSYSLEO     1
#else
#define MINPRNLEO   0
#define MAXPRNLEO   0
#define NSATLEO     0
#define NSYSLEO     0
#endif
#define NSYS        (NSYSGPS+NSYSGLO+NSYSGAL+NSYSQZS+NSYSCMP+NSYSIRN+NSYSLEO) /* number of systems */
#ifndef NSATSBS
#ifdef ENASBS
#define MINPRNSBS   120                 /* min satellite PRN number of SBAS */
#define MAXPRNSBS   142                 /* max satellite PRN number of SBAS */
#define NSATSBS     (MAXPRNSBS-MINPRNSBS+1) /* number of SBAS satellites */
#else
#define MINPRNSBS   0
#define MAXPRNSBS   0
#define NSATSBS     0
#endif
#endif

#endif
/*
Convert satellite constelation and prn/slot number to satellite number

@param sys satellite system (SYS_GPS,SYS_GLO,...)
@param prn satellite prn/slot number
@return satellite number (0:error)
*/
int satNo(int sys, int prn);

/*
convert satellite gnssID + svID to satellite number

@param gnssID satellite system 
@param svID satellite prn/slot number
@return satellite number (0:error)
*/
int satNumCalc(int gnssID, int svID);


#ifdef __cplusplus
}
#endif

#endif // DATA_SETS_H<|MERGE_RESOLUTION|>--- conflicted
+++ resolved
@@ -1957,8 +1957,6 @@
 	IO_CONFIG_CAN_BUS_ENABLE					= (int)0x01000000,
 };
 
-<<<<<<< HEAD
-=======
 
 /** (DID_WHEEL_ENCODER) [NOT SUPPORTED, INTERNAL USE ONLY] Message to communicate wheel encoder measurements to GPS-INS */
 typedef struct PACKED
@@ -2018,7 +2016,6 @@
 
 } wheel_config_t;
 
->>>>>>> 29fec6dd
 typedef enum
 {
     DYN_PORTABLE = 0,
