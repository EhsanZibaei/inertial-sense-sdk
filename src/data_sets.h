--- conflicted
+++ resolved
@@ -2562,13 +2562,13 @@
 /** Sensor Configuration (used with nvm_flash_cfg_t.sensorConfig) */
 enum eSensorConfig
 {
-<<<<<<< HEAD
-    /** Gyro full-scale sensing range selection: +- 250, 500, 1000, 2000 deg/s */	
+    /** Gyro full-scale sensing range selection: +- 250, 500, 1000, 2000, 4000 deg/s */	
     SENSOR_CFG_GYR_FS_250				= (int)0x00000000,
     SENSOR_CFG_GYR_FS_500				= (int)0x00000001,
     SENSOR_CFG_GYR_FS_1000				= (int)0x00000002,
     SENSOR_CFG_GYR_FS_2000				= (int)0x00000003,
-    SENSOR_CFG_GYR_FS_MASK				= (int)0x00000003,
+    SENSOR_CFG_GYR_FS_4000				= (int)0x00000004,
+    SENSOR_CFG_GYR_FS_MASK				= (int)0x00000007,
     SENSOR_CFG_GYR_FS_OFFSET			= (int)0,
     
     /** Accelerometer full-scale sensing range selection: +- 2, 4, 8, 16 m/s^2 */
@@ -2576,8 +2576,8 @@
     SENSOR_CFG_ACC_FS_4G				= (int)0x00000001,
     SENSOR_CFG_ACC_FS_8G				= (int)0x00000002,
     SENSOR_CFG_ACC_FS_16G				= (int)0x00000003,
-    SENSOR_CFG_ACC_FS_MASK				= (int)0x0000000C,
-    SENSOR_CFG_ACC_FS_OFFSET			= (int)2,
+    SENSOR_CFG_ACC_FS_MASK				= (int)0x00000030,
+    SENSOR_CFG_ACC_FS_OFFSET			= (int)4,
     
     /** Gyro digital low-pass filter (DLPF) is set automatically based on the IMU sample rate.  The following 
     bit values can be used to override the bandwidth (frequency) to: 250, 184, 92, 41, 20, 10, 5 Hz */
@@ -2588,7 +2588,7 @@
     SENSOR_CFG_GYR_DLPF_20HZ			= (int)0x00000004,
     SENSOR_CFG_GYR_DLPF_10HZ			= (int)0x00000005,
     SENSOR_CFG_GYR_DLPF_5HZ				= (int)0x00000006,
-     SENSOR_CFG_GYR_DLPF_MASK			= (int)0x00000F00,
+    SENSOR_CFG_GYR_DLPF_MASK			= (int)0x00000F00,
     SENSOR_CFG_GYR_DLPF_OFFSET			= (int)8,
 
     /** Accelerometer digital low-pass filter (DLPF) is set automatically based on the IMU sample rate.  The 
@@ -2639,85 +2639,6 @@
     SENSOR_CFG_IMU_FAULT_DETECT_LARGE_BIAS	= (int)2,
     SENSOR_CFG_IMU_FAULT_DETECT_BIAS_JUMPS	= (int)3,
     SENSOR_CFG_IMU_FAULT_DETECT_SENSOR_NOISE = (int)4,
-=======
-	/** Gyro full-scale sensing range selection: +- 250, 500, 1000, 2000, 4000 deg/s */	
-	SENSOR_CFG_GYR_FS_250				= (int)0x00000000,
-	SENSOR_CFG_GYR_FS_500				= (int)0x00000001,
-	SENSOR_CFG_GYR_FS_1000				= (int)0x00000002,
-	SENSOR_CFG_GYR_FS_2000				= (int)0x00000003,
-	SENSOR_CFG_GYR_FS_4000				= (int)0x00000004,
-	SENSOR_CFG_GYR_FS_MASK				= (int)0x00000007,
-	SENSOR_CFG_GYR_FS_OFFSET			= (int)0,
-	
-	/** Accelerometer full-scale sensing range selection: +- 2, 4, 8, 16 m/s^2 */
-	SENSOR_CFG_ACC_FS_2G				= (int)0x00000000,
-	SENSOR_CFG_ACC_FS_4G				= (int)0x00000001,
-	SENSOR_CFG_ACC_FS_8G				= (int)0x00000002,
-	SENSOR_CFG_ACC_FS_16G				= (int)0x00000003,
-	SENSOR_CFG_ACC_FS_MASK				= (int)0x00000030,
-	SENSOR_CFG_ACC_FS_OFFSET			= (int)4,
-	
-	/** Gyro digital low-pass filter (DLPF) is set automatically based on the IMU sample rate.  The following 
-	bit values can be used to override the bandwidth (frequency) to: 250, 184, 92, 41, 20, 10, 5 Hz */
-	SENSOR_CFG_GYR_DLPF_250HZ			= (int)0x00000000,
-	SENSOR_CFG_GYR_DLPF_184HZ			= (int)0x00000001,
-	SENSOR_CFG_GYR_DLPF_92HZ			= (int)0x00000002,
-	SENSOR_CFG_GYR_DLPF_41HZ			= (int)0x00000003,
-	SENSOR_CFG_GYR_DLPF_20HZ			= (int)0x00000004,
-	SENSOR_CFG_GYR_DLPF_10HZ			= (int)0x00000005,
-	SENSOR_CFG_GYR_DLPF_5HZ				= (int)0x00000006,
- 	SENSOR_CFG_GYR_DLPF_MASK			= (int)0x00000F00,
-	SENSOR_CFG_GYR_DLPF_OFFSET			= (int)8,
-
-	/** Accelerometer digital low-pass filter (DLPF) is set automatically based on the IMU sample rate.  The 
-	following bit values can be used to override the bandwidth (frequency) to: 218, 218, 99, 45, 21, 10, 5 Hz */
-	SENSOR_CFG_ACC_DLPF_218HZ			= (int)0x00000000,
-	SENSOR_CFG_ACC_DLPF_218HZb			= (int)0x00000001,
-	SENSOR_CFG_ACC_DLPF_99HZ			= (int)0x00000002,
-	SENSOR_CFG_ACC_DLPF_45HZ			= (int)0x00000003,
-	SENSOR_CFG_ACC_DLPF_21HZ			= (int)0x00000004,
-	SENSOR_CFG_ACC_DLPF_10HZ			= (int)0x00000005,
-	SENSOR_CFG_ACC_DLPF_5HZ				= (int)0x00000006,
-	SENSOR_CFG_ACC_DLPF_MASK			= (int)0x0000F000,
-	SENSOR_CFG_ACC_DLPF_OFFSET			= (int)12,
-
-	/** Euler rotation of IMU and magnetometer from Hardware Frame to Sensor Frame.  Rotation applied in the order of yaw, pitch, roll from the sensor frame (labeled on uINS). */
-	SENSOR_CFG_SENSOR_ROTATION_MASK        = (int)0x00FF0000,
-	SENSOR_CFG_SENSOR_ROTATION_OFFSET      = (int)16,
-	SENSOR_CFG_SENSOR_ROTATION_0_0_0       = (int)0,	// roll, pitch, yaw rotation (deg).
-	SENSOR_CFG_SENSOR_ROTATION_0_0_90      = (int)1,
-	SENSOR_CFG_SENSOR_ROTATION_0_0_180     = (int)2,
-	SENSOR_CFG_SENSOR_ROTATION_0_0_N90     = (int)3,
-	SENSOR_CFG_SENSOR_ROTATION_90_0_0      = (int)4,
-	SENSOR_CFG_SENSOR_ROTATION_90_0_90     = (int)5,
-	SENSOR_CFG_SENSOR_ROTATION_90_0_180    = (int)6,
-	SENSOR_CFG_SENSOR_ROTATION_90_0_N90    = (int)7,
-	SENSOR_CFG_SENSOR_ROTATION_180_0_0     = (int)8,
-	SENSOR_CFG_SENSOR_ROTATION_180_0_90    = (int)9,
-	SENSOR_CFG_SENSOR_ROTATION_180_0_180   = (int)10,
-	SENSOR_CFG_SENSOR_ROTATION_180_0_N90   = (int)11,
-	SENSOR_CFG_SENSOR_ROTATION_N90_0_0     = (int)12,
-	SENSOR_CFG_SENSOR_ROTATION_N90_0_90    = (int)13,
-	SENSOR_CFG_SENSOR_ROTATION_N90_0_180   = (int)14,
-	SENSOR_CFG_SENSOR_ROTATION_N90_0_N90   = (int)15,
-	SENSOR_CFG_SENSOR_ROTATION_0_90_0      = (int)16,
-	SENSOR_CFG_SENSOR_ROTATION_0_90_90     = (int)17,
-	SENSOR_CFG_SENSOR_ROTATION_0_90_180    = (int)18,
-	SENSOR_CFG_SENSOR_ROTATION_0_90_N90    = (int)19,
-	SENSOR_CFG_SENSOR_ROTATION_0_N90_0     = (int)20,
-	SENSOR_CFG_SENSOR_ROTATION_0_N90_90    = (int)21,
-	SENSOR_CFG_SENSOR_ROTATION_0_N90_180   = (int)22,
-	SENSOR_CFG_SENSOR_ROTATION_0_N90_N90   = (int)23,
-
-	/** Triple IMU fault detection level. Higher levels add new features to previous levels */
-	SENSOR_CFG_IMU_FAULT_DETECT_MASK	   	= (int)0x0F000000,
-	SENSOR_CFG_IMU_FAULT_DETECT_OFFSET		= (int)24,
-	SENSOR_CFG_IMU_FAULT_DETECT_NONE		= (int)0,	// Simple averaging
-	SENSOR_CFG_IMU_FAULT_DETECT_OFFLINE		= (int)1,	// One or more IMUs is offline or stuck
-	SENSOR_CFG_IMU_FAULT_DETECT_LARGE_BIAS	= (int)2,
-	SENSOR_CFG_IMU_FAULT_DETECT_BIAS_JUMPS	= (int)3,
-	SENSOR_CFG_IMU_FAULT_DETECT_SENSOR_NOISE = (int)4,
->>>>>>> d874db60
 };
 
 /** IO configuration (used with nvm_flash_cfg_t.ioConfig) */
