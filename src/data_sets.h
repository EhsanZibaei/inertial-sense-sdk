--- conflicted
+++ resolved
@@ -479,13 +479,6 @@
 
 }pos_measurement_t;
 
-<<<<<<< HEAD
-/** (DID_DEV_INFO) Device information */
-typedef struct PACKED
-{
-    /** Reserved bits */
-    uint32_t        reserved;
-=======
 enum eDevInfoHardware
 {
 	DEV_INFO_HARDWARE_UINS      = 1,
@@ -502,10 +495,6 @@
 
 	/** Hardware: 1=uINS, 2=EVB, 3=IMX, 4=GPX (see eDevInfoHardware) */
 	uint16_t        hardware;
-
-	/** Serial number */
-	uint32_t        serialNumber;
->>>>>>> 0628608b
 
     /** Serial number */
     uint32_t        serialNumber;
@@ -2575,11 +2564,7 @@
     PLATFORM_CFG_TYPE_RUG3_G1                   = (int)9,       // "
     PLATFORM_CFG_TYPE_RUG3_G2                   = (int)10,      // "
     PLATFORM_CFG_TYPE_EVB2_G2                   = (int)11,
-<<<<<<< HEAD
-    PLATFORM_CFG_TYPE_TBED3                 = (int)12,      // Testbed-3 w/ GPX
-=======
     PLATFORM_CFG_TYPE_TBED3                     = (int)12,      // Testbed-3
->>>>>>> 0628608b
     PLATFORM_CFG_TYPE_IG1_0_G2                  = (int)13,      // PCB IG-1.0.  GPS1 timepulse on G8
     PLATFORM_CFG_TYPE_IG1_G1                    = (int)14,      // PCB IG-1.1 and later.  GPS1 timepulse on GPS1_PPS TIMESYNC (pin 20)
     PLATFORM_CFG_TYPE_IG1_G2                    = (int)15,
