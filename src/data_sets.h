/*
MIT LICENSE

Copyright (c) 2014-2023 Inertial Sense, Inc. - http://inertialsense.com

Permission is hereby granted, free of charge, to any person obtaining a copy of this software and associated documentation files(the "Software"), to deal in the Software without restriction, including without limitation the rights to use, copy, modify, merge, publish, distribute, sublicense, and/or sell copies of the Software, and to permit persons to whom the Software is furnished to do so, subject to the following conditions :

The above copyright notice and this permission notice shall be included in all copies or substantial portions of the Software.

THE SOFTWARE IS PROVIDED "AS IS", WITHOUT WARRANTY OF ANY KIND, EXPRESS OR IMPLIED, INCLUDING BUT NOT LIMITED TO THE WARRANTIES OF MERCHANTABILITY, FITNESS FOR A PARTICULAR PURPOSE AND NONINFRINGEMENT.IN NO EVENT SHALL THE AUTHORS OR COPYRIGHT HOLDERS BE LIABLE FOR ANY CLAIM, DAMAGES OR OTHER LIABILITY, WHETHER IN AN ACTION OF CONTRACT, TORT OR OTHERWISE, ARISING FROM, OUT OF OR IN CONNECTION WITH THE SOFTWARE OR THE USE OR OTHER DEALINGS IN THE SOFTWARE.
*/

#ifndef DATA_SETS_H
#define DATA_SETS_H

#include <stdint.h>
#include <stdlib.h>
#include <time.h>
#include <string.h>
#include "ISConstants.h"
#include "rtk_defines.h"

#ifdef __cplusplus
extern "C" {
#endif

// *****************************************************************************
// ****** InertialSense binary message Data Identification Numbers (DIDs) ****** 
// ******                                                                 ******
// ****** NEVER REORDER THESE VALUES!                                     ******
// *****************************************************************************
/** Data identifiers - these are unsigned int and #define because enum are signed according to C standard */
typedef uint32_t eDataIDs;

#define DID_NULL                        (eDataIDs)0  /** NULL (INVALID) */
#define DID_DEV_INFO                    (eDataIDs)1  /** (dev_info_t) Device information */
#define DID_IMX_DEV_INFO                (DID_DEV_INFO)
#define DID_SYS_FAULT                   (eDataIDs)2  /** (system_fault_t) System fault information */
#define DID_PIMU                        (eDataIDs)3  /** (pimu_t) Preintegrated IMU (a.k.a. Coning and Sculling integral) in body/IMU frame.  Updated at IMU rate. Also know as delta theta delta velocity, or preintegrated IMU (PIMU). For clarification, the name "Preintegrated IMU" or "PIMU" throughout our User Manual. This data is integrated from the IMU data at the IMU update rate (startupImuDtMs, default 1ms).  The integration period (dt) and output data rate are the same as the NAV rate (startupNavDtMs) and cannot be output at any other rate. If a faster output data rate is desired, DID_IMU_RAW can be used instead. PIMU data acts as a form of compression, adding the benefit of higher integration rates for slower output data rates, preserving the IMU data without adding filter delay and addresses antialiasing. It is most effective for systems that have higher dynamics and lower communications data rates.  The minimum data period is DID_FLASH_CONFIG.startupImuDtMs or 4, whichever is larger (250Hz max). The PIMU value can be converted to IMU by dividing PIMU by dt (i.e. IMU = PIMU / dt)  */
#define DID_INS_1                       (eDataIDs)4  /** (ins_1_t) INS output: euler rotation w/ respect to NED, NED position from reference LLA. */
#define DID_INS_2                       (eDataIDs)5  /** (ins_2_t) INS output: quaternion rotation w/ respect to NED, ellipsoid altitude */
#define DID_GPS1_RCVR_POS               (eDataIDs)6  /** (gps_pos_t) GPS 1 position data from GNSS receiver. */
#define DID_SYS_CMD                     (eDataIDs)7  /** (system_command_t) System commands. Both the command and invCommand fields must be set at the same time for a command to take effect. */
#define DID_NMEA_BCAST_PERIOD           (eDataIDs)8  /** (nmea_msgs_t) Set broadcast periods for NMEA messages */
#define DID_RMC                         (eDataIDs)9  /** (rmc_t) Realtime Message Controller (RMC). The data sets available through RMC are driven by the availability of the data. The RMC provides updates from various data sources (i.e. sensors) as soon as possible with minimal latency. Several of the data sources (sensors) output data at different data rates that do not all correspond. The RMC is provided so that broadcast of sensor data is done as soon as it becomes available. All RMC messages can be enabled using the standard Get Data packet format. */
#define DID_SYS_PARAMS                  (eDataIDs)10 /** (sys_params_t) System parameters / info */
#define DID_SYS_SENSORS                 (eDataIDs)11 /** (sys_sensors_t) System sensor information */
#define DID_FLASH_CONFIG                (eDataIDs)12 /** (nvm_flash_cfg_t) Flash memory configuration */
#define DID_GPS1_POS                    (eDataIDs)13 /** (gps_pos_t) GPS 1 position data.  This comes from DID_GPS1_RCVR_POS or DID_GPS1_RTK_POS, depending on whichever is more accurate. */
#define DID_GPS2_POS                    (eDataIDs)14 /** (gps_pos_t) GPS 2 position data */
#define DID_GPS1_SAT                    (eDataIDs)15 /** (gps_sat_t) GPS 1 GNSS satellite information: sat identifiers, carrier to noise ratio, elevation and azimuth angles, pseudo range residual. */
#define DID_GPS2_SAT                    (eDataIDs)16 /** (gps_sat_t) GPS 2 GNSS satellite information: sat identifiers, carrier to noise ratio, elevation and azimuth angles, pseudo range residual. */
#define DID_GPS1_VERSION                (eDataIDs)17 /** (gps_version_t) GPS 1 version info */
#define DID_GPS2_VERSION                (eDataIDs)18 /** (gps_version_t) GPS 2 version info */
#define DID_MAG_CAL                     (eDataIDs)19 /** (mag_cal_t) Magnetometer calibration */
#define DID_INTERNAL_DIAGNOSTIC         (eDataIDs)20 /** INTERNAL USE ONLY (internal_diagnostic_t) Internal diagnostic info */
#define DID_GPS1_RTK_POS_REL            (eDataIDs)21 /** (gps_rtk_rel_t) RTK precision position base to rover relative info. */
#define DID_GPS1_RTK_POS_MISC           (eDataIDs)22 /** (gps_rtk_misc_t) RTK precision position related data. */
#define DID_FEATURE_BITS                (eDataIDs)23 /** INTERNAL USE ONLY (feature_bits_t) */
#define DID_SENSORS_UCAL                (eDataIDs)24 /** INTERNAL USE ONLY (sensors_w_temp_t) Uncalibrated IMU output. */
#define DID_SENSORS_TCAL                (eDataIDs)25 /** INTERNAL USE ONLY (sensors_w_temp_t) Temperature compensated IMU output. */
#define DID_SENSORS_TC_BIAS             (eDataIDs)26 /** INTERNAL USE ONLY (sensors_t) */
#define DID_IO                          (eDataIDs)27 /** (io_t) I/O */
#define DID_SENSORS_ADC                 (eDataIDs)28 /** INTERNAL USE ONLY (sys_sensors_adc_t) */
#define DID_SCOMP                       (eDataIDs)29 /** INTERNAL USE ONLY (sensor_compensation_t) */
#define DID_GPS1_VEL                    (eDataIDs)30 /** (gps_vel_t) GPS 1 velocity data */
#define DID_GPS2_VEL                    (eDataIDs)31 /** (gps_vel_t) GPS 2 velocity data */
#define DID_HDW_PARAMS                  (eDataIDs)32 /** INTERNAL USE ONLY (hdw_params_t) */
#define DID_NVR_MANAGE_USERPAGE         (eDataIDs)33 /** INTERNAL USE ONLY (nvr_manage_t) */
#define DID_NVR_USERPAGE_SN             (eDataIDs)34 /** INTERNAL USE ONLY (nvm_group_sn_t) */
#define DID_NVR_USERPAGE_G0             (eDataIDs)35 /** INTERNAL USE ONLY (nvm_group_0_t) */
#define DID_NVR_USERPAGE_G1             (eDataIDs)36 /** INTERNAL USE ONLY (nvm_group_1_t) */
#define DID_DEBUG_STRING                (eDataIDs)37 /** INTERNAL USE ONLY (debug_string_t) */
#define DID_RTOS_INFO                   (eDataIDs)38 /** (rtos_info_t) RTOS information. */
#define DID_DEBUG_ARRAY                 (eDataIDs)39 /** INTERNAL USE ONLY (debug_array_t) */
#define DID_SENSORS_MCAL                (eDataIDs)40 /** INTERNAL USE ONLY (sensors_w_temp_t) Temperature compensated and motion calibrated IMU output. */
#define DID_GPS1_TIMEPULSE              (eDataIDs)41 /** INTERNAL USE ONLY (gps_timepulse_t) */
#define DID_CAL_SC                      (eDataIDs)42 /** INTERNAL USE ONLY (sensor_cal_t) */
#define DID_CAL_TEMP_COMP               (eDataIDs)43 /** INTERNAL USE ONLY (sensor_tcal_group_t) */
#define DID_CAL_MOTION                  (eDataIDs)44 /** INTERNAL USE ONLY (sensor_mcal_group_t) */
#define DID_GPS1_SIG                    (eDataIDs)45 /** (gps_sig_t) GPS 1 GNSS signal information. */
#define DID_SENSORS_ADC_SIGMA           (eDataIDs)46 /** INTERNAL USE ONLY (sys_sensors_adc_t) */
#define DID_REFERENCE_MAGNETOMETER      (eDataIDs)47 /** (magnetometer_t) Reference or truth magnetometer used for manufacturing calibration and testing */
#define DID_INL2_STATES                 (eDataIDs)48 /** (inl2_states_t) INS Extended Kalman Filter (EKF) states */
#define DID_INL2_COVARIANCE_LD          (eDataIDs)49 /** (INL2_COVARIANCE_LD_ARRAY_SIZE) */
#define DID_INL2_STATUS                 (eDataIDs)50 /** (inl2_status_t) */
#define DID_INL2_MISC                   (eDataIDs)51 /** (inl2_misc_t) */
#define DID_MAGNETOMETER                (eDataIDs)52 /** (magnetometer_t) Magnetometer sensor output */
#define DID_BAROMETER                   (eDataIDs)53 /** (barometer_t) Barometric pressure sensor data */
#define DID_GPS1_RTK_POS                (eDataIDs)54 /** (gps_pos_t) GPS RTK position data */
#define DID_ROS_COVARIANCE_POSE_TWIST   (eDataIDs)55 /** (ros_covariance_pose_twist_t) INL2 EKF covariances matrix lower diagonals */
#define DID_COMMUNICATIONS_LOOPBACK     (eDataIDs)56 /** INTERNAL USE ONLY - Unit test for communications manager  */
#define DID_IMU3_UNCAL                  (eDataIDs)57 /** INTERNAL USE ONLY (imu3_t) Uncalibrated triple IMU data.  We recommend use of DID_IMU or DID_PIMU as they are calibrated and oversampled and contain less noise.  Minimum data period is DID_FLASH_CONFIG.startupImuDtMs or 4, whichever is larger (250Hz max). */
#define DID_IMU                         (eDataIDs)58 /** (imu_t) Inertial measurement unit data down-sampled from IMU rate (DID_FLASH_CONFIG.startupImuDtMs (1KHz)) to navigation update rate (DID_FLASH_CONFIG.startupNavDtMs) as an anti-aliasing filter to reduce noise and preserve accuracy.  Minimum data period is DID_FLASH_CONFIG.startupNavDtMs (1KHz max).  */
#define DID_INL2_MAG_OBS_INFO           (eDataIDs)59 /** (inl2_mag_obs_info_t) INL2 magnetometer calibration information. */
#define DID_GPS_BASE_RAW                (eDataIDs)60 /** (gps_raw_t) GPS raw data for base station (observation, ephemeris, etc.) - requires little endian CPU. The contents of data can vary for this message and are determined by dataType field. RTK positioning or RTK compassing must be enabled to stream this message. */
#define DID_GPS_RTK_OPT                 (eDataIDs)61 /** (gps_rtk_opt_t) RTK options - requires little endian CPU. */
#define DID_REFERENCE_PIMU              (eDataIDs)62 /** (pimu_t) Reference or truth IMU used for manufacturing calibration and testing */
#define DID_MANUFACTURING_INFO          (eDataIDs)63 /** INTERNAL USE ONLY (manufacturing_info_t) Manufacturing info */
#define DID_BIT                         (eDataIDs)64 /** (bit_t) System built-in self-test */
#define DID_INS_3                       (eDataIDs)65 /** (ins_3_t) Inertial navigation data with quaternion NED to body rotation and ECEF position. */
#define DID_INS_4                       (eDataIDs)66 /** (ins_4_t) INS output: quaternion rotation w/ respect to ECEF, ECEF position. */
#define DID_INL2_NED_SIGMA              (eDataIDs)67 /** (inl2_ned_sigma_t) Standard deviation of INL2 EKF estimates in the NED frame. */
#define DID_STROBE_IN_TIME              (eDataIDs)68 /** (strobe_in_time_t) Timestamp for input strobe. */
#define DID_GPS1_RAW                    (eDataIDs)69 /** (gps_raw_t) GPS raw data for rover (observation, ephemeris, etc.) - requires little endian CPU. The contents of data can vary for this message and are determined by dataType field. RTK positioning or RTK compassing must be enabled to stream this message. */
#define DID_GPS2_RAW                    (eDataIDs)70 /** (gps_raw_t) GPS raw data for rover (observation, ephemeris, etc.) - requires little endian CPU. The contents of data can vary for this message and are determined by dataType field. RTK positioning or RTK compassing must be enabled to stream this message. */
#define DID_WHEEL_ENCODER               (eDataIDs)71 /** (wheel_encoder_t) Wheel encoder data to be fused with GPS-INS measurements, set DID_GROUND_VEHICLE for configuration before sending this message */
#define DID_DIAGNOSTIC_MESSAGE          (eDataIDs)72 /** (diag_msg_t) Diagnostic message */
#define DID_SURVEY_IN                   (eDataIDs)73 /** (survey_in_t) Survey in, used to determine position for RTK base station. Base correction output cannot run during a survey and will be automatically disabled if a survey is started. */
#define DID_CAL_SC_INFO                 (eDataIDs)74 /** INTERNAL USE ONLY (sensor_cal_info_t) */
#define DID_PORT_MONITOR                (eDataIDs)75 /** (port_monitor_t) Data rate and status monitoring for each communications port. */
#define DID_RTK_STATE                   (eDataIDs)76 /** INTERNAL USE ONLY (rtk_state_t) */
#define DID_RTK_PHASE_RESIDUAL          (eDataIDs)77 /** INTERNAL USE ONLY (rtk_residual_t) */
#define DID_RTK_CODE_RESIDUAL           (eDataIDs)78 /** INTERNAL USE ONLY (rtk_residual_t) */
#define DID_RTK_DEBUG                   (eDataIDs)79 /** INTERNAL USE ONLY (rtk_debug_t) */
#define DID_EVB_STATUS                  (eDataIDs)80 /** (evb_status_t) EVB monitor and log control interface. */
#define DID_EVB_FLASH_CFG               (eDataIDs)81 /** (evb_flash_cfg_t) EVB configuration. */
#define DID_EVB_DEBUG_ARRAY             (eDataIDs)82 /** INTERNAL USE ONLY (debug_array_t) */
#define DID_EVB_RTOS_INFO               (eDataIDs)83 /** (evb_rtos_info_t) EVB-2 RTOS information. */
#define DID_GPS2_SIG                    (eDataIDs)84 /** (gps_sig_t) GPS 2 GNSS signal information. */
#define DID_IMU_MAG                     (eDataIDs)85 /** (imu_mag_t) DID_IMU + DID_MAGNETOMETER. Only one of DID_IMU_MAG or DID_PIMU_MAG should be streamed simultaneously. */
#define DID_PIMU_MAG                    (eDataIDs)86 /** (pimu_mag_t) DID_PIMU + DID_MAGNETOMETER. Only one of DID_IMU_MAG or DID_PIMU_MAG should be streamed simultaneously. */
#define DID_GROUND_VEHICLE				(eDataIDs)87 /** (ground_vehicle_t) Static configuration for wheel transform measurements. */
#define DID_POSITION_MEASUREMENT		(eDataIDs)88 /** (pos_measurement_t) External position estimate */
#define DID_RTK_DEBUG_2                 (eDataIDs)89 /** INTERNAL USE ONLY (rtk_debug_2_t) */
#define DID_CAN_CONFIG					(eDataIDs)90 /** (can_config_t) Addresses for CAN messages*/
#define DID_GPS2_RTK_CMP_REL            (eDataIDs)91 /** (gps_rtk_rel_t) Dual GNSS RTK compassing / moving base to rover (GPS 1 to GPS 2) relative info. */
#define DID_GPS2_RTK_CMP_MISC           (eDataIDs)92 /** (gps_rtk_misc_t) RTK Dual GNSS RTK compassing related data. */
#define DID_EVB_DEV_INFO                (eDataIDs)93 /** (dev_info_t) EVB device information */
#define DID_INFIELD_CAL                 (eDataIDs)94 /** (infield_cal_t) Measure and correct IMU calibration error.  Estimate INS rotation to align INS with vehicle. */
#define DID_REFERENCE_IMU               (eDataIDs)95 /** (imu_t) Raw reference or truth IMU used for manufacturing calibration and testing. Input from testbed. */
#define DID_IMU3_RAW                    (eDataIDs)96 /** (imu3_t) Triple IMU data calibrated from DID_IMU3_UNCAL.  We recommend use of DID_IMU or DID_PIMU as they are oversampled and contain less noise. */
#define DID_IMU_RAW                     (eDataIDs)97 /** (imu_t) IMU data averaged from DID_IMU3_RAW.  Use this IMU data for output data rates faster than DID_FLASH_CONFIG.startupNavDtMs.  Otherwise we recommend use of DID_IMU or DID_PIMU as they are oversampled and contain less noise. */
#define DID_FIRMWARE_UPDATE             (eDataIDs)98 /** (firmware_payload_t) firmware update payload */
#define DID_RUNTIME_PROFILER            (eDataIDs)99 /** INTERNAL USE ONLY (runtime_profiler_t) System runtime profiler */

#define DID_GPX_FIRST                             120 /** First of GPX DIDs */
#define DID_GPX_DEV_INFO                (eDataIDs)120 /** (dev_info_t) GPX device information */
#define DID_GPX_FLASH_CFG               (eDataIDs)121 /** (gpx_flash_cfg_t) GPX flash configuration */
#define DID_GPX_RTOS_INFO               (eDataIDs)122 /** (gpx_rtos_info_t) GPX RTOs info */
#define DID_GPX_STATUS                  (eDataIDs)123 /** (gpx_status_t) GPX status */
#define DID_GPX_DEBUG_ARRAY             (eDataIDs)124 /** (debug_array_t) GPX debug */
#define DID_GPX_BIT                     (eDataIDs)125 /** (GPX_bit_t) GPX BIT test */
#define DID_GPX_RMC                     (eDataIDs)126 /** (rmc_t) GPX rmc  */
#define DID_GPX_LAST                              126 /** Last of GPX DIDs */

// Adding a new data id?
// 1] Add it above and increment the previous number, include the matching data structure type in the comments
// 2] Add flip doubles and flip strings entries in data_sets.c
// 3] Add data id to ISDataMappings.cpp
// 4] Increment DID_COUNT
// 5) Update the DIDs in IS-src/python/src/ci_hdw/data_sets.py
// 6] Test!

/** Count of data ids (including null data id 0) - MUST BE MULTPLE OF 4 and larger than last DID number! */
#define DID_COUNT		(eDataIDs)132	// Used in SDK
#define DID_COUNT_UINS	(eDataIDs)100	// Used in IMX

/** Maximum number of data ids */
#define DID_MAX_COUNT 256

// END DATA IDENTIFIERS --------------------------------------------------------------------------

/** Maximum number of satellite channels */
#define MAX_NUM_SATELLITES 50

/** Maximum number of satellite signals */
#define MAX_NUM_SAT_SIGNALS 100

/** Maximum length of device info manufacturer string (must be a multiple of 4) */
#define DEVINFO_MANUFACTURER_STRLEN 24
#define DEVINFO_ADDINFO_STRLEN 24


/** Defines the 4 parts to the communications version. See release notes. */
// TODO: Update release notes for v2
// #define PROTOCOL_VERSION_CHAR0       // Major (in ISComm.h)
// #define PROTOCOL_VERSION_CHAR1
#define PROTOCOL_VERSION_CHAR2 0
#define PROTOCOL_VERSION_CHAR3 0

/** Rtk rover receiver index */
#define RECEIVER_INDEX_GPS1 1 // DO NOT CHANGE
#define RECEIVER_INDEX_EXTERNAL_BASE 2 // DO NOT CHANGE
#define RECEIVER_INDEX_GPS2 3 // DO NOT CHANGE

// Max number of devices across all hardware types: uINS-3, uINS-4, and IMX-5
#define NUM_IMU_DEVICES     3        // g_numImuDevices defines the actual number of hardware specific devices
#define NUM_MAG_DEVICES     2        // g_numMagDevices defines the actual number of hardware specific devices

/** INS status flags */
enum eInsStatusFlags
{
    /** Attitude estimate is usable but outside spec (COARSE) */
    INS_STATUS_HDG_ALIGN_COARSE                 = (int)0x00000001,
    /** Velocity estimate is usable but outside spec (COARSE) */
    INS_STATUS_VEL_ALIGN_COARSE                 = (int)0x00000002,
    /** Position estimate is usable but outside spec (COARSE) */
    INS_STATUS_POS_ALIGN_COARSE                 = (int)0x00000004,
    /** Estimate is COARSE mask (usable but outside spec) */
    INS_STATUS_ALIGN_COARSE_MASK                = (int)0x00000007,

    /** Velocity aided by wheel sensor */
    INS_STATUS_WHEEL_AIDING_VEL                 = (int)0x00000008,

    /** Attitude estimate is within spec (FINE) */
    INS_STATUS_HDG_ALIGN_FINE                   = (int)0x00000010,
    /** Velocity estimate is within spec (FINE) */
    INS_STATUS_VEL_ALIGN_FINE                   = (int)0x00000020,
    /** Position estimate is within spec (FINE) */
    INS_STATUS_POS_ALIGN_FINE                   = (int)0x00000040,
    /** Estimate is FINE mask */
    INS_STATUS_ALIGN_FINE_MASK                  = (int)0x00000070,

    /** Heading aided by GPS */
    INS_STATUS_GPS_AIDING_HEADING               = (int)0x00000080,

    /** Position aided by GPS position */
    INS_STATUS_GPS_AIDING_POS                   = (int)0x00000100,
    /** GPS update event occurred in solution, potentially causing discontinuity in position path */
    INS_STATUS_GPS_UPDATE_IN_SOLUTION           = (int)0x00000200,
    /** Magnetometer calibration set is active */
    INS_STATUS_MAG_ACTIVE_CAL_SET               = (int)0x00000400,
    /** Heading aided by magnetic heading */
    INS_STATUS_MAG_AIDING_HEADING               = (int)0x00000800,

    /** Nav mode (set) = estimating velocity and position. AHRS mode (cleared) = NOT estimating velocity and position */
    INS_STATUS_NAV_MODE                         = (int)0x00001000,

    /** INS in stationary mode.  If initiated by zero velocity command, user should not move (keep system motionless) to assist on-board processing. */
    INS_STATUS_STATIONARY_MODE                  = (int)0x00002000,    
    /** Velocity aided by GPS velocity */
    INS_STATUS_GPS_AIDING_VEL                   = (int)0x00004000,
    /** Vehicle kinematic calibration is good */
    INS_STATUS_KINEMATIC_CAL_GOOD               = (int)0x00008000,

    /** INS/AHRS Solution Status */
    INS_STATUS_SOLUTION_MASK                    = (int)0x000F0000,
    INS_STATUS_SOLUTION_OFFSET                  = 16,
#define INS_STATUS_SOLUTION(insStatus)          (((insStatus)&INS_STATUS_SOLUTION_MASK)>>INS_STATUS_SOLUTION_OFFSET)

    INS_STATUS_SOLUTION_OFF                     = 0,    // System is off 
    INS_STATUS_SOLUTION_ALIGNING                = 1,    // System is in alignment mode
    INS_STATUS_SOLUTION_NAV                     = 3,    // System is in navigation mode and solution is good.
    INS_STATUS_SOLUTION_NAV_HIGH_VARIANCE       = 4,    // System is in navigation mode but the attitude uncertainty has exceeded the threshold.
    INS_STATUS_SOLUTION_AHRS                    = 5,    // System is in AHRS mode and solution is good.
    INS_STATUS_SOLUTION_AHRS_HIGH_VARIANCE      = 6,    // System is in AHRS mode but the attitude uncertainty has exceeded the threshold.
    INS_STATUS_SOLUTION_VRS                     = 7,    // System is in VRS mode (no earth relative heading) and roll and pitch are good.
    INS_STATUS_SOLUTION_VRS_HIGH_VARIANCE       = 8,    // System is in VRS mode (no earth relative heading) but roll and pitch uncertainty has exceeded the threshold.

    /** GPS compassing antenna offsets are not set in flashCfg. */
    INS_STATUS_RTK_COMPASSING_BASELINE_UNSET    = (int)0x00100000,
    /** GPS antenna baseline specified in flashCfg and measured by GPS do not match. */
    INS_STATUS_RTK_COMPASSING_BASELINE_BAD      = (int)0x00200000,
    INS_STATUS_RTK_COMPASSING_MASK              = (INS_STATUS_RTK_COMPASSING_BASELINE_UNSET|INS_STATUS_RTK_COMPASSING_BASELINE_BAD),

    /** Magnetometer is being recalibrated.  Device requires rotation to complete the calibration process. HDW_STATUS_MAG_RECAL_COMPLETE is set when complete. */
    INS_STATUS_MAG_RECALIBRATING                = (int)0x00400000,
    /** Magnetometer is experiencing interference or calibration is bad.  Attention may be required to remove interference (move the device) or recalibrate the magnetometer. */
    INS_STATUS_MAG_INTERFERENCE_OR_BAD_CAL      = (int)0x00800000,

    /** GPS navigation fix type (see eGpsNavFixStatus) */
    INS_STATUS_GPS_NAV_FIX_MASK                 = (int)0x03000000,
    INS_STATUS_GPS_NAV_FIX_OFFSET               = 24,
#define INS_STATUS_NAV_FIX_STATUS(insStatus)    (((insStatus)&INS_STATUS_GPS_NAV_FIX_MASK)>>INS_STATUS_GPS_NAV_FIX_OFFSET)

    /** RTK compassing heading is accurate.  (RTK fix and hold status) */
    INS_STATUS_RTK_COMPASSING_VALID             = (int)0x04000000,

    /* NOTE: If you add or modify these INS_STATUS_RTK_ values, please update eInsStatusRtkBase in IS-src/python/src/ci_hdw/data_sets.py */
    /** RTK error: Observations invalid or not received  (i.e. RTK differential corrections) */
    INS_STATUS_RTK_RAW_GPS_DATA_ERROR           = (int)0x08000000,
    /** RTK error: Either base observations or antenna position have not been received */
    INS_STATUS_RTK_ERR_BASE_DATA_MISSING        = (int)0x10000000,
    /** RTK error: base position moved when it should be stationary */
    INS_STATUS_RTK_ERR_BASE_POSITION_MOVING     = (int)0x20000000,
    /** RTK error: base position invalid or not surveyed */
    INS_STATUS_RTK_ERR_BASE_POSITION_INVALID    = (int)0x30000000,
    /** RTK error: NO base position received */
    INS_STATUS_RTK_ERR_BASE_MASK                = (int)0x30000000,
    /** GPS base mask */
    INS_STATUS_RTK_ERROR_MASK                   = (INS_STATUS_RTK_RAW_GPS_DATA_ERROR|INS_STATUS_RTK_ERR_BASE_MASK),
    
    /** RTOS task ran longer than allotted period */
    INS_STATUS_RTOS_TASK_PERIOD_OVERRUN         = (int)0x40000000,
    /** General fault (see sys_params_t.genFaultCode) */
    INS_STATUS_GENERAL_FAULT                    = (int)0x80000000,
};

/** GPS navigation fix type */
/* NOTE: If you modify this enum, please also modify the eGpsNavFixStatus enum
 *       in IS-src/python/src/ci_hdw/data_sets.py */
enum eGpsNavFixStatus
{
    GPS_NAV_FIX_NONE                            = (int)0x00000000,
    GPS_NAV_FIX_POSITIONING_3D                  = (int)0x00000001,
    GPS_NAV_FIX_POSITIONING_RTK_FLOAT           = (int)0x00000002,
    GPS_NAV_FIX_POSITIONING_RTK_FIX             = (int)0x00000003,        // Includes fix & hold
};

/** Hardware status flags */
enum eHdwStatusFlags
{
    /** Gyro motion detected sigma */
    HDW_STATUS_MOTION_GYR_SIG                   = (int)0x00000001,
    /** Accelerometer motion detected sigma */
    HDW_STATUS_MOTION_ACC_SIG                   = (int)0x00000002,
    /** Unit is moving and NOT stationary */
    HDW_STATUS_MOTION_SIG_MASK                  = (int)0x00000003,
    /** Gyro motion detected deviation */
    HDW_STATUS_MOTION_GYR_DEV                   = (int)0x00000004,
    /** Accelerometer motion detected deviation */
    HDW_STATUS_MOTION_ACC_DEV                   = (int)0x00000008,
    /** Motion mask */
    HDW_STATUS_MOTION_MASK                      = (int)0x0000000F,

    /** GPS satellite signals are being received (antenna and cable are good) */
    HDW_STATUS_GPS_SATELLITE_RX                 = (int)0x00000010,
    /** Event occurred on strobe input pin */
    HDW_STATUS_STROBE_IN_EVENT                  = (int)0x00000020,
    /** GPS time of week is valid and reported.  Otherwise the timeOfWeek is local system time. */
    HDW_STATUS_GPS_TIME_OF_WEEK_VALID           = (int)0x00000040,
    /** Reference IMU data being received */
    HDW_STATUS_REFERENCE_IMU_RX                 = (int)0x00000080,

    /** Sensor saturation on gyro */
    HDW_STATUS_SATURATION_GYR                   = (int)0x00000100,
    /** Sensor saturation on accelerometer */
    HDW_STATUS_SATURATION_ACC                   = (int)0x00000200,
    /** Sensor saturation on magnetometer */
    HDW_STATUS_SATURATION_MAG                   = (int)0x00000400,
    /** Sensor saturation on barometric pressure */
    HDW_STATUS_SATURATION_BARO                  = (int)0x00000800,

    /** Sensor saturation mask */
    HDW_STATUS_SATURATION_MASK                  = (int)0x00000F00,
    /** Sensor saturation offset */
    HDW_STATUS_SATURATION_OFFSET                = 8,

    /** System Reset is Required for proper function */
    HDW_STATUS_SYSTEM_RESET_REQUIRED            = (int)0x00001000,
    /** Reference IMU used in EKF */
    HDW_STATUS_EKF_USING_REFERENCE_IMU          = (int)0x00002000,
    /** Magnetometer recalibration has finished (when INS_STATUS_MAG_RECALIBRATING is unset).  */
    HDW_STATUS_MAG_RECAL_COMPLETE               = (int)0x00004000,
    /** System flash write staging or occuring now.  Processor will pause and not respond during a flash write, typicaly 150-250 ms. */
    HDW_STATUS_FLASH_WRITE_PENDING              = (int)0x00008000,

    /** Communications Tx buffer limited */
    HDW_STATUS_ERR_COM_TX_LIMITED               = (int)0x00010000,
    /** Communications Rx buffer overrun */
    HDW_STATUS_ERR_COM_RX_OVERRUN               = (int)0x00020000,

    /** GPS PPS timepulse signal has not been received or is in error */
    HDW_STATUS_ERR_NO_GPS_PPS                   = (int)0x00040000,
    /** Time synchronized by GPS PPS */
    HDW_STATUS_GPS_PPS_TIMESYNC                 = (int)0x00080000,

    /** Communications parse error count */
    HDW_STATUS_COM_PARSE_ERR_COUNT_MASK         = (int)0x00F00000,
    HDW_STATUS_COM_PARSE_ERR_COUNT_OFFSET       = 20,
#define HDW_STATUS_COM_PARSE_ERROR_COUNT(hdwStatus) ((hdwStatus&HDW_STATUS_COM_PARSE_ERR_COUNT_MASK)>>HDW_STATUS_COM_PARSE_ERR_COUNT_OFFSET)

    /** (BIT) Built-in self-test running */
    HDW_STATUS_BIT_RUNNING                      = (int)0x01000000,
    /** (BIT) Built-in self-test passed */
    HDW_STATUS_BIT_PASSED                       = (int)0x02000000,
    /** (BIT) Built-in self-test failure */
    HDW_STATUS_BIT_FAULT                        = (int)0x03000000,
    /** (BIT) Built-in self-test mask */
    HDW_STATUS_BIT_MASK                         = (int)0x03000000,

    /** Temperature outside spec'd operating range */
    HDW_STATUS_ERR_TEMPERATURE                  = (int)0x04000000,
    
    /** IMX pins G5-G8 are configure for SPI use */
    HDW_STATUS_SPI_INTERFACE_ENABLED            = (int)0x08000000,

    /** Fault reset cause */
    HDW_STATUS_FAULT_RESET_MASK                 = (int)0x70000000,    
    /** Reset from Backup mode (low-power state w/ CPU off) */
    HDW_STATUS_FAULT_RESET_BACKUP_MODE          = (int)0x10000000,
    /** Reset from Watchdog */
    HDW_STATUS_FAULT_RESET_WATCHDOG             = (int)0x20000000,
    /** Reset from Software */
    HDW_STATUS_FAULT_RESET_SOFT                 = (int)0x30000000,
    /** Reset from Hardware (NRST pin low) */
    HDW_STATUS_FAULT_RESET_HDW                  = (int)0x40000000,

    /** Critical System Fault - CPU error */
    HDW_STATUS_FAULT_SYS_CRITICAL               = (int)0x80000000,
};

/** System status flags */
enum eSysStatusFlags
{
    /** Allow IMX to drive Testbed-3 status LEDs */
    SYS_STATUS_TBED3_LEDS_ENABLED				= (int)0x00000001,
};

// Used to validate GPS position (and velocity)
#define GPS_THRESH_SATS_USED			5
#define GPS_THRESH_P_DOP				3.0f
#define GPS_THRESH_H_ACC				10.0f
#define GPS_THRESH_V_ACC				20.0f
#define GPS_THRESH_S_ACC				2.0f

/** GPS Status */
enum eGpsStatus
{
    GPS_STATUS_NUM_SATS_USED_MASK                   = (int)0x000000FF,

    /** Fix */
    GPS_STATUS_FIX_NONE                             = (int)0x00000000,
    GPS_STATUS_FIX_DEAD_RECKONING_ONLY              = (int)0x00000100,
    GPS_STATUS_FIX_2D                               = (int)0x00000200,
    GPS_STATUS_FIX_3D                               = (int)0x00000300,
    GPS_STATUS_FIX_GPS_PLUS_DEAD_RECK               = (int)0x00000400,
    GPS_STATUS_FIX_TIME_ONLY                        = (int)0x00000500,
    GPS_STATUS_FIX_UNUSED1                          = (int)0x00000600,
    GPS_STATUS_FIX_UNUSED2                          = (int)0x00000700,
    GPS_STATUS_FIX_DGPS                             = (int)0x00000800,
    GPS_STATUS_FIX_SBAS                             = (int)0x00000900,
    GPS_STATUS_FIX_RTK_SINGLE                       = (int)0x00000A00,
    GPS_STATUS_FIX_RTK_FLOAT                        = (int)0x00000B00,
    GPS_STATUS_FIX_RTK_FIX                          = (int)0x00000C00,
    GPS_STATUS_FIX_MASK                             = (int)0x00001F00,
    GPS_STATUS_FIX_BIT_OFFSET                       = (int)8,

    /** Flags  */
    GPS_STATUS_FLAGS_FIX_OK                         = (int)0x00010000,      // within limits (e.g. DOP & accuracy)
    GPS_STATUS_FLAGS_DGPS_USED                      = (int)0x00020000,      // Differential GPS (DGPS) used.
    GPS_STATUS_FLAGS_RTK_FIX_AND_HOLD               = (int)0x00040000,      // RTK feedback on the integer solutions to drive the float biases towards the resolved integers
// 	GPS_STATUS_FLAGS_WEEK_VALID                     = (int)0x00040000,
// 	GPS_STATUS_FLAGS_TOW_VALID                      = (int)0x00080000,
	GPS_STATUS_FLAGS_GPS1_RTK_POSITION_ENABLED      = (int)0x00100000,      // GPS1 RTK precision positioning mode enabled
	GPS_STATUS_FLAGS_STATIC_MODE                    = (int)0x00200000,      // Static mode
	GPS_STATUS_FLAGS_GPS2_RTK_COMPASS_ENABLED       = (int)0x00400000,      // GPS2 RTK moving base mode enabled
    GPS_STATUS_FLAGS_GPS1_RTK_RAW_GPS_DATA_ERROR    = (int)0x00800000,      // GPS1 RTK error: observations or ephemeris are invalid or not received (i.e. RTK differential corrections)
    GPS_STATUS_FLAGS_GPS1_RTK_BASE_DATA_MISSING     = (int)0x01000000,      // GPS1 RTK error: Either base observations or antenna position have not been received.
    GPS_STATUS_FLAGS_GPS1_RTK_BASE_POSITION_MOVING  = (int)0x02000000,      // GPS1 RTK error: base position moved when it should be stationary
    GPS_STATUS_FLAGS_GPS1_RTK_BASE_POSITION_INVALID = (int)0x03000000,      // GPS1 RTK error: base position is invalid or not surveyed well
    GPS_STATUS_FLAGS_GPS1_RTK_BASE_POSITION_MASK    = (int)0x03000000,      // GPS1 RTK error: base position error bitmask
    GPS_STATUS_FLAGS_ERROR_MASK                     = (GPS_STATUS_FLAGS_GPS1_RTK_RAW_GPS_DATA_ERROR|
                                                       GPS_STATUS_FLAGS_GPS1_RTK_BASE_POSITION_MASK),
    GPS_STATUS_FLAGS_GPS1_RTK_POSITION_VALID        = (int)0x04000000,      // GPS1 RTK precision position and carrier phase range solution with fixed ambiguities (i.e. < 6cm horizontal accuracy).  The carrier phase range solution with floating ambiguities occurs if GPS_STATUS_FIX_RTK_FIX is set and GPS_STATUS_FLAGS_GPS1_RTK_POSITION_VALID is not set (i.e. > 6cm horizontal accuracy).
    GPS_STATUS_FLAGS_GPS2_RTK_COMPASS_VALID         = (int)0x08000000,      // GPS2 RTK moving base heading.  Indicates RTK fix and hold with single band RTK compassing.
    GPS_STATUS_FLAGS_GPS2_RTK_COMPASS_BASELINE_BAD  = (int)0x00002000,
    GPS_STATUS_FLAGS_GPS2_RTK_COMPASS_BASELINE_UNSET= (int)0x00004000,
    GPS_STATUS_FLAGS_GPS2_RTK_COMPASS_MASK          = (GPS_STATUS_FLAGS_GPS2_RTK_COMPASS_ENABLED|
                                                       GPS_STATUS_FLAGS_GPS2_RTK_COMPASS_VALID|
                                                       GPS_STATUS_FLAGS_GPS2_RTK_COMPASS_BASELINE_BAD|
                                                       GPS_STATUS_FLAGS_GPS2_RTK_COMPASS_BASELINE_UNSET),
	GPS_STATUS_FLAGS_GPS_NMEA_DATA                  = (int)0x00008000,      // 1 = Data from NMEA message. GPS velocity is NED (not ECEF).
	GPS_STATUS_FLAGS_GPS_PPS_TIMESYNC               = (int)0x10000000,      // Time is synchronized by GPS PPS. 

    GPS_STATUS_FLAGS_MASK                           = (int)0xFFFFE000,    
    GPS_STATUS_FLAGS_BIT_OFFSET                     = (int)16,
    
};

PUSH_PACK_1

/** (DID_POSITION_MEASUREMENT) External position estimate*/
typedef struct PACKED
{
    /** GPS time of week (since Sunday morning) in seconds */
    double					timeOfWeek;

    /** Position in ECEF (earth-centered earth-fixed) frame in meters */
    double					ecef[3];
    
    /** Heading with respect to NED frame (rad)*/
    float 					psi;
    
    /** The Upper Diagonal of accuracy covariance matrix*/
    float					accuracyCovUD[6]; // Matrix accuracyCovUD Described below
    // 0 1 2
    // _ 3 4
    // _ _ 5

}pos_measurement_t;

/***
 * Product Info Mask  [6:4:6]
 * Product Info is masked into 16 bits:
 *  [ 5 4 3 2 1 0 9 8 7 6 5 4 3 2 1 0 ]
 *    |- TYPE  -| |MAJOR| |- MINOR -|
 *
 *  Upper 6 bits are the hardware/product type (IMX, GPX, uINS, etc; 64 possible values)
 *  Middle 4 bits are the major hardware/product version (GPX-1, uINS-3, IMX-5, etc; 16 possible values)
 *  Lower 6 bits are the minor hardware/product version (IMX-5.1, uINS-3.2, GPX-1.0; 64 possible values)
 *
 *  If the TYPE and MAJOR are 0, then fall back to eDevInfoHardware to determine the type from the legacy map:
 *      0 = Unknown
 *      1 = UINS32
 *      2 = EVB
 *      3 = IMX5
 *      4 = GPX1
 */

#define HDW_TYPE__MASK                         0xFC00
#define HDW_TYPE__SHIFT                        10
#define DECODE_HDW_TYPE(x)                     ((x & HDW_TYPE__MASK) >> HDW_TYPE__SHIFT)
#define HDW_TYPE__UNKNOWN                      0
#define HDW_TYPE__UINS                         1
#define HDW_TYPE__EVB                          2
#define HDW_TYPE__IMX                          3
#define HDW_TYPE__GPX                          4

#define HDW_MAJOR__MASK                        0x03C0
#define HDW_MAJOR__SHIFT                       6
#define DECODE_HDW_MAJOR(x)                    ((x & HDW_MAJOR__MASK) >> HDW_MAJOR__SHIFT)

#define HDW_MINOR__MASK                        0x003F
#define HDW_MINOR__SHIFT                       0
#define DECODE_HDW_MINOR(x)                    ((x & HDW_MINOR__MASK) >> HDW_MINOR__SHIFT)

#define ENCODE_HDW_INFO(type, major, minor)    ( ((type << HDW_TYPE__SHIFT) & HDW_TYPE__MASK) | ((major << HDW_MAJOR__SHIFT) & HDW_MAJOR__MASK) | ((minor << HDW_MINOR__SHIFT) & HDW_MINOR__MASK) )

enum eDevInfoHardware
{
	DEV_INFO_HARDWARE_UINS     = 1,
	DEV_INFO_HARDWARE_EVB      = 2,
	DEV_INFO_HARDWARE_IMX      = 3,
	DEV_INFO_HARDWARE_GPX      = 4,
};

/** (DID_DEV_INFO) Device information */
typedef struct PACKED
{
	/** Reserved bits */
	uint16_t        reserved;

	/** Hardware: 1=uINS, 2=EVB, 3=IMX, 4=GPX (see eDevInfoHardware) */
	uint16_t        hardware;

    /** Serial number */
    uint32_t        serialNumber;

    /** Hardware version */
    uint8_t         hardwareVer[4];

    /** Firmware (software) version */
    uint8_t         firmwareVer[4];

    /** Build number */
    uint32_t        buildNumber;

    /** Communications protocol version */
    uint8_t         protocolVer[4];

    /** Repository revision number */
    uint32_t        repoRevision;

    /** Manufacturer name */
    char            manufacturer[DEVINFO_MANUFACTURER_STRLEN];

	/** Build type (Release: 'a'=ALPHA, 'b'=BETA, 'c'=RELEASE CANDIDATE, 'r'=PRODUCTION RELEASE, 'd'=debug) */
	uint8_t         buildType;
    
    /** Build date year - 2000 */
	uint8_t         buildYear;
    /** Build date month */
	uint8_t         buildMonth;
    /** Build date day */
	uint8_t         buildDay;

    /** Build time hour */
    uint8_t         buildHour;
    /** Build time minute */
    uint8_t         buildMinute;
    /** Build time second */
    uint8_t         buildSecond;
    /** Build time millisecond */
    uint8_t         buildMillisecond;

    /** Additional info */
    char            addInfo[DEVINFO_ADDINFO_STRLEN];
} dev_info_t;

/** (DID_MANUFACTURING_INFO) Manufacturing info */
typedef struct PACKED
{
    /** Inertial Sense serial number */
    uint32_t		serialNumber;

    /** Hardware ID: This is a packed identifier, which includes the Hardware Type, hardwareVer Major, and hardwareVer Minor */
    uint16_t        hardwareId;

    /** Inertial Sense lot number */
    uint16_t		lotNumber;

    /** Inertial Sense manufacturing date (YYYYMMDDHHMMSS) */
    char			date[16];

	/** Key - write: unlock manufacturing info, read: number of times OTP has been set, 15 max */
	uint32_t		key;

	/** Platform / carrier board (ePlatformConfig::PLATFORM_CFG_TYPE_MASK).  Only valid if greater than zero. */
	int32_t			platformType;

    int32_t         reserved;

	/** Microcontroller unique identifier, 128 bits for SAM / 96 for STM32 */
	uint32_t 		uid[4];
} manufacturing_info_t;

/** (DID_INS_1) INS output: euler rotation w/ respect to NED, NED position from reference LLA */
typedef struct PACKED
{
    /** GPS number of weeks since January 6th, 1980 */
    uint32_t				week;
    
    /** GPS time of week (since Sunday morning) in seconds */
    double					timeOfWeek;

    /** INS status flags (eInsStatusFlags). Copy of DID_SYS_PARAMS.insStatus */
    uint32_t				insStatus;

    /** Hardware status flags (eHdwStatusFlags). Copy of DID_SYS_PARAMS.hdwStatus */
    uint32_t				hdwStatus;

    /** Euler angles: roll, pitch, yaw in radians with respect to NED */
    float					theta[3];

    /** Velocity U, V, W in meters per second.  Convert to NED velocity using "vectorBodyToReference( uvw, theta, vel_ned )". */
    float					uvw[3];

    /** WGS84 latitude, longitude, height above ellipsoid (degrees,degrees,meters) */
    double					lla[3];

    /** North, east and down (meters) offset from reference latitude, longitude, and altitude to current latitude, longitude, and altitude */
    float					ned[3];
} ins_1_t;


/** (DID_INS_2) INS output: quaternion rotation w/ respect to NED, ellipsoid altitude */
typedef struct PACKED
{
    /** GPS number of weeks since January 6th, 1980 */
    uint32_t				week;
    
    /** GPS time of week (since Sunday morning) in seconds */
    double					timeOfWeek;

    /** INS status flags (eInsStatusFlags). Copy of DID_SYS_PARAMS.insStatus */
    uint32_t				insStatus;

    /** Hardware status flags (eHdwStatusFlags). Copy of DID_SYS_PARAMS.hdwStatus */
    uint32_t				hdwStatus;

    /** Quaternion body rotation with respect to NED: W, X, Y, Z */
    float					qn2b[4];

    /** Velocity U, V, W in meters per second.  Convert to NED velocity using "quatRot(vel_ned, qn2b, uvw)". */
    float					uvw[3];

    /** WGS84 latitude, longitude, height above ellipsoid in meters (not MSL) */
    double					lla[3];
} ins_2_t;


/** (DID_INS_3) INS output: quaternion rotation w/ respect to NED, msl altitude */
typedef struct PACKED
{
    /** GPS number of weeks since January 6th, 1980 */
    uint32_t				week;
    
    /** GPS time of week (since Sunday morning) in seconds */
    double					timeOfWeek;

    /** INS status flags (eInsStatusFlags). Copy of DID_SYS_PARAMS.insStatus */
    uint32_t				insStatus;

    /** Hardware status flags (eHdwStatusFlags). Copy of DID_SYS_PARAMS.hdwStatus */
    uint32_t				hdwStatus;

    /** Quaternion body rotation with respect to NED: W, X, Y, Z */
    float					qn2b[4];

    /** Velocity U, V, W in meters per second.  Convert to NED velocity using "quatRot(vel_ned, qn2b, uvw)". */
    float					uvw[3];

    /** WGS84 latitude, longitude, height above ellipsoid in meters (not MSL) */
    double					lla[3];

    /** height above mean sea level (MSL) in meters */
    float					msl;
} ins_3_t;


/** (DID_INS_4) INS output: quaternion rotation w/ respect to ECEF, ECEF position */
typedef struct PACKED
{
    /** GPS number of weeks since January 6th, 1980 */
    uint32_t				week;
    
    /** GPS time of week (since Sunday morning) in seconds */
    double					timeOfWeek;

    /** INS status flags (eInsStatusFlags). Copy of DID_SYS_PARAMS.insStatus */
    uint32_t				insStatus;

    /** Hardware status flags (eHdwStatusFlags). Copy of DID_SYS_PARAMS.hdwStatus */
    uint32_t				hdwStatus;

    /** Quaternion body rotation with respect to ECEF: W, X, Y, Z */
    float					qe2b[4];

    /** Velocity in ECEF (earth-centered earth-fixed) frame in meters per second */
    float					ve[3];

    /** Position in ECEF (earth-centered earth-fixed) frame in meters */
    double					ecef[3];
} ins_4_t;


/** Inertial Measurement Unit (IMU) data */
typedef struct PACKED
{
    /** Gyroscope P, Q, R in radians / second */
    float                   pqr[3];

    /** Acceleration X, Y, Z in meters / second squared */
    float                   acc[3];
} imus_t;


/** (DID_IMU, DID_REFERENCE_IMU) Inertial Measurement Unit (IMU) data */
typedef struct PACKED
{
    /** Time since boot up in seconds.  Convert to GPS time of week by adding gps.towOffset */
    double                  time;

    /** IMU Status (eImuStatus) */
    uint32_t                status;

    /** Inertial Measurement Unit (IMU) */
    imus_t					I;
} imu_t;


/** (DID_IMU3_UNCAL) Dual Inertial Measurement Units (IMUs) data */
typedef struct PACKED
{
    /** Time since boot up in seconds.  Convert to GPS time of week by adding gps.towOffset */
    double                  time;

    /** IMU Status (eImuStatus) */
    uint32_t                status;

    /** Inertial Measurement Units (IMUs) */
    imus_t                  I[3];

} imu3_t;


/** (DID_MAGNETOMETER) Magnetometer sensor data */
typedef struct PACKED
{
    /** Time since boot up in seconds.  Convert to GPS time of week by adding gps.towOffset */
    double                  time;
    
    /** Magnetometers in Gauss */
    float                   mag[3];
} magnetometer_t;


/** (DID_BAROMETER) Barometric pressure sensor data */
typedef struct PACKED
{
    /** Time since boot up in seconds.  Convert to GPS time of week by adding gps.towOffset */
    double                  time;
    
    /** Barometric pressure in kilopascals */
    float                   bar;

    /** MSL altitude from barometric pressure sensor in meters */
    float                   mslBar;

    /** Temperature of barometric pressure sensor in Celsius */
    float                   barTemp;

    /** Relative humidity as a percent (%rH). Range is 0% - 100% */
    float                   humidity;
} barometer_t;


/** (DID_PIMU, DID_REFERENCE_PIMU) Preintegraed IMU (a.k.a. Coning and Sculling integral) in body/IMU frame. */
typedef struct PACKED
{
    /** Time since boot up in seconds.  Convert to GPS time of week by adding gps.towOffset */
    double                  time;

    /** Integral period in seconds for delta theta and delta velocity.  This is configured using DID_FLASH_CONFIG.startupNavDtMs. */
    float					dt;

    /** IMU Status (eImuStatus) */
    uint32_t                status;

    /** IMU delta theta (gyroscope {p,q,r} integral) in radians in sensor frame */
    float                   theta[3];

    /** IMU delta velocity (accelerometer {x,y,z} integral) in m/s in sensor frame */
    float                   vel[3];

} pimu_t;


/** (DID_IMU_MAG) imu + mag */
typedef struct PACKED
{
    /** imu - raw or pre-integrated depending on data id */
    imu_t imu;
    
    /** mag */
    magnetometer_t mag;
} imu_mag_t;


/** (DID_PIMU_MAG) preintegrated imu + mag */
typedef struct PACKED
{
    /** Preintegrated IMU */
    pimu_t pimu;
    
    /** Magnetometer */
    magnetometer_t mag;
} pimu_mag_t;


/** IMU Status */
enum eImuStatus
{
    /** Sensor saturation on IMU1 gyro */
    IMU_STATUS_SATURATION_IMU1_GYR              = (int)0x00000001,
    /** Sensor saturation on IMU2 gyro */
    IMU_STATUS_SATURATION_IMU2_GYR              = (int)0x00000002,
    /** Sensor saturation on IMU3 gyro */
    IMU_STATUS_SATURATION_IMU3_GYR              = (int)0x00000004,
    /** Sensor saturation on IMU1 accelerometer */
    IMU_STATUS_SATURATION_IMU1_ACC              = (int)0x00000008,
    /** Sensor saturation on IMU2 accelerometer */
    IMU_STATUS_SATURATION_IMU2_ACC              = (int)0x00000010,
    /** Sensor saturation on IMU3 accelerometer */
    IMU_STATUS_SATURATION_IMU3_ACC              = (int)0x00000020,
    /** Sensor saturation mask */
    IMU_STATUS_SATURATION_MASK                  = (int)0x0000003F,

    /** Magnetometer sample occured */
    IMU_STATUS_MAG_UPDATE						= (int)0x00000100,
    
    /** Reserved */
    // IMU_STATUS_RESERVED2						= (int)0x00000400,

//     /** Sensor saturation happened within past 10 seconds */
//     IMU_STATUS_SATURATION_HISTORY               = (int)0x00000100,
//     /** Sample rate fault happened within past 10 seconds */
//     IMU_STATUS_SAMPLE_RATE_FAULT_HISTORY        = (int)0x00000200,

    /** IMU1 gyros available */
    IMU_STATUS_GYR1_OK                          = (int)0x00010000,
    /** IMU2 gyros and accelerometers available */
    IMU_STATUS_GYR2_OK                          = (int)0x00020000,
    /** IMU3 gyros available */
    IMU_STATUS_GYR3_OK                          = (int)0x00040000,
    /** IMU1 accelerometers available */
    IMU_STATUS_ACC1_OK                          = (int)0x00080000,
    /** IMU2 accelerometers available */
    IMU_STATUS_ACC2_OK                          = (int)0x00100000,
    /** IMU3 accelerometers available */
    IMU_STATUS_ACC3_OK                          = (int)0x00200000,
    /** IMU1 available */
    IMU_STATUS_IMU1_OK                          = (int)(IMU_STATUS_GYR1_OK | IMU_STATUS_ACC1_OK),
    /** IMU2 available */
    IMU_STATUS_IMU2_OK                          = (int)(IMU_STATUS_GYR2_OK | IMU_STATUS_ACC2_OK),
    /** IMU3 available */
    IMU_STATUS_IMU3_OK                          = (int)(IMU_STATUS_GYR3_OK | IMU_STATUS_ACC3_OK),
    /** IMU gyros and accelerometers available */
    IMU_STATUS_IMU_OK_MASK                      = (int)0x003F0000,
};

/** (DID_GPS1_POS, DID_GPS1_RCVR_POS, DID_GPS2_POS) GPS position data */
typedef struct PACKED
{
    /** GPS number of weeks since January 6th, 1980 */
    uint32_t                week;

    /** GPS time of week (since Sunday morning) in milliseconds */
    uint32_t                timeOfWeekMs;

    /** (see eGpsStatus) GPS status: [0x000000xx] number of satellites used, [0x0000xx00] fix type, [0x00xx0000] status flags, NMEA input flag */
    uint32_t                status;

    /** Position in ECEF {x,y,z} (m) */
    double					ecef[3];
    
    /** Position - WGS84 latitude, longitude, height above ellipsoid (not MSL) (degrees, m) */
    double					lla[3];

    /** Height above mean sea level (MSL) in meters */
    float					hMSL;

    /** Horizontal accuracy in meters */
    float					hAcc;

    /** Vertical accuracy in meters */
    float					vAcc;

    /** Position dilution of precision (unitless) */
    float                   pDop;

    /** Average of all non-zero satellite carrier to noise ratios (signal strengths) in dBHz */
    float                   cnoMean;

    /** Time sync offset between local time since boot up to GPS time of week in seconds.  Add this to IMU and sensor time to get GPS time of week in seconds. */
    double                  towOffset;
    
    /** GPS leap second (GPS-UTC) offset. Receiver's best knowledge of the leap seconds offset from UTC to GPS time. Subtract from GPS time of week to get UTC time of week. (18 seconds as of December 31, 2016) */
    uint8_t					leapS;

    /** Number of satellites used */
    uint8_t					satsUsed;

    /** Standard deviation of cnoMean over past 5 seconds (dBHz x10) */
    uint8_t					cnoMeanSigma;

    /** Reserved for future use */
    uint8_t					reserved;

} gps_pos_t;


/** (DID_GPS1_VEL, DID_GPS2_VEL) GPS velocity data */
typedef struct PACKED
{
    /** GPS time of week (since Sunday morning) in milliseconds */
    uint32_t                timeOfWeekMs;

    /** GPS Velocity.  Velocity is in ECEF {vx,vy,vz} (m/s) if status bit GPS_STATUS_FLAGS_GPS_NMEA_DATA (0x00008000) is NOT set.  Velocity is in local tangent plane with no vertical velocity {vNorth, vEast, 0} (m/s) if status bit GPS_STATUS_FLAGS_GPS_NMEA_DATA (0x00008000) is set. */
    float					vel[3];	

    /** Speed accuracy in meters / second */
    float					sAcc;
    
    /** (see eGpsStatus) GPS status: [0x000000xx] number of satellites used, [0x0000xx00] fix type, [0x00xx0000] status flags, NMEA input flag */
    uint32_t                status;
} gps_vel_t;


/** GPS Satellite information */
typedef struct PACKED
{
    /** GNSS identifier (see eSatSvGnssId) */
    uint8_t					gnssId;

    /** Satellite identifier */
    uint8_t					svId;

    /** (deg) Elevation (range: +/-90) */
    int8_t					elev;

    /** (deg) Azimuth (range: +/-180) */
    int16_t					azim;

    /** (dBHz) Carrier to noise ratio (signal strength) */
    uint8_t					cno;

    /** (see eSatSvStatus) */
    uint16_t				status;

} gps_sat_sv_t;

/** Sat SV - GNSS System ID */
enum eSatSvGnssId
{
    SAT_SV_GNSS_ID_UNKNOWN      = 0,
    SAT_SV_GNSS_ID_GNSS         = 0, 	// (multi-constellation)
    SAT_SV_GNSS_ID_GPS          = 1,	// GPS (USA)
    SAT_SV_GNSS_ID_SBS          = 2,	// SBAS (multiple regional systems, see flash config for selection)
    SAT_SV_GNSS_ID_GAL          = 3,	// Galileo (European Union)	
    SAT_SV_GNSS_ID_BEI          = 4,	// BeiDou (China)
    SAT_SV_GNSS_ID_QZS          = 5,	// QZSS (Japan)
    SAT_SV_GNSS_ID_GLO          = 6,	// GLONASS (Russia)	
    SAT_SV_GNSS_ID_IRN          = 7,	// IRNSS / NavIC (India)	
    SAT_SV_GNSS_ID_IME          = 8,	// IMES (Japan's Indoor Messaging System)
};

/** GPS Sat Status */
enum eSatSvStatus
{
    SAT_SV_STATUS_SIGNAL_QUALITY_MASK               = 0x0007,   // see eSatSigQuality
    SAT_SV_STATUS_USED_IN_SOLUTION                  = 0x0008,	// Used in the solution
    SAT_SV_STATUS_USED_IN_SOLUTION_OFFSET           = 3,
    SAT_SV_STATUS_HEALTH_UNKNOWN                    = 0x0000,	// 0 = unknown
    SAT_SV_STATUS_HEALTH_GOOD                       = 0x0010,	// 1 = healthy
    SAT_SV_STATUS_HEALTH_BAD                        = 0x0020,	// 2 = unhealthy
    SAT_SV_STATUS_HEALTH_MASK                       = 0x0030,
    SAT_SV_STATUS_HEALTH_OFFSET                     = 4,

    SAT_SV_STATUS_RTK_SOL_FIX_STATUS_MASK           = 0x0300,	// 1=float, 2=fix
    SAT_SV_STATUS_RTK_SOL_FIX_STATUS_OFFSET         = 8,
    SAT_SV_STATUS_RTK_SOL_FIX_STATUS_FLOAT          = 1,	
    SAT_SV_STATUS_RTK_SOL_FIX_STATUS_FIX            = 2,	

    // SAT_SV_STATUS_HEALTH_MASK                       = 0x00000030,
    // NAV_SAT_FLAGS_HEALTH_OFFSET                     = 4,
    // SAT_SV_STATUS_DIFFCORR                          = 0x00000040,
    // SAT_SV_STATUS_SMOOTHED                          = 0x00000080,
    // SAT_SV_STATUS_ORBITSOURCE_MASK                  = 0x00000700,
    // SAT_SV_STATUS_ORBITSOURCE_OFFSET                = 8,
    // SAT_SV_STATUS_EPHAVAIL                          = 0x00000800,
    // SAT_SV_STATUS_ALMAVAIL                          = 0x00001000,
    // SAT_SV_STATUS_ANOAVAIL                          = 0x00002000,
    // SAT_SV_STATUS_AOPAVAIL                          = 0x00004000,	
};

/** (DID_GPS1_SAT, DID_GPS2_SAT) GPS satellite information */
typedef struct PACKED
{
    /** GPS time of week (since Sunday morning) in milliseconds */
	uint32_t                timeOfWeekMs;				
    /** Number of satellites in the sky */
	uint32_t				numSats;					
    /** Satellite information list */
	gps_sat_sv_t			sat[MAX_NUM_SATELLITES];	
} gps_sat_t;

enum eSatSvSigId
{
    SAT_SV_SIG_ID_GPS_L1CA          = 0,
    SAT_SV_SIG_ID_GPS_L2CL          = 3,
    SAT_SV_SIG_ID_GPS_L2CM          = 4,
    SAT_SV_SIG_ID_GPS_L5I           = 6,
    SAT_SV_SIG_ID_GPS_L5Q           = 7,
    SAT_SV_SIG_ID_GPS_L5            = SAT_SV_SIG_ID_GPS_L5Q,

    SAT_SV_SIG_ID_SBAS_L1CA         = 0,
    SAT_SV_SIG_ID_SBAS_L2           = 1,
    SAT_SV_SIG_ID_SBAS_L5           = 2,

    SAT_SV_SIG_ID_Galileo_E1C2      = 0,
    SAT_SV_SIG_ID_Galileo_E1B2      = 1,
    SAT_SV_SIG_ID_Galileo_E1BC      = SAT_SV_SIG_ID_Galileo_E1B2,
    SAT_SV_SIG_ID_Galileo_E5aI      = 3,
    SAT_SV_SIG_ID_Galileo_E5aQ      = 4,
    SAT_SV_SIG_ID_Galileo_E5a       = SAT_SV_SIG_ID_Galileo_E5aQ,
    SAT_SV_SIG_ID_Galileo_E5bI      = 5,
    SAT_SV_SIG_ID_Galileo_E5bQ      = 6,
    SAT_SV_SIG_ID_Galileo_E5        = SAT_SV_SIG_ID_Galileo_E5bQ,

    SAT_SV_SIG_ID_BeiDou_B1D1       = 0,
    SAT_SV_SIG_ID_BeiDou_B1D2       = 1,
    SAT_SV_SIG_ID_BeiDou_B2D1       = 2,
    SAT_SV_SIG_ID_BeiDou_B2D2       = 3,
    SAT_SV_SIG_ID_BeiDou_B2         = SAT_SV_SIG_ID_BeiDou_B2D1,
    SAT_SV_SIG_ID_BeiDou_B1C        = 5,
    SAT_SV_SIG_ID_BeiDou_B2a        = 7,

    SAT_SV_SIG_ID_QZSS_L1CA         = 0,
    SAT_SV_SIG_ID_QZSS_L1S          = 1,
    SAT_SV_SIG_ID_QZSS_L2CM         = 4,
    SAT_SV_SIG_ID_QZSS_L2CL         = 5,
    SAT_SV_SIG_ID_QZSS_L2           = SAT_SV_SIG_ID_QZSS_L2CL,
    SAT_SV_SIG_ID_QZSS_L5I          = 8,
    SAT_SV_SIG_ID_QZSS_L5Q          = 9,
    SAT_SV_SIG_ID_QZSS_L5           = SAT_SV_SIG_ID_QZSS_L5Q,

    SAT_SV_SIG_ID_GLONASS_L1OF      = 0,
    SAT_SV_SIG_ID_GLONASS_L2OF      = 2,

    SAT_SV_SIG_ID_NAVIC_L5A         = 0, 
};

enum eSatSigQuality
{
    SAT_SIG_QUALITY_NO_SIGNAL                   = 0, 	// no signal
    SAT_SIG_QUALITY_SEARCHING                   = 1, 	// searching signal
    SAT_SIG_QUALITY_ACQUIRED                    = 2, 	// signal acquired
    SAT_SIG_QUALITY_DETECTED                    = 3, 	// signal detected but unusable
    SAT_SIG_QUALITY_CODE_LOCK_TIME_SYNC         = 4, 	// code locked and time synchronized
    SAT_SIG_QUALITY_CODE_CARRIER_TIME_SYNC_1    = 5, 	// code and carrier locked and time synchronized
    SAT_SIG_QUALITY_CODE_CARRIER_TIME_SYNC_2    = 6, 	// "
    SAT_SIG_QUALITY_CODE_CARRIER_TIME_SYNC_3    = 7, 	// "
};

enum eSatSigStatus
{
    SAT_SIG_STATUS_HEALTH_UNKNOWN                    = 0x0000,	// 0 = unknown
    SAT_SIG_STATUS_HEALTH_GOOD                       = 0x0001,	// 1 = healthy
    SAT_SIG_STATUS_HEALTH_BAD                        = 0x0002,	// 2 = unhealthy
    SAT_SIG_STATUS_HEALTH_MASK                       = 0x0003,
    SAT_SIG_STATUS_USED_IN_SOLUTION                  = 0x0004,  // Signal is used in the solution
    SAT_SIG_STATUS_USED_IN_SOLUTION_OFFSET           = 2,
};


/** GPS satellite signal information */
typedef struct PACKED
{
    /** GNSS identifier (see eSatSvGnssId) */
    uint8_t					gnssId;

    /** Satellite identifier */
    uint8_t					svId;

    /** Signal identifier, frequency description (eSatSvSigId) */
    uint8_t					sigId;

    /** (dBHz) Carrier to noise ratio (signal strength) */
    uint8_t					cno;

    /** Quality indicator (see eSatSigQuality) */
    uint8_t					quality;

    /** Status flags (see eSatSigStatus) */
    uint16_t				status;

} gps_sig_sv_t;

/** (DID_GPS1_SIG, DID_GPS2_SIG) GPS satellite signal information */
typedef struct PACKED
{
    /** GPS time of week (since Sunday morning) in milliseconds */
	uint32_t                timeOfWeekMs;				
    /** Number of satellite signals in the following satelliate signal list */
	uint32_t				numSigs;					
    /** Satellite signal list */
	gps_sig_sv_t			sig[MAX_NUM_SAT_SIGNALS];	
} gps_sig_t;

typedef uint8_t         gps_extension_ver_t[30];
#define GPS_VER_NUM_EXTENSIONS	6
/** (DID_GPS1_VERSION) GPS version strings */
typedef struct PACKED
{
    /** Software version */
    uint8_t                 swVersion[30];
    /** Hardware version */
    uint8_t                 hwVersion[10];		
    /** Extension 30 bytes array description  */
	gps_extension_ver_t     extension[GPS_VER_NUM_EXTENSIONS];		
} gps_version_t;

// (DID_INL2_STATES) INL2 - INS Extended Kalman Filter (EKF) states
typedef struct PACKED
{
    /** GPS time of week (since Sunday morning) in seconds */
    double                  timeOfWeek;					

    /** Quaternion body rotation with respect to ECEF */
    float					qe2b[4];                    

    /** (m/s) Velocity in ECEF frame */
    float					ve[3];						

    /** (m)     Position in ECEF frame */
    double					ecef[3];				

    /** (rad/s) Gyro bias */
    float					biasPqr[3];	           
    
    /** (m/s^2) Accelerometer bias */
    float					biasAcc[3];	            
    
    /** (m)     Barometer bias */
    float					biasBaro;               
	
    /** (rad)   Magnetic declination */
    float					magDec;                 
	
    /** (rad)   Magnetic inclination */
    float					magInc;                 
} inl2_states_t;

// (DID_ROS_COVARIANCE_POSE_TWIST) INL2 - INS Extended Kalman Filter (EKF) state covariance
typedef struct PACKED
{
    /** GPS time of week (since Sunday morning) in seconds */
    double                  timeOfWeek;

    /** (rad^2, m^2)  EKF attitude and position error covariance matrix lower diagonal in body (attitude) and ECEF (position) frames */
    float					covPoseLD[21];

    /** ((m/s)^2, (rad/s)^2)   EKF velocity and angular rate error covariance matrix lower diagonal in ECEF (velocity) and body (attitude) frames */
    float					covTwistLD[21];

} ros_covariance_pose_twist_t;

// (DID_INL2_STATUS)
typedef struct PACKED
{
	int						ahrs;
	int						zero_accel;
	int						zero_angrate;
	int						accel_motion;
	int						rot_motion;
	int						zero_vel;
	int						ahrs_gps_cnt;			// Counter of sequential valid GPS data (for switching from AHRS to navigation)
	float					hdg_err;
	int						hdg_coarse;				// Flag whether initial attitude error converged
	int						hdg_aligned;			// Flag whether initial attitude error converged
	int						hdg_aligning;
	int						start_proc_done;		// Cold/hot start procedure completed
	int						mag_cal_good;
	int						mag_cal_done;
	int						stat_magfield;
} inl2_status_t;

/** Generic 1 axis sensor */
typedef struct PACKED
{
    /** Time in seconds */
    double                  time;

    /** Three axis sensor */
    float                   val;
} gen_1axis_sensor_t;

/** Generic 3 axis sensor */
typedef struct PACKED
{
    /** Time in seconds */
    double                  time;

    /** Three axis sensor */
    float                   val[3];
} gen_3axis_sensor_t;

/** Generic dual 3 axis sensor */
typedef struct PACKED
{
    /** Time in seconds */
    double                  time;

    /** First three axis sensor */
    float                   val1[3];

    /** Second three axis sensor */
    float                   val2[3];
} gen_dual_3axis_sensor_t;

/** Generic 3 axis sensor */
typedef struct PACKED
{
    /** Time in seconds */
    double                  time;

    /** Three axis sensor */
    double                  val[3];
} gen_3axis_sensord_t;

/** (DID_SYS_SENSORS) Output from system sensors */
typedef struct PACKED
{
    /** Time since boot up in seconds.  Convert to GPS time of week by adding gps.towOffset */
    double					time;

    /** Temperature in Celsius */
    float                   temp;

    /** Gyros in radians / second */
    float                   pqr[3];

    /** Accelerometers in meters / second squared */
    float                   acc[3];

    /** Magnetometers in Gauss */
    float                   mag[3];

    /** Barometric pressure in kilopascals */
    float                   bar;

    /** Temperature of barometric pressure sensor in Celsius */
    float                   barTemp;

    /** MSL altitude from barometric pressure sensor in meters */
    float                   mslBar;
    
    /** Relative humidity as a percent (%rH). Range is 0% - 100% */
    float                   humidity;

    /** EVB system input voltage in volts. uINS pin 5 (G2/AN2).  Use 10K/1K resistor divider between Vin and GND.  */
    float                   vin;

    /** ADC analog input in volts. uINS pin 4, (G1/AN1). */
    float                   ana1;

    /** ADC analog input in volts. uINS pin 19 (G3/AN3). */
    float                   ana3;

    /** ADC analog input in volts. uINS pin 20 (G4/AN4). */
    float                   ana4;
} sys_sensors_t;

/** INS output */
typedef struct PACKED
{
    /** GPS time of week (since Sunday morning) in milliseconds */
    uint32_t                timeOfWeekMs;

    /** Latitude, longitude and height above ellipsoid (rad, rad, m) */
    double                  lla[3];

    /** Velocities in body frames of X, Y and Z (m/s) */
    float                   uvw[3];

    /** Quaternion body rotation with respect to NED: W, X, Y, Z */
    float					qn2b[4];
} ins_output_t;

/** (DID_SYS_PARAMS) System parameters */
typedef struct PACKED
{
    /** GPS time of week (since Sunday morning) in milliseconds */
    uint32_t                timeOfWeekMs;

    /** INS status flags (eInsStatusFlags) */
    uint32_t                insStatus;

    /** Hardware status flags (eHdwStatusFlags) */
    uint32_t                hdwStatus;

    /** IMU temperature */
    float					imuTemp;

    /** Baro temperature */
    float					baroTemp;

    /** MCU temperature (not available yet) */
    float					mcuTemp;

    /** System status flags (eSysStatusFlags) */
    uint32_t				sysStatus;

	/** IMU sample period (ms). Zero disables sampling. */
	uint32_t				imuSamplePeriodMs;

	/** Preintegrated IMU (PIMU) integration period and navigation/AHRS filter output period (ms). */
	uint32_t				navOutputPeriodMs;
	
    /** Actual sample period relative to GPS PPS (sec) */
    double					sensorTruePeriod;

	/** Flash config checksum used with host SDK synchronization */
	uint32_t				flashCfgChecksum;

	/** Navigation/AHRS filter update period (ms) */
	uint32_t				navUpdatePeriodMs;

    /** General fault code descriptor (eGenFaultCodes).  Set to zero to reset fault code. */
    uint32_t				genFaultCode;
} sys_params_t;

/*! General Fault Code descriptor */
enum eGenFaultCodes
{
    /*! INS state limit overrun - UVW */
    GFC_INS_STATE_ORUN_UVW				= 0x00000001,
    /*! INS state limit overrun - Latitude */
    GFC_INS_STATE_ORUN_LAT				= 0x00000002,
    /*! INS state limit overrun - Altitude */
    GFC_INS_STATE_ORUN_ALT				= 0x00000004,
    /*! Unhandled interrupt */
    GFC_UNHANDLED_INTERRUPT				= 0x00000010,
    /*! Fault: sensor initialization  */
    GFC_INIT_SENSORS					= 0x00000100,
    /*! Fault: SPI bus initialization  */
    GFC_INIT_SPI						= 0x00000200,
    /*! Fault: SPI configuration  */
    GFC_CONFIG_SPI						= 0x00000400,
    /*! Fault: GPS1 init  */
    GFC_INIT_GPS1						= 0x00000800,
    /*! Fault: GPS2 init  */
    GFC_INIT_GPS2                       = 0x00001000,
    /*! Flash failed to load valid values */
    GFC_FLASH_INVALID_VALUES			= 0x00002000,
    /*! Flash checksum failure */
    GFC_FLASH_CHECKSUM_FAILURE			= 0x00004000,
    /*! Flash write failure */
    GFC_FLASH_WRITE_FAILURE				= 0x00008000,
    /*! System Fault: general */
    GFC_SYS_FAULT_GENERAL				= 0x00010000,
    /*! System Fault: CRITICAL system fault (see DID_SYS_FAULT) */
    GFC_SYS_FAULT_CRITICAL			    = 0x00020000,
    /*! Sensor(s) saturated */
    GFC_SENSOR_SATURATION 				= 0x00040000,
    /*! Fault: IMU initialization */
    GFC_INIT_IMU						= 0x00100000,
    /*! Fault: Magnetometer initialization */
    GFC_INIT_MAGNETOMETER				= 0x00400000,
    /*! Fault: Barometer initialization */
    GFC_INIT_BAROMETER					= 0x00200000,
    /*! Fault: I2C initialization */
    GFC_INIT_I2C						= 0x00800000,
    /*! Fault: Chip erase line toggled but did not meet required hold time.  This is caused by noise/transient on chip erase pin.  */
    GFC_CHIP_ERASE_INVALID				= 0x01000000,
};


/** (DID_SYS_CMD) System Commands */
typedef struct PACKED
{
    /** System commands (see eSystemCommand) 1=save current persistent messages, 5=zero motion, 97=save flash, 99=software reset.  "invCommand" (following variable) must be set to bitwise inverse of this value for this command to be processed.  */
    uint32_t                command;

    /** Error checking field that must be set to bitwise inverse of command field for the command to take effect.  */
    uint32_t                invCommand;

} system_command_t;

enum eSystemCommand 
{
    SYS_CMD_NONE                                        = 0,            // (uint32 inv: 4294967295)
    SYS_CMD_SAVE_PERSISTENT_MESSAGES                    = 1,            // (uint32 inv: 4294967294)
    SYS_CMD_ENABLE_BOOTLOADER_AND_RESET                 = 2,            // (uint32 inv: 4294967293)
    SYS_CMD_ENABLE_SENSOR_STATS                         = 3,            // (uint32 inv: 4294967292)
    SYS_CMD_ENABLE_RTOS_STATS                           = 4,            // (uint32 inv: 4294967291)
    SYS_CMD_ZERO_MOTION                                 = 5,            // (uint32 inv: 4294967290)
    SYS_CMD_REF_POINT_STATIONARY                        = 6,            // (uint32 inv: 4294967289)
    SYS_CMD_REF_POINT_MOVING                            = 7,            // (uint32 inv: 4294967288)
    SYS_CMD_RESET_RTOS_STATS                            = 8,            // (uint32 inv: 4294967287)

    SYS_CMD_ENABLE_GPS_LOW_LEVEL_CONFIG                 = 10,           // (uint32 inv: 4294967285)
    SYS_CMD_DISABLE_SERIAL_PORT_BRIDGE                  = 11,           // (uint32 inv: 4294967284)
    SYS_CMD_ENABLE_SERIAL_PORT_BRIDGE_USB_TO_GPS1       = 12,           // (uint32 inv: 4294967283)
    SYS_CMD_ENABLE_SERIAL_PORT_BRIDGE_USB_TO_GPS2       = 13,           // (uint32 inv: 4294967282)
    SYS_CMD_ENABLE_SERIAL_PORT_BRIDGE_USB_TO_SER0       = 14,           // (uint32 inv: 4294967281)
    SYS_CMD_ENABLE_SERIAL_PORT_BRIDGE_USB_TO_SER1       = 15,           // (uint32 inv: 4294967280)
    SYS_CMD_ENABLE_SERIAL_PORT_BRIDGE_USB_TO_SER2       = 16,           // (uint32 inv: 4294967279)
    SYS_CMD_ENABLE_SERIAL_PORT_BRIDGE_SER0_TO_GPS1      = 17,           // (uint32 inv: 4294967278)
    SYS_CMD_ENABLE_SERIAL_PORT_BRIDGE_CUR_PORT_TO_GPS1  = 18,           // (uint32 inv: 4294967277)
    SYS_CMD_ENABLE_SERIAL_PORT_BRIDGE_CUR_PORT_TO_GPS2  = 19,           // (uint32 inv: 4294967276)
    SYS_CMD_ENABLE_SERIAL_PORT_BRIDGE_CUR_PORT_TO_USB   = 20,           // (uint32 inv: 4294967275)
    SYS_CMD_ENABLE_SERIAL_PORT_BRIDGE_CUR_PORT_TO_SER0  = 21,           // (uint32 inv: 4294967274)
    SYS_CMD_ENABLE_SERIAL_PORT_BRIDGE_CUR_PORT_TO_SER1  = 22,           // (uint32 inv: 4294967273)
    SYS_CMD_ENABLE_SERIAL_PORT_BRIDGE_CUR_PORT_TO_SER2  = 23,           // (uint32 inv: 4294967272)

    SYS_CMD_ENABLE_SERIAL_PORT_BRIDGE_USB_LOOPBACK      = 24,           // (uint32 inv: 4294967271)
    SYS_CMD_ENABLE_SERIAL_PORT_BRIDGE_SER0_LOOPBACK     = 25,           // (uint32 inv: 4294967270)
    SYS_CMD_ENABLE_SERIAL_PORT_BRIDGE_SER1_LOOPBACK     = 26,           // (uint32 inv: 4294967269)
    SYS_CMD_ENABLE_SERIAL_PORT_BRIDGE_SER2_LOOPBACK     = 27,           // (uint32 inv: 4294967268)
    SYS_CMD_ENABLE_SERIAL_PORT_BRIDGE_CUR_PORT_LOOPBACK = 28,           // (uint32 inv: 4294967267)

    SYS_CMD_GPX_ENABLE_BOOTLOADER_MODE                  = 30,           // (uint32 inv: 4294967265)
    SYS_CMD_GPX_ENABLE_GNSS1_CHIPSET_BOOTLOADER         = 31,           // (uint32 inv: 4294967264)
    SYS_CMD_GPX_ENABLE_GNSS2_CHIPSET_BOOTLOADER         = 32,           // (uint32 inv: 4294967263)
    SYS_CMD_GPX_ENABLE_GNSS1_PASS_THROUGH               = 33,           // (uint32 inv: 4294967262)
    SYS_CMD_GPX_ENABLE_GNSS2_PASS_THROUGH               = 34,           // (uint32 inv: 4294967261)

    SYS_CMD_TEST_GPIO                                   = 64,           // (uint32 inv: 4294967231)

    SYS_CMD_SAVE_FLASH                                  = 97,           // (uint32 inv: 4294967198)
    SYS_CMD_SAVE_GPS_ASSIST_TO_FLASH_RESET              = 98,           // (uint32 inv: 4294967197)
    SYS_CMD_SOFTWARE_RESET                              = 99,           // (uint32 inv: 4294967196)
    SYS_CMD_MANF_UNLOCK                                 = 1122334455,   // (uint32 inv: 3172632840)
    SYS_CMD_MANF_FACTORY_RESET                          = 1357924680,   // (uint32 inv: 2937042615) SYS_CMD_MANF_RESET_UNLOCK must be sent prior to this command.
    SYS_CMD_MANF_CHIP_ERASE                             = 1357924681,   // (uint32 inv: 2937042614) SYS_CMD_MANF_RESET_UNLOCK must be sent prior to this command.
    SYS_CMD_MANF_DOWNGRADE_CALIBRATION                  = 1357924682,   // (uint32 inv: 2937042613) SYS_CMD_MANF_RESET_UNLOCK must be sent prior to this command.
};

enum eSerialPortBridge
{
	SERIAL_PORT_BRIDGE_DISABLED         = 0,

    SERIAL_PORT_BRIDGE_GPS1_TO_USB      = 1,
    SERIAL_PORT_BRIDGE_GPS1_TO_SER0     = 2,
    SERIAL_PORT_BRIDGE_GPS1_TO_SER1     = 3,
    SERIAL_PORT_BRIDGE_GPS1_TO_SER2     = 4,

    SERIAL_PORT_BRIDGE_GPS2_TO_USB      = 5,
    SERIAL_PORT_BRIDGE_GPS2_TO_SER0     = 6,
    SERIAL_PORT_BRIDGE_GPS2_TO_SER1     = 7,
    SERIAL_PORT_BRIDGE_GPS2_TO_SER2     = 8,

    SERIAL_PORT_BRIDGE_USB_TO_SER0      = 9,
    SERIAL_PORT_BRIDGE_USB_TO_SER1      = 10,
    SERIAL_PORT_BRIDGE_USB_TO_SER2      = 11,
    SERIAL_PORT_BRIDGE_SER0_TO_SER1     = 12,
    SERIAL_PORT_BRIDGE_SER0_TO_SER2     = 13,
    SERIAL_PORT_BRIDGE_SER1_TO_SER2     = 14,

    SERIAL_PORT_BRIDGE_USB_TO_USB       = 15,   // loopback
    SERIAL_PORT_BRIDGE_SER0_TO_SER0     = 16,   // loopback
    SERIAL_PORT_BRIDGE_SER1_TO_SER1     = 17,   // loopback
    SERIAL_PORT_BRIDGE_SER2_TO_SER2     = 18,   // loopback
};

#define NMEA_BUFFER_SIZE 256

/** (DID_NMEA_BCAST_PERIOD) Set NMEA message broadcast periods. This data structure is zeroed out on stop_all_broadcasts */
typedef struct PACKED
{
    /** Options: Port selection[0x0=current, 0xFF=all, 0x1=ser0, 0x2=ser1, 0x4=ser2, 0x8=USB] (see RMC_OPTIONS_...) */
    uint32_t				options;

	/** Broadcast period multiple - NMEA IMU data. 0 to disable. */
	uint8_t				    pimu;

	/** Broadcast period multiple - NMEA preintegrated IMU: delta theta (rad) and delta velocity (m/s). 0 to disable. */
	uint8_t			    	ppimu;
	
	/** Broadcast period multiple - NMEA INS output: euler rotation w/ respect to NED, NED position from reference LLA. 0 to disable. */
	uint8_t			    	pins1;

	/** Broadcast period multiple - NMEA INS output: quaternion rotation w/ respect to NED, ellipsoid altitude. 0 to disable. */
	uint8_t				    pins2;
	
	/** Broadcast period multiple - NMEA GPS position data. 0 to disable. */
	uint8_t			    	pgpsp;

	/** Broadcast period multiple - NMEA Raw IMU data (up to 1KHz).  Use this IMU data for output data rates faster than DID_FLASH_CONFIG.startupNavDtMs.  Otherwise we recommend use of pimu or ppimu as they are oversampled and contain less noise. 0 to disable. */
	uint8_t			    	primu;

	/** Broadcast period multiple - NMEA standard GGA GNSS 3D location, fix, and accuracy. 0 to disable. */
	uint8_t				    gga;

	/** Broadcast period multiple - NMEA standard GLL GNSS 2D location and time. 0 to disable. */
	uint8_t			    	gll;

	/** Broadcast period multiple - NMEA standard GSA GNSS DOP and active satellites. 0 to disable. */
	uint8_t			    	gsa;

	/** Broadcast period multiple - NMEA standard recommended minimum specific GPS/Transit data. 0 to disable. */
	uint8_t			    	rmc;
	
	/** Broadcast period multiple - NMEA standard Data and Time. 0 to disable. */
	uint8_t			    	zda;

	/** Broadcast period multiple - NMEA standard Inertial Attitude Data. 0 to disable. */
	uint8_t			    	pashr;

	/** Broadcast period multiple - NMEA standard satelliate information. */
	uint8_t			    	gsv;

	/** Broadcast period multiple - NMEA track made good and speed over ground. */
	uint8_t			    	vtg;

} nmea_msgs_t;

typedef struct PACKED
{
    /** (rad/s) Gyros.  Units only apply for calibrated data. */
    f_t						pqr[3];

    /** (m/s^2) Accelerometers.  Units only apply for calibrated data. */
    f_t						acc[3];

    /** (°C) Temperature of IMU.  Units only apply for calibrated data. */
    f_t						temp;
} sensors_imu_w_temp_t;

typedef struct PACKED
{                                       // Units only apply for calibrated data
    f_t						mag[3];         // (uT)		Magnetometers
} sensors_mag_t;

typedef struct PACKED
{
    /** (rad/s) Gyros.  Units only apply for calibrated data. */
    f_t						pqr[3];

    /** (m/s^2) Accelerometers.  Units only apply for calibrated data. */
    f_t						acc[3];

    /** (uT) Magnetometers.  Units only apply for calibrated data. */
    f_t						mag[3];
} sensors_mpu_t;

// (DID_SENSORS_TC_BIAS)
typedef struct PACKED
{
    /** Time since boot up in seconds.  Convert to GPS time of week by adding gps.towOffset */
    double                  time;                                       // Units only apply for calibrated data

    sensors_mpu_t			mpu[NUM_IMU_DEVICES];
} sensors_t;

typedef struct PACKED
{
    f_t						xyz[3];
} mag_xyz_t;

// (DID_SENSORS_UCAL, DID_SENSORS_TCAL, DID_SENSORS_MCAL)
typedef struct PACKED
{
    imu3_t					imu3;

    /** (°C) Temperature of IMU.  Units only apply for calibrated data. */
    f_t						temp[NUM_IMU_DEVICES];

    /** (uT) Magnetometers.  Units only apply for calibrated data. */
    mag_xyz_t				mag[NUM_MAG_DEVICES];
} sensors_w_temp_t;

typedef struct PACKED
{
    f_t						lpfLsb[3];      // Low-pass filtered of g_sensors.lsb
    f_t						lpfTemp;		// (°C) Low-pass filtered sensor temperature
    f_t						k[3];			// Slope (moved from flash to here)
    f_t						temp;			// (°C)	Temperature of sensor
    f_t                     tempRampRate;   // (°C/s) Temperature ramp rate
    uint32_t                tci;            // Index of current temperature compensation point
    uint32_t                numTcPts;       // Total number of tc points
    f_t                     dtTemp;			// (°C) Temperature from last calibration point
} sensor_comp_unit_t;

typedef struct PACKED
{                                       // Sensor temperature compensation
    uint32_t                timeMs;         // (ms) Time since boot up.
    sensor_comp_unit_t		pqr[NUM_IMU_DEVICES];
    sensor_comp_unit_t		acc[NUM_IMU_DEVICES];
    sensor_comp_unit_t		mag[NUM_MAG_DEVICES];
    imus_t 					referenceImu;	// External reference IMU
    float                   referenceMag[3];// External reference magnetometer (heading reference)
    uint32_t                sampleCount;    // Number of samples collected
    uint32_t                calState;       // state machine (see eScompCalState)
    uint32_t				status;         // Status used to control LED and indicate valid sensor samples (see eScompStatus)
    f_t						alignAccel[3];  // Alignment acceleration
} sensor_compensation_t;

#define NUM_ANA_CHANNELS	4
typedef struct PACKED
{                                       // LSB units for all except temperature, which is Celsius.
    double					time;
    sensors_imu_w_temp_t	imu[NUM_IMU_DEVICES];
    sensors_mag_t			mag[NUM_MAG_DEVICES];   // Magnetometers
    f_t						bar;            		// Barometric pressure
    f_t						barTemp;				// Temperature of barometric pressure sensor
    f_t                     humidity;				// Relative humidity as a percent (%rH).  Range is 0% - 100%
    f_t						ana[NUM_ANA_CHANNELS]; // ADC analog input
} sys_sensors_adc_t;

#define NUM_COM_PORTS       4	// Number of communication ports.  (Ser0, Ser1, Ser2, and USB).
#ifndef NUM_SERIAL_PORTS
#define NUM_SERIAL_PORTS	6
#endif

/** Realtime Message Controller (used in rmc_t). 
    The data sets available through RMC are broadcast at the availability of the data.  A goal of RMC is 
    to provide updates from each onboard sensor as fast as possible with minimal latency.  The RMC is 
    provided so that broadcast of sensor data is done as soon as it becomes available.   The exception to
    this rule is the INS output data, which has a configurable output data rate according to DID_RMC.insPeriodMs.
*/

#define RMC_OPTIONS_PORT_MASK           0x000000FF
#define RMC_OPTIONS_PORT_ALL            (RMC_OPTIONS_PORT_MASK)
#define RMC_OPTIONS_PORT_CURRENT        0x00000000
#define RMC_OPTIONS_PORT_SER0           0x00000001
#define RMC_OPTIONS_PORT_SER1           0x00000002	// also SPI
#define RMC_OPTIONS_PORT_SER2           0x00000004
#define RMC_OPTIONS_PORT_USB            0x00000008
#define RMC_OPTIONS_PRESERVE_CTRL       0x00000100	// Prevent any messages from getting turned off by bitwise OR'ing new message bits with current message bits.
#define RMC_OPTIONS_PERSISTENT          0x00000200	// Save current port RMC to flash memory for use following reboot, eliminating need to re-enable RMC to start data streaming.  

// RMC message data rates:
#define RMC_BITS_INS1                   0x0000000000000001      // rmc.insPeriodMs (4ms default)
#define RMC_BITS_INS2                   0x0000000000000002      // "
#define RMC_BITS_INS3                   0x0000000000000004      // "
#define RMC_BITS_INS4                   0x0000000000000008      // "
#define RMC_BITS_IMU                    0x0000000000000010      // DID_FLASH_CONFIG.startupNavDtMs (4ms default)
#define RMC_BITS_PIMU                   0x0000000000000020      // "
#define RMC_BITS_BAROMETER              0x0000000000000040      // ~8ms
#define RMC_BITS_MAGNETOMETER           0x0000000000000080      // ~10ms
// #define RMC_BITS_UNUSED              0x0000000000000100
// #define RMC_BITS_UNUSED              0x0000000000000200 
#define RMC_BITS_GPS1_POS               0x0000000000000400      // DID_FLASH_CONFIG.startupGpsDtMs (200ms default)
#define RMC_BITS_GPS2_POS               0x0000000000000800      // "
#define RMC_BITS_GPS1_RAW               0x0000000000001000      // "
#define RMC_BITS_GPS2_RAW               0x0000000000002000      // "
#define RMC_BITS_GPS1_SAT               0x0000000000004000      // 1s
#define RMC_BITS_GPS2_SAT               0x0000000000008000      // "
#define RMC_BITS_GPS_BASE_RAW           0x0000000000010000      // 
#define RMC_BITS_STROBE_IN_TIME         0x0000000000020000      // On strobe input event
#define RMC_BITS_DIAGNOSTIC_MESSAGE     0x0000000000040000
#define RMC_BITS_IMU3_UNCAL             0x0000000000080000      // DID_FLASH_CONFIG.startupImuDtMs (1ms default)
#define RMC_BITS_GPS1_VEL               0x0000000000100000      // DID_FLASH_CONFIG.startupGpsDtMs (200ms default)
#define RMC_BITS_GPS2_VEL               0x0000000000200000      // "
#define RMC_BITS_GPS1_UBX_POS           0x0000000000400000      // "
#define RMC_BITS_GPS1_RTK_POS           0x0000000000800000      // "
#define RMC_BITS_GPS1_RTK_POS_REL       0x0000000001000000      // "
#define RMC_BITS_GPS1_RTK_POS_MISC      0x0000000004000000      // "
#define RMC_BITS_INL2_NED_SIGMA         0x0000000008000000
#define RMC_BITS_RTK_STATE              0x0000000010000000
#define RMC_BITS_RTK_CODE_RESIDUAL      0x0000000020000000
#define RMC_BITS_RTK_PHASE_RESIDUAL     0x0000000040000000
#define RMC_BITS_WHEEL_ENCODER          0x0000000080000000
#define RMC_BITS_GROUND_VEHICLE         0x0000000100000000
// #define RMC_BITS_UNUSED              0x0000000200000000
#define RMC_BITS_IMU_MAG                0x0000000400000000
#define RMC_BITS_PIMU_MAG               0x0000000800000000
#define RMC_BITS_GPS1_RTK_HDG_REL       0x0000001000000000      // DID_FLASH_CONFIG.startupGpsDtMs (200ms default)
#define RMC_BITS_GPS1_RTK_HDG_MISC      0x0000002000000000      // "
#define RMC_BITS_REFERENCE_IMU          0x0000004000000000		// DID_FLASH_CONFIG.startupNavDtMs
#define RMC_BITS_REFERENCE_PIMU         0x0000008000000000		// "
#define RMC_BITS_IMU3_RAW               0x0000010000000000
#define RMC_BITS_IMU_RAW                0x0000020000000000
#define RMC_BITS_GPS1_SIG               0x0000040000000000      // 1s
#define RMC_BITS_GPS2_SIG               0x0000080000000000      // "
#define RMC_BITS_GPX_RTOS_INFO          0x0000100000000000      // 1ms
#define RMC_BITS_GPX_DEBUG              0x0000200000000000      // 1ms
#define RMC_BITS_GPX_STATUS             0x0000400000000000      // 1ms
#define RMC_BITS_GPX_DEV_INFO           0x0000800000000000      // 1ms

#define RMC_BITS_MASK                   0x0FFFFFFFFFFFFFFF
#define RMC_BITS_INTERNAL_PPD           0x4000000000000000      // 
#define RMC_BITS_PRESET                 0x8000000000000000		// Indicate BITS is a preset.  This sets the rmc period multiple and enables broadcasting.

#define RMC_PRESET_PPD_NAV_PERIOD_MULT_MS	100

// Preset: Post Processing Data
#define RMC_PRESET_PPD_BITS_NO_IMU		(RMC_BITS_PRESET \
                                        | RMC_BITS_INS2 \
                                        | RMC_BITS_BAROMETER \
                                        | RMC_BITS_MAGNETOMETER \
                                        | RMC_BITS_GPS1_POS \
                                        | RMC_BITS_GPS2_POS \
                                        | RMC_BITS_GPS1_VEL \
                                        | RMC_BITS_GPS2_VEL \
                                        | RMC_BITS_GPS1_RAW \
                                        | RMC_BITS_GPS2_RAW \
                                        | RMC_BITS_GPS_BASE_RAW \
                                        | RMC_BITS_GPS1_RTK_POS_REL \
                                        | RMC_BITS_GPS1_RTK_HDG_REL \
                                        | RMC_BITS_INTERNAL_PPD \
                                        | RMC_BITS_DIAGNOSTIC_MESSAGE)
#define RMC_PRESET_PPD_BITS				(RMC_PRESET_PPD_BITS_NO_IMU \
                                        | RMC_BITS_PIMU \
                                        | RMC_BITS_REFERENCE_PIMU)
#define RMC_PRESET_INS_BITS				(RMC_BITS_INS2 \
                                        | RMC_BITS_GPS1_POS \
                                        | RMC_BITS_PRESET)
#define RMC_PRESET_PPD_BITS_IMU3		(RMC_PRESET_PPD_BITS_NO_IMU \
                                        | RMC_BITS_IMU3_UNCAL)
#define RMC_PRESET_PPD_BITS_RTK_DBG		(RMC_PRESET_PPD_BITS \
                                        | RMC_BITS_RTK_STATE \
                                        | RMC_BITS_RTK_CODE_RESIDUAL \
                                        | RMC_BITS_RTK_PHASE_RESIDUAL)
#define RMC_PRESET_PPD_GROUND_VEHICLE	(RMC_PRESET_PPD_BITS \
                                        | RMC_BITS_WHEEL_ENCODER \
                                        | RMC_BITS_GROUND_VEHICLE)
#define RMC_PRESET_ALLAN_VARIANCE		(RMC_BITS_PRESET \
                                        | RMC_BITS_IMU)

/** (DID_RMC) Realtime message controller (RMC). */
typedef struct PACKED
{
    /** Data stream enable bits for the specified ports.  (see RMC_BITS_...) */
    uint64_t                bits;

    /** Options to select alternate ports to output data, etc.  (see RMC_OPTIONS_...) */
    uint32_t				options;
    
    /** IMU and Integrated IMU data transmit period is set using DID_SYS_PARAMS.navPeriodMs */
} rmc_t;



enum eNmeaAsciiMsgId
{
    NMEA_MSG_ID_PIMU      = 0,
    NMEA_MSG_ID_PPIMU     = 1,
    NMEA_MSG_ID_PRIMU     = 2,
    NMEA_MSG_ID_PINS1     = 3,
    NMEA_MSG_ID_PINS2     = 4,
    NMEA_MSG_ID_PGPSP     = 5,
    NMEA_MSG_ID_GxGGA     = 6,
    NMEA_MSG_ID_GxGLL     = 7,
    NMEA_MSG_ID_GxGSA     = 8,
    NMEA_MSG_ID_GxRMC     = 9,
    NMEA_MSG_ID_GxZDA     = 10,
    NMEA_MSG_ID_PASHR     = 11, 
    NMEA_MSG_ID_PSTRB     = 12,
    NMEA_MSG_ID_INFO      = 13,
<<<<<<< HEAD
    NMEA_MSG_ID_GSV       = 14,
    NMEA_MSG_ID_VTG       = 15,
    NMEA_MSG_ID_INTEL     = 16,
    NMEA_MSG_ID_COUNT,
=======
    NMEA_MSG_ID_GxGSV     = 14,
    NMEA_MSG_ID_GxVTG     = 15,
    NMEA_MSG_ID_INTE      = 16,
    NMEA_MSG_ID_COUNT,

	// IMX/GPX Input Commands
    NMEA_MSG_ID_ASCB,         // "ASCB" - NMEA messages broadcast periods
    NMEA_MSG_ID_ASCE,         // "ASCE" - NMEA messages broadcast enable
    NMEA_MSG_ID_BLEN,         // "BLEN" - Enable bootloader on IMX (app firmware update)	
    NMEA_MSG_ID_EBLE,         // "EBLE" - Enable bootloader on EVB
    NMEA_MSG_ID_NELB,         // "NELB" - Enable SAM-BA mode	
    NMEA_MSG_ID_PERS,         // "PERS" - Save perstent messages
    NMEA_MSG_ID_SRST,         // "SRTS" - Software reset
    NMEA_MSG_ID_STPB,         // "STPB" - Stop broadcasts on all ports
    NMEA_MSG_ID_STPC,         // "STPC" - Stop broadcasts on current port
>>>>>>> 71e30a41
}; 

#define NMEA_RMC_BITS_PIMU          (1<<NMEA_MSG_ID_PIMU)
#define NMEA_RMC_BITS_PPIMU         (1<<NMEA_MSG_ID_PPIMU)
#define NMEA_RMC_BITS_PRIMU         (1<<NMEA_MSG_ID_PRIMU)
#define NMEA_RMC_BITS_PINS1         (1<<NMEA_MSG_ID_PINS1)
#define NMEA_RMC_BITS_PINS2         (1<<NMEA_MSG_ID_PINS2)
#define NMEA_RMC_BITS_PGPSP         (1<<NMEA_MSG_ID_PGPSP)
<<<<<<< HEAD
#define NMEA_RMC_BITS_GGA           (1<<NMEA_MSG_ID_GGA)
#define NMEA_RMC_BITS_GLL           (1<<NMEA_MSG_ID_GLL)
#define NMEA_RMC_BITS_GSA           (1<<NMEA_MSG_ID_GSA)
#define NMEA_RMC_BITS_RMC           (1<<NMEA_MSG_ID_RMC)
#define NMEA_RMC_BITS_ZDA           (1<<NMEA_MSG_ID_ZDA)
#define NMEA_RMC_BITS_PASHR         (1<<NMEA_MSG_ID_PASHR)
#define NMEA_RMC_BITS_PSTRB         (1<<NMEA_MSG_ID_PSTRB)
#define NMEA_RMC_BITS_INFO          (1<<NMEA_MSG_ID_INFO)
#define NMEA_RMC_BITS_GSV           (1<<NMEA_MSG_ID_GSV)
#define NMEA_RMC_BITS_VTG           (1<<NMEA_MSG_ID_VTG)
#define NMEA_RMC_BITS_INTEL         (1<<NMEA_MSG_ID_INTEL)
=======
#define NMEA_RMC_BITS_GxGGA         (1<<NMEA_MSG_ID_GxGGA)
#define NMEA_RMC_BITS_GxGLL         (1<<NMEA_MSG_ID_GxGLL)
#define NMEA_RMC_BITS_GxGSA         (1<<NMEA_MSG_ID_GxGSA)
#define NMEA_RMC_BITS_GxRMC         (1<<NMEA_MSG_ID_GxRMC)
#define NMEA_RMC_BITS_GxZDA         (1<<NMEA_MSG_ID_GxZDA)
#define NMEA_RMC_BITS_PASHR         (1<<NMEA_MSG_ID_PASHR)
#define NMEA_RMC_BITS_PSTRB         (1<<NMEA_MSG_ID_PSTRB)
#define NMEA_RMC_BITS_INFO          (1<<NMEA_MSG_ID_INFO)
#define NMEA_RMC_BITS_GxGSV         (1<<NMEA_MSG_ID_GxGSV)
#define NMEA_RMC_BITS_GxVTG         (1<<NMEA_MSG_ID_GxVTG)
>>>>>>> 71e30a41

typedef struct PACKED
{
     /** Data stream enable bits for the specified ports.  (see RMC_BITS_...) */
    uint32_t                nmeaBits;

    /** NMEA period multiple of above ISB period multiple indexed by NMEA_MSG_ID... */
    uint8_t                 nmeaPeriod[NMEA_MSG_ID_COUNT];
}rmcNmea_t;

/** Realtime message controller internal (RMCI). */
typedef struct PACKED
{
     /** Data stream enable bits and options for the specified ports.  (see RMC_BITS_...) */
    rmc_t                   rmc;
    
    /** Used for both the DID binary and NMEA messages.  */
    uint8_t                 periodMultiple[DID_COUNT];

    rmcNmea_t               rmcNmea;

} rmci_t;

// GPX Realtime Message Controller (GRMC) - message broadcast mechanism.
#define GRMC_OPTIONS_PORT_MASK           0x000000FF
#define GRMC_OPTIONS_PORT_ALL            (RMC_OPTIONS_PORT_MASK)
#define GRMC_OPTIONS_PORT_CURRENT        0x00000000
#define GRMC_OPTIONS_PORT_SER0           0x00000001
#define GRMC_OPTIONS_PORT_SER1           0x00000002	// also SPI
#define GRMC_OPTIONS_PORT_SER2           0x00000004
#define GRMC_OPTIONS_PORT_USB            0x00000008
#define GRMC_OPTIONS_PRESERVE_CTRL       0x00000100	// Prevent any messages from getting turned off by bitwise OR'ing new message bits with current message bits.
#define GRMC_OPTIONS_PERSISTENT          0x00000200	// Save current port RMC to flash memory for use following reboot, eliminating need to re-enable RMC to start data streaming.  


enum GRMC_BIT_POS{
    GRMC_BIT_POS_DEV_INFO =            0,
    GRMC_BIT_POS_FLASH_CFG =           1,
    GRMC_BIT_POS_STATUS =              2,
    GRMC_BIT_POS_RTOS_INFO =           3,
    GRMC_BIT_POS_DEBUG_ARRAY =         4,
    GRMC_BIT_POS_GPS1_POS =            5,
    GRMC_BIT_POS_GPS1_VEL =            6,
    GRMC_BIT_POS_GPS1_SAT =            7,
    GRMC_BIT_POS_GPS1_SIG =            8,
    GRMC_BIT_POS_GPS1_RAW =            9,
    GRMC_BIT_POS_GPS1_VERSION =        10,
    GRMC_BIT_POS_GPS2_POS =            11,
    GRMC_BIT_POS_GPS2_VEL =            12,
    GRMC_BIT_POS_GPS2_SAT =            13,
    GRMC_BIT_POS_GPS2_SIG =            14,
    GRMC_BIT_POS_GPS2_RAW =            15,
    GRMC_BIT_POS_GPS2_VERSION =        16,
    GRMC_BIT_POS_GPS1_RTK_POS =        17,
    GMRC_BIT_POS_GPS1_RTK_POS_MISC =   18,
    GMRC_BIT_POS_GPS1_RTK_POS_REL =    19,
    GMRC_BIT_POS_GPS2_RTK_CMP_MISC =   20,
    GMRC_BIT_POS_GPS2_RTK_CMP_REL =    21,
    GRMC_BIT_POS_COUNT,
};

#define GRMC_BITS_DEV_INFO              (0x0000000000000001 << GRMC_BIT_POS_DEV_INFO)
#define GRMC_BITS_FLASH_CFG             (0x0000000000000001 << GRMC_BIT_POS_FLASH_CFG)
#define GRMC_BITS_STATUS                (0x0000000000000001 << GRMC_BIT_POS_STATUS)
#define GRMC_BITS_RTOS_INFO             (0x0000000000000001 << GRMC_BIT_POS_RTOS_INFO)
#define GRMC_BITS_DEBUG_ARRAY           (0x0000000000000001 << GRMC_BIT_POS_DEBUG_ARRAY)
#define GRMC_BITS_GPS1_POS              (0x0000000000000001 << GRMC_BIT_POS_GPS1_POS)
#define GRMC_BITS_GPS1_VEL              (0x0000000000000001 << GRMC_BIT_POS_GPS1_VEL)
#define GRMC_BITS_GPS1_SAT              (0x0000000000000001 << GRMC_BIT_POS_GPS1_SAT)
#define GRMC_BITS_GPS1_SIG              (0x0000000000000001 << GRMC_BIT_POS_GPS1_SIG)
#define GRMC_BITS_GPS1_RAW              (0x0000000000000001 << GRMC_BIT_POS_GPS1_RAW)
#define GRMC_BITS_GPS1_VERSION          (0x0000000000000001 << GRMC_BIT_POS_GPS1_VERSION)
#define GRMC_BITS_GPS2_POS              (0x0000000000000001 << GRMC_BIT_POS_GPS2_POS)
#define GRMC_BITS_GPS2_VEL              (0x0000000000000001 << GRMC_BIT_POS_GPS2_VEL)
#define GRMC_BITS_GPS2_SAT              (0x0000000000000001 << GRMC_BIT_POS_GPS2_SAT)
#define GRMC_BITS_GPS2_SIG              (0x0000000000000001 << GRMC_BIT_POS_GPS2_SIG)
#define GRMC_BITS_GPS2_RAW              (0x0000000000000001 << GRMC_BIT_POS_GPS2_RAW)
#define GRMC_BITS_GPS2_VERSION          (0x0000000000000001 << GRMC_BIT_POS_GPS2_VERSION)
#define GRMC_BITS_GPS1_RTK_POS          (0x0000000000000001 << GRMC_BIT_POS_GPS1_RTK_POS)
#define GMRC_BITS_GPS1_RTK_POS_MISC     (0x0000000000000001 << GMRC_BIT_POS_GPS1_RTK_POS_MISC)
#define GMRC_BITS_GPS1_RTK_POS_REL      (0x0000000000000001 << GMRC_BIT_POS_GPS1_RTK_POS_REL)
#define GMRC_BITS_GPS2_RTK_CMP_MISC     (0x0000000000000001 << GMRC_BIT_POS_GPS2_RTK_CMP_MISC)
#define GMRC_BITS_GPS2_RTK_CMP_REL      (0x0000000000000001 << GMRC_BIT_POS_GPS2_RTK_CMP_REL)
#define GRMC_BITS_PRESET                (0x8000000000000000)	// Indicate BITS is a preset.  This sets the rmc period multiple and enables broadcasting.

#define GRMC_PRESET_GPX_DEV_INFO_PERIOD_MS       1000
#define GRMC_PRESET_GPX_RTOS_INFO_PERIOD_MS      500
#define GRMC_PRESET_GPX_STATUS_PERIOD_MS         500
#define GRMC_PRESET_GPX_DEBUG_ARRAY_PERIOD_MS    500
#define GRMC_PRESET_GPX_GPS1_VERSION_PERIOD_MS   1000
#define GRMC_PRESET_GPX_GPS2_VERSION_PERIOD_MS   1000

#define GRMC_PRESET_GPX_IMX		(   GRMC_BITS_PRESET \
                                    /*| GRMC_BITS_DEV_INFO*/ \
                                    /*| GRMC_BITS_RTOS_INFO*/ \
                                    | GRMC_BITS_STATUS \
                                    /*| GRMC_BITS_DEBUG_ARRAY*/ \
                                    | GRMC_BITS_GPS1_POS \
                                    | GRMC_BITS_GPS2_POS \
                                    | GRMC_BITS_GPS1_VEL \
                                    | GRMC_BITS_GPS2_VEL \
                                    | GRMC_BITS_GPS1_SAT \
                                    | GRMC_BITS_GPS2_SAT \
                                    | GRMC_BITS_GPS1_SIG \
                                    | GRMC_BITS_GPS2_SIG \
                                    | GRMC_BITS_GPS1_VERSION \
                                    | GRMC_BITS_GPS2_VERSION \
                                    /*| GRMC_BITS_GPS1_RTK_POS*/ \
                                    | GMRC_BITS_GPS2_RTK_CMP_REL \
                                    | GMRC_BITS_GPS2_RTK_CMP_MISC \
                                    | GRMC_BITS_GPS1_RAW \
                                    | GRMC_BITS_GPS2_RAW )


typedef struct PACKED 
{
    rmc_t rmc;

    uint16_t periodMultiple[GRMC_BIT_POS_COUNT];

    /** NMEA data stream enable bits for the specified ports.  (see NMEA_RMC_BITS_...) */
    rmcNmea_t rmcNmea;
} grmci_t;

/** (DID_IO) Input/Output */
typedef struct PACKED
{
    /** GPS time of week (since Sunday morning) in milliseconds */
    uint32_t                timeOfWeekMs;

    /** General purpose I/O status */
    uint32_t				gpioStatus;
} io_t;

enum eMagCalState
{
    MAG_CAL_STATE_DO_NOTHING		= (int)0, 

    /** COMMAND: Recalibrate magnetometers using multiple axis */
    MAG_CAL_STATE_MULTI_AXIS		= (int)1,

    /** COMMAND: Recalibrate magnetometers using only one axis */
    MAG_CAL_STATE_SINGLE_AXIS		= (int)2,

    /** COMMAND: Stop mag recalibration and do not save results */
    MAG_CAL_STATE_ABORT				= (int)101,

    /** STATUS: Mag recalibration is in progress */
    MAG_CAL_STATE_RECAL_RUNNING		= (int)200,

    /** STATUS: Mag recalibration has completed */
    MAG_CAL_STATE_RECAL_COMPLETE	= (int)201,
};

/** (DID_MAG_CAL) Magnetometer Calibration */
typedef struct PACKED
{
    /** Mag recalibration state.  COMMANDS: 1=multi-axis, 2=single-axis, 101=abort, STATUS: 200=running, 201=done (see eMagCalState) */
    uint32_t                state;
    
    /** Mag recalibration progress indicator: 0-100 % */
    float					progress;

	/** Magnetic declination estimate */
	float					declination;
} mag_cal_t;

// (DID_INL2_MAG_OBS_INFO)
typedef struct PACKED
{											// INL2 - Magnetometer observer info 
    /** Timestamp in milliseconds */
    uint32_t				timeOfWeekMs;	

    /** Number of calibration samples */
    uint32_t				Ncal_samples;

    /** Data ready to be processed */
    uint32_t				ready;

    /** Calibration data present.  Set to -1 to force mag recalibration. */	
    uint32_t				calibrated;

    /** Allow mag to auto-recalibrate */
    uint32_t				auto_recal;

    /** Bad sample data */		
    uint32_t				outlier;

    /** Heading from magnetometer */
    float					magHdg;

    /** Heading from INS */			
    float					insHdg;

	/** Difference between mag heading and (INS heading plus mag declination) */
	float					magInsHdgDelta;

    /** Normalized innovation squared (likelihood metric) */
    float					nis;

    /** Threshold for maximum NIS */
    float					nis_threshold;

    /** Magnetometer calibration matrix. Must be initialized with a unit matrix, not zeros! */
    float					Wcal[9];

    /** Active calibration set (0 or 1) */
    uint32_t				activeCalSet;

    /** Offset between magnetometer heading and estimate heading */
    float					magHdgOffset;

    /** Scaled computed variance between calibrated magnetometer samples.  */
    float                   Tcal;

    /** Calibrated magnetometer output can be produced using: Bcal = Wcal * (Braw - bias_cal) */
    float                   bias_cal[3];
} inl2_mag_obs_info_t;

/** Built-in Test: State */
enum eBitState
{
    BIT_STATE_OFF					                    = (int)0,
    BIT_STATE_DONE				                        = (int)1,   // Test is finished
    BIT_STATE_CMD_FULL_STATIONARY                       = (int)2,   // (FULL) Comprehensive test.  Requires system be completely stationary without vibrations. 
    BIT_STATE_CMD_BASIC_MOVING                          = (int)3,   // (BASIC) Ignores sensor output.  Can be run while moving.  This mode is automatically run after bootup.
    BIT_STATE_CMD_FULL_STATIONARY_HIGH_ACCURACY         = (int)4,   // Same as BIT_STATE_CMD_FULL_STATIONARY but with higher requirements for accuracy.  In order to pass, this test may require the Infield Calibration (DID_INFIELD_CAL) to be run. 
    BIT_STATE_RESERVED_2                                = (int)5,   
    BIT_STATE_RUNNING                                   = (int)6,   
    BIT_STATE_FINISHING                                 = (int)7,	// Computing results
    BIT_STATE_CMD_OFF                                   = (int)8,   // Stop built-in test
};

/** Built-in Test: Test Mode */
enum eBitTestMode
{
    BIT_TEST_MODE_SIM_GPS_NOISE                         = (int)100, // Simulate CNO noise
};

/** Hardware built-in test (BIT) flags */
enum eHdwBitStatusFlags
{
    HDW_BIT_PASSED_MASK             = (int)0x0000000F,
    HDW_BIT_PASSED_ALL              = (int)0x00000001,
    HDW_BIT_PASSED_NO_GPS           = (int)0x00000002,    // Passed w/o valid GPS signal
    HDW_BIT_MODE_MASK               = (int)0x000000F0,    // BIT mode run
    HDW_BIT_MODE_OFFSET             = (int)4,
#define HDW_BIT_MODE(hdwBitStatus) (((hdwBitStatus)&HDW_BIT_MODE_MASK)>>HDW_BIT_MODE_OFFSET)
    HDW_BIT_FAILED_MASK             = (int)0xFFFFFF00,
    HDW_BIT_FAILED_AHRS_MASK        = (int)0xFFFF0F00,
    HDW_BIT_FAULT_NOISE_PQR         = (int)0x00000100,
    HDW_BIT_FAULT_NOISE_ACC         = (int)0x00000200,
    HDW_BIT_FAULT_MAGNETOMETER      = (int)0x00000400,
    HDW_BIT_FAULT_BAROMETER         = (int)0x00000800,
    HDW_BIT_FAULT_GPS_NO_COM        = (int)0x00001000,    // No GPS serial communications
    HDW_BIT_FAULT_GPS_POOR_CNO      = (int)0x00002000,    // Poor GPS signal strength.  Check antenna
    HDW_BIT_FAULT_GPS_POOR_ACCURACY = (int)0x00002000,    // Low number of satellites, or bad accuracy 
    HDW_BIT_FAULT_GPS_NOISE         = (int)0x00004000,    // (Not implemented)
};

/** Calibration built-in test flags */
enum eCalBitStatusFlags
{
    CAL_BIT_PASSED_MASK             = (int)0x0000000F,
    CAL_BIT_PASSED_ALL              = (int)0x00000001,
    CAL_BIT_MODE_MASK               = (int)0x000000F0,    // BIT mode run
    CAL_BIT_MODE_OFFSET             = (int)4,
#define CAL_BIT_MODE(calBitStatus) (((calBitStatus)&CAL_BIT_MODE_MASK)>>CAL_BIT_MODE_OFFSET)
    CAL_BIT_FAILED_MASK             = (int)0x00FFFF00,
    CAL_BIT_FAULT_TCAL_EMPTY        = (int)0x00000100,    // Temperature calibration not present
    CAL_BIT_FAULT_TCAL_TSPAN        = (int)0x00000200,    // Temperature calibration temperature range is inadequate
    CAL_BIT_FAULT_TCAL_INCONSISTENT = (int)0x00000400,    // Temperature calibration number of points or slopes are not consistent
    CAL_BIT_FAULT_TCAL_CORRUPT      = (int)0x00000800,    // Temperature calibration memory corruption
    CAL_BIT_FAULT_TCAL_PQR_BIAS     = (int)0x00001000,    // Temperature calibration gyro bias
    CAL_BIT_FAULT_TCAL_PQR_SLOPE    = (int)0x00002000,    // Temperature calibration gyro slope
    CAL_BIT_FAULT_TCAL_PQR_LIN      = (int)0x00004000,    // Temperature calibration gyro linearity
    CAL_BIT_FAULT_TCAL_ACC_BIAS     = (int)0x00008000,    // Temperature calibration accelerometer bias
    CAL_BIT_FAULT_TCAL_ACC_SLOPE    = (int)0x00010000,    // Temperature calibration accelerometer slope
    CAL_BIT_FAULT_TCAL_ACC_LIN      = (int)0x00020000,    // Temperature calibration accelerometer linearity
    CAL_BIT_FAULT_CAL_SERIAL_NUM    = (int)0x00040000,    // Calibration info: wrong device serial number
    CAL_BIT_FAULT_MCAL_EMPTY        = (int)0x00100000,    // Motion calibration Cross-axis alignment is not calibrated
    CAL_BIT_FAULT_MCAL_INVALID      = (int)0x00200000,    // Motion calibration Cross-axis alignment is poorly formed
    CAL_BIT_FAULT_MOTION_PQR        = (int)0x00400000,    // Motion on gyros
    CAL_BIT_FAULT_MOTION_ACC        = (int)0x00800000,    // Motion on accelerometers
    CAL_BIT_NOTICE_IMU1_PQR_BIAS    = (int)0x01000000,    // IMU 1 gyro bias offset detected.  If stationary, zero gyros command may be used.
    CAL_BIT_NOTICE_IMU2_PQR_BIAS    = (int)0x02000000,    // IMU 2 gyro bias offset detected.  If stationary, zero gyros command may be used.
    CAL_BIT_NOTICE_IMU1_ACC_BIAS    = (int)0x10000000,    // IMU 1 accelerometer bias offset detected.  If stationary, zero accelerometer command may be used only on the vertical access.
    CAL_BIT_NOTICE_IMU2_ACC_BIAS    = (int)0x20000000,    // IMU 2 accelerometer bias offset detected.  If stationary, zero accelerometer command may be used only on the vertical access.
};


/** (DID_BIT) Built-in self-test parameters */
typedef struct PACKED
{
    /** Built-in self-test state (see eBitState) */
    uint32_t                state;

    /** Hardware BIT status (see eHdwBitStatusFlags) */
    uint32_t                hdwBitStatus;

    /** Calibration BIT status (see eCalBitStatusFlags) */
    uint32_t                calBitStatus;

    /** Temperature calibration bias */
    float                   tcPqrBias;
    float                   tcAccBias;

    /** Temperature calibration slope */
    float                   tcPqrSlope;
    float                   tcAccSlope;

    /** Temperature calibration linearity */
    float                   tcPqrLinearity;
    float                   tcAccLinearity;

    /** Gyro error (rad/s) */
    float                   pqr;

    /** Accelerometer error (m/s^2) */
    float                   acc;

    /** Angular rate standard deviation */
    float                   pqrSigma;

    /** Acceleration standard deviation */
    float                   accSigma;

    /** Self-test mode (see eBitTestMode) */
    uint32_t                testMode;

} bit_t;

// GPXBit results bit
#define GPXBit_resultsBit_PPS1      (0x01 << GPXBit_resultsPos_PPS1)
#define GPXBit_resultsBit_PPS2      (0x01 << GPXBit_resultsPos_PPS2)
#define GPXBit_resultsBit_UART      (0x01 << GPXBit_resultsPos_UART)
#define GPXBit_resultsBit_IO        (0x01 << GPXBit_resultsPos_IO)
#define GPXBit_resultsBit_GPS       (0x01 << GPXBit_resultsPos_GPS)
#define GPXBit_resultsBit_FINISHED  (0x01 << GPXBit_resultsPos_FINISHED)
#define GPXBit_resultsBit_CANCELED  (0x01 << GPXBit_resultsPos_CANCELED)
#define GPXBit_resultsBit_ERROR     (0x01 << GPXBit_resultsPos_ERROR)

// GPXBit commands
enum GPXBit_CMDs{
    GPXBit_CMDs_NONE = 0,
    GPXBit_CMDs_START_MANUF_TEST,
    GPXBit_CMDs_ALERT_UART_TEST_STR,
    GPXBit_CMDs_ALERT_PPS1_RX,
    GPXBit_CMDs_ALERT_PPS2_RX,
    GPXBit_CMDs_REPORT,
    GPXBit_CMDs_STOP,

};

// GPXBit results bit posisition
enum GPXBit_resultsPos{
    GPXBit_resultsPos_PPS1 = 0,
    GPXBit_resultsPos_PPS2,
    GPXBit_resultsPos_UART,
    GPXBit_resultsPos_IO,
    GPXBit_resultsPos_GPS,
    GPXBit_resultsPos_FINISHED,

    GPXBit_resultsPos_CANCELED,
    GPXBit_resultsPos_ERROR,
};

// GPXBit commands
#define GPXBit_resultMasks_PASSED  (GPXBit_resultsBit_PPS1 | GPXBit_resultsBit_PPS2 | GPXBit_resultsBit_UART | GPXBit_resultsBit_IO | GPXBit_resultsBit_GPS | GPXBit_resultsBit_FINISHED)

/** (DID_GPX_BIT) Built-in self-test parameters */
typedef struct PACKED
{
    /** Calibration BIT status (see eCalBitStatusFlags) */
    uint32_t                results;
    
    /** Command  **/
    uint8_t                command;

    /* what port we are running on*/
    uint8_t                port;

    /** Self-test mode*/
    uint8_t                testMode;

    /** Built-in self-test state */
    uint8_t                state;

} GPX_bit_t;

enum eInfieldCalState
{
    /** User Commands: */
    INFIELD_CAL_STATE_CMD_OFF                           = 0,

    /** Initialization Commands.  Select one of the following to clear prior samples and set the mode.  Zero accels requires vertical alignment.  No motion is required for all unless disabled.  */
    INFIELD_CAL_STATE_CMD_INIT_ZERO_IMU                     = 1,    // Zero accel and gyro biases.
    INFIELD_CAL_STATE_CMD_INIT_ZERO_GYRO                    = 2,    // Zero only gyro  biases.
    INFIELD_CAL_STATE_CMD_INIT_ZERO_ACCEL                   = 3,    // Zero only accel biases.
    INFIELD_CAL_STATE_CMD_INIT_ZERO_ATTITUDE                = 4,    // Zero (level) INS attitude by adjusting INS rotation.
    INFIELD_CAL_STATE_CMD_INIT_ZERO_ATTITUDE_IMU            = 5,    // Zero gyro and accel biases.  Zero (level) INS attitude by adjusting INS rotation. 
    INFIELD_CAL_STATE_CMD_INIT_ZERO_ATTITUDE_GYRO           = 6,    // Zero only gyro  biases.  Zero (level) INS attitude by adjusting INS rotation. 
    INFIELD_CAL_STATE_CMD_INIT_ZERO_ATTITUDE_ACCEL          = 7,    // Zero only accel biases.  Zero (level) INS attitude by adjusting INS rotation.
    INFIELD_CAL_STATE_CMD_INIT_OPTION_DISABLE_MOTION_DETECT     = 0x00010000,	// Bitwise AND this with the above init commands to disable motion detection during sampling (allow for more tolerant sampling).
    INFIELD_CAL_STATE_CMD_INIT_OPTION_DISABLE_REQUIRE_VERTIAL   = 0x00020000,	// Bitwise AND this with the above init commands to disable vertical alignment requirement for accelerometer bias calibration (allow for more tolerant sampling).

    /** Sample and End Commands: */
    INFIELD_CAL_STATE_CMD_START_SAMPLE                  = 8,	// Initiate 5 second sensor sampling and averaging.  Run for each orientation and 180 degree yaw rotation.
    INFIELD_CAL_STATE_CMD_SAVE_AND_FINISH               = 9,    // Run this command to compute and save results.  Must be run following INFIELD_CAL_STATE_CMD_START_SAMPLE.
    
    /** Status: (read only) */
    INFIELD_CAL_STATE_READY_FOR_SAMPLING                = 50,   // System has been initialized and is waiting for user to intiate sampling.  User must send a command to exit this state.
    INFIELD_CAL_STATE_SAMPLING                          = 51,   // System is averaging the IMU data.  Minimize all motion and vibration.
    INFIELD_CAL_STATE_RUN_BIT_AND_FINISH                = 52,   // Follow up calibration zero with BIT and copy out IMU biases.
    INFIELD_CAL_STATE_SAVED_AND_FINISHED                = 53,   // Calculations are complete and DID_INFIELD_CAL.imu holds the update IMU biases.  Updates are saved to flash. 

    /** Error Status: (read only) */
    INFIELD_CAL_STATE_ERROR_NOT_INITIALIZED             = 100,  // Init command (INFIELD_CAL_STATE_CMD_INIT_...) not set. 
    INFIELD_CAL_STATE_ERROR_SAMPLE_ABORT_MOTION_DETECTED= 101,  // Error: Motion detected. Sampling aborted. 
    INFIELD_CAL_STATE_ERROR_SAMPLE_ABORT_NOT_VERTICAL   = 102,  // Error: System not vertical. Sampling aborted. 
    INFIELD_CAL_STATE_ERROR_NO_SAMPLES_COLLECTED        = 103,  // Error: No samples have been collected
    INFIELD_CAL_STATE_ERROR_POOR_CAL_FIT                = 104,  // Error: Calibration zero is not 

    /** Internal Use Only */
    INFIELD_CAL_STATE_CMD_MASK                          = 0x0000FFFF,
    INFIELD_CAL_STATE_CMD_START_SAMPLE_BIT              = 11,	// Initiate 5 second sensor sample and averaging.  Does not save sample into cal data.
};

enum eInfieldCalStatus
{
    INFIELD_CAL_STATUS_AXIS_DN_GRAVITY                  = 0x00000001,	// Axis points in direction of gravity more than any other axis.
    INFIELD_CAL_STATUS_AXIS_DN_SAMPLED                  = 0x00000002,	// Sampled
    INFIELD_CAL_STATUS_AXIS_DN_SAMPLED_180              = 0x00000004,	// Sampled based on average of two orientations with 180 degree delta yaw. 
    INFIELD_CAL_STATUS_AXIS_UP_GRAVITY                  = 0x00000008,	// Axis points in direction of gravity more than any other axis.
    INFIELD_CAL_STATUS_AXIS_UP_SAMPLED                  = 0x00000010,	// Sampled
    INFIELD_CAL_STATUS_AXIS_UP_SAMPLED_180              = 0x00000020,	// Sampled based on average of two orientations with 180 degree delta yaw.

    INFIELD_CAL_STATUS_SAMPLE_X_OFFSET                  = 0,
    INFIELD_CAL_STATUS_SAMPLE_Y_OFFSET                  = 6,
    INFIELD_CAL_STATUS_SAMPLE_Z_OFFSET                  = 12,
    
    INFIELD_CAL_STATUS_AXIS_MASK                        = 0x0000003F,
    INFIELD_CAL_STATUS_AXES_GRAVITY_MASK                = ( \
        ((INFIELD_CAL_STATUS_AXIS_DN_GRAVITY|INFIELD_CAL_STATUS_AXIS_UP_GRAVITY)<<INFIELD_CAL_STATUS_SAMPLE_X_OFFSET) | \
        ((INFIELD_CAL_STATUS_AXIS_DN_GRAVITY|INFIELD_CAL_STATUS_AXIS_UP_GRAVITY)<<INFIELD_CAL_STATUS_SAMPLE_Y_OFFSET) | \
        ((INFIELD_CAL_STATUS_AXIS_DN_GRAVITY|INFIELD_CAL_STATUS_AXIS_UP_GRAVITY)<<INFIELD_CAL_STATUS_SAMPLE_Z_OFFSET) ),

    INFIELD_CAL_STATUS_ENABLED_ZERO_ACCEL               = 0x00100000,	// Zero accel bias.  Require vertical alignment for sampling. 
    INFIELD_CAL_STATUS_ENABLED_ZERO_GYRO                = 0x00200000,	// Zero gyro bias.
    INFIELD_CAL_STATUS_ENABLED_ZERO_ATTITUDE            = 0x00400000,	// Zero (level) INS attitude by adjusting INS rotation.
    INFIELD_CAL_STATUS_ENABLED_MOTION_DETECT            = 0x00800000,	// Require no motion during sampling. 
    INFIELD_CAL_STATUS_ENABLED_NORMAL_MASK              = 0x00F00000,
    INFIELD_CAL_STATUS_ENABLED_BIT                      = 0x01000000,	// Used for BIT 
    INFIELD_CAL_STATUS_DISABLED_REQUIRE_VERTICAL        = 0x02000000,	// Do not require vertical alignment for accelerometer calibration. 

    INFIELD_CAL_STATUS_AXIS_NOT_VERTICAL                = 0x10000000,	// Axis is not aligned vertically and cannot be used for zero accel sampling.  
    INFIELD_CAL_STATUS_MOTION_DETECTED                  = 0x20000000,	// System is not stationary and cannot be used for infield calibration.
};

/** Inertial Measurement Unit (IMU) data */
typedef struct PACKED
{
    /** Vertical axis acceleration (m/s^2) */
    float                   acc[3];
} imus_acc_t;

typedef struct PACKED
{
    imus_acc_t              dev[NUM_IMU_DEVICES];

    float					yaw;		// (rad) Heading of IMU sample.  Used to determine how to average additional samples.  0 = invalid, 999 = averaged
} infield_cal_direction_t;

typedef struct PACKED
{
    infield_cal_direction_t down;		// Pointed toward earth
    infield_cal_direction_t up;			// Pointed toward sky
} infield_cal_vaxis_t;

// (DID_INFIELD_CAL)
typedef struct PACKED
{
    /** Used to set and monitor the state of the infield calibration system. (see eInfieldCalState) */
    uint32_t                state;

    /** Infield calibration status. (see eInfieldCalStatus) */
    uint32_t                status;

    /** Number of samples used in IMU average. sampleTimeMs = 0 means "imu" member contains the IMU bias from flash.  */
    uint32_t                sampleTimeMs;

    /** Dual purpose variable.  1.) This is the averaged IMU sample when sampleTimeMs != 0.  2.) This is a mirror of the motion calibration IMU bias from flash when sampleTimeMs = 0. */ 
    imus_t                  imu[NUM_IMU_DEVICES];

    /** Collected data used to solve for the bias error and INS rotation.  Vertical axis: 0 = X, 1 = Y, 2 = Z  */
    infield_cal_vaxis_t     calData[3];

} infield_cal_t;


/** System Configuration (used with DID_FLASH_CONFIG.sysCfgBits) */
enum eSysConfigBits
{
	UNUSED1                                             = (int)0x00000001,
	/*! Enable mag continuous calibration.  Allow slow background magnetometer calibration in the EKF. */
	SYS_CFG_BITS_ENABLE_MAG_CONTINUOUS_CAL              = (int)0x00000002,
	/*! Enable automatic mag recalibration */
	SYS_CFG_BITS_AUTO_MAG_RECAL                         = (int)0x00000004,
	/*! Disable mag declination estimation */
	SYS_CFG_BITS_DISABLE_MAG_DECL_ESTIMATION            = (int)0x00000008,

    /*! Disable LEDs */
    SYS_CFG_BITS_DISABLE_LEDS                           = (int)0x00000010,

    /** Magnetometer recalibration.  (see eMagCalState) 1 = multi-axis, 2 = single-axis */
    SYS_CFG_BITS_MAG_RECAL_MODE_MASK                    = (int)0x00000700,
    SYS_CFG_BITS_MAG_RECAL_MODE_OFFSET                  = 8,
#define SYS_CFG_BITS_MAG_RECAL_MODE(sysCfgBits) ((sysCfgBits&SYS_CFG_BITS_MAG_RECAL_MODE_MASK)>>SYS_CFG_BITS_MAG_RECAL_MODE_OFFSET)

	// When set WMM will be used to set declanation
	SYS_CFG_BITS_MAG_ENABLE_WMM_DECLINATION				= (int)0x00000800,

	/** Disable magnetometer fusion */
	SYS_CFG_BITS_DISABLE_MAGNETOMETER_FUSION			= (int)0x00001000,
	/** Disable barometer fusion */
	SYS_CFG_BITS_DISABLE_BAROMETER_FUSION				= (int)0x00002000,
	/** Disable GPS 1 fusion */
	SYS_CFG_BITS_DISABLE_GPS1_FUSION					= (int)0x00004000,
	/** Disable GPS 2 fusion */
	SYS_CFG_BITS_DISABLE_GPS2_FUSION					= (int)0x00008000,

    /** Disable automatic Zero Velocity Updates (ZUPT).  Disabling automatic ZUPT is useful for degraded GPS environments or applications with very slow velocities. */
    SYS_CFG_BITS_DISABLE_AUTO_ZERO_VELOCITY_UPDATES     = (int)0x00010000,
    /** Disable automatic Zero Angular Rate Updates (ZARU).  Disabling automatic ZARU is useful for applications with small/slow angular rates. */
    SYS_CFG_BITS_DISABLE_AUTO_ZERO_ANGULAR_RATE_UPDATES = (int)0x00020000,
    /** Disable INS EKF updates */
    SYS_CFG_BITS_DISABLE_INS_EKF                        = (int)0x00040000,
    /** Prevent built-in test (BIT) from running automatically on startup */
    SYS_CFG_BITS_DISABLE_AUTO_BIT_ON_STARTUP            = (int)0x00080000,

    /** Disable wheel encoder fusion */
    SYS_CFG_BITS_DISABLE_WHEEL_ENCODER_FUSION           = (int)0x00100000,

    SYS_CFG_BITS_UNUSED3                                = (int)0x00200000,
    SYS_CFG_BITS_UNUSED4                                = (int)0x00400000,
    SYS_CFG_BITS_UNUSED5                                = (int)0x00800000,

    /** Use reference IMU in EKF instead of onboard IMU */
    SYS_CFG_USE_REFERENCE_IMU_IN_EKF                    = (int)0x01000000,
    /** Reference point stationary on strobe input */
    SYS_CFG_EKF_REF_POINT_STATIONARY_ON_STROBE_INPUT    = (int)0x02000000,
};

/** GNSS satellite system signal constellation (used with nvm_flash_cfg_t.gnssSatSigConst) */
enum eGnssSatSigConst
{
    /*! GPS  */
    GNSS_SAT_SIG_CONST_GPS                              = (uint16_t)0x0003,
    /*! QZSS  */
    GNSS_SAT_SIG_CONST_QZS                              = (uint16_t)0x000C,
    /*! Galileo  */
    GNSS_SAT_SIG_CONST_GAL                              = (uint16_t)0x0030,
    /*! BeiDou  */
    GNSS_SAT_SIG_CONST_BDS                              = (uint16_t)0x00C0,
    /*! GLONASS  */
    GNSS_SAT_SIG_CONST_GLO                              = (uint16_t)0x0300,
    /*! SBAS  */
    GNSS_SAT_SIG_CONST_SBS                              = (uint16_t)0x1000,
    /*! IRNSS / NavIC  */
    GNSS_SAT_SIG_CONST_IRN                              = (uint16_t)0x2000,
    /*! IMES  */
    GNSS_SAT_SIG_CONST_IME                              = (uint16_t)0x4000,

    /*! GNSS default */
    GNSS_SAT_SIG_CONST_ALL = \
        GNSS_SAT_SIG_CONST_GPS | \
        GNSS_SAT_SIG_CONST_QZS | \
        GNSS_SAT_SIG_CONST_GAL | \
        GNSS_SAT_SIG_CONST_BDS | \
        GNSS_SAT_SIG_CONST_GLO | \
        GNSS_SAT_SIG_CONST_SBS | \
        GNSS_SAT_SIG_CONST_IRN | \
    	GNSS_SAT_SIG_CONST_IME,

    /*! GNSS default */
    GNSS_SAT_SIG_CONST_DEFAULT = \
        GNSS_SAT_SIG_CONST_GPS | \
        GNSS_SAT_SIG_CONST_SBS | \
        GNSS_SAT_SIG_CONST_QZS | \
        GNSS_SAT_SIG_CONST_GAL | \
        GNSS_SAT_SIG_CONST_GLO | \
    	GNSS_SAT_SIG_CONST_BDS,

    GNSS_SAT_SIG_CONST_DEFAULT_INTEL = \
        GNSS_SAT_SIG_CONST_GPS | \
        GNSS_SAT_SIG_CONST_GAL,
};

/** RTK Configuration (used with nvm_flash_cfg_t.RTKCfgBits) */
enum eRTKConfigBits
{
    /** Enable onboard RTK GNSS precision positioning (GPS1) */
    RTK_CFG_BITS_ROVER_MODE_RTK_POSITIONING				= (int)0x00000001,

    /** Enable external RTK GNSS positioning (GPS1) */
    RTK_CFG_BITS_ROVER_MODE_RTK_POSITIONING_EXTERNAL	= (int)0x00000002,

    /** Enable external RTK GNSS compassing on uBlox F9P (GPS2) */
    RTK_CFG_BITS_ROVER_MODE_RTK_COMPASSING_F9P			= (int)0x00000004,

    /** Enable dual GNSS RTK compassing (GPS2 to GPS1) */
    RTK_CFG_BITS_ROVER_MODE_RTK_COMPASSING				= (int)0x00000008,	

    /** Mask of RTK GNSS positioning types */
    RTK_CFG_BITS_ROVER_MODE_RTK_POSITIONING_MASK		= (RTK_CFG_BITS_ROVER_MODE_RTK_POSITIONING|RTK_CFG_BITS_ROVER_MODE_RTK_POSITIONING_EXTERNAL),

    /** Mask of dual GNSS RTK compassing types */
    RTK_CFG_BITS_ROVER_MODE_RTK_COMPASSING_MASK			= (RTK_CFG_BITS_ROVER_MODE_RTK_COMPASSING|RTK_CFG_BITS_ROVER_MODE_RTK_COMPASSING_F9P),

    /** Mask of RTK position, heading, and base modes */
    RTK_CFG_BITS_ROVER_MODE_MASK						= (int)0x0000000F,
    
    /** Enable RTK base and output ublox data from GPS 1 on serial port 0 */
    RTK_CFG_BITS_BASE_OUTPUT_GPS1_UBLOX_SER0			= (int)0x00000010,

    /** Enable RTK base and output ublox data from GPS 1 on serial port 1 */
    RTK_CFG_BITS_BASE_OUTPUT_GPS1_UBLOX_SER1			= (int)0x00000020,

    /** Enable RTK base and output ublox data from GPS 1 on serial port 2 */
    RTK_CFG_BITS_BASE_OUTPUT_GPS1_UBLOX_SER2			= (int)0x00000040,

    /** Enable RTK base and output ublox data from GPS 1 on USB port */
    RTK_CFG_BITS_BASE_OUTPUT_GPS1_UBLOX_USB				= (int)0x00000080,

    /** Enable RTK base and output RTCM3 data from GPS 1 on serial port 0 */
    RTK_CFG_BITS_BASE_OUTPUT_GPS1_RTCM3_SER0			= (int)0x00000100,
    
    /** Enable RTK base and output RTCM3 data from GPS 1 on serial port 1 */
    RTK_CFG_BITS_BASE_OUTPUT_GPS1_RTCM3_SER1			= (int)0x00000200,

    /** Enable RTK base and output RTCM3 data from GPS 1 on serial port 2 */
    RTK_CFG_BITS_BASE_OUTPUT_GPS1_RTCM3_SER2			= (int)0x00000400,

    /** Enable RTK base and output RTCM3 data from GPS 1 on USB port */
    RTK_CFG_BITS_BASE_OUTPUT_GPS1_RTCM3_USB				= (int)0x00000800,

    /** Enable RTK base and output ublox data from GPS 2 on serial port 0 */
    RTK_CFG_BITS_BASE_OUTPUT_GPS2_UBLOX_SER0			= (int)0x00001000,

    /** Enable RTK base and output ublox data from GPS 2 on serial port 1 */
    RTK_CFG_BITS_BASE_OUTPUT_GPS2_UBLOX_SER1			= (int)0x00002000,

    /** Enable RTK base and output ublox data from GPS 2 on serial port 2 */
    RTK_CFG_BITS_BASE_OUTPUT_GPS2_UBLOX_SER2			= (int)0x00004000,

    /** Enable RTK base and output ublox data from GPS 2 on USB port */
    RTK_CFG_BITS_BASE_OUTPUT_GPS2_UBLOX_USB				= (int)0x00008000,

    /** Enable RTK base and output RTCM3 data from GPS 2 on serial port 0 */
    RTK_CFG_BITS_BASE_OUTPUT_GPS2_RTCM3_SER0			= (int)0x00010000,
    
    /** Enable RTK base and output RTCM3 data from GPS 2 on serial port 1 */
    RTK_CFG_BITS_BASE_OUTPUT_GPS2_RTCM3_SER1			= (int)0x00020000,

    /** Enable RTK base and output RTCM3 data from GPS 2 on serial port 2 */
    RTK_CFG_BITS_BASE_OUTPUT_GPS2_RTCM3_SER2			= (int)0x00040000,

    /** Enable RTK base and output RTCM3 data from GPS 2 on USB port */
    RTK_CFG_BITS_BASE_OUTPUT_GPS2_RTCM3_USB				= (int)0x00080000,

    /** Enable base mode moving position. (For future use. Not implemented. This bit should always be 0 for now.) TODO: Implement moving base. */
    RTK_CFG_BITS_BASE_POS_MOVING						= (int)0x00100000,
    
    /** Reserved for future use */
    RTK_CFG_BITS_RESERVED1								= (int)0x00200000,	
    
    /** When using RTK, specifies whether the base station is identical hardware to this rover. If so, there are optimizations enabled to get fix faster. */
    RTK_CFG_BITS_RTK_BASE_IS_IDENTICAL_TO_ROVER			= (int)0x00400000,

    /** Forward all messages between the selected GPS and serial port.  Disable for RTK base use (to forward only GPS raw messages and use the surveyed location refLLA instead of current GPS position).  */
    RTK_CFG_BITS_GPS_PORT_PASS_THROUGH					= (int)0x00800000,

    /** All base station bits */
    RTK_CFG_BITS_BASE_MODE = (
        RTK_CFG_BITS_BASE_OUTPUT_GPS1_UBLOX_SER0 | RTK_CFG_BITS_BASE_OUTPUT_GPS1_RTCM3_SER0 |
        RTK_CFG_BITS_BASE_OUTPUT_GPS1_UBLOX_SER1 | RTK_CFG_BITS_BASE_OUTPUT_GPS1_RTCM3_SER1 |
        RTK_CFG_BITS_BASE_OUTPUT_GPS1_UBLOX_SER2 | RTK_CFG_BITS_BASE_OUTPUT_GPS1_RTCM3_SER2 |
        RTK_CFG_BITS_BASE_OUTPUT_GPS1_UBLOX_USB  | RTK_CFG_BITS_BASE_OUTPUT_GPS1_RTCM3_USB  |
        RTK_CFG_BITS_BASE_OUTPUT_GPS2_UBLOX_SER0 | RTK_CFG_BITS_BASE_OUTPUT_GPS2_RTCM3_SER0 |
        RTK_CFG_BITS_BASE_OUTPUT_GPS2_UBLOX_SER1 | RTK_CFG_BITS_BASE_OUTPUT_GPS2_RTCM3_SER1 |
        RTK_CFG_BITS_BASE_OUTPUT_GPS2_UBLOX_SER2 | RTK_CFG_BITS_BASE_OUTPUT_GPS2_RTCM3_SER2 |
        RTK_CFG_BITS_BASE_OUTPUT_GPS2_UBLOX_USB  | RTK_CFG_BITS_BASE_OUTPUT_GPS2_RTCM3_USB ),

    /** Base station bits enabled on Ser0 */
    RTK_CFG_BITS_RTK_BASE_SER0 = (
        RTK_CFG_BITS_BASE_OUTPUT_GPS1_UBLOX_SER0 | RTK_CFG_BITS_BASE_OUTPUT_GPS1_RTCM3_SER0 |
        RTK_CFG_BITS_BASE_OUTPUT_GPS2_UBLOX_SER0 | RTK_CFG_BITS_BASE_OUTPUT_GPS2_RTCM3_SER0 ),

    /** Base station bits enabled on Ser1 */
    RTK_CFG_BITS_RTK_BASE_SER1 = (
        RTK_CFG_BITS_BASE_OUTPUT_GPS1_UBLOX_SER1 | RTK_CFG_BITS_BASE_OUTPUT_GPS1_RTCM3_SER1 |
        RTK_CFG_BITS_BASE_OUTPUT_GPS2_UBLOX_SER1 | RTK_CFG_BITS_BASE_OUTPUT_GPS2_RTCM3_SER1 ),

    /** Base station bits enabled on Ser2 */
    RTK_CFG_BITS_RTK_BASE_SER2 = (
        RTK_CFG_BITS_BASE_OUTPUT_GPS1_UBLOX_SER2 | RTK_CFG_BITS_BASE_OUTPUT_GPS1_RTCM3_SER2 |
        RTK_CFG_BITS_BASE_OUTPUT_GPS2_UBLOX_SER2 | RTK_CFG_BITS_BASE_OUTPUT_GPS2_RTCM3_SER2 ),

    /** Base station bits for GPS1 Ublox */
    RTK_CFG_BITS_RTK_BASE_OUTPUT_GPS1_UBLOX = (
        RTK_CFG_BITS_BASE_OUTPUT_GPS1_UBLOX_SER0 |
        RTK_CFG_BITS_BASE_OUTPUT_GPS1_UBLOX_SER1 |
        RTK_CFG_BITS_BASE_OUTPUT_GPS1_UBLOX_SER2 |
        RTK_CFG_BITS_BASE_OUTPUT_GPS1_UBLOX_USB ),

    /** Base station bits for GPS2 Ublox */
    RTK_CFG_BITS_RTK_BASE_OUTPUT_GPS2_UBLOX = (
        RTK_CFG_BITS_BASE_OUTPUT_GPS2_UBLOX_SER0 |
        RTK_CFG_BITS_BASE_OUTPUT_GPS2_UBLOX_SER1 |
        RTK_CFG_BITS_BASE_OUTPUT_GPS2_UBLOX_SER2 |
        RTK_CFG_BITS_BASE_OUTPUT_GPS2_UBLOX_USB ),

    /** Base station bits for GPS1 RTCM */
    RTK_CFG_BITS_RTK_BASE_OUTPUT_GPS1_RTCM = (
        RTK_CFG_BITS_BASE_OUTPUT_GPS1_RTCM3_SER0 |
        RTK_CFG_BITS_BASE_OUTPUT_GPS1_RTCM3_SER1 | 
        RTK_CFG_BITS_BASE_OUTPUT_GPS1_RTCM3_SER2 | 
        RTK_CFG_BITS_BASE_OUTPUT_GPS1_RTCM3_USB ),

    /** Base station bits for GPS2 RTCM */
    RTK_CFG_BITS_RTK_BASE_OUTPUT_GPS2_RTCM = (
        RTK_CFG_BITS_BASE_OUTPUT_GPS2_RTCM3_SER0 |
        RTK_CFG_BITS_BASE_OUTPUT_GPS2_RTCM3_SER1 |
        RTK_CFG_BITS_BASE_OUTPUT_GPS2_RTCM3_SER2 |
        RTK_CFG_BITS_BASE_OUTPUT_GPS2_RTCM3_USB),

    /** Rover on-board RTK engine used */
    RTK_CFG_BITS_ROVER_MODE_ONBOARD_MASK = (RTK_CFG_BITS_ROVER_MODE_RTK_POSITIONING | RTK_CFG_BITS_ROVER_MODE_RTK_COMPASSING),

    /** Mask of Rover, Compassing, and Base modes */
    RTK_CFG_BITS_ALL_MODES_MASK = (RTK_CFG_BITS_ROVER_MODE_MASK | RTK_CFG_BITS_BASE_MODE),	
};

/** Sensor Configuration (used with nvm_flash_cfg_t.sensorConfig) */
enum eSensorConfig
{
    /** Gyro full-scale sensing range selection: +- 250, 500, 1000, 2000 deg/s */	
    SENSOR_CFG_GYR_FS_250				= (int)0x00000000,
    SENSOR_CFG_GYR_FS_500				= (int)0x00000001,
    SENSOR_CFG_GYR_FS_1000				= (int)0x00000002,
    SENSOR_CFG_GYR_FS_2000				= (int)0x00000003,
    SENSOR_CFG_GYR_FS_MASK				= (int)0x00000003,
    SENSOR_CFG_GYR_FS_OFFSET			= (int)0,
    
    /** Accelerometer full-scale sensing range selection: +- 2, 4, 8, 16 m/s^2 */
    SENSOR_CFG_ACC_FS_2G				= (int)0x00000000,
    SENSOR_CFG_ACC_FS_4G				= (int)0x00000001,
    SENSOR_CFG_ACC_FS_8G				= (int)0x00000002,
    SENSOR_CFG_ACC_FS_16G				= (int)0x00000003,
    SENSOR_CFG_ACC_FS_MASK				= (int)0x0000000C,
    SENSOR_CFG_ACC_FS_OFFSET			= (int)2,
    
    /** Gyro digital low-pass filter (DLPF) is set automatically based on the IMU sample rate.  The following 
    bit values can be used to override the bandwidth (frequency) to: 250, 184, 92, 41, 20, 10, 5 Hz */
    SENSOR_CFG_GYR_DLPF_250HZ			= (int)0x00000000,
    SENSOR_CFG_GYR_DLPF_184HZ			= (int)0x00000001,
    SENSOR_CFG_GYR_DLPF_92HZ			= (int)0x00000002,
    SENSOR_CFG_GYR_DLPF_41HZ			= (int)0x00000003,
    SENSOR_CFG_GYR_DLPF_20HZ			= (int)0x00000004,
    SENSOR_CFG_GYR_DLPF_10HZ			= (int)0x00000005,
    SENSOR_CFG_GYR_DLPF_5HZ				= (int)0x00000006,
     SENSOR_CFG_GYR_DLPF_MASK			= (int)0x00000F00,
    SENSOR_CFG_GYR_DLPF_OFFSET			= (int)8,

    /** Accelerometer digital low-pass filter (DLPF) is set automatically based on the IMU sample rate.  The 
    following bit values can be used to override the bandwidth (frequency) to: 218, 218, 99, 45, 21, 10, 5 Hz */
    SENSOR_CFG_ACC_DLPF_218HZ			= (int)0x00000000,
    SENSOR_CFG_ACC_DLPF_218HZb			= (int)0x00000001,
    SENSOR_CFG_ACC_DLPF_99HZ			= (int)0x00000002,
    SENSOR_CFG_ACC_DLPF_45HZ			= (int)0x00000003,
    SENSOR_CFG_ACC_DLPF_21HZ			= (int)0x00000004,
    SENSOR_CFG_ACC_DLPF_10HZ			= (int)0x00000005,
    SENSOR_CFG_ACC_DLPF_5HZ				= (int)0x00000006,
    SENSOR_CFG_ACC_DLPF_MASK			= (int)0x0000F000,
    SENSOR_CFG_ACC_DLPF_OFFSET			= (int)12,

    /** Euler rotation of IMU and magnetometer from Hardware Frame to Sensor Frame.  Rotation applied in the order of yaw, pitch, roll from the sensor frame (labeled on uINS). */
    SENSOR_CFG_SENSOR_ROTATION_MASK        = (int)0x00FF0000,
    SENSOR_CFG_SENSOR_ROTATION_OFFSET      = (int)16,
    SENSOR_CFG_SENSOR_ROTATION_0_0_0       = (int)0,	// roll, pitch, yaw rotation (deg).
    SENSOR_CFG_SENSOR_ROTATION_0_0_90      = (int)1,
    SENSOR_CFG_SENSOR_ROTATION_0_0_180     = (int)2,
    SENSOR_CFG_SENSOR_ROTATION_0_0_N90     = (int)3,
    SENSOR_CFG_SENSOR_ROTATION_90_0_0      = (int)4,
    SENSOR_CFG_SENSOR_ROTATION_90_0_90     = (int)5,
    SENSOR_CFG_SENSOR_ROTATION_90_0_180    = (int)6,
    SENSOR_CFG_SENSOR_ROTATION_90_0_N90    = (int)7,
    SENSOR_CFG_SENSOR_ROTATION_180_0_0     = (int)8,
    SENSOR_CFG_SENSOR_ROTATION_180_0_90    = (int)9,
    SENSOR_CFG_SENSOR_ROTATION_180_0_180   = (int)10,
    SENSOR_CFG_SENSOR_ROTATION_180_0_N90   = (int)11,
    SENSOR_CFG_SENSOR_ROTATION_N90_0_0     = (int)12,
    SENSOR_CFG_SENSOR_ROTATION_N90_0_90    = (int)13,
    SENSOR_CFG_SENSOR_ROTATION_N90_0_180   = (int)14,
    SENSOR_CFG_SENSOR_ROTATION_N90_0_N90   = (int)15,
    SENSOR_CFG_SENSOR_ROTATION_0_90_0      = (int)16,
    SENSOR_CFG_SENSOR_ROTATION_0_90_90     = (int)17,
    SENSOR_CFG_SENSOR_ROTATION_0_90_180    = (int)18,
    SENSOR_CFG_SENSOR_ROTATION_0_90_N90    = (int)19,
    SENSOR_CFG_SENSOR_ROTATION_0_N90_0     = (int)20,
    SENSOR_CFG_SENSOR_ROTATION_0_N90_90    = (int)21,
    SENSOR_CFG_SENSOR_ROTATION_0_N90_180   = (int)22,
    SENSOR_CFG_SENSOR_ROTATION_0_N90_N90   = (int)23,

    /** Triple IMU fault detection level. Higher levels add new features to previous levels */
    SENSOR_CFG_IMU_FAULT_DETECT_MASK	   	= (int)0x0F000000,
    SENSOR_CFG_IMU_FAULT_DETECT_OFFSET		= (int)24,
    SENSOR_CFG_IMU_FAULT_DETECT_NONE		= (int)0,	// Simple averaging
    SENSOR_CFG_IMU_FAULT_DETECT_OFFLINE		= (int)1,	// One or more IMUs is offline or stuck
    SENSOR_CFG_IMU_FAULT_DETECT_LARGE_BIAS	= (int)2,
    SENSOR_CFG_IMU_FAULT_DETECT_BIAS_JUMPS	= (int)3,
    SENSOR_CFG_IMU_FAULT_DETECT_SENSOR_NOISE = (int)4,
};

/** IO configuration (used with nvm_flash_cfg_t.ioConfig) */
enum eIoConfig
{
    /** Strobe (input and output) trigger on rising edge (0 = falling edge) (ioConfig[0]) */
    IO_CONFIG_STROBE_TRIGGER_HIGH               = (int)0x00000001,

    // G1,G2 - STROBE, CAN, Ser2, I2C (future) (ioConfig[3-1])
    /** G1,G2 - STROBE input on G2 */
    IO_CONFIG_G1G2_STROBE_INPUT_G2              = (int)0x00000002,
    /** G1,G2 - CAN Bus */
    IO_CONFIG_G1G2_CAN_BUS                      = (int)0x00000004,
    /** G1,G2 - General Communications on Ser2. Excludes GPS communications. */
    IO_CONFIG_G1G2_COM2                         = (int)0x00000006,
    /** G1,G2 - I2C */
    IO_CONFIG_G1G2_I2C							= (int)0x00000008,
    /** G1,G2 - MASK.  Note: This G1,G2 setting is overriden when GPS1 or GPS2 is configured to use Ser2. */
    IO_CONFIG_G1G2_MASK                         = (int)0x0000000E,
    /** G1,G2 - Default */
    IO_CONFIG_G1G2_DEFAULT                      = IO_CONFIG_G1G2_CAN_BUS,

    // G9 - STROBE, QDEC0 (future) (ioConfig[5-4])
    /** G9 - Strobe input */
    IO_CONFIG_G9_STROBE_INPUT                   = (int)0x00000010,
    /** G9 - Enable Nav update strobe output pulse on G9 (uINS pin 10) indicating preintegrated IMU and navigation updates */
    IO_CONFIG_G9_STROBE_OUTPUT_NAV              = (int)0x00000020,
    /** G9 - SPI DRDY */
    IO_CONFIG_G9_SPI_DRDY                    	= (int)0x00000030,
    /** G9 - Bit mask */
    IO_CONFIG_G9_MASK                           = (int)0x00000030,
    /** G9 - Default */
    IO_CONFIG_G9_DEFAULT                        = (int)0,	

    // G6,G7 - Ser1, QDEC0 (future) (ioConfig[7-6])
    /** G6,G7 - General Communications on Ser1. Excludes GPS communications.  Overriden when SPI is enabled (G9 held low on bootup/config). */
    IO_CONFIG_G6G7_COM1                         = (int)0x00000040,
    /** G6,G7 - Quadrature wheel encoder input (G6 QDEC0-A).  Overriden when SPI is enabled (G9 held low on bootup/config). */
//  IO_CONFIG_G6G7_QDEC0_INPUT_G6               = (int)0x00000080,
    /** G6,G7 - Bit mask */
    IO_CONFIG_G6G7_MASK                         = (int)0x000000C0,
    /** G6,G7 - Default */
    IO_CONFIG_G6G7_DEFAULT                      = IO_CONFIG_G6G7_COM1,	

    // G5,G8 - STROBE, QDEC1 (future), SPI (enabled when G9 is held low on bootup/config) (ioConfig[10-8])
    /** G5,G8 - Strobe input on G5 */
    IO_CONFIG_G5G8_STROBE_INPUT_G5              = (int)0x00000100,
    /** G5,G8 - Strobe input on G8 */
    IO_CONFIG_G5G8_STROBE_INPUT_G8              = (int)0x00000200,
    /** G5,G8 - Strobe input on both G5 and G8 */
    IO_CONFIG_G5G8_STROBE_INPUT_G5_G8           = (int)0x00000300,
    /** G5,G8 - Strobe input on both G5 and G8 */
    IO_CONFIG_G5G8_G6G7_SPI_ENABLE              = (int)0x00000400,
    /** G5,G8 - Quadrature wheel encoder input (G5 QDEC1-B, G8 QDEC1-A) */
    IO_CONFIG_G5G8_QDEC_INPUT                   = (int)0x00000500,
    /** G5,G8 - Bit mask */
    IO_CONFIG_G5G8_MASK                         = (int)0x00000700,
    /** G5,G8 - Default */
    IO_CONFIG_G5G8_DEFAULT                      = (int)0,	

    /** G15 (GPS PPS) - STROBE (ioConfig[11]) */
    IO_CONFIG_G15_STROBE_INPUT                  = (int)0x00000800,
	// IO_CONFIG_                               = (int)0x00001000,

    /** GPS TIMEPULSE source (ioConfig[15-13]) */
	IO_CFG_GPS_TIMEPUSE_SOURCE_OFFSET			= (int)13,
	IO_CFG_GPS_TIMEPUSE_SOURCE_MASK				= (int)0x00000007,
	IO_CFG_GPS_TIMEPUSE_SOURCE_BITMASK			= (int)(IO_CFG_GPS_TIMEPUSE_SOURCE_MASK<<IO_CFG_GPS_TIMEPUSE_SOURCE_OFFSET),	
<<<<<<< HEAD
    IO_CFG_GPS_TIMEPUSE_SOURCE_DISABLED			= (int)0,
    IO_CFG_GPS_TIMEPUSE_SOURCE_GPS1_PPS_PIN20	= (int)1,
    IO_CFG_GPS_TIMEPUSE_SOURCE_GPS2_PPS			= (int)2,
    IO_CFG_GPS_TIMEPUSE_SOURCE_STROBE_G2_PIN6	= (int)3,
    IO_CFG_GPS_TIMEPUSE_SOURCE_STROBE_G5_PIN9	= (int)4,
    IO_CFG_GPS_TIMEPUSE_SOURCE_STROBE_G8_PIN12	= (int)5,
    IO_CFG_GPS_TIMEPUSE_SOURCE_STROBE_G9_PIN13	= (int)6,
#define SET_STATUS_OFFSET_MASK(result,val,offset,mask)	{ (result) &= ~((mask)<<(offset)); (result) |= ((val)<<(offset)); }
#define IO_CFG_GPS_TIMEPUSE_SOURCE(ioConfig) ((ioConfig>>IO_CFG_GPS_TIMEPUSE_SOURCE_OFFSET)&IO_CFG_GPS_TIMEPUSE_SOURCE_MASK)
    
    /** GPS 1 source OFFSET */
    IO_CONFIG_GPS1_SOURCE_OFFSET				= (int)16,				// ioConfig[18-16]
    /** GPS 2 source OFFSET */
    IO_CONFIG_GPS2_SOURCE_OFFSET				= (int)19,				// ioConfig[21-19]
    /** GPS 1 type OFFSET */
    IO_CONFIG_GPS1_TYPE_OFFSET					= (int)22,				// ioConfig[24-22]
    /** GPS 2 type OFFSET */
    IO_CONFIG_GPS2_TYPE_OFFSET					= (int)25,				// ioConfig[27-25]

    /** GPS 1 skip initialization (ioConfig[12]) */
    IO_CONFIG_GPS1_NO_INIT 						= (int)0x00001000,
    /** GPS 2 skip initialization (ioConfig[28]) */
    IO_CONFIG_GPS2_NO_INIT 						= (int)0x10000000,

    /** GPS source MASK */
    IO_CONFIG_GPS_SOURCE_MASK					= (int)0x00000007,
    /** GPS source - Disable */
    IO_CONFIG_GPS_SOURCE_DISABLE				= (int)0,
    /** GPS source - GNSS receiver 1 onboard uINS */
    IO_CONFIG_GPS_SOURCE_ONBOARD_1				= (int)1,
    /** GPS source - GNSS receiver 2 onboard uINS */
    IO_CONFIG_GPS_SOURCE_ONBOARD_2				= (int)2,
    /** GPS source - Serial 0 */
    IO_CONFIG_GPS_SOURCE_SER0					= (int)3,
    /** GPS source - Serial 1 */
    IO_CONFIG_GPS_SOURCE_SER1					= (int)4,
    /** GPS source - Serial 2 */
    IO_CONFIG_GPS_SOURCE_SER2					= (int)5,
    /** GPS source - last type */
    IO_CONFIG_GPS_SOURCE_LAST					= IO_CONFIG_GPS_SOURCE_SER2,	// set to last source

    /** GPS type MASK */
    IO_CONFIG_GPS_TYPE_MASK						= (int)0x00000007,
    /** GPS type - ublox M8 */
    IO_CONFIG_GPS_TYPE_UBX_M8					= (int)0,
    /** GPS type - ublox ZED-F9P w/ RTK */
    IO_CONFIG_GPS_TYPE_UBX_F9P					= (int)1,
    /** GPS type - NMEA */
    IO_CONFIG_GPS_TYPE_NMEA						= (int)2,
    /** GPS type - InertialSense GPX */
    IO_CONFIG_GPS_TYPE_GPX						= (int)3,
    /** GPS type - Sony CXD5610 */
    IO_CONFIG_GPS_TYPE_CXD5610					= (int)4,
    /** GPS type - last type */
    IO_CONFIG_GPS_TYPE_LAST						= IO_CONFIG_GPS_TYPE_CXD5610,		// Set to last type
=======
	IO_CFG_GPS_TIMEPUSE_SOURCE_DISABLED			= (int)0,
	IO_CFG_GPS_TIMEPUSE_SOURCE_GPS1_PPS_PIN20	= (int)1,
	IO_CFG_GPS_TIMEPUSE_SOURCE_GPS2_PPS			= (int)2,
	IO_CFG_GPS_TIMEPUSE_SOURCE_STROBE_G2_PIN6	= (int)3,
	IO_CFG_GPS_TIMEPUSE_SOURCE_STROBE_G5_PIN9	= (int)4,
	IO_CFG_GPS_TIMEPUSE_SOURCE_STROBE_G8_PIN12	= (int)5,
	IO_CFG_GPS_TIMEPUSE_SOURCE_STROBE_G9_PIN13	= (int)6,
#define SET_STATUS_OFFSET_MASK(result,val,offset,mask)	{ (result) &= ~((mask)<<(offset)); (result) |= ((val)<<(offset)); }	
#define IO_CFG_GPS_TIMEPUSE_SOURCE(ioConfig) (((ioConfig)>>IO_CFG_GPS_TIMEPUSE_SOURCE_OFFSET)&IO_CFG_GPS_TIMEPUSE_SOURCE_MASK)
	
	/** GPS 1 source OFFSET */
	IO_CONFIG_GPS1_SOURCE_OFFSET				= (int)16,
	/** GPS 2 source OFFSET */
	IO_CONFIG_GPS2_SOURCE_OFFSET				= (int)19,
	/** GPS 1 type OFFSET */
	IO_CONFIG_GPS1_TYPE_OFFSET					= (int)22,
	/** GPS 2 type OFFSET */
	IO_CONFIG_GPS2_TYPE_OFFSET					= (int)25,

	/** GPS 1 skip initialization */
	IO_CONFIG_GPS1_NO_INIT 						= (int)0x01000000,		// bit 24 of 0-31
	/** GPS 2 skip initialization */
	IO_CONFIG_GPS2_NO_INIT 						= (int)0x08000000,		// bit 27 of 0-31

	/** GPS source MASK */
	IO_CONFIG_GPS_SOURCE_MASK					= (int)0x00000007,
	/** GPS source - Disable */
	IO_CONFIG_GPS_SOURCE_DISABLE				= (int)0,
	/** GPS source - GNSS receiver 1 onboard uINS */
	IO_CONFIG_GPS_SOURCE_ONBOARD_1				= (int)1,
	/** GPS source - GNSS receiver 2 onboard uINS */
	IO_CONFIG_GPS_SOURCE_ONBOARD_2				= (int)2,
	/** GPS source - Serial 0 */
	IO_CONFIG_GPS_SOURCE_SER0					= (int)3,
	/** GPS source - Serial 1 */
	IO_CONFIG_GPS_SOURCE_SER1					= (int)4,
	/** GPS source - Serial 2 */
	IO_CONFIG_GPS_SOURCE_SER2					= (int)5,
	/** GPS source - last type */
	IO_CONFIG_GPS_SOURCE_LAST					= IO_CONFIG_GPS_SOURCE_SER2,	// set to last source

	/** GPS type MASK */
	IO_CONFIG_GPS_TYPE_MASK						= (int)0x00000003,
	/** GPS type - ublox M8 */
	IO_CONFIG_GPS_TYPE_UBX_M8					= (int)0,
	/** GPS type - ublox ZED-F9P w/ RTK */
	IO_CONFIG_GPS_TYPE_UBX_F9P					= (int)1,
	/** GPS type - NMEA */
	IO_CONFIG_GPS_TYPE_NMEA						= (int)2,
	/** GPS type - last type */
    IO_CONFIG_GPS_TYPE_LAST						= IO_CONFIG_GPS_TYPE_NMEA,		// Set to last type
>>>>>>> 71e30a41

#define IO_CONFIG_GPS1_SOURCE(ioConfig)     (((ioConfig)>>IO_CONFIG_GPS1_SOURCE_OFFSET)&IO_CONFIG_GPS_SOURCE_MASK)
#define IO_CONFIG_GPS2_SOURCE(ioConfig)     (((ioConfig)>>IO_CONFIG_GPS2_SOURCE_OFFSET)&IO_CONFIG_GPS_SOURCE_MASK)
#define IO_CONFIG_GPS1_TYPE(ioConfig)       (((ioConfig)>>IO_CONFIG_GPS1_TYPE_OFFSET)&IO_CONFIG_GPS_TYPE_MASK)
#define IO_CONFIG_GPS2_TYPE(ioConfig)       (((ioConfig)>>IO_CONFIG_GPS2_TYPE_OFFSET)&IO_CONFIG_GPS_TYPE_MASK)

#define SET_IO_CFG_GPS1_SOURCE(result,val)  SET_STATUS_OFFSET_MASK(result, val, IO_CONFIG_GPS1_SOURCE_OFFSET, IO_CONFIG_GPS_SOURCE_MASK)
#define SET_IO_CFG_GPS2_SOURCE(result,val)  SET_STATUS_OFFSET_MASK(result, val, IO_CONFIG_GPS2_SOURCE_OFFSET, IO_CONFIG_GPS_SOURCE_MASK)
#define SET_IO_CFG_GPS1_TYPE(result,val)    SET_STATUS_OFFSET_MASK(result, val, IO_CONFIG_GPS1_TYPE_OFFSET, IO_CONFIG_GPS_TYPE_MASK)
#define SET_IO_CFG_GPS2_TYPE(result,val)    SET_STATUS_OFFSET_MASK(result, val, IO_CONFIG_GPS2_TYPE_OFFSET, IO_CONFIG_GPS_TYPE_MASK)

    /** IMU 1 disable (ioConfig[29]) */	
    IO_CONFIG_IMU_1_DISABLE						= (int)0x20000000,
    /** IMU 2 disable (ioConfig[30]) */
    IO_CONFIG_IMU_2_DISABLE						= (int)0x40000000,
    /** IMU 3 disable (ioConfig[31]) */
    IO_CONFIG_IMU_3_DISABLE						= (int)0x80000000,
};

#define IO_CONFIG_DEFAULT 	(IO_CONFIG_G1G2_DEFAULT | IO_CONFIG_G5G8_DEFAULT | IO_CONFIG_G6G7_DEFAULT | IO_CONFIG_G9_DEFAULT)

enum ePlatformConfig
{
    // IMX Carrier Board
    PLATFORM_CFG_TYPE_MASK                      = (int)0x0000003F,
    PLATFORM_CFG_TYPE_FROM_MANF_OTP             = (int)0x00000080,  // Type is overwritten from manufacturing OTP memory.  Write protection, prevents direct change of platformType in flashConfig.
    PLATFORM_CFG_TYPE_NONE                      = (int)0,           // IMX-5 default
    PLATFORM_CFG_TYPE_NONE_ONBOARD_G2           = (int)1,           // uINS-3 default
    PLATFORM_CFG_TYPE_RUG1                      = (int)2,
    PLATFORM_CFG_TYPE_RUG2_0_G1                 = (int)3,
    PLATFORM_CFG_TYPE_RUG2_0_G2                 = (int)4,
    PLATFORM_CFG_TYPE_RUG2_1_G0                 = (int)5,	        // PCB RUG-2.1, Case RUG-3.  GPS1 timepulse on G9
    PLATFORM_CFG_TYPE_RUG2_1_G1                 = (int)6,           // "
    PLATFORM_CFG_TYPE_RUG2_1_G2                 = (int)7,           // "
    PLATFORM_CFG_TYPE_RUG3_G0                   = (int)8,           // PCB RUG-3.x.  GPS1 timepulse on GPS1_PPS TIMESYNC (pin 20)
    PLATFORM_CFG_TYPE_RUG3_G1                   = (int)9,           // "
    PLATFORM_CFG_TYPE_RUG3_G2                   = (int)10,          // "
    PLATFORM_CFG_TYPE_EVB2_G2                   = (int)11,
    PLATFORM_CFG_TYPE_TBED3                     = (int)12,          // Testbed-3
    PLATFORM_CFG_TYPE_IG1_0_G2                  = (int)13,          // PCB IG-1.0.  GPS1 timepulse on G8
    PLATFORM_CFG_TYPE_IG1_G1                    = (int)14,          // PCB IG-1.1 and later.  GPS1 timepulse on GPS1_PPS TIMESYNC (pin 20)
    PLATFORM_CFG_TYPE_IG1_G2                    = (int)15,  
    PLATFORM_CFG_TYPE_IG2                       = (int)16,          // IG-2 w/ IMX-5 and GPX-1
    PLATFORM_CFG_TYPE_LAMBDA_G1                 = (int)17,          // Enable UBX output on Lambda for testbed
    PLATFORM_CFG_TYPE_LAMBDA_G2              	= (int)18,          // "
    PLATFORM_CFG_TYPE_TBED2_G1_W_LAMBDA         = (int)19,          // Enable UBX input from Lambda
    PLATFORM_CFG_TYPE_TBED2_G2_W_LAMBDA         = (int)20,          // "
    PLATFORM_CFG_TYPE_COUNT                     = (int)21,

    // Presets
    PLATFORM_CFG_PRESET_MASK                    = (int)0x0000FF00,
    PLATFORM_CFG_PRESET_OFFSET                  = (int)8,

    // RUG-3 - Presets
    PLATFORM_CFG_RUG3_PRESET__0__PRESETS_DISABLED								= 0,	// Don't use presets.  IOEXP_BITS can be set directly.
    PLATFORM_CFG_RUG3_PRESET__1__S0_RS232_7_9___CAN_11_12______S1_GPS1			= 1,	// RUG-3-G0 default
    PLATFORM_CFG_RUG3_PRESET__2__S0_TTL_7_9_____CAN_11_12______S1_GPS1			= 2,
    PLATFORM_CFG_RUG3_PRESET__3__S0_TTL_7_9_____S2_TTL_8_10____S1_GPS1			= 3,
    PLATFORM_CFG_RUG3_PRESET__4__S0_RS232_7_9___S1_RS232_8_10__S2_GPS1			= 4,
    PLATFORM_CFG_RUG3_PRESET__5__S1_RS485_7_8_9_10_____________S2_GPS1__S0_GPS2	= 5,
    PLATFORM_CFG_RUG3_PRESET__6__SPI_7_8_9_10__________________S2_GPS1__S0_GPS2	= 6,
    PLATFORM_CFG_RUG3_PRESET__7__S1_RS232_8_10_________________S2_GPS1__S0_GPS2	= 7,	// RUG-3-G2 default
    PLATFORM_CFG_RUG3_PRESET__8_________________CAN_11_12______S1_GPS1__S0_GPS2	= 8,
    PLATFORM_CFG_RUG3_PRESET__9__S2_TTL_8_10___________________S1_GPS1__S0_GPS2	= 9,
    PLATFORM_CFG_RUG3_PRESET__COUNT												= 10,

    PLATFORM_CFG_RUG3_PRESET__G0_DEFAULT		= PLATFORM_CFG_RUG3_PRESET__1__S0_RS232_7_9___CAN_11_12______S1_GPS1,
    PLATFORM_CFG_RUG3_PRESET__G2_DEFAULT		= PLATFORM_CFG_RUG3_PRESET__7__S1_RS232_8_10_________________S2_GPS1__S0_GPS2,

    // RUG-3 - I/O Expander disabled if platform type is != PLATFORM_CFG_TYPE_RUG3_x.
    PLATFORM_CFG_RUG3_IOEXP_BIT_MASK            = (int)0x00FF0000,
    PLATFORM_CFG_RUG3_IOEXP_BIT_OFFSET          = (int)16,

    RUG3_IOEXP_BIT_OFFSET_n232_485              = (int)0,
    RUG3_IOEXP_BIT_OFFSET_n232_TTL              = (int)1,
    RUG3_IOEXP_BIT_OFFSET_nRS_CAN               = (int)2,
    RUG3_IOEXP_BIT_OFFSET_nGPS2_RS              = (int)3,
    RUG3_IOEXP_BIT_OFFSET_nSPIEN                = (int)4,
    RUG3_IOEXP_BIT_OFFSET_nSPI_SER              = (int)5,
    RUG3_IOEXP_BIT_OFFSET_nGPSRST               = (int)6,

    PLATFORM_CFG_UPDATE_IO_CONFIG               = (int)0x01000000,    // Generate ioConfig based on platform config
};

/** (DID_WHEEL_ENCODER) Message to communicate wheel encoder measurements to GPS-INS */
typedef struct PACKED
{
    /** Time of measurement wrt current week */
    double timeOfWeek;

    /** Status Word */
    uint32_t status;

    /** Left wheel angle (rad) */
    float theta_l;

    /** Right wheel angle (rad) */
    float theta_r;
    
    /** Left wheel angular rate (rad/s) */
    float omega_l;

    /** Right wheel angular rate (rad/s) */
    float omega_r;

    /** Left wheel revolution count */
    uint32_t wrap_count_l;

    /** Right wheel revolution count */
    uint32_t wrap_count_r;

} wheel_encoder_t;

enum eWheelCfgBits
{
    WHEEL_CFG_BITS_ENABLE_ENCODER           = (int)0x00000002,
    WHEEL_CFG_BITS_ENABLE_CONTROL           = (int)0x00000004,
    WHEEL_CFG_BITS_ENABLE_MASK              = (int)0x0000000F,
    WHEEL_CFG_BITS_DIRECTION_REVERSE_LEFT   = (int)0x00000100,
    WHEEL_CFG_BITS_DIRECTION_REVERSE_RIGHT  = (int)0x00000200,
    WHEEL_CFG_BITS_ENCODER_SOURCE			= (int)0x00000400,	// 0 = uINS, 1 = EVB
};

typedef enum
{
    GV_MODE_STANDBY                         = 0,
    GV_MODE_LEARNING                        = 1,
    GV_CMD_LEARNING_START                   = 2,    // Use provided transform and sigma
    GV_CMD_LEARNING_RESUME                  = 3,    // Reset sigma values
    GV_CMD_LEARNING_CLEAR_AND_START         = 4,    // Zero transform and reset sigma values
    GV_CMD_LEARNING_STOP_AND_SAVE           = 5,
    GV_CMD_LEARNING_CANCEL                  = 6,
 } eGroundVehicleMode;

typedef struct PACKED
{
    /** Euler angles describing the rotation from imu (body) to the wheel frame (center of the non-steering axle) in radians */
    float                   e_b2w[3];

    /** Euler angle standard deviation of measurements describing the rotation from imu (body) to the wheel frame (center of the non-steering axle) in radians */
    float                   e_b2w_sigma[3];

    /** Translation from the imu (body) to the wheel frame origin (center of the non-steering axle), expressed in the imu (body) frame in meters */
    float                   t_b2w[3];

    /** Translation standard deviation from the imu (body) to the wheel frame origin (center of the non-steering axle), expressed in the imu (body) frame in meters */
    float                   t_b2w_sigma[3];

} wheel_transform_t;

typedef struct PACKED
{
    /** Config bits (see eWheelCfgBits) */
    uint32_t                bits;

    /** Euler angles and offset describing the rotation and tranlation from imu (body) to the wheel frame (center of the non-steering axle) */
    wheel_transform_t       transform;

    /** Distance between the left and right wheels */
    float                   track_width;

    /** Estimate of wheel radius */
    float                   radius;

} wheel_config_t;

typedef enum
{
    /** Kinematic learing is solving for the translation from IMU to wheel (wheel_config). */ 
    GV_STATUS_LEARNING_ENABLED		= 0x00000001,
    
    /** Navigation is running without GPS input. */ 
    GV_STATUS_DEAD_RECKONING		= 0x01000000,

    /** Vehicle kinematic parameters agree with GPS. */ 
    GV_STATUS_KINEMATIC_CAL_GOOD	= 0x02000000,

    /** Vehicle kinematic learning has converged and is complete. */ 
    GV_STATUS_LEARNING_CONVERGED    = 0x04000000,

    /** Vehicle kinematic learning data (wheel_config_t) is missing. */ 
    GV_STATUS_LEARNING_NEEDED       = 0x08000000,

} eGroundVehicleStatus;

/** (DID_GROUND_VEHICLE) Configuration of ground vehicle kinematic constraints. */
typedef struct PACKED
{
    /** GPS time of week (since Sunday morning) in milliseconds */
    uint32_t				timeOfWeekMs;

    /** Ground vehicle status flags (eGroundVehicleStatus) */
    uint32_t                status;

    /** Current mode of the ground vehicle.  Use this field to apply commands. (see eGroundVehicleMode) */
    uint32_t                mode;

    /** Wheel transform, track width, and wheel radius. */
    wheel_config_t       	wheelConfig;

} ground_vehicle_t;

typedef enum
{
    DYNAMIC_MODEL_PORTABLE          = 0,
    DYNAMIC_MODEL_STATIONARY        = 2,
    DYNAMIC_MODEL_PEDESTRIAN        = 3,
    DYNAMIC_MODEL_GROUND_VEHICLE    = 4,
    DYNAMIC_MODEL_MARINE            = 5,
    DYNAMIC_MODEL_AIRBORNE_1G       = 6,
    DYNAMIC_MODEL_AIRBORNE_2G       = 7,
    DYNAMIC_MODEL_AIRBORNE_4G       = 8,
    DYNAMIC_MODEL_WRIST             = 9,
    DYNAMIC_MODEL_INDOOR            = 10,
    DYNAMIC_MODEL_COUNT    // Must be last
} eDynamicModel;

/** (DID_FLASH_CONFIG) Configuration data
 * IMPORTANT! These fields should not be deleted, they can be deprecated and marked as reserved,
 * or new fields added to the end.
*/
typedef struct PACKED
{
    /** Size of group or union, which is nvm_group_x_t + padding */
    uint32_t				size;

    /** Checksum, excluding size and checksum */
    uint32_t                checksum;

    /** Manufacturer method for restoring flash defaults */
    uint32_t                key;

    /** IMU sample (system input) period in milliseconds set on startup. Cannot be larger than startupNavDtMs. Zero disables sensor/IMU sampling. */
    uint32_t				startupImuDtMs;

    /** Navigation filter (system output) output period in milliseconds set on startup.  Used to initialize sysParams.navOutputPeriodMs. */
    uint32_t				startupNavDtMs;

    /** Serial port 0 baud rate in bits per second */
    uint32_t				ser0BaudRate;

    /** Serial port 1 baud rate in bits per second */
    uint32_t				ser1BaudRate;

    /** Rotation in radians about the X,Y,Z axes from Sensor Frame to Intermediate Output Frame.  Order applied: Z,Y,X. */
    float					insRotation[3];

    /** X,Y,Z offset in meters from Intermediate Output Frame to INS Output Frame. */
    float					insOffset[3];

    /** X,Y,Z offset in meters in Sensor Frame to GPS 1 antenna. */
    float					gps1AntOffset[3];
 
    /** INS dynamic platform model (see eDynamicModel).  Options are: 0=PORTABLE, 2=STATIONARY, 3=PEDESTRIAN, 4=GROUND VEHICLE, 5=SEA, 6=AIRBORNE_1G, 7=AIRBORNE_2G, 8=AIRBORNE_4G, 9=WRIST.  Used to balance noise and performance characteristics of the system.  The dynamics selected here must be at least as fast as your system or you experience accuracy error.  This is tied to the GPS position estimation model and intend in the future to be incorporated into the INS position model. */
    uint8_t					dynamicModel;

    /** Debug */
    uint8_t					debug;

    /** Satellite system constellation used in GNSS solution.  (see eGnssSatSigConst) 0x0003=GPS, 0x000C=QZSS, 0x0030=Galileo, 0x00C0=Beidou, 0x0300=GLONASS, 0x1000=SBAS */
    uint16_t				gnssSatSigConst;

    /** System configuration bits (see eSysConfigBits). */
    uint32_t				sysCfgBits;

    /** Reference latitude, longitude and height above ellipsoid for north east down (NED) calculations (deg, deg, m) */
    double                  refLla[3];

    /** Last latitude, longitude, HAE (height above ellipsoid) used to aid GPS startup (deg, deg, m).  Updated when the distance between current LLA and lastLla exceeds lastLlaUpdateDistance. */
    double					lastLla[3];

    /** Last LLA GPS time since week start (Sunday morning) in milliseconds */
    uint32_t				lastLlaTimeOfWeekMs;

    /** Last LLA GPS number of weeks since January 6th, 1980 */
    uint32_t				lastLlaWeek;

    /** Distance between current and last LLA that triggers an update of lastLla  */
    float					lastLlaUpdateDistance;

    /** Hardware interface configuration bits (see eIoConfig). */
    uint32_t				ioConfig;

    /** Hardware platform specifying the IMX carrier board type (i.e. RUG, EVB, IG) and configuration bits (see ePlatformConfig).  The platform type is used to simplify the GPS and I/O configuration process.  */
    uint32_t				platformConfig;

    /** X,Y,Z offset in meters in Sensor Frame origin to GPS 2 antenna. */
    float					gps2AntOffset[3];

    /** Euler (roll, pitch, yaw) rotation in radians from INS Sensor Frame to Intermediate ZeroVelocity Frame.  Order applied: heading, pitch, roll. */
    float					zeroVelRotation[3];

    /** X,Y,Z offset in meters from Intermediate ZeroVelocity Frame to Zero Velocity Frame. */
    float					zeroVelOffset[3];

    /** (sec) User defined delay for GPS time.  This parameter can be used to account for GPS antenna cable delay.  */
    float                   gpsTimeUserDelay;

    /** Earth magnetic field (magnetic north) declination (heading offset from true north) in radians */
    float                   magDeclination;

    /** Time between GPS time synchronization pulses in milliseconds.  Requires reboot to take effect. */
    uint32_t				gpsTimeSyncPeriodMs;
    
    /** GPS measurement (system input) update period in milliseconds set on startup. 200ms minimum (5Hz max). */
    uint32_t				startupGPSDtMs;
    
    /** RTK configuration bits (see eRTKConfigBits). */
    uint32_t				RTKCfgBits;

    /** Sensor config to specify the full-scale sensing ranges and output rotation for the IMU and magnetometer (see eSensorConfig in data_sets.h) */
    uint32_t                sensorConfig;

    /** Minimum elevation of a satellite above the horizon to be used in the solution (radians). Low elevation satellites may provide degraded accuracy, due to the long signal path through the atmosphere. */
    float                   gpsMinimumElevation;

    /** Serial port 2 baud rate in bits per second */
    uint32_t				ser2BaudRate;

    /** Wheel encoder: euler angles describing the rotation from imu to left wheel */
    wheel_config_t          wheelConfig;

	/** Magnetometer interference sensitivity threshold. Typical range is 2-10 (3 default) and 1000 to disable mag interference detection. */
	float                   magInterferenceThreshold;

} nvm_flash_cfg_t;

/** (DID_INL2_NED_SIGMA) Standard deviation of INL2 EKF estimates in the NED frame. */
typedef struct PACKED
{											
    /** Timestamp in milliseconds */
    unsigned int			timeOfWeekMs;	
    /** NED position error sigma */
    float					StdPosNed[3];		
    /** NED velocity error sigma */
    float					StdVelNed[3];		
    /** NED attitude error sigma */
    float					StdAttNed[3];		
    /** Acceleration bias error sigma */
    float					StdAccBias[3];		
    /** Angular rate bias error sigma */
    float					StdGyrBias[3];		
    /** Barometric altitude bias error sigma */
	float					StdBarBias;		
    /** Mag declination error sigma */
	float					StdMagDeclination;	
} inl2_ned_sigma_t;

/** (DID_STROBE_IN_TIME) Timestamp for input strobe. */
typedef struct PACKED
{
    /** GPS number of weeks since January 6th, 1980 */
    uint32_t				week;

    /** GPS time of week (since Sunday morning) in milliseconds */
    uint32_t				timeOfWeekMs;

    /** Strobe input pin (i.e. G1, G2, G5, or G9) */
    uint16_t				pin;

    /** Strobe serial index number */
    uint16_t				count;
} strobe_in_time_t;

#define DEBUG_I_ARRAY_SIZE		9
#define DEBUG_F_ARRAY_SIZE		9
#define DEBUG_LF_ARRAY_SIZE		3

/* (DID_DEBUG_ARRAY) */
typedef struct PACKED
{
    int32_t					i[DEBUG_I_ARRAY_SIZE];
    f_t						f[DEBUG_F_ARRAY_SIZE];
    double                  lf[DEBUG_LF_ARRAY_SIZE];
} debug_array_t;

#define DEBUG_STRING_SIZE		80

/* (DID_DEBUG_STRING) */
typedef struct PACKED
{
    uint8_t					s[DEBUG_STRING_SIZE];
} debug_string_t;

POP_PACK

PUSH_PACK_8

/** time struct */
typedef struct
{
    /** time (s) expressed by standard time_t */
    int64_t time;

    /** fraction of second under 1 s */
    double sec;         
} gtime_t;

typedef struct PACKED
{
    gtime_t time;
    double rp_ecef[3]; // Rover position
    double rv_ecef[3]; // Rover velocity
    double ra_ecef[3]; // Rover acceleration
    double bp_ecef[3]; // Base position
    double bv_ecef[3]; // Base velocity
    double qr[6]; // rover position and velocity covariance main diagonal
    double b[24]; // satellite bias
    double qb[24]; // main diagonal of sat bias covariances
    uint8_t sat_id[24]; // satellite id of b[]
} rtk_state_t;

typedef struct PACKED
{
    gtime_t time;
    int32_t nv; // number of measurements
    uint8_t sat_id_i[24]; // sat id of measurements (reference sat)
    uint8_t sat_id_j[24]; // sat id of measurements
    uint8_t type[24]; // type (0 = dd-range, 1 = dd-phase, 2 = baseline)
    double v[24]; // residual
} rtk_residual_t;

typedef struct PACKED
{
    gtime_t time;

    uint8_t rej_ovfl;
    uint8_t code_outlier;
    uint8_t phase_outlier;
    uint8_t code_large_residual;

    uint8_t phase_large_residual;
    uint8_t invalid_base_position;
    uint8_t bad_baseline_holdamb;
    uint8_t base_position_error;

    uint8_t outc_ovfl;
    uint8_t reset_timer;
    uint8_t use_ubx_position;
    uint8_t large_v2b;

    uint8_t base_position_update;
    uint8_t rover_position_error;
    uint8_t reset_bias;
    uint8_t start_relpos;

    uint8_t end_relpos;
    uint8_t start_rtkpos;
    uint8_t pnt_pos_error;
    uint8_t no_base_obs_data;

    uint8_t diff_age_error;
    uint8_t moveb_time_sync_error;
    uint8_t waiting_for_rover_packet;
    uint8_t waiting_for_base_packet;

    uint8_t lsq_error;
    uint8_t lack_of_valid_sats;
    uint8_t divergent_pnt_pos_iteration;
    uint8_t chi_square_error;

    uint32_t cycle_slips;

    float ubx_error;

    uint8_t solStatus;
    uint8_t rescode_err_marker;
    uint8_t error_count;
    uint8_t error_code;

    float dist2base;

    uint8_t reserved1;
    uint8_t gdop_error;
    uint8_t warning_count;
    uint8_t warning_code;

    double double_debug[4];

    uint8_t debug[2];
    uint8_t obs_count_bas;
    uint8_t obs_count_rov;

    uint8_t obs_pairs_filtered;
    uint8_t obs_pairs_used;
    uint8_t raw_ptr_queue_overrun;
    uint8_t raw_dat_queue_overrun;
} rtk_debug_t;

POP_PACK

PUSH_PACK_1

/** (DID_GPS_RTK_OPT) RTK processing options */
typedef struct
{
    /** positioning mode (PMODE_???) */
    int32_t mode;           

    /** solution type (0:forward,1:backward,2:combined) */
    int32_t soltype;

    /** number of frequencies (1:L1,2:L1+L2,3:L1+L2+L5) */
    int32_t nf;

    /** navigation systems */
    int32_t navsys;

    /** elevation mask angle (rad) */
    double elmin;

    /** Min snr to consider satellite for rtk */
    int32_t snrmin;

    /** AR mode (0:off,1:continuous,2:instantaneous,3:fix and hold,4:ppp-ar) */
    int32_t modear;

    /** GLONASS AR mode (0:off,1:on,2:auto cal,3:ext cal) */
    int32_t glomodear;

    /** GPS AR mode (0:off,1:on) */
    int32_t gpsmodear;

    /** SBAS AR mode (0:off,1:on) */
    int32_t sbsmodear;

    /** BeiDou AR mode (0:off,1:on) */
    int32_t bdsmodear;

    /** AR filtering to reject bad sats (0:off,1:on) */
    int32_t arfilter;

    /** obs outage count to reset bias */
    int32_t maxout;

    /** reject count to reset bias */
    int32_t maxrej;

    /** min lock count to fix ambiguity */
    int32_t minlock;

    /** min sats to fix integer ambiguities */
    int32_t minfixsats;

    /** min sats to hold integer ambiguities */
    int32_t minholdsats;

    /** min sats to drop sats in AR */
    int32_t mindropsats;

    /** use stdev estimates from receiver to adjust measurement variances */
    int32_t rcvstds;

    /** min fix count to hold ambiguity */
    int32_t minfix;

    /** max iteration to resolve ambiguity */
    int32_t armaxiter;

    /** dynamics model (0:none,1:velociy,2:accel) */
    int32_t dynamics;

    /** number of filter iteration */
    int32_t niter;

    /** interpolate reference obs (for post mission) */
    int32_t intpref;

    /** rover position for fixed mode */
    int32_t rovpos;

    /** base position for relative mode */
    int32_t refpos;

    /** code/phase error ratio */
    double eratio[NFREQ];

    /** measurement error factor */
    double err[5];

    /** initial-state std [0]bias,[1]iono [2]trop */
    double std[3];

    /** process-noise std [0]bias,[1]iono [2]trop [3]acch [4]accv [5] pos */
    double prn[6];

    /** satellite clock stability (sec/sec) */
    double sclkstab;

    /** AR validation threshold */
    double thresar[8];

    /** elevation mask of AR for rising satellite (rad) */
    double elmaskar;

    /** elevation mask to hold ambiguity (rad) */
    double elmaskhold;

    /** slip threshold of geometry-free phase (m) */
    double thresslip;

    /* slip threshold of doppler (m) */
    double thresdop;

    /** variance for fix-and-hold pseudo measurements (cycle^2) */
    double varholdamb;

    /** gain used for GLO and SBAS sats to adjust ambiguity */
    double gainholdamb;

    /** max difference of time (sec) */
    double maxtdiff;

    /** reset sat biases after this long trying to get fix if not acquired */
    int fix_reset_base_msgs;

    /* reject threshold of innovation for phase [0] and code [1] (m) */
    double maxinno[2];
    /** reject thresholds of NIS */
    double maxnis_lo;
    double maxnis_hi;

    /** reject threshold of gdop */
    double maxgdop;

    /** baseline length constraint {const,sigma before fix, sigma after fix} (m) */
    double baseline[3];
    double max_baseline_error;
    double reset_baseline_error;

    /** maximum error wrt ubx position (triggers reset if more than this far) (m) */
    float max_ubx_error;

    /** rover position for fixed mode {x,y,z} (ecef) (m) */
    double ru[3];

    /** base position for relative mode {x,y,z} (ecef) (m) */
    double rb[3];

    /** max averaging epochs */
    int32_t maxaveep;

    /** output single by dgps/float/fix/ppp outage */
    int32_t outsingle;
} prcopt_t;
typedef prcopt_t gps_rtk_opt_t;

/** Raw satellite observation data */
typedef struct PACKED
{
    /** Receiver local time approximately aligned to the GPS time system (GPST) */
    gtime_t time;

    /** Satellite number in RTKlib notation.  GPS: 1-32, GLONASS: 33-59, Galilleo: 60-89, SBAS: 90-95 */
    uint8_t sat;

    /** receiver number */
    uint8_t rcv;

    /** Cno, carrier-to-noise density ratio (signal strength) (0.25 dB-Hz) */
    uint8_t SNR[NFREQ+NEXOBS];

    /** Loss of Lock Indicator. Set to non-zero values only when carrier-phase is valid (L > 0).  bit1 = loss-of-lock, bit2 = half-cycle-invalid */
    uint8_t LLI[NFREQ+NEXOBS];

    /** Code indicator: CODE_L1C (1) = L1C/A,G1C/A,E1C (GPS,GLO,GAL,QZS,SBS), CODE_L1X (12) = E1B+C,L1C(D+P) (GAL,QZS), CODE_L1I (47) = B1I (BeiDou) */
    uint8_t code[NFREQ+NEXOBS];

    /** Estimated carrier phase measurement standard deviation (0.004 cycles), zero means invalid */
    uint8_t qualL[NFREQ+NEXOBS];

    /** Estimated pseudorange measurement standard deviation (0.01 m), zero means invalid */
    uint8_t qualP[NFREQ+NEXOBS];

    /** reserved, for alignment */
    uint8_t reserved;

    /** Observation data carrier-phase (cycle). The carrier phase initial ambiguity is initialized using an approximate value to make the magnitude of the phase close to the pseudorange measurement. Clock resets are applied to both phase and code measurements in accordance with the RINEX specification. */
    double L[NFREQ+NEXOBS];

    /** Observation data pseudorange (m). GLONASS inter frequency channel delays are compensated with an internal calibration table */
    double P[NFREQ+NEXOBS]; 

    /** Observation data Doppler measurement (positive sign for approaching satellites) (Hz) */
    float D[NFREQ+NEXOBS];
} obsd_t;

#define GPS_RAW_MESSAGE_BUF_SIZE    1000
#define MAX_OBSERVATION_COUNT_IN_RTK_MESSAGE (GPS_RAW_MESSAGE_BUF_SIZE / sizeof(obsd_t))

/** observation data */
typedef struct
{
    /** number of observation slots used */
    uint32_t n;

    /** number of observation slots allocated */
    uint32_t nmax;

    /** observation data buffer */
    obsd_t* data;
} obs_t;

/** non-Glonass ephemeris data */
typedef struct
{
    /** Satellite number in RTKlib notation.  GPS: 1-32, GLONASS: 33-59, Galilleo: 60-89, SBAS: 90-95 */
    int32_t sat;

    /** IODE Issue of Data, Ephemeris (ephemeris version) */
    int32_t iode;
    
    /** IODC Issue of Data, Clock (clock version) */
    int32_t iodc;

    /** SV accuracy (URA index) IRN-IS-200H p.97 */
    int32_t sva;            

    /** SV health GPS/QZS (0:ok) */
    int32_t svh;            

    /** GPS/QZS: gps week, GAL: galileo week */
    int32_t week;

    /** GPS/QZS: code on L2. (00 = Invalid, 01 = P Code ON, 11 = C/A code ON, 11 = Invalid).  GAL/CMP: data sources */
    int32_t code;

    /** GPS/QZS: L2 P data flag (indicates that the NAV data stream was commanded OFF on the P-code of the in-phase component of the L2 channel). CMP: nav type */
    int32_t flag;

    /** Time Of Ephemeris, ephemeris reference epoch in seconds within the week (s) */
    gtime_t toe;
    
    /** clock data reference time (s) (20.3.4.5) */
    gtime_t toc;
    
    /** T_trans (s) */
    gtime_t ttr;

    /** Orbit semi-major axis (m) */
    double A;

    /** Orbit eccentricity (non-dimensional)  */
    double e;

	/** Orbit inclination angle at reference time (rad) */
	double i0;

    /** Longitude of ascending node of orbit plane at weekly epoch (rad) */
    double OMG0;

    /** Argument of perigee (rad) */
    double omg;

    /** Mean anomaly at reference time (rad) */
    double M0;

    /** Mean Motion Difference From Computed Value (rad) */
    double deln;

    /** Rate of Right Ascension (rad/s) */
    double OMGd;

    /** Rate of Inclination Angle (rad/s) */
    double idot;

    /** Amplitude of the Cosine Harmonic Correction Term to the Orbit Radius (m) */
    double crc;

    /** Amplitude of the Sine Harmonic Correction Term to the Orbit Radius (m) */
    double crs;

    /** Amplitude of the Cosine Harmonic Correction Term to the Argument of Latitude (rad)  */
    double cuc;

    /** Amplitude of the Sine Harmonic Correction Term to the Argument of Latitude (rad) */
    double cus;

    /** Amplitude of the Cosine Harmonic Correction Term to the Angle of Inclination (rad) */
    double cic;

    /** Amplitude of the Sine Harmonic Correction Term to the Angle of Inclination (rad) */
    double cis;

    /** Time Of Ephemeris, ephemeris reference epoch in seconds within the week (s), same as <toe> above but represented as double type. Note that toe is computed as eph->toe = gst2time(week, eph->toes) */
    double toes;

    /** Fit interval (h) (0: 4 hours, 1: greater than 4 hours) */
    double fit;

    /** SV clock offset, af0 (s) */
    double f0;
    
    /** SV clock drift, af1 (s/s, non-dimensional) */
    double f1;
    
    /** SV clock drift rate, af2 (1/s) */
    double f2;

    /** Group delay parameters GPS/QZS: tgd[0] = TGD (IRN-IS-200H p.103). Galilleo: tgd[0] = BGD E5a/E1, tgd[1] = BGD E5b/E1. Beidou: tgd[0] = BGD1, tgd[1] = BGD2 */
    double tgd[4];

    /** Adot for CNAV, not used */
    double Adot;
    
    /** First derivative of mean motion n (second derivative of mean anomaly M), ndot for CNAV (rad/s/s). Not used. */
    double ndot;
} eph_t;

/** Glonass ephemeris data */
typedef struct
{        
    /** Satellite number in RTKlib notation.  GPS: 1-32, GLONASS: 33-59, Galilleo: 60-89, SBAS: 90-95 */
    int32_t sat;

    /** IODE (0-6 bit of tb field) */
    int32_t iode;

    /** satellite frequency number */
    int32_t frq;

    /** satellite health */
    int32_t svh;
    
    /** satellite accuracy */
    int32_t sva;
    
    /** satellite age of operation */
    int32_t age;

    /** Ephemeris reference epoch in seconds within the week in GPS time gpst (s) */
    gtime_t toe;

    /** message frame time in gpst (s) */
    gtime_t tof;

    /** satellite position (ecef) (m) */
    double pos[3];

    /** satellite velocity (ecef) (m/s) */
    double vel[3];

    /** satellite acceleration (ecef) (m/s^2) */
    double acc[3];

    /** SV clock bias (s) */
    double taun;

    /** relative frequency bias */
    double gamn;

    /** delay between L1 and L2 (s) */
    double dtaun;
} geph_t;

/** SBAS message type */
typedef struct
{
    /** receiption time - week */
    int32_t week;
    
    /** reception time - tow */
    int32_t tow;

    /** SBAS satellite PRN number */
    int32_t prn;

    /** SBAS message (226bit) padded by 0 */
    uint8_t msg[29];

    /** reserved for alighment */
    uint8_t reserved[3];
} sbsmsg_t;

/** station parameter type */
typedef struct
{
    /** antenna delta type (0:enu,1:xyz) */
    int32_t deltype;
    
    /** station position (ecef) (m) */
    double pos[3];

    /** antenna position delta (e/n/u or x/y/z) (m) */
    double del[3];

    /** antenna height (m) */
    double hgt;
    
    /** station id */
    int32_t stationId;
} sta_t;

/** almanac type */
typedef struct
{
    /** satellite number */
    int32_t sat;

    /** sv health (0:ok) */
    int32_t svh;

    /** as and sv config */
    int32_t svconf;

    /* GPS/QZS: gps week, GAL: galileo week */
    int32_t week;

    /* Toa */
    gtime_t toa;        
                        
    /** SV orbit parameters - A */
    double A;

    /** SV orbit parameters - e */
    double e;

    /** SV orbit parameters - i0 */
    double i0;

    /** SV orbit parameters - OMG0 */
    double OMG0;
    
    /** SV orbit parameters - omg */
    double omg;
    
    /** SV orbit parameters - M0 */
    double M0;
    
    /** SV orbit parameters - OMGd */
    double OMGd;

    /** Toa (s) in week - toas */
    double toas;

    /** SV clock parameters - af0 */
    double f0;
    
    /** SV clock parameters - af1 */
    double f1;
} alm_t;

/** ionosphere model and utc parameters */
typedef struct
{
    double ion_gps[8];  /* GPS iono model parameters {a0,a1,a2,a3,b0,b1,b2,b3} */
    double ion_gal[4];  /* Galileo iono model parameters {ai0,ai1,ai2,0} */
    double ion_qzs[8];  /* QZSS iono model parameters {a0,a1,a2,a3,b0,b1,b2,b3} */
    double ion_cmp[8];  /* BeiDou iono model parameters {a0,a1,a2,a3,b0,b1,b2,b3} */
    double ion_irn[8];  /* IRNSS iono model parameters {a0,a1,a2,a3,b0,b1,b2,b3} */

    double utc_gps[4];  /* GPS delta-UTC parameters {A0,A1,T,W} */
    double utc_glo[4];  /* GLONASS UTC GPS time parameters */
    double utc_gal[4];  /* Galileo UTC GPS time parameters */
    double utc_qzs[4];  /* QZS UTC GPS time parameters */
    double utc_cmp[4];  /* BeiDou UTC parameters */
    double utc_irn[4];  /* IRNSS UTC parameters */
    double utc_sbs[4];  /* SBAS UTC parameters */

    int32_t leaps;      /* leap seconds (s) */
    
    alm_t alm;			/* almanac */
} ion_model_utc_alm_t;

/** RTK solution status */
typedef enum
{
    /** No status */
    rtk_solution_status_none = 0,

    /** RTK fix */
    rtk_solution_status_fix = 1,

    /** RTK float */
    rtk_solution_status_float = 2,

    /** RTK SBAS */
    rtk_solution_status_sbas = 3,

    /** RTK DGPS */
    rtk_solution_status_dgps = 4,

    /** RTK SINGLE */
    rtk_solution_status_single = 5
} eRtkSolStatus;

/** (DID_GPS1_RTK_POS_REL, DID_GPS2_RTK_CMP_REL) - RTK and Dual GNSS heading base to rover relative info. */
typedef struct PACKED
{
    /** GPS time of week (since Sunday morning) in milliseconds */
    uint32_t                timeOfWeekMs;

    /** Age of differential (seconds) */
    float					differentialAge;

    /** Ambiguity resolution ratio factor for validation */
    float					arRatio;

    /** Vector from base to rover (m) in ECEF - If Compassing enabled, this is the 3-vector from antenna 2 to antenna 1 */
    float					baseToRoverVector[3];

    /** Distance from base to rover (m) */
    float                   baseToRoverDistance;
    
    /** Angle from north to baseToRoverVector in local tangent plane. (rad) */
    float                   baseToRoverHeading;

    /** Accuracy of baseToRoverHeading. (rad) */
    float                   baseToRoverHeadingAcc;

    /** (see eGpsStatus) GPS status: [0x000000xx] number of satellites used, [0x0000xx00] fix type, [0x00xx0000] status flags, NMEA input flag */
    uint32_t                status;
    
} gps_rtk_rel_t;

/** (DID_GPS1_RTK_POS_MISC, DID_GPS2_RTK_CMP_MISC) - requires little endian CPU */
typedef struct PACKED
{
    /** GPS time of week (since Sunday morning) in milliseconds */
    uint32_t                timeOfWeekMs;

    /** Accuracy - estimated standard deviations of the solution assuming a priori error model and error parameters by the positioning options. []: standard deviations {ECEF - x,y,z} or {north, east, down} (meters) */
    float					accuracyPos[3];

    /** Accuracy - estimated standard deviations of the solution assuming a priori error model and error parameters by the positioning options. []: Absolute value of means square root of estimated covariance NE, EU, UN */
    float					accuracyCov[3];

    /** Ambiguity resolution threshold for validation */
    float					arThreshold;

    /** Geometric dilution of precision (meters) */
    float					gDop;
    
    /** Horizontal dilution of precision (meters) */
    float					hDop;
    
    /** Vertical dilution of precision (meters) */
    float					vDop;

    /** Base Position - latitude, longitude, height (degrees, meters) */
     double					baseLla[3];

    /** Cycle slip counter */
    uint32_t                cycleSlipCount;
    
    /** Rover gps observation element counter */
    uint32_t				roverGpsObservationCount;

    /** Base station gps observation element counter */
    uint32_t				baseGpsObservationCount;

    /** Rover glonass observation element counter */
    uint32_t				roverGlonassObservationCount;

    /** Base station glonass observation element counter */
    uint32_t				baseGlonassObservationCount;

    /** Rover galileo observation element counter */
    uint32_t				roverGalileoObservationCount;

    /** Base station galileo observation element counter */
    uint32_t				baseGalileoObservationCount;

    /** Rover beidou observation element counter */
    uint32_t				roverBeidouObservationCount;

    /** Base station beidou observation element counter */
    uint32_t				baseBeidouObservationCount;

    /** Rover qzs observation element counter */
    uint32_t				roverQzsObservationCount;

    /** Base station qzs observation element counter */
    uint32_t				baseQzsObservationCount;

    /** Rover gps ephemeris element counter */
    uint32_t				roverGpsEphemerisCount;

    /** Base station gps ephemeris element counter */
    uint32_t				baseGpsEphemerisCount;

    /** Rover glonass ephemeris element counter */
    uint32_t				roverGlonassEphemerisCount;

    /** Base station glonass ephemeris element counter */
    uint32_t				baseGlonassEphemerisCount;
    
    /** Rover galileo ephemeris element counter */
    uint32_t				roverGalileoEphemerisCount;

    /** Base station galileo ephemeris element counter */
    uint32_t				baseGalileoEphemerisCount;

    /** Rover beidou ephemeris element counter */
    uint32_t				roverBeidouEphemerisCount;

    /** Base station beidou ephemeris element counter */
    uint32_t				baseBeidouEphemerisCount;

    /** Rover qzs ephemeris element counter */
    uint32_t				roverQzsEphemerisCount;

    /** Base station qzs ephemeris element counter */
    uint32_t				baseQzsEphemerisCount;

    /** Rover sbas element counter */
    uint32_t				roverSbasCount;

    /** Base station sbas element counter */
    uint32_t				baseSbasCount;

    /** Base station antenna position element counter */
    uint32_t				baseAntennaCount;

    /** Ionosphere model, utc and almanac count */
    uint32_t				ionUtcAlmCount;
    
    /** Number of checksum failures from received corrections */
    uint32_t				correctionChecksumFailures;

    /** Time to first RTK fix. */
    uint32_t				timeToFirstFixMs;
    
} gps_rtk_misc_t;

/** RAW data types for DID_GPS_BASE_RAW and DID_GPS2_RAW */
typedef enum
{
    /** obsd_t */
    raw_data_type_observation = 1,

    /** eph_t */
    raw_data_type_ephemeris = 2,

    /** geph_t */
    raw_data_type_glonass_ephemeris = 3,

    /** sbsmsg_t */
    raw_data_type_sbas = 4,

    /** sta_t */
    raw_data_type_base_station_antenna_position = 5,

    /** ion_model_utc_alm_t */
    raw_data_type_ionosphere_model_utc_alm = 6,
    
    /** gps_rtk_misc_t */
    raw_data_type_rtk_solution = 123
} eRawDataType;



typedef union PACKED
{   
    /** Satellite observation data */
    obsd_t              obs[MAX_OBSERVATION_COUNT_IN_RTK_MESSAGE];
    
    /** Satellite non-GLONASS ephemeris data (GPS, Galileo, Beidou, QZSS) */
    eph_t               eph;
    
    /** Satellite GLONASS ephemeris data */
    geph_t              gloEph;
    
    /** Satellite-Based Augmentation Systems (SBAS) data */
    sbsmsg_t            sbas;
        
    /** Base station information (base position, antenna position, antenna height, etc.) */
    sta_t               sta;

    /** Ionosphere model and UTC parameters */
    ion_model_utc_alm_t ion;

    /** Byte buffer */
    uint8_t             buf[GPS_RAW_MESSAGE_BUF_SIZE];

} uGpsRawData;

/** Message wrapper for DID_GPS1_RAW, DID_GPS2_RAW, and DID_GPS_BASE_RAW.  The contents of data can vary for this message and are determined by `dataType` field. */
typedef struct PACKED
{
    /** Receiver index (1=RECEIVER_INDEX_GPS1, 2=RECEIVER_INDEX_EXTERNAL_BASE, or 3=RECEIVER_INDEX_GPS2 ) */
    uint8_t receiverIndex;

    /** Type of data (eRawDataType: 1=observations, 2=ephemeris, 3=glonassEphemeris, 4=SBAS, 5=baseAntenna, 6=IonosphereModel) */
    uint8_t dataType;

    /** Number of observations in data (obsd_t) when dataType==1 (raw_data_type_observation). */
    uint8_t obsCount;

    /** Reserved */
    uint8_t reserved;

    /** Interpret based on dataType (see eRawDataType) */    
    uGpsRawData data;
} gps_raw_t;

// (DID_GPS1_TIMEPULSE)
typedef struct
{
    /*! (s)	Week seconds offset from MCU to GPS time. */
    double		towOffset;			

    /*! (s)	Week seconds for next timepulse (from start of GPS week) */
    double		towGps;				

    /*! (s)	Local MCU week seconds */
    double		timeMcu;			

    /*! (ms) Local timestamp of TIM-TP message used to validate timepulse. */
    uint32_t	msgTimeMs;			

    /*! (ms) Local timestamp of time sync pulse external interrupt used to validate timepulse. */
    uint32_t	plsTimeMs;			

    /*! Counter for successful timesync events. */
    uint8_t		syncCount;			

    /*! Counter for failed timesync events. */
    uint8_t		badPulseAgeCount;			

    /*! Counter for GPS PPS interrupt re-initalization. */
    uint8_t		ppsInterruptReinitCount;

    /*! */
    uint8_t		unused;			

    /*! (ms) Local timestamp of last valid PPS sync. */
    uint32_t	lastSyncTimeMs;		

    /*! (ms) Time since last valid PPS sync. */
    uint32_t 	sinceLastSyncTimeMs;

} gps_timepulse_t;

/**
* Diagnostic message
*/
typedef struct 
{
    /** GPS time of week (since Sunday morning) in milliseconds */
    uint32_t timeOfWeekMs;
    
    /** Message length, including null terminator */
    uint32_t messageLength;
    
    /** Message data, max size of message is 256 */
    char message[256];
} diag_msg_t;

typedef enum
{
    // default state
    SURVEY_IN_STATE_OFF                     = 0,

    // commands
    SURVEY_IN_STATE_CANCEL                  = 1,
    SURVEY_IN_STATE_START_3D                = 2,
    SURVEY_IN_STATE_START_FLOAT             = 3,
    SURVEY_IN_STATE_START_FIX               = 4,

    // status
    SURVEY_IN_STATE_RUNNING_3D              = 8,
    SURVEY_IN_STATE_RUNNING_FLOAT           = 9,
    SURVEY_IN_STATE_RUNNING_FIX             = 10,
    SURVEY_IN_STATE_SAVE_POS                = 19,
    SURVEY_IN_STATE_DONE                    = 20
} eSurveyInStatus;

/**
* Survey in status
*/
typedef struct
{
    /** State of current survey, eSurveyInStatus */
    uint32_t state;

    /** Maximum time (milliseconds) survey will run if minAccuracy is not first achieved. (ignored if 0). */
    uint32_t maxDurationSec;

    /** Required horizontal accuracy (m) for survey to complete before maxDuration. (ignored if 0) */
    float minAccuracy;

    /** Elapsed time (seconds) of the survey. */
    uint32_t elapsedTimeSec;

    /** Approximate horizontal accuracy of the survey (m). */
    float hAccuracy;

    /** The current surveyed latitude, longitude, altitude (deg, deg, m) */
    double lla[3];
} survey_in_t;


//////////////////////////////////////////////////////////////////////////
//  GPX
//////////////////////////////////////////////////////////////////////////

/**
* (DID_GPX_FLASH_CFG) GPX flash config.
*/
typedef struct
{  
    /** Size of this struct */
    uint32_t                size;

    /** Checksum, excluding size and checksum */
    uint32_t                checksum;

    /** Manufacturer method for restoring flash defaults */
    uint32_t                key;

    /** Serial port 0 baud rate in bits per second */
    uint32_t                ser0BaudRate;

    /** Serial port 1 baud rate in bits per second */
    uint32_t                ser1BaudRate;

    /** Serial port 2 baud rate in bits per second */
    uint32_t                ser2BaudRate;

    /** GPS measurement (system input data) update period in milliseconds set on startup. 200ms minimum (5Hz max). */
    uint32_t                startupGPSDtMs;

    /** X,Y,Z offset in meters in Sensor Frame to GPS 1 antenna. */
    float                   gps1AntOffset[3];

    /** X,Y,Z offset in meters in Sensor Frame to GPS 2 antenna. */
    float                   gps2AntOffset[3];
 
    /** Satellite system constellation used in GNSS solution.  (see eGnssSatSigConst) 0x0003=GPS, 0x000C=QZSS, 0x0030=Galileo, 0x00C0=Beidou, 0x0300=GLONASS, 0x1000=SBAS */
    uint16_t                gnssSatSigConst;

    /** Dynamic platform model (see eDynamicModel).  Options are: 0=PORTABLE, 2=STATIONARY, 3=PEDESTRIAN, 4=GROUND VEHICLE, 5=SEA, 6=AIRBORNE_1G, 7=AIRBORNE_2G, 8=AIRBORNE_4G, 9=WRIST.  Used to balance noise and performance characteristics of the system.  The dynamics selected here must be at least as fast as your system or you experience accuracy error.  This is tied to the GPS position estimation model and intend in the future to be incorporated into the INS position model. */
    uint8_t                 dynamicModel;

    /** Debug */
    uint8_t                 debug;

    /** Time between GPS time synchronization pulses in milliseconds.  Requires reboot to take effect. */
    uint32_t                gpsTimeSyncPeriodMs;

    /** (sec) User defined delay for GPS time.  This parameter can be used to account for GPS antenna cable delay.  */
    float                   gpsTimeUserDelay;

    /** Minimum elevation of a satellite above the horizon to be used in the solution (radians). Low elevation satellites may provide degraded accuracy, due to the long signal path through the atmosphere. */
    float                   gpsMinimumElevation;

    /** RTK configuration bits (see eRTKConfigBits). */
    uint32_t                RTKCfgBits;

} gpx_flash_cfg_t;

/** GPX status flags */
enum eGpxStatus
{
    /** Communications parse error count */
    GPX_STATUS_COM_PARSE_ERR_COUNT_MASK         = (int)0x0000000F,
    GPX_STATUS_COM_PARSE_ERR_COUNT_OFFSET       = 0,
#define GPX_STATUS_COM_PARSE_ERROR_COUNT(gpxStatus) ((gpxStatus&GPX_STATUS_COM_PARSE_ERR_COUNT_MASK)>>GPX_STATUS_COM_PARSE_ERR_COUNT_OFFSET)

    /** Fault reset cause */
    GPX_STATUS_FAULT_RESET_MASK                 = (int)0x70000000,    
    /** Reset from Backup mode (low-power state w/ CPU off) */
    GPX_STATUS_FAULT_RESET_BACKUP_MODE          = (int)0x10000000,
    /** Reset from Watchdog */
    GPX_STATUS_FAULT_RESET_WATCHDOG             = (int)0x20000000,
    /** Reset from Software */
    GPX_STATUS_FAULT_RESET_SOFT                 = (int)0x30000000,
    /** Reset from Hardware (NRST pin low) */
    GPX_STATUS_FAULT_RESET_HDW                  = (int)0x40000000,

    /** Critical System Fault - CPU error */
    GPX_STATUS_FAULT_SYS_CRITICAL               = (int)0x80000000,
};

typedef enum {
    kReset = 0,
    kInit,
    kRun,
    kPassthrough,
    kFwInit,    // initializing into FwUpdate mode (prep for code injections)
    kFwUpdate,  // ready and able to accept code injections
    kError,
    kShutdown,
}eGPXGnssRunState;

/**
* (DID_GPX_STATUS) GPX status.
*/
typedef struct
{
    /** GPS time of week (since Sunday morning) in milliseconds */
    uint32_t               	timeOfWeekMs;

    /** Status (eGpxStatus) */
    uint32_t                status;

    /** GRMC BITS **/
    uint64_t                grmcBitsSer0;
    uint64_t                grmcBitsSer1;
    uint64_t                grmcBitsSer2;
    uint64_t                grmcBitsUSB;

    uint64_t                grmcNMEABitsSer0;
    uint64_t                grmcNMEABitsSer1;
    uint64_t                grmcNMEABitsSer2;
    uint64_t                grmcNMEABitsUSB;

    /** Hardware status flags (eHdwStatusFlags) */
    uint32_t                hdwStatus;

    /** MCU temperature (not available yet) */
    float                   mcuTemp;

    /** Nav output period (ms). */
    uint32_t                navOutputPeriodMs;

    /** Flash config checksum used with host SDK synchronization */
    uint32_t                flashCfgChecksum;

    /** RTK Mode bits (see eRTKConfigBits) **/
    uint32_t                rtkMode;

    /** GNSS status (see RunState) **/
    uint32_t                 gnss1RunState;
    uint32_t                 gnss2RunState;
} gpx_status_t;


//////////////////////////////////////////////////////////////////////////
//  EVB
//////////////////////////////////////////////////////////////////////////

typedef enum
{
    /** SD card logger: card ready */
    EVB_STATUS_SD_CARD_READY                = 0x00000001,

    /** SD card Logger: running */
    EVB_STATUS_SD_LOG_ENABLED               = 0x00000002,

    /** SD card error: card file system */
    EVB_STATUS_SD_ERR_CARD_FAULT            = 0x00000010,

    /** SD card error: card full */
    EVB_STATUS_SD_ERR_CARD_FULL             = 0x00000020,

    /** SD card error: mask */
    EVB_STATUS_SD_ERR_CARD_MASK             = 0x000000F0,

    /** WiFi: enabled */
    EVB_STATUS_WIFI_ENABLED                 = 0x00010000,

    /** WiFi: connected to access point (hot spot) or another device */
    EVB_STATUS_WIFI_CONNECTED               = 0x00020000,

    /** XBee: enabled */
    EVB_STATUS_XBEE_ENABLED                 = 0x00100000,

    /** XBee: connected */
    EVB_STATUS_XBEE_CONNECTED               = 0x00200000,

    /** XBee: configured */
    EVB_STATUS_XBEE_CONFIGURED              = 0x00400000,

    /** XBee: failed to configure */
    EVB_STATUS_XBEE_CONFIG_FAILURE          = 0x00800000,

    /** System flash write staging or occuring now.  Processor will pause and not respond during a flash write, typicaly 150-250 ms. */
    EVB_STATUS_FLASH_WRITE_IN_PROGRESS      = 0x01000000,

    /** Manufacturing unlocked */
    EVB_STATUS_MANF_UNLOCKED                = 0x02000000,

} eEvbStatus;

/** EVB-2 communications ports. */
enum eEvb2CommPorts
{
    EVB2_PORT_UINS0     = 0,
    EVB2_PORT_UINS1     = 1,
    EVB2_PORT_XBEE      = 2,
    EVB2_PORT_XRADIO    = 3,		// H4-8 (orange) Tx, H4-7 (brown) Rx 
    EVB2_PORT_BLE       = 4,		
    EVB2_PORT_SP330     = 5,		// H3-2 (brown) Tx, H3-5 (green)  Rx
    EVB2_PORT_GPIO_H8   = 6,		// H8-5 (brown) Tx, H8-6 (orange) Rx
    EVB2_PORT_USB       = 7,
    EVB2_PORT_WIFI      = 8,		
    EVB2_PORT_CAN		= 9,		// H2-3 CANL (brown), H2-4 CANH (orange)
    EVB2_PORT_COUNT
};

/** EVB-2 Communications Bridge Options */
enum eEvb2ComBridgeOptions
{
    EVB2_CB_OPTIONS_TRISTATE_UINS_IO  = 0x00000001,
    EVB2_CB_OPTIONS_SP330_RS422       = 0x00000002,
    EVB2_CB_OPTIONS_XBEE_ENABLE       = 0x00000010,
    EVB2_CB_OPTIONS_WIFI_ENABLE       = 0x00000020,
    EVB2_CB_OPTIONS_BLE_ENABLE        = 0x00000040,
    EVB2_CB_OPTIONS_SPI_ENABLE        = 0x00000080,
    EVB2_CB_OPTIONS_CAN_ENABLE	      = 0x00000100,
    EVB2_CB_OPTIONS_I2C_ENABLE	      = 0x00000200,		// Tied to uINS G1,G2
};

enum eEvb2PortOptions
{
    EVB2_PORT_OPTIONS_RADIO_RTK_FILTER		= 0x00000001,	// Allow RTCM3, NMEA, and RTCM3.  Reject IS binary.
    EVB2_PORT_OPTIONS_DEFAULT				= EVB2_PORT_OPTIONS_RADIO_RTK_FILTER,
};

/**
* (DID_EVB_STATUS) EVB-2 status and logger control interface
*/
typedef struct
{
    /** GPS number of weeks since January 6th, 1980 */
    uint32_t                week;

    /** GPS time of week (since Sunday morning) in milliseconds */
    uint32_t                timeOfWeekMs;

    /** Firmware (software) version */
    uint8_t                 firmwareVer[4];

    /** Status (eEvbStatus) */
    uint32_t                evbStatus;

    /** Data logger control state. (see eEvb2LoggerMode) */
    uint32_t                loggerMode;

    /** logger */
    uint32_t                loggerElapsedTimeMs;

    /** WiFi IP address */
    uint32_t                wifiIpAddr;

    /** System command (see eSystemCommand).  99 = software reset */
    uint32_t                sysCommand;

    /** Time sync offset between local time since boot up to GPS time of week in seconds.  Add this to IMU and sensor time to get GPS time of week in seconds. */
    double                  towOffset;

} evb_status_t;

#define WIFI_SSID_PSK_SIZE      40

typedef struct
{
    /** WiFi SSID */
    char                    ssid[WIFI_SSID_PSK_SIZE];

    /** WiFi PSK */
    char                    psk[WIFI_SSID_PSK_SIZE];

} evb_wifi_t;

typedef struct
{  
    /** Server IP address */
    union {
        uint32_t	u32;
        uint8_t		u8[4];
    } ipAddr;

    /** Server port */
    uint32_t                port;

} evb_server_t;

typedef enum
{
    EVB_CFG_BITS_WIFI_SELECT_MASK               = 0x00000003,
    EVB_CFG_BITS_WIFI_SELECT_OFFSET             = 0,
    EVB_CFG_BITS_SERVER_SELECT_MASK             = 0x0000000C,
    EVB_CFG_BITS_SERVER_SELECT_OFFSET           = 2,
    EVB_CFG_BITS_NO_STREAM_PPD_ON_LOG_BUTTON    = 0x00000010,		// Don't enable PPD stream when log button is pressed
    EVB_CFG_BITS_ENABLE_ADC4                    = 0x00000200,
    EVB_CFG_BITS_ENABLE_ADC10					= 0x00000400,
} eEvbFlashCfgBits;

#define NUM_WIFI_PRESETS     3
#define EVB_CFG_BITS_SET_IDX_WIFI(bits,idx)     {(bits)&=EVB_CFG_BITS_WIFI_SELECT_MASK; (bits)|=(((idx)<<EVB_CFG_BITS_WIFI_SELECT_OFFSET)&EVB_CFG_BITS_WIFI_SELECT_MASK);}
#define EVB_CFG_BITS_SET_IDX_SERVER(bits,idx)   {(bits)&=EVB_CFG_BITS_SERVER_SELECT_MASK; (bits)|=(((idx)<<EVB_CFG_BITS_SERVER_SELECT_OFFSET)&EVB_CFG_BITS_SERVER_SELECT_MASK);}
#define EVB_CFG_BITS_IDX_WIFI(bits)             (((bits)&EVB_CFG_BITS_WIFI_SELECT_MASK)>>EVB_CFG_BITS_WIFI_SELECT_OFFSET)
#define EVB_CFG_BITS_IDX_SERVER(bits)           (((bits)&EVB_CFG_BITS_SERVER_SELECT_MASK)>>EVB_CFG_BITS_SERVER_SELECT_OFFSET)

/**
* (DID_EVB_FLASH_CFG) EVB-2 flash config for monitor, config, and logger control interface
*/
typedef struct
{  
    /** Size of this struct */
    uint32_t				size;

    /** Checksum, excluding size and checksum */
    uint32_t                checksum;

    /** Manufacturer method for restoring flash defaults */
    uint32_t                key;

    /** Communications bridge preset. (see eEvb2ComBridgePreset) */
    uint8_t                 cbPreset;

    // 32-bit alignment
    uint8_t                 reserved1[3];

    /** Communications bridge forwarding */
    uint32_t                cbf[EVB2_PORT_COUNT];

    /** Communications bridge options (see eEvb2ComBridgeOptions) */
    uint32_t                cbOptions;

    /** Config bits (see eEvbFlashCfgBits) */
    uint32_t                bits;

    /** Radio preamble ID (PID) - 0x0 to 0x9. Only radios with matching PIDs can communicate together. Different PIDs minimize interference between multiple sets of networks. Checked before the network ID. */
    uint32_t                radioPID;

    /** Radio network ID (NID) - 0x0 to 0x7FFF. Only radios with matching NID can communicate together. Checked after the preamble ID. */
    uint32_t                radioNID;

    /** Radio power level - Transmitter output power level. (XBee PRO SX 0=20dBm, 1=27dBm, 2=30dBm)  */
    uint32_t                radioPowerLevel;

    /** WiFi SSID and PSK */
    evb_wifi_t              wifi[NUM_WIFI_PRESETS];

    /** Server IP and port */
    evb_server_t            server[NUM_WIFI_PRESETS];

    /** Encoder tick to wheel rotation conversion factor (in radians).  Encoder tick count per revolution on 1 channel x gear ratio x 2pi. */
    float                   encoderTickToWheelRad;

    /** CAN baudrate */
    uint32_t				CANbaud_kbps;

    /** CAN receive address */
    uint32_t				can_receive_address;

    /** EVB port for uINS communications and SD card logging. 0=uINS-Ser0 (default), 1=uINS-Ser1, SP330=5, 6=GPIO_H8 (use eEvb2CommPorts) */
    uint8_t                 uinsComPort;

    /** EVB port for uINS aux com and RTK corrections. 0=uINS-Ser0, 1=uINS-Ser1 (default), 5=SP330, 6=GPIO_H8 (use eEvb2CommPorts) */
    uint8_t                 uinsAuxPort;

    // Ensure 32-bit alignment
    uint8_t                	reserved2[2];

    /** Enable radio RTK filtering, etc. (see eEvb2PortOptions) */
    uint32_t                portOptions;

    /** Baud rate for EVB serial port H3 (SP330 RS233 and RS485/422). */
    uint32_t                h3sp330BaudRate;

    /** Baud rate for EVB serial port H4 (TLL to external radio). */
    uint32_t                h4xRadioBaudRate;

    /** Baud rate for EVB serial port H8 (TLL). */
    uint32_t                h8gpioBaudRate;

    /** Wheel encoder configuration (see eWheelCfgBits) */
    uint32_t                wheelCfgBits;

    /** Wheel update period.  Sets the wheel encoder and control update period. (ms) */
    uint32_t				velocityControlPeriodMs;

} evb_flash_cfg_t;


/** EVB-2 communications bridge configuration. */
enum eEvb2ComBridgePreset
{
    /** No change.  Sending this value causes no effect. */
    EVB2_CB_PRESET_NA = 0,

    /** No connections.  Off: XBee, WiFi */
    EVB2_CB_PRESET_ALL_OFF = 1,

    /** [uINS Hub] LED-GRN (uINS-COM): USB, RS232, H8.  (uINS-AUX): XRadio.  Off: XBee, WiFi */
    EVB2_CB_PRESET_RS232 = 2,

    /** [uINS Hub] LED-BLU (uINS-COM): USB, RS232, H8.  (uINS-AUX): XBee, XRadio.  Off: WiFi */
    EVB2_CB_PRESET_RS232_XBEE = 3,

    /** [uINS Hub] LED-PUR (uINS-COM): USB, RS422, H8.  (uINS-AUX): WiFi, XRadio.  Off: XBee */
    EVB2_CB_PRESET_RS422_WIFI = 4,

    /** [uINS Hub] LED-CYA (uINS-SER1 SPI): USB, RS423, H8.  Off: WiFi, XBee.  A reset is required following selection of this CBPreset to enable SPI on the uINS, in order to assert uINS pin 10 (G9/nSPI_EN) during bootup. */
    EVB2_CB_PRESET_SPI_RS232 = 5,

    /** [USB Hub]  LED-YEL (USB): RS232, H8, XBee, XRadio. */
    EVB2_CB_PRESET_USB_HUB_RS232 = 6,

    /** [USB Hub]  LED-WHT (USB): RS485/RS422, H8, XRadio. */
    EVB2_CB_PRESET_USB_HUB_RS422 = 7,
    
    /** Number of bridge configuration presets */
    EVB2_CB_PRESET_COUNT = 8,
    
};

#define EVB2_CB_PRESET_DEFAULT      EVB2_CB_PRESET_RS232

/** Data logger control.  Values labeled CMD  */
enum eEvb2LoggerMode
{
    /** Do not change.  Sending this value causes no effect. */
    EVB2_LOG_NA                         = 0,

    /** Start new log */
    EVB2_LOG_CMD_START                  = 2,

    /** Stop logging */
    EVB2_LOG_CMD_STOP                   = 4,

    /** Purge all data logs from drive */
    EVB2_LOG_CMD_PURGE                  = 1002,
        
};


/** 
* (DID_PORT_MONITOR) Data rate and status monitoring for each communications port. 
*/
typedef struct
{
    /** Tx rate (bytes/s) */
    uint32_t        txBytesPerS;

    /** Rx rate (bytes/s) */
    uint32_t        rxBytesPerS;

    /** Status */
    uint32_t        status;
    
} port_monitor_set_t;

typedef struct
{
    /** Port monitor set */
    port_monitor_set_t port[NUM_SERIAL_PORTS];
        
} port_monitor_t;


/**
* (DID_SYS_FAULT) System Fault Information 
* NOTE: If you modify these, please update crash_info_special_values in IS-src/python/src/ci_hdw/data_sets.py */
#define SYS_FAULT_STATUS_HARDWARE_RESET                 0x00000000
#define SYS_FAULT_STATUS_USER_RESET                     0x00000001
#define SYS_FAULT_STATUS_ENABLE_BOOTLOADER              0x00000002
// General:
#define SYS_FAULT_STATUS_SOFT_RESET                     0x00000010
#define SYS_FAULT_STATUS_FLASH_MIGRATION_EVENT          0x00000020
#define SYS_FAULT_STATUS_FLASH_MIGRATION_COMPLETED      0x00000040
#define SYS_FAULT_STATUS_RTK_MISC_ERROR                 0x00000080
#define SYS_FAULT_STATUS_MCUBOOT_SWAP_FAILURE           0x00000100
#define SYS_FAULT_STATUS_MASK_GENERAL_ERROR             0xFFFFFFF0
// Critical: (usually associated with system reset)
#define SYS_FAULT_STATUS_HARD_FAULT                     0x00010000
#define SYS_FAULT_STATUS_USAGE_FAULT                    0x00020000
#define SYS_FAULT_STATUS_MEM_MANGE                      0x00040000
#define SYS_FAULT_STATUS_BUS_FAULT                      0x00080000
#define SYS_FAULT_STATUS_MALLOC_FAILED                  0x00100000
#define SYS_FAULT_STATUS_STACK_OVERFLOW                 0x00200000
#define SYS_FAULT_STATUS_INVALID_CODE_OPERATION         0x00400000
#define SYS_FAULT_STATUS_FLASH_MIGRATION_MARKER_UPDATED 0x00800000
#define SYS_FAULT_STATUS_WATCHDOG_RESET                 0x01000000
#define SYS_FAULT_STATUS_RTK_BUFFER_LIMIT               0x02000000
#define SYS_FAULT_STATUS_SENSOR_CALIBRATION             0x04000000
#define SYS_FAULT_STATUS_HARDWARE_DETECTION             0x08000000
#define SYS_FAULT_STATUS_MASK_CRITICAL_ERROR            0xFFFF0000

typedef struct 
{
    /** System fault status */
    uint32_t status;

    /** Fault Type at HardFault */
    uint32_t g1Task;

    /** Multipurpose register - Line number of fault */
    uint32_t g2FileNum;
    
    /** Multipurpose register - File number at fault */
    uint32_t g3LineNum;
        
    /** Multipurpose register - at time of fault.  */
    uint32_t g4;

    /** Multipurpose register - link register value at time of fault.  */
    uint32_t g5Lr;
    
    /** Program Counter value at time of fault */
    uint32_t pc;
    
    /** Program Status Register value at time of fault */
    uint32_t psr;
        
} system_fault_t;

/** Diagnostic information for internal use */
typedef struct
{
    /** Count of gap of more than 0.5 seconds receiving serial data, driver level, one entry for each com port */
    uint32_t gapCountSerialDriver[NUM_SERIAL_PORTS];

    /** Count of gap of more than 0.5 seconds receiving serial data, class / parser level, one entry for each com port */
    uint32_t gapCountSerialParser[NUM_SERIAL_PORTS];

    /** Count of rx overflow, one entry for each com port */
    uint32_t rxOverflowCount[NUM_SERIAL_PORTS];

    /** Count of tx overflow, one entry for each com port */
    uint32_t txOverflowCount[NUM_SERIAL_PORTS];
    
    /** Count of checksum failures, one entry for each com port */
    uint32_t checksumFailCount[NUM_SERIAL_PORTS];
} internal_diagnostic_t;

/** RTOS tasks */
typedef enum
{
    /** Task 0: Sample	*/
    IMX_TASK_SAMPLE = 0,

    /** Task 1: Nav */
    IMX_TASK_NAV,

    /** Task 2: Communications */
    IMX_TASK_COMMUNICATIONS,

    /** Task 3: Maintenance */
    IMX_TASK_MAINTENANCE,

    /** Task 4: Idle */
    IMX_TASK_IDLE,

    /** Task 5: Timer */
    IMX_TASK_TIMER,

    /** Number of RTOS tasks */
    IMX_RTOS_NUM_TASKS                 // Keep last
} eImxRtosTask;

/** RTOS tasks */
typedef enum
{
    /** Task 0: Sample	*/
    GPX_TASK_COMM = 0,

    /** Task 1: Nav */
    GPX_TASK_RTK,

    /** Task 2: Idle */
    GPX_TASK_IDLE,

    /** Task 3: Timer */
    GPX_TASK_TIMER,

    /** Number of RTOS tasks */
    GPX_RTOS_NUM_TASKS,					// Keep last
} eGpxRtosTask;

/** EVB RTOS tasks */
typedef enum
{
    /** Task 0: Communications */
    EVB_TASK_COMMUNICATIONS,

    /** Task 1: Logger */
    EVB_TASK_LOGGER,

    /** Task 2: WiFi */
    EVB_TASK_WIFI,

    /** Task 3: Maintenance */
    EVB_TASK_MAINTENANCE,

    /** Task 4: Idle */
    EVB_TASK_IDLE,

    /** Task 5: Timer */
    EVB_TASK_TIMER,

    /** Task 6: SPI to uINS */
    EVB_TASK_SPI_UINS_COM,

    /** Number of RTOS tasks */
    EVB_RTOS_NUM_TASKS                  // Keep last
} eEvbRtosTask;

/** RTOS tasks */
typedef enum
{
#if defined(GPX_1)
    TASK_IDLE           = GPX_TASK_IDLE,
    TASK_TIMER          = GPX_TASK_TIMER,
	RTOS_NUM_TASKS      = GPX_RTOS_NUM_TASKS
#else   // IMX_5    
    TASK_IDLE           = IMX_TASK_IDLE,
    TASK_TIMER          = IMX_TASK_TIMER,
	RTOS_NUM_TASKS      = IMX_RTOS_NUM_TASKS
#endif
} eRtosTask;

/** Max task name length - do not change */
#define MAX_TASK_NAME_LEN 12

/** RTOS task info */
typedef struct PACKED
{
    /** Task name */
    char                    name[MAX_TASK_NAME_LEN];

    /** Task priority (0 - 8) */
    uint32_t                priority;

    /** Stack high water mark bytes */
    uint32_t                stackUnused;

    /** Task period ms */
    uint32_t                periodMs;

	/** Last runtime microseconds */
	uint32_t                runtimeUs;

	/** Average runtime */
	float					avgRuntimeUs;

	/** Average of runtimes less than avgRuntimeUs */
	float					lowerRuntimeUs;

	/** Average of runtimes greater than avgRuntimeUs */
	float					upperRuntimeUs;

	/** Max runtime microseconds */
	uint32_t                maxRuntimeUs;

	/** Local time when task loop started (following delay) */
	uint32_t                startTimeUs;

	/** Counter of times task took too long to run */
	uint16_t				gapCount;

	/** Counter of times task took too long to run twice in a row */
	uint8_t					doubleGapCount;

	/** Reserved */
	uint8_t					reserved;

	/** Processor usage percent */
    float					cpuUsage;

	/** Handle */
	uint32_t                handle;
	
} rtos_task_t;

/** Internal RTOS task profiling info (processor ticks instead of usec) */
typedef struct PACKED
{
	/** Time in microseconds */
	uint32_t                timeTicks;

	/** Runtime in microseconds */
	uint32_t                runtimeTicks;

	/** LPF average runtime */
	float					avgRuntimeTicks;

	/** Average of runtimes less than avgRuntimeTicks */
	float					lowerRuntimeTicks;

	/** Average of runtimes greater than avgRuntimeTicks */
	float					upperRuntimeTicks;

	/** Maximum runtime microseconds */
	uint32_t                maxRuntimeTicks;

	/** Local time when task loop started (following delay) */
	uint32_t                startTimeTicks;

	/** Counter of times task took too long to run */
	uint16_t				gapCount;

	/** Counter of times task took too long to run back-to-back */
	uint8_t					doubleGapCount;

	/** Indicates whether gap occurd on last update */
	uint8_t					gapOnLast;

	/** Task period ms */
	uint32_t 				periodTicks;

} rtos_profile_t;

/** (DID_RTOS_INFO) */
typedef struct PACKED
{
    /** Heap high water mark bytes */
    uint32_t                freeHeapSize;

    /** Total memory allocated using RTOS pvPortMalloc() */
    uint32_t				mallocSize;

    /** Total memory freed using RTOS vPortFree() */
    uint32_t				freeSize;

    /** Tasks */
    rtos_task_t             task[IMX_RTOS_NUM_TASKS];

} rtos_info_t;

/** (DID_GPX_RTOS_INFO) */
typedef struct PACKED
{
    /** Heap high water mark bytes */
    uint32_t                freeHeapSize;

    /** Total memory allocated using RTOS pvPortMalloc() */
    uint32_t				mallocSize;

    /** Total memory freed using RTOS vPortFree() */
    uint32_t				freeSize;

    /** Tasks */
    rtos_task_t             task[GPX_RTOS_NUM_TASKS];

} gpx_rtos_info_t;

/** (DID_EVB_RTOS_INFO) */
typedef struct PACKED
{
    /** Heap high water mark bytes */
    uint32_t                freeHeapSize;

    /** Total memory allocated using RTOS pvPortMalloc() */
    uint32_t				mallocSize;

    /** Total memory freed using RTOS vPortFree() */
    uint32_t				freeSize;

    /** Tasks */
    rtos_task_t             task[EVB_RTOS_NUM_TASKS];

} evb_rtos_info_t;


typedef struct 
{
    uint32_t runTimeUs;
    uint32_t maxRuntimeUs;
    uint32_t StartTimeUs;
    uint32_t startPeriodUs;
} runtime_profile_t;

/** (DID_RUNTIME_PROFILER) */
#define RUNTIME_PROFILE_COUNT    4
typedef struct 
{
    runtime_profile_t p[RUNTIME_PROFILE_COUNT];
} runtime_profiler_t;


enum
{
    CID_INS_TIME,
    CID_INS_STATUS,
    CID_INS_EULER,
    CID_INS_QUATN2B,
    CID_INS_QUATE2B,
    CID_INS_UVW,
    CID_INS_VE,
    CID_INS_LAT,
    CID_INS_LON,
    CID_INS_ALT,
    CID_INS_NORTH_EAST,
    CID_INS_DOWN,
    CID_INS_ECEF_X,
    CID_INS_ECEF_Y,
    CID_INS_ECEF_Z,
    CID_INS_MSL,
    CID_PREINT_PX,
    CID_PREINT_QY,
    CID_PREINT_RZ,
    CID_DUAL_PX,
    CID_DUAL_QY,
    CID_DUAL_RZ,
    CID_GPS1_POS,
    CID_GPS2_POS,
    CID_GPS1_RTK_POS_REL,
    CID_GPS2_RTK_CMP_REL,
    CID_ROLL_ROLLRATE,
    NUM_CIDS
};

/** Valid baud rates for Inertial Sense hardware */
typedef enum
{
    CAN_BAUDRATE_20_KBPS   =   20,
    CAN_BAUDRATE_33_KBPS   =   33,
    CAN_BAUDRATE_50_KBPS   =   50,
    CAN_BAUDRATE_83_KBPS   =   83,
    CAN_BAUDRATE_100_KBPS  =  100,
    CAN_BAUDRATE_125_KBPS  =  125,
    CAN_BAUDRATE_200_KBPS  =  200,
    CAN_BAUDRATE_250_KBPS  =  250,
    CAN_BAUDRATE_500_KBPS  =  500,
    CAN_BAUDRATE_1000_KBPS = 1000,

    CAN_BAUDRATE_COUNT = 10
} can_baudrate_t;

/** (DID_CAN_BCAST_PERIOD) Broadcast period of CAN messages */
typedef struct PACKED
{
    /** Broadcast period multiple - CAN time message. 0 to disable. */
    uint16_t				can_period_mult[NUM_CIDS];
    
    /** Transmit address. */
    uint32_t				can_transmit_address[NUM_CIDS];
    
    /** Baud rate (kbps)  (See can_baudrate_t for valid baud rates)  */
    uint16_t				can_baudrate_kbps;

    /** Receive address. */
    uint32_t				can_receive_address;

} can_config_t;

#if defined(INCLUDE_LUNA_DATA_SETS)
#include "luna_data_sets.h"
#endif

/** Union of datasets */
typedef union PACKED
{
    dev_info_t				devInfo;
    ins_1_t					ins1;
    ins_2_t					ins2;
    ins_3_t					ins3;
    ins_4_t					ins4;
    imu_t					imu;
    imu3_t					imu3;
    magnetometer_t			mag;
    mag_cal_t				magCal;
    barometer_t				baro;
    wheel_encoder_t			wheelEncoder;
    ground_vehicle_t		groundVehicle;
    pos_measurement_t		posMeasurement;
    pimu_t					pImu;
    gps_pos_t				gpsPos;
    gps_vel_t				gpsVel;
    gps_sat_t				gpsSat;
    gps_rtk_rel_t			gpsRtkRel;
    gps_rtk_misc_t			gpsRtkMisc;
    inl2_states_t			inl2States;
    inl2_ned_sigma_t        inl2NedSigma;
    nvm_flash_cfg_t			flashCfg;
    survey_in_t             surveyIn;
    sys_params_t			sysParams;
    sys_sensors_t			sysSensors;
    rtos_info_t				rtosInfo;
    gps_raw_t				gpsRaw;
    sys_sensors_adc_t       sensorsAdc;
    rmc_t					rmc;
    evb_status_t			evbStatus;
    infield_cal_t			infieldCal;

#if defined(INCLUDE_LUNA_DATA_SETS)
    evb_luna_velocity_control_t     wheelController;
#endif
} uDatasets;

/** Union of INS output datasets */
typedef union PACKED
{
    ins_1_t					ins1;
    ins_2_t					ins2;
    ins_3_t					ins3;
    ins_4_t					ins4;
} uInsOutDatasets;

POP_PACK

/**
Creates a 32 bit checksum from data

@param data the data to create a checksum for
@param count the number of bytes in data

@return the 32 bit checksum for data
*/
uint32_t checksum32(const void* data, int count);
uint32_t serialNumChecksum32(const void* data, int size);
uint32_t flashChecksum32(const void* data, int size);

/**
Flip the endianess of 32 bit values in data

@param data the data to flip 32 bit values in
@param dataLength the number of bytes in data
*/
void flipEndianess32(uint8_t* data, int dataLength);

/**
Flip the bytes of a float in place (4 bytes) - ptr is assumed to be at least 4 bytes

@param ptr the float to flip
*/
void flipFloat(uint8_t* ptr);

/**
Flip the bytes of a float (4 bytes) - ptr is assumed to be at least 4 bytes

@param val the float to flip
@return the flipped float
*/
float flipFloatCopy(float val);

/**
Flip the bytes of a double in place (8 bytes) - ptr is assumed to be at least 8 bytes
Only flips each 4 byte pair, does not flip the individual bytes within the pair

@param ptr the double to flip
*/
void flipDouble(void* ptr);

/**
Flip the bytes of a double in place (8 bytes)
Unlike flipDouble, this also flips the individual bytes in each 4 byte pair

@param val the double to flip
@return the flipped double
*/
double flipDoubleCopy(double val);

/**
Flip double (64 bit) floating point values in data

@param data the data to flip doubles in
@param dataLength the number of bytes in data
@param offset offset into data to start flipping at
@param offsets a list of offsets of all doubles in data, starting at position 0
@param offsetsLength the number of items in offsets
*/
void flipDoubles(uint8_t* data, int dataLength, int offset, uint16_t* offsets, uint16_t offsetsLength);

/**
Flip string values in data - this compensates for the fact that flipEndianess32 is called on all the data

@param data the data to flip string values in
@param dataLength the number of bytes in data
@param offset the offset into data to start flipping strings at
@param offsets a list of offsets and byte lengths into data where strings start at
@param offsetsLength the number of items in offsets, should be 2 times the string count
*/
void flipStrings(uint8_t* data, int dataLength, int offset, uint16_t* offsets, uint16_t offsetsLength);

// BE_SWAP: if big endian then swap, else no-op
// LE_SWAP: if little endian then swap, else no-op
#if CPU_IS_BIG_ENDIAN
#define BE_SWAP64F(_i) flipDoubleCopy(_i)
#define BE_SWAP32F(_i) flipFloatCopy(_i)
#define BE_SWAP32(_i) (SWAP32(_i))
#define BE_SWAP16(_i) (SWAP16(_i))
#define LE_SWAP64F(_i) (_i)
#define LE_SWAP32F(_i) (_i)
#define LE_SWAP32(_i) (_i)
#define LE_SWAP16(_i) (_i)
#else // little endian
#define BE_SWAP64F(_i) (_i)
#define BE_SWAP32F(_i) (_i)
#define BE_SWAP32(_i) (_i)
#define BE_SWAP16(_i) (_i)
#define LE_SWAP64F(_i) flipDoubleCopy(_i)
#define LE_SWAP32F(_i) flipFloatCopy(_i)
#define LE_SWAP32(_i) (SWAP32(_i))
#define LE_SWAP16(_i) (SWAP16(_i))
#endif

/**
Get the offsets of double / int64 (64 bit) values given a data id

@param dataId the data id to get double offsets for
@param offsetsLength receives the number of double offsets

@return a list of offets of doubles or 0 if none, offset will have high bit set if it is an int64 instead of a double
*/
uint16_t* getDoubleOffsets(eDataIDs dataId, uint16_t* offsetsLength);

/**
Gets the offsets and lengths of strings given a data id

@param dataId the data id to get string offsets and lengths for
@param offsetsLength receives the number of items in the return value

@return a list of offsets and lengths of strings for the data id or 0 if none
*/
uint16_t* getStringOffsetsLengths(eDataIDs dataId, uint16_t* offsetsLength);

/** DID to RMC bit look-up table */
extern const uint64_t g_didToRmcBit[DID_COUNT];
uint64_t didToRmcBit(uint32_t dataId, uint64_t defaultRmcBits, uint64_t devInfoRmcBits);

/** DID to NMEA RMC bit look-up table */
extern const uint64_t g_didToNmeaRmcBit[DID_COUNT];

/** DID to GPX RMC bit look-up table */
extern const uint64_t g_gpxDidToGrmcBit[DID_COUNT];
extern const uint16_t g_gpxGRMCPresetLookup[GRMC_BIT_POS_COUNT];

#ifndef GPX_1

/*
Convert gnssID to ubx gnss indicator (ref [2] 25)

@param gnssID gnssID of satellite
@return ubx gnss indicator
*/
int ubxSys(int gnssID);

#endif

/*
Convert satellite constelation and prn/slot number to satellite number

@param sys satellite system (SYS_GPS,SYS_GLO,...)
@param prn satellite prn/slot number
@return satellite number (0:error)
*/
int satNo(int sys, int prn);

/*
convert satellite gnssID + svID to satellite number

@param gnssID satellite system 
@param svID satellite prn/slot number
@return satellite number (0:error)
*/
int satNumCalc(int gnssID, int svID);

void profiler_start(runtime_profile_t *p, uint32_t timeUs);
void profiler_stop(runtime_profile_t *p, uint32_t timeUs);
void profiler_maintenance_1s(runtime_profiler_t *p);


#ifdef __cplusplus
}
#endif

#endif // DATA_SETS_H<|MERGE_RESOLUTION|>--- conflicted
+++ resolved
@@ -1773,12 +1773,6 @@
     NMEA_MSG_ID_PASHR     = 11, 
     NMEA_MSG_ID_PSTRB     = 12,
     NMEA_MSG_ID_INFO      = 13,
-<<<<<<< HEAD
-    NMEA_MSG_ID_GSV       = 14,
-    NMEA_MSG_ID_VTG       = 15,
-    NMEA_MSG_ID_INTEL     = 16,
-    NMEA_MSG_ID_COUNT,
-=======
     NMEA_MSG_ID_GxGSV     = 14,
     NMEA_MSG_ID_GxVTG     = 15,
     NMEA_MSG_ID_INTE      = 16,
@@ -1794,7 +1788,6 @@
     NMEA_MSG_ID_SRST,         // "SRTS" - Software reset
     NMEA_MSG_ID_STPB,         // "STPB" - Stop broadcasts on all ports
     NMEA_MSG_ID_STPC,         // "STPC" - Stop broadcasts on current port
->>>>>>> 71e30a41
 }; 
 
 #define NMEA_RMC_BITS_PIMU          (1<<NMEA_MSG_ID_PIMU)
@@ -1803,19 +1796,6 @@
 #define NMEA_RMC_BITS_PINS1         (1<<NMEA_MSG_ID_PINS1)
 #define NMEA_RMC_BITS_PINS2         (1<<NMEA_MSG_ID_PINS2)
 #define NMEA_RMC_BITS_PGPSP         (1<<NMEA_MSG_ID_PGPSP)
-<<<<<<< HEAD
-#define NMEA_RMC_BITS_GGA           (1<<NMEA_MSG_ID_GGA)
-#define NMEA_RMC_BITS_GLL           (1<<NMEA_MSG_ID_GLL)
-#define NMEA_RMC_BITS_GSA           (1<<NMEA_MSG_ID_GSA)
-#define NMEA_RMC_BITS_RMC           (1<<NMEA_MSG_ID_RMC)
-#define NMEA_RMC_BITS_ZDA           (1<<NMEA_MSG_ID_ZDA)
-#define NMEA_RMC_BITS_PASHR         (1<<NMEA_MSG_ID_PASHR)
-#define NMEA_RMC_BITS_PSTRB         (1<<NMEA_MSG_ID_PSTRB)
-#define NMEA_RMC_BITS_INFO          (1<<NMEA_MSG_ID_INFO)
-#define NMEA_RMC_BITS_GSV           (1<<NMEA_MSG_ID_GSV)
-#define NMEA_RMC_BITS_VTG           (1<<NMEA_MSG_ID_VTG)
-#define NMEA_RMC_BITS_INTEL         (1<<NMEA_MSG_ID_INTEL)
-=======
 #define NMEA_RMC_BITS_GxGGA         (1<<NMEA_MSG_ID_GxGGA)
 #define NMEA_RMC_BITS_GxGLL         (1<<NMEA_MSG_ID_GxGLL)
 #define NMEA_RMC_BITS_GxGSA         (1<<NMEA_MSG_ID_GxGSA)
@@ -1826,7 +1806,7 @@
 #define NMEA_RMC_BITS_INFO          (1<<NMEA_MSG_ID_INFO)
 #define NMEA_RMC_BITS_GxGSV         (1<<NMEA_MSG_ID_GxGSV)
 #define NMEA_RMC_BITS_GxVTG         (1<<NMEA_MSG_ID_GxVTG)
->>>>>>> 71e30a41
+#define NMEA_RMC_BITS_INTE          (1<<NMEA_MSG_ID_INTE)
 
 typedef struct PACKED
 {
@@ -2717,63 +2697,6 @@
 	IO_CFG_GPS_TIMEPUSE_SOURCE_OFFSET			= (int)13,
 	IO_CFG_GPS_TIMEPUSE_SOURCE_MASK				= (int)0x00000007,
 	IO_CFG_GPS_TIMEPUSE_SOURCE_BITMASK			= (int)(IO_CFG_GPS_TIMEPUSE_SOURCE_MASK<<IO_CFG_GPS_TIMEPUSE_SOURCE_OFFSET),	
-<<<<<<< HEAD
-    IO_CFG_GPS_TIMEPUSE_SOURCE_DISABLED			= (int)0,
-    IO_CFG_GPS_TIMEPUSE_SOURCE_GPS1_PPS_PIN20	= (int)1,
-    IO_CFG_GPS_TIMEPUSE_SOURCE_GPS2_PPS			= (int)2,
-    IO_CFG_GPS_TIMEPUSE_SOURCE_STROBE_G2_PIN6	= (int)3,
-    IO_CFG_GPS_TIMEPUSE_SOURCE_STROBE_G5_PIN9	= (int)4,
-    IO_CFG_GPS_TIMEPUSE_SOURCE_STROBE_G8_PIN12	= (int)5,
-    IO_CFG_GPS_TIMEPUSE_SOURCE_STROBE_G9_PIN13	= (int)6,
-#define SET_STATUS_OFFSET_MASK(result,val,offset,mask)	{ (result) &= ~((mask)<<(offset)); (result) |= ((val)<<(offset)); }
-#define IO_CFG_GPS_TIMEPUSE_SOURCE(ioConfig) ((ioConfig>>IO_CFG_GPS_TIMEPUSE_SOURCE_OFFSET)&IO_CFG_GPS_TIMEPUSE_SOURCE_MASK)
-    
-    /** GPS 1 source OFFSET */
-    IO_CONFIG_GPS1_SOURCE_OFFSET				= (int)16,				// ioConfig[18-16]
-    /** GPS 2 source OFFSET */
-    IO_CONFIG_GPS2_SOURCE_OFFSET				= (int)19,				// ioConfig[21-19]
-    /** GPS 1 type OFFSET */
-    IO_CONFIG_GPS1_TYPE_OFFSET					= (int)22,				// ioConfig[24-22]
-    /** GPS 2 type OFFSET */
-    IO_CONFIG_GPS2_TYPE_OFFSET					= (int)25,				// ioConfig[27-25]
-
-    /** GPS 1 skip initialization (ioConfig[12]) */
-    IO_CONFIG_GPS1_NO_INIT 						= (int)0x00001000,
-    /** GPS 2 skip initialization (ioConfig[28]) */
-    IO_CONFIG_GPS2_NO_INIT 						= (int)0x10000000,
-
-    /** GPS source MASK */
-    IO_CONFIG_GPS_SOURCE_MASK					= (int)0x00000007,
-    /** GPS source - Disable */
-    IO_CONFIG_GPS_SOURCE_DISABLE				= (int)0,
-    /** GPS source - GNSS receiver 1 onboard uINS */
-    IO_CONFIG_GPS_SOURCE_ONBOARD_1				= (int)1,
-    /** GPS source - GNSS receiver 2 onboard uINS */
-    IO_CONFIG_GPS_SOURCE_ONBOARD_2				= (int)2,
-    /** GPS source - Serial 0 */
-    IO_CONFIG_GPS_SOURCE_SER0					= (int)3,
-    /** GPS source - Serial 1 */
-    IO_CONFIG_GPS_SOURCE_SER1					= (int)4,
-    /** GPS source - Serial 2 */
-    IO_CONFIG_GPS_SOURCE_SER2					= (int)5,
-    /** GPS source - last type */
-    IO_CONFIG_GPS_SOURCE_LAST					= IO_CONFIG_GPS_SOURCE_SER2,	// set to last source
-
-    /** GPS type MASK */
-    IO_CONFIG_GPS_TYPE_MASK						= (int)0x00000007,
-    /** GPS type - ublox M8 */
-    IO_CONFIG_GPS_TYPE_UBX_M8					= (int)0,
-    /** GPS type - ublox ZED-F9P w/ RTK */
-    IO_CONFIG_GPS_TYPE_UBX_F9P					= (int)1,
-    /** GPS type - NMEA */
-    IO_CONFIG_GPS_TYPE_NMEA						= (int)2,
-    /** GPS type - InertialSense GPX */
-    IO_CONFIG_GPS_TYPE_GPX						= (int)3,
-    /** GPS type - Sony CXD5610 */
-    IO_CONFIG_GPS_TYPE_CXD5610					= (int)4,
-    /** GPS type - last type */
-    IO_CONFIG_GPS_TYPE_LAST						= IO_CONFIG_GPS_TYPE_CXD5610,		// Set to last type
-=======
 	IO_CFG_GPS_TIMEPUSE_SOURCE_DISABLED			= (int)0,
 	IO_CFG_GPS_TIMEPUSE_SOURCE_GPS1_PPS_PIN20	= (int)1,
 	IO_CFG_GPS_TIMEPUSE_SOURCE_GPS2_PPS			= (int)2,
@@ -2793,39 +2716,42 @@
 	/** GPS 2 type OFFSET */
 	IO_CONFIG_GPS2_TYPE_OFFSET					= (int)25,
 
-	/** GPS 1 skip initialization */
-	IO_CONFIG_GPS1_NO_INIT 						= (int)0x01000000,		// bit 24 of 0-31
-	/** GPS 2 skip initialization */
-	IO_CONFIG_GPS2_NO_INIT 						= (int)0x08000000,		// bit 27 of 0-31
-
-	/** GPS source MASK */
-	IO_CONFIG_GPS_SOURCE_MASK					= (int)0x00000007,
-	/** GPS source - Disable */
-	IO_CONFIG_GPS_SOURCE_DISABLE				= (int)0,
-	/** GPS source - GNSS receiver 1 onboard uINS */
-	IO_CONFIG_GPS_SOURCE_ONBOARD_1				= (int)1,
-	/** GPS source - GNSS receiver 2 onboard uINS */
-	IO_CONFIG_GPS_SOURCE_ONBOARD_2				= (int)2,
-	/** GPS source - Serial 0 */
-	IO_CONFIG_GPS_SOURCE_SER0					= (int)3,
-	/** GPS source - Serial 1 */
-	IO_CONFIG_GPS_SOURCE_SER1					= (int)4,
-	/** GPS source - Serial 2 */
-	IO_CONFIG_GPS_SOURCE_SER2					= (int)5,
-	/** GPS source - last type */
-	IO_CONFIG_GPS_SOURCE_LAST					= IO_CONFIG_GPS_SOURCE_SER2,	// set to last source
-
-	/** GPS type MASK */
-	IO_CONFIG_GPS_TYPE_MASK						= (int)0x00000003,
-	/** GPS type - ublox M8 */
-	IO_CONFIG_GPS_TYPE_UBX_M8					= (int)0,
-	/** GPS type - ublox ZED-F9P w/ RTK */
-	IO_CONFIG_GPS_TYPE_UBX_F9P					= (int)1,
-	/** GPS type - NMEA */
-	IO_CONFIG_GPS_TYPE_NMEA						= (int)2,
-	/** GPS type - last type */
-    IO_CONFIG_GPS_TYPE_LAST						= IO_CONFIG_GPS_TYPE_NMEA,		// Set to last type
->>>>>>> 71e30a41
+    /** GPS 1 skip initialization (ioConfig[12]) */
+    IO_CONFIG_GPS1_NO_INIT 						= (int)0x00001000,
+    /** GPS 2 skip initialization (ioConfig[28]) */
+    IO_CONFIG_GPS2_NO_INIT 						= (int)0x10000000,
+
+    /** GPS source MASK */
+    IO_CONFIG_GPS_SOURCE_MASK					= (int)0x00000007,
+    /** GPS source - Disable */
+    IO_CONFIG_GPS_SOURCE_DISABLE				= (int)0,
+    /** GPS source - GNSS receiver 1 onboard uINS */
+    IO_CONFIG_GPS_SOURCE_ONBOARD_1				= (int)1,
+    /** GPS source - GNSS receiver 2 onboard uINS */
+    IO_CONFIG_GPS_SOURCE_ONBOARD_2				= (int)2,
+    /** GPS source - Serial 0 */
+    IO_CONFIG_GPS_SOURCE_SER0					= (int)3,
+    /** GPS source - Serial 1 */
+    IO_CONFIG_GPS_SOURCE_SER1					= (int)4,
+    /** GPS source - Serial 2 */
+    IO_CONFIG_GPS_SOURCE_SER2					= (int)5,
+    /** GPS source - last type */
+    IO_CONFIG_GPS_SOURCE_LAST					= IO_CONFIG_GPS_SOURCE_SER2,	// set to last source
+
+    /** GPS type MASK */
+    IO_CONFIG_GPS_TYPE_MASK						= (int)0x00000007,
+    /** GPS type - ublox M8 */
+    IO_CONFIG_GPS_TYPE_UBX_M8					= (int)0,
+    /** GPS type - ublox ZED-F9P w/ RTK */
+    IO_CONFIG_GPS_TYPE_UBX_F9P					= (int)1,
+    /** GPS type - NMEA */
+    IO_CONFIG_GPS_TYPE_NMEA						= (int)2,
+    /** GPS type - InertialSense GPX */
+    IO_CONFIG_GPS_TYPE_GPX						= (int)3,
+    /** GPS type - Sony CXD5610 */
+    IO_CONFIG_GPS_TYPE_CXD5610					= (int)4,
+    /** GPS type - last type */
+    IO_CONFIG_GPS_TYPE_LAST						= IO_CONFIG_GPS_TYPE_CXD5610,		// Set to last type
 
 #define IO_CONFIG_GPS1_SOURCE(ioConfig)     (((ioConfig)>>IO_CONFIG_GPS1_SOURCE_OFFSET)&IO_CONFIG_GPS_SOURCE_MASK)
 #define IO_CONFIG_GPS2_SOURCE(ioConfig)     (((ioConfig)>>IO_CONFIG_GPS2_SOURCE_OFFSET)&IO_CONFIG_GPS_SOURCE_MASK)
