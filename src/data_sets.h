/*
MIT LICENSE

Copyright (c) 2014-2023 Inertial Sense, Inc. - http://inertialsense.com

Permission is hereby granted, free of charge, to any person obtaining a copy of this software and associated documentation files(the "Software"), to deal in the Software without restriction, including without limitation the rights to use, copy, modify, merge, publish, distribute, sublicense, and/or sell copies of the Software, and to permit persons to whom the Software is furnished to do so, subject to the following conditions :

The above copyright notice and this permission notice shall be included in all copies or substantial portions of the Software.

THE SOFTWARE IS PROVIDED "AS IS", WITHOUT WARRANTY OF ANY KIND, EXPRESS OR IMPLIED, INCLUDING BUT NOT LIMITED TO THE WARRANTIES OF MERCHANTABILITY, FITNESS FOR A PARTICULAR PURPOSE AND NONINFRINGEMENT.IN NO EVENT SHALL THE AUTHORS OR COPYRIGHT HOLDERS BE LIABLE FOR ANY CLAIM, DAMAGES OR OTHER LIABILITY, WHETHER IN AN ACTION OF CONTRACT, TORT OR OTHERWISE, ARISING FROM, OUT OF OR IN CONNECTION WITH THE SOFTWARE OR THE USE OR OTHER DEALINGS IN THE SOFTWARE.
*/

#ifndef DATA_SETS_H
#define DATA_SETS_H

#include <stdint.h>
#include <stdlib.h>
#include <time.h>
#include <string.h>
#include "ISConstants.h"
#include "rtk_defines.h"

#ifdef __cplusplus
extern "C" {
#endif

// *****************************************************************************
// ****** InertialSense binary message Data Identification Numbers (DIDs) ****** 
// ******                                                                 ******
// ****** NEVER REORDER THESE VALUES!                                     ******
// *****************************************************************************
/** Data identifiers - these are unsigned int and #define because enum are signed according to C standard */
typedef uint32_t eDataIDs;

#define DID_NULL                        (eDataIDs)0  /** NULL (INVALID) */
#define DID_DEV_INFO                    (eDataIDs)1  /** (dev_info_t) Device information */
#define DID_IMX_DEV_INFO                (DID_DEV_INFO)
#define DID_SYS_FAULT                   (eDataIDs)2  /** (system_fault_t) System fault information */
#define DID_PIMU                        (eDataIDs)3  /** (pimu_t) Preintegrated IMU (a.k.a. Coning and Sculling integral) in body/IMU frame.  Updated at IMU rate. Also know as delta theta delta velocity, or preintegrated IMU (PIMU). For clarification, the name "Preintegrated IMU" or "PIMU" throughout our User Manual. This data is integrated from the IMU data at the IMU update rate (startupImuDtMs, default 1ms).  The integration period (dt) and output data rate are the same as the NAV rate (startupNavDtMs) and cannot be output at any other rate. If a faster output data rate is desired, DID_IMU_RAW can be used instead. PIMU data acts as a form of compression, adding the benefit of higher integration rates for slower output data rates, preserving the IMU data without adding filter delay and addresses antialiasing. It is most effective for systems that have higher dynamics and lower communications data rates.  The minimum data period is DID_FLASH_CONFIG.startupImuDtMs or 4, whichever is larger (250Hz max). The PIMU value can be converted to IMU by dividing PIMU by dt (i.e. IMU = PIMU / dt)  */
#define DID_INS_1                       (eDataIDs)4  /** (ins_1_t) INS output: euler rotation w/ respect to NED, NED position from reference LLA. */
#define DID_INS_2                       (eDataIDs)5  /** (ins_2_t) INS output: quaternion rotation w/ respect to NED, ellipsoid altitude */
#define DID_GPS1_RCVR_POS               (eDataIDs)6  /** (gps_pos_t) GPS 1 position data from GNSS receiver. */
#define DID_SYS_CMD                     (eDataIDs)7  /** (system_command_t) System commands. Both the command and invCommand fields must be set at the same time for a command to take effect. */
#define DID_NMEA_BCAST_PERIOD           (eDataIDs)8  /** (nmea_msgs_t) Set broadcast periods for NMEA messages */
#define DID_RMC                         (eDataIDs)9  /** (rmc_t) Realtime Message Controller (RMC). The data sets available through RMC are driven by the availability of the data. The RMC provides updates from various data sources (i.e. sensors) as soon as possible with minimal latency. Several of the data sources (sensors) output data at different data rates that do not all correspond. The RMC is provided so that broadcast of sensor data is done as soon as it becomes available. All RMC messages can be enabled using the standard Get Data packet format. */
#define DID_SYS_PARAMS                  (eDataIDs)10 /** (sys_params_t) System parameters / info */
#define DID_SYS_SENSORS                 (eDataIDs)11 /** (sys_sensors_t) System sensor information */
#define DID_FLASH_CONFIG                (eDataIDs)12 /** (nvm_flash_cfg_t) Flash memory configuration */
#define DID_GPS1_POS                    (eDataIDs)13 /** (gps_pos_t) GPS 1 position data.  This comes from DID_GPS1_RCVR_POS or DID_GPS1_RTK_POS, depending on whichever is more accurate. */
#define DID_GPS2_POS                    (eDataIDs)14 /** (gps_pos_t) GPS 2 position data */
#define DID_GPS1_SAT                    (eDataIDs)15 /** (gps_sat_t) GPS 1 GNSS satellite information: sat identifiers, carrier to noise ratio, elevation and azimuth angles, pseudo range residual. */
#define DID_GPS2_SAT                    (eDataIDs)16 /** (gps_sat_t) GPS 2 GNSS satellite information: sat identifiers, carrier to noise ratio, elevation and azimuth angles, pseudo range residual. */
#define DID_GPS1_VERSION                (eDataIDs)17 /** (gps_version_t) GPS 1 version info */
#define DID_GPS2_VERSION                (eDataIDs)18 /** (gps_version_t) GPS 2 version info */
#define DID_MAG_CAL                     (eDataIDs)19 /** (mag_cal_t) Magnetometer calibration */
#define DID_INTERNAL_DIAGNOSTIC         (eDataIDs)20 /** INTERNAL USE ONLY (internal_diagnostic_t) Internal diagnostic info */
#define DID_GPS1_RTK_POS_REL            (eDataIDs)21 /** (gps_rtk_rel_t) RTK precision position base to rover relative info. */
#define DID_GPS1_RTK_POS_MISC           (eDataIDs)22 /** (gps_rtk_misc_t) RTK precision position related data. */
#define DID_FEATURE_BITS                (eDataIDs)23 /** INTERNAL USE ONLY (feature_bits_t) */
#define DID_SENSORS_UCAL                (eDataIDs)24 /** INTERNAL USE ONLY (sensors_w_temp_t) Uncalibrated IMU output. */
#define DID_SENSORS_TCAL                (eDataIDs)25 /** INTERNAL USE ONLY (sensors_w_temp_t) Temperature compensated IMU output. */
#define DID_SENSORS_TC_BIAS             (eDataIDs)26 /** INTERNAL USE ONLY (sensors_t) */
#define DID_IO                          (eDataIDs)27 /** (io_t) I/O */
#define DID_SENSORS_ADC                 (eDataIDs)28 /** INTERNAL USE ONLY (sys_sensors_adc_t) */
#define DID_SCOMP                       (eDataIDs)29 /** INTERNAL USE ONLY (sensor_compensation_t) */
#define DID_GPS1_VEL                    (eDataIDs)30 /** (gps_vel_t) GPS 1 velocity data */
#define DID_GPS2_VEL                    (eDataIDs)31 /** (gps_vel_t) GPS 2 velocity data */
#define DID_HDW_PARAMS                  (eDataIDs)32 /** INTERNAL USE ONLY (hdw_params_t) */
#define DID_NVR_MANAGE_USERPAGE         (eDataIDs)33 /** INTERNAL USE ONLY (nvr_manage_t) */
#define DID_NVR_USERPAGE_SN             (eDataIDs)34 /** INTERNAL USE ONLY (nvm_group_sn_t) */
#define DID_NVR_USERPAGE_G0             (eDataIDs)35 /** INTERNAL USE ONLY (nvm_group_0_t) */
#define DID_NVR_USERPAGE_G1             (eDataIDs)36 /** INTERNAL USE ONLY (nvm_group_1_t) */
#define DID_DEBUG_STRING                (eDataIDs)37 /** INTERNAL USE ONLY (debug_string_t) */
#define DID_RTOS_INFO                   (eDataIDs)38 /** (rtos_info_t) RTOS information. */
#define DID_DEBUG_ARRAY                 (eDataIDs)39 /** INTERNAL USE ONLY (debug_array_t) */
#define DID_SENSORS_MCAL                (eDataIDs)40 /** INTERNAL USE ONLY (sensors_w_temp_t) Temperature compensated and motion calibrated IMU output. */
#define DID_GPS1_TIMEPULSE              (eDataIDs)41 /** INTERNAL USE ONLY (gps_timepulse_t) */
#define DID_CAL_SC                      (eDataIDs)42 /** INTERNAL USE ONLY (sensor_cal_t) */
#define DID_CAL_TEMP_COMP               (eDataIDs)43 /** INTERNAL USE ONLY (sensor_tcal_group_t) */
#define DID_CAL_MOTION                  (eDataIDs)44 /** INTERNAL USE ONLY (sensor_mcal_group_t) */
#define DID_GPS1_SIG                    (eDataIDs)45 /** (gps_sig_t) GPS 1 GNSS signal information. */
#define DID_SENSORS_ADC_SIGMA           (eDataIDs)46 /** INTERNAL USE ONLY (sys_sensors_adc_t) */
#define DID_REFERENCE_MAGNETOMETER      (eDataIDs)47 /** (magnetometer_t) Reference or truth magnetometer used for manufacturing calibration and testing */
#define DID_INL2_STATES                 (eDataIDs)48 /** (inl2_states_t) INS Extended Kalman Filter (EKF) states */
#define DID_INL2_COVARIANCE_LD          (eDataIDs)49 /** (INL2_COVARIANCE_LD_ARRAY_SIZE) */
#define DID_INL2_STATUS                 (eDataIDs)50 /** (inl2_status_t) */
#define DID_INL2_MISC                   (eDataIDs)51 /** (inl2_misc_t) */
#define DID_MAGNETOMETER                (eDataIDs)52 /** (magnetometer_t) Magnetometer sensor output */
#define DID_BAROMETER                   (eDataIDs)53 /** (barometer_t) Barometric pressure sensor data */
#define DID_GPS1_RTK_POS                (eDataIDs)54 /** (gps_pos_t) GPS RTK position data */
#define DID_ROS_COVARIANCE_POSE_TWIST   (eDataIDs)55 /** (ros_covariance_pose_twist_t) INL2 EKF covariances matrix lower diagonals */
#define DID_COMMUNICATIONS_LOOPBACK     (eDataIDs)56 /** INTERNAL USE ONLY - Unit test for communications manager  */
#define DID_IMU3_UNCAL                  (eDataIDs)57 /** INTERNAL USE ONLY (imu3_t) Uncalibrated triple IMU data.  We recommend use of DID_IMU or DID_PIMU as they are calibrated and oversampled and contain less noise.  Minimum data period is DID_FLASH_CONFIG.startupImuDtMs or 4, whichever is larger (250Hz max). */
#define DID_IMU                         (eDataIDs)58 /** (imu_t) Inertial measurement unit data down-sampled from IMU rate (DID_FLASH_CONFIG.startupImuDtMs (1KHz)) to navigation update rate (DID_FLASH_CONFIG.startupNavDtMs) as an anti-aliasing filter to reduce noise and preserve accuracy.  Minimum data period is DID_FLASH_CONFIG.startupNavDtMs (1KHz max).  */
#define DID_INL2_MAG_OBS_INFO           (eDataIDs)59 /** (inl2_mag_obs_info_t) INL2 magnetometer calibration information. */
#define DID_GPS_BASE_RAW                (eDataIDs)60 /** (gps_raw_t) GPS raw data for base station (observation, ephemeris, etc.) - requires little endian CPU. The contents of data can vary for this message and are determined by dataType field. RTK positioning or RTK compassing must be enabled to stream this message. */
#define DID_GPS_RTK_OPT                 (eDataIDs)61 /** (gps_rtk_opt_t) RTK options - requires little endian CPU. */
#define DID_REFERENCE_PIMU              (eDataIDs)62 /** (pimu_t) Reference or truth IMU used for manufacturing calibration and testing */
#define DID_MANUFACTURING_INFO          (eDataIDs)63 /** INTERNAL USE ONLY (manufacturing_info_t) Manufacturing info */
#define DID_BIT                         (eDataIDs)64 /** (bit_t) System built-in self-test */
#define DID_INS_3                       (eDataIDs)65 /** (ins_3_t) Inertial navigation data with quaternion NED to body rotation and ECEF position. */
#define DID_INS_4                       (eDataIDs)66 /** (ins_4_t) INS output: quaternion rotation w/ respect to ECEF, ECEF position. */
#define DID_INL2_NED_SIGMA              (eDataIDs)67 /** (inl2_ned_sigma_t) Standard deviation of INL2 EKF estimates in the NED frame. */
#define DID_STROBE_IN_TIME              (eDataIDs)68 /** (strobe_in_time_t) Timestamp for input strobe. */
#define DID_GPS1_RAW                    (eDataIDs)69 /** (gps_raw_t) GPS raw data for rover (observation, ephemeris, etc.) - requires little endian CPU. The contents of data can vary for this message and are determined by dataType field. RTK positioning or RTK compassing must be enabled to stream this message. */
#define DID_GPS2_RAW                    (eDataIDs)70 /** (gps_raw_t) GPS raw data for rover (observation, ephemeris, etc.) - requires little endian CPU. The contents of data can vary for this message and are determined by dataType field. RTK positioning or RTK compassing must be enabled to stream this message. */
#define DID_WHEEL_ENCODER               (eDataIDs)71 /** (wheel_encoder_t) Wheel encoder data to be fused with GPS-INS measurements, set DID_GROUND_VEHICLE for configuration before sending this message */
#define DID_DIAGNOSTIC_MESSAGE          (eDataIDs)72 /** (diag_msg_t) Diagnostic message */
#define DID_SURVEY_IN                   (eDataIDs)73 /** (survey_in_t) Survey in, used to determine position for RTK base station. Base correction output cannot run during a survey and will be automatically disabled if a survey is started. */
#define DID_CAL_SC_INFO                 (eDataIDs)74 /** INTERNAL USE ONLY (sensor_cal_info_t) */
#define DID_PORT_MONITOR                (eDataIDs)75 /** (port_monitor_t) Data rate and status monitoring for each communications port. */
#define DID_RTK_STATE                   (eDataIDs)76 /** INTERNAL USE ONLY (rtk_state_t) */
#define DID_RTK_PHASE_RESIDUAL          (eDataIDs)77 /** INTERNAL USE ONLY (rtk_residual_t) */
#define DID_RTK_CODE_RESIDUAL           (eDataIDs)78 /** INTERNAL USE ONLY (rtk_residual_t) */
#define DID_RTK_DEBUG                   (eDataIDs)79 /** INTERNAL USE ONLY (rtk_debug_t) */
#define DID_EVB_STATUS                  (eDataIDs)80 /** (evb_status_t) EVB monitor and log control interface. */
#define DID_EVB_FLASH_CFG               (eDataIDs)81 /** (evb_flash_cfg_t) EVB configuration. */
#define DID_EVB_DEBUG_ARRAY             (eDataIDs)82 /** INTERNAL USE ONLY (debug_array_t) */
#define DID_EVB_RTOS_INFO               (eDataIDs)83 /** (evb_rtos_info_t) EVB-2 RTOS information. */
#define DID_GPS2_SIG                    (eDataIDs)84 /** (gps_sig_t) GPS 2 GNSS signal information. */
#define DID_IMU_MAG                     (eDataIDs)85 /** (imu_mag_t) DID_IMU + DID_MAGNETOMETER. Only one of DID_IMU_MAG or DID_PIMU_MAG should be streamed simultaneously. */
#define DID_PIMU_MAG                    (eDataIDs)86 /** (pimu_mag_t) DID_PIMU + DID_MAGNETOMETER. Only one of DID_IMU_MAG or DID_PIMU_MAG should be streamed simultaneously. */
#define DID_GROUND_VEHICLE				(eDataIDs)87 /** (ground_vehicle_t) Static configuration for wheel transform measurements. */
#define DID_POSITION_MEASUREMENT		(eDataIDs)88 /** (pos_measurement_t) External position estimate */
#define DID_RTK_DEBUG_2                 (eDataIDs)89 /** INTERNAL USE ONLY (rtk_debug_2_t) */
#define DID_CAN_CONFIG					(eDataIDs)90 /** (can_config_t) Addresses for CAN messages*/
#define DID_GPS2_RTK_CMP_REL            (eDataIDs)91 /** (gps_rtk_rel_t) Dual GNSS RTK compassing / moving base to rover (GPS 1 to GPS 2) relative info. */
#define DID_GPS2_RTK_CMP_MISC           (eDataIDs)92 /** (gps_rtk_misc_t) RTK Dual GNSS RTK compassing related data. */
#define DID_EVB_DEV_INFO                (eDataIDs)93 /** (dev_info_t) EVB device information */
#define DID_INFIELD_CAL                 (eDataIDs)94 /** (infield_cal_t) Measure and correct IMU calibration error.  Estimate INS rotation to align INS with vehicle. */
#define DID_REFERENCE_IMU               (eDataIDs)95 /** (imu_t) Raw reference or truth IMU used for manufacturing calibration and testing. Input from testbed. */
#define DID_IMU3_RAW                    (eDataIDs)96 /** (imu3_t) Triple IMU data calibrated from DID_IMU3_UNCAL.  We recommend use of DID_IMU or DID_PIMU as they are oversampled and contain less noise. */
#define DID_IMU_RAW                     (eDataIDs)97 /** (imu_t) IMU data averaged from DID_IMU3_RAW.  Use this IMU data for output data rates faster than DID_FLASH_CONFIG.startupNavDtMs.  Otherwise we recommend use of DID_IMU or DID_PIMU as they are oversampled and contain less noise. */
#define DID_FIRMWARE_UPDATE             (eDataIDs)98 /** (firmware_payload_t) firmware update payload */
#define DID_RUNTIME_PROFILER            (eDataIDs)99 /** INTERNAL USE ONLY (runtime_profiler_t) System runtime profiler */

#define DID_GPX_DEV_INFO                (eDataIDs)120 /** (dev_info_t) GPX device information */
#define DID_GPX_FLASH_CFG               (eDataIDs)121 /** (gpx_flash_cfg_t) GPX flash configuration */
#define DID_GPX_RTOS_INFO               (eDataIDs)122 /** (gps_rtos_info_t) GPX RTOs info */
#define DID_GPX_STATUS                  (eDataIDs)123 /** (gpx_status_t) GPX status */
#define DID_GPX_DEBUG_ARRAY             (eDataIDs)124 /** (debug_array_t) GPX debug */
#define DID_GPX_BIT                     (eDataIDs)125 /** (debug_array_t) GPX debug */
#define DID_GPX_RMC                     (eDataIDs)126 /** (debug_array_t) GPX debug */
#define DID_GPX_FIRST                             120 /** First of GPX DIDs */
#define DID_GPX_LAST                              126 /** Last of GPX DIDs */

// Adding a new data id?
// 1] Add it above and increment the previous number, include the matching data structure type in the comments
// 2] Add flip doubles and flip strings entries in data_sets.c
// 3] Add data id to ISDataMappings.cpp
// 4] Increment DID_COUNT
// 5) Update the DIDs in IS-src/python/src/ci_hdw/data_sets.py
// 6] Test!

/** Count of data ids (including null data id 0) - MUST BE MULTPLE OF 4 and larger than last DID number! */
#define DID_COUNT		(eDataIDs)132	// Used in SDK
#define DID_COUNT_UINS	(eDataIDs)100	// Used in IMX

/** Maximum number of data ids */
#define DID_MAX_COUNT 256

// END DATA IDENTIFIERS --------------------------------------------------------------------------

/** Maximum number of satellite channels */
#define MAX_NUM_SATELLITES 50

/** Maximum number of satellite signals */
#define MAX_NUM_SAT_SIGNALS 100

/** Maximum length of device info manufacturer string (must be a multiple of 4) */
#define DEVINFO_MANUFACTURER_STRLEN 24
#define DEVINFO_ADDINFO_STRLEN 24


/** Defines the 4 parts to the communications version. See release notes. */
// TODO: Update release notes for v2
// #define PROTOCOL_VERSION_CHAR0       // Major (in ISComm.h)
// #define PROTOCOL_VERSION_CHAR1
#define PROTOCOL_VERSION_CHAR2 0
#define PROTOCOL_VERSION_CHAR3 0

/** Rtk rover receiver index */
#define RECEIVER_INDEX_GPS1 1 // DO NOT CHANGE
#define RECEIVER_INDEX_EXTERNAL_BASE 2 // DO NOT CHANGE
#define RECEIVER_INDEX_GPS2 3 // DO NOT CHANGE

// Max number of devices across all hardware types: uINS-3, uINS-4, and IMX-5
#define NUM_IMU_DEVICES     3        // g_numImuDevices defines the actual number of hardware specific devices
#define NUM_MAG_DEVICES     2        // g_numMagDevices defines the actual number of hardware specific devices

/** INS status flags */
enum eInsStatusFlags
{
    /** Attitude estimate is usable but outside spec (COARSE) */
    INS_STATUS_ATT_ALIGN_COARSE                 = (int)0x00000001,
    /** Velocity estimate is usable but outside spec (COARSE) */
    INS_STATUS_VEL_ALIGN_COARSE                 = (int)0x00000002,
    /** Position estimate is usable but outside spec (COARSE) */
    INS_STATUS_POS_ALIGN_COARSE                 = (int)0x00000004,
    /** Estimate is COARSE mask (usable but outside spec) */
    INS_STATUS_ALIGN_COARSE_MASK                = (int)0x00000007,

    /** Velocity aided by wheel sensor */
    INS_STATUS_WHEEL_AIDING_VEL                 = (int)0x00000008,

    /** Attitude estimate is within spec (FINE) */
    INS_STATUS_ATT_ALIGN_FINE                   = (int)0x00000010,
    /** Velocity estimate is within spec (FINE) */
    INS_STATUS_VEL_ALIGN_FINE                   = (int)0x00000020,
    /** Position estimate is within spec (FINE) */
    INS_STATUS_POS_ALIGN_FINE                   = (int)0x00000040,
    /** Estimate is FINE mask */
    INS_STATUS_ALIGN_FINE_MASK                  = (int)0x00000070,

    /** Heading aided by GPS */
    INS_STATUS_GPS_AIDING_HEADING               = (int)0x00000080,

    /** Position aided by GPS position */
    INS_STATUS_GPS_AIDING_POS                   = (int)0x00000100,
    /** GPS update event occurred in solution, potentially causing discontinuity in position path */
    INS_STATUS_GPS_UPDATE_IN_SOLUTION           = (int)0x00000200,
    /** Reserved for internal purpose */
    INS_STATUS_RESERVED_1                       = (int)0x00000400,
    /** Heading aided by magnetic heading */
    INS_STATUS_MAG_AIDING_HEADING               = (int)0x00000800,

    /** Nav mode (set) = estimating velocity and position. AHRS mode (cleared) = NOT estimating velocity and position */
    INS_STATUS_NAV_MODE                         = (int)0x00001000,

    /** INS in stationary mode.  If initiated by zero velocity command, user should not move (keep system motionless) to assist on-board processing. */
    INS_STATUS_STATIONARY_MODE                  = (int)0x00002000,    
    /** Velocity aided by GPS velocity */
    INS_STATUS_GPS_AIDING_VEL                   = (int)0x00004000,
    /** Vehicle kinematic calibration is good */
    INS_STATUS_KINEMATIC_CAL_GOOD               = (int)0x00008000,

    /** INS/AHRS Solution Status */
    INS_STATUS_SOLUTION_MASK                    = (int)0x000F0000,
    INS_STATUS_SOLUTION_OFFSET                  = 16,
#define INS_STATUS_SOLUTION(insStatus)          ((insStatus&INS_STATUS_SOLUTION_MASK)>>INS_STATUS_SOLUTION_OFFSET)

    INS_STATUS_SOLUTION_OFF                     = 0,    // System is off 
    INS_STATUS_SOLUTION_ALIGNING                = 1,    // System is in alignment mode
    INS_STATUS_SOLUTION_ALIGNMENT_COMPLETE      = 2,    // System is aligned but not enough dynamics have been experienced to be with specifications.
    INS_STATUS_SOLUTION_NAV                     = 3,    // System is in navigation mode and solution is good.
    INS_STATUS_SOLUTION_NAV_HIGH_VARIANCE       = 4,    // System is in navigation mode but the attitude uncertainty has exceeded the threshold.
    INS_STATUS_SOLUTION_AHRS                    = 5,    // System is in AHRS mode and solution is good.
    INS_STATUS_SOLUTION_AHRS_HIGH_VARIANCE      = 6,    // System is in AHRS mode but the attitude uncertainty has exceeded the threshold.

    /** GPS compassing antenna offsets are not set in flashCfg. */
    INS_STATUS_RTK_COMPASSING_BASELINE_UNSET    = (int)0x00100000,
    /** GPS antenna baseline specified in flashCfg and measured by GPS do not match. */
    INS_STATUS_RTK_COMPASSING_BASELINE_BAD      = (int)0x00200000,
    INS_STATUS_RTK_COMPASSING_MASK              = (INS_STATUS_RTK_COMPASSING_BASELINE_UNSET|INS_STATUS_RTK_COMPASSING_BASELINE_BAD),

    /** Magnetometer is being recalibrated.  Device requires rotation to complete the calibration process. HDW_STATUS_MAG_RECAL_COMPLETE is set when complete. */
    INS_STATUS_MAG_RECALIBRATING                = (int)0x00400000,
    /** Magnetometer is experiencing interference or calibration is bad.  Attention may be required to remove interference (move the device) or recalibrate the magnetometer. */
    INS_STATUS_MAG_INTERFERENCE_OR_BAD_CAL      = (int)0x00800000,

    /** GPS navigation fix type (see eGpsNavFixStatus) */
    INS_STATUS_GPS_NAV_FIX_MASK                 = (int)0x03000000,
    INS_STATUS_GPS_NAV_FIX_OFFSET               = 24,
#define INS_STATUS_NAV_FIX_STATUS(insStatus)    ((insStatus&INS_STATUS_GPS_NAV_FIX_MASK)>>INS_STATUS_GPS_NAV_FIX_OFFSET)

    /** RTK compassing heading is accurate.  (RTK fix and hold status) */
    INS_STATUS_RTK_COMPASSING_VALID             = (int)0x04000000,

    /* NOTE: If you add or modify these INS_STATUS_RTK_ values, please update eInsStatusRtkBase in IS-src/python/src/ci_hdw/data_sets.py */
    /** RTK error: Observations invalid or not received  (i.e. RTK differential corrections) */
    INS_STATUS_RTK_RAW_GPS_DATA_ERROR           = (int)0x08000000,
    /** RTK error: Either base observations or antenna position have not been received */
    INS_STATUS_RTK_ERR_BASE_DATA_MISSING        = (int)0x10000000,
    /** RTK error: base position moved when it should be stationary */
    INS_STATUS_RTK_ERR_BASE_POSITION_MOVING     = (int)0x20000000,
    /** RTK error: base position invalid or not surveyed */
    INS_STATUS_RTK_ERR_BASE_POSITION_INVALID    = (int)0x30000000,
    /** RTK error: NO base position received */
    INS_STATUS_RTK_ERR_BASE_MASK                = (int)0x30000000,
    /** GPS base mask */
    INS_STATUS_RTK_ERROR_MASK                   = (INS_STATUS_RTK_RAW_GPS_DATA_ERROR|INS_STATUS_RTK_ERR_BASE_MASK),
    
    /** RTOS task ran longer than allotted period */
    INS_STATUS_RTOS_TASK_PERIOD_OVERRUN         = (int)0x40000000,
    /** General fault (see sys_params_t.genFaultCode) */
    INS_STATUS_GENERAL_FAULT                    = (int)0x80000000,
};

/** GPS navigation fix type */
/* NOTE: If you modify this enum, please also modify the eGpsNavFixStatus enum
 *       in IS-src/python/src/ci_hdw/data_sets.py */
enum eGpsNavFixStatus
{
    GPS_NAV_FIX_NONE                            = (int)0x00000000,
    GPS_NAV_FIX_POSITIONING_3D                  = (int)0x00000001,
    GPS_NAV_FIX_POSITIONING_RTK_FLOAT           = (int)0x00000002,
    GPS_NAV_FIX_POSITIONING_RTK_FIX             = (int)0x00000003,        // Includes fix & hold
};

/** Hardware status flags */
enum eHdwStatusFlags
{
    /** Gyro motion detected sigma */
    HDW_STATUS_MOTION_GYR_SIG                   = (int)0x00000001,
    /** Accelerometer motion detected sigma */
    HDW_STATUS_MOTION_ACC_SIG                   = (int)0x00000002,
    /** Unit is moving and NOT stationary */
    HDW_STATUS_MOTION_SIG_MASK                  = (int)0x00000003,
    /** Gyro motion detected deviation */
    HDW_STATUS_MOTION_GYR_DEV                   = (int)0x00000004,
    /** Accelerometer motion detected deviation */
    HDW_STATUS_MOTION_ACC_DEV                   = (int)0x00000008,
    /** Motion mask */
    HDW_STATUS_MOTION_MASK                      = (int)0x0000000F,

    /** GPS satellite signals are being received (antenna and cable are good) */
    HDW_STATUS_GPS_SATELLITE_RX                 = (int)0x00000010,
    /** Event occurred on strobe input pin */
    HDW_STATUS_STROBE_IN_EVENT                  = (int)0x00000020,
    /** GPS time of week is valid and reported.  Otherwise the timeOfWeek is local system time. */
    HDW_STATUS_GPS_TIME_OF_WEEK_VALID           = (int)0x00000040,
    /** Reference IMU data being received */
    HDW_STATUS_REFERENCE_IMU_RX                 = (int)0x00000080,

    /** Sensor saturation on gyro */
    HDW_STATUS_SATURATION_GYR                   = (int)0x00000100,
    /** Sensor saturation on accelerometer */
    HDW_STATUS_SATURATION_ACC                   = (int)0x00000200,
    /** Sensor saturation on magnetometer */
    HDW_STATUS_SATURATION_MAG                   = (int)0x00000400,
    /** Sensor saturation on barometric pressure */
    HDW_STATUS_SATURATION_BARO                  = (int)0x00000800,

    /** Sensor saturation mask */
    HDW_STATUS_SATURATION_MASK                  = (int)0x00000F00,
    /** Sensor saturation offset */
    HDW_STATUS_SATURATION_OFFSET                = 8,

    /** System Reset is Required for proper function */
    HDW_STATUS_SYSTEM_RESET_REQUIRED            = (int)0x00001000,
    /** Reference IMU used in EKF */
    HDW_STATUS_EKF_USING_REFERENCE_IMU          = (int)0x00002000,
    /** Magnetometer recalibration has finished (when INS_STATUS_MAG_RECALIBRATING is unset).  */
    HDW_STATUS_MAG_RECAL_COMPLETE               = (int)0x00004000,
    /** System flash write staging or occuring now.  Processor will pause and not respond during a flash write, typicaly 150-250 ms. */
    HDW_STATUS_FLASH_WRITE_PENDING              = (int)0x00008000,

    /** Communications Tx buffer limited */
    HDW_STATUS_ERR_COM_TX_LIMITED               = (int)0x00010000,
    /** Communications Rx buffer overrun */
    HDW_STATUS_ERR_COM_RX_OVERRUN               = (int)0x00020000,

    /** GPS PPS timepulse signal has not been received or is in error */
    HDW_STATUS_ERR_NO_GPS_PPS                   = (int)0x00040000,
    /** Time synchronized by GPS PPS */
    HDW_STATUS_GPS_PPS_TIMESYNC                 = (int)0x00080000,

    /** Communications parse error count */
    HDW_STATUS_COM_PARSE_ERR_COUNT_MASK         = (int)0x00F00000,
    HDW_STATUS_COM_PARSE_ERR_COUNT_OFFSET       = 20,
#define HDW_STATUS_COM_PARSE_ERROR_COUNT(hdwStatus) ((hdwStatus&HDW_STATUS_COM_PARSE_ERR_COUNT_MASK)>>HDW_STATUS_COM_PARSE_ERR_COUNT_OFFSET)

    /** (BIT) Built-in self-test running */
    HDW_STATUS_BIT_RUNNING                      = (int)0x01000000,
    /** (BIT) Built-in self-test passed */
    HDW_STATUS_BIT_PASSED                       = (int)0x02000000,
    /** (BIT) Built-in self-test failure */
    HDW_STATUS_BIT_FAULT                        = (int)0x03000000,
    /** (BIT) Built-in self-test mask */
    HDW_STATUS_BIT_MASK                         = (int)0x03000000,

    /** Temperature outside spec'd operating range */
    HDW_STATUS_ERR_TEMPERATURE                  = (int)0x04000000,
    
    /** IMX pins G5-G8 are configure for SPI use */
    HDW_STATUS_SPI_INTERFACE_ENABLED            = (int)0x08000000,

    /** Fault reset cause */
    HDW_STATUS_FAULT_RESET_MASK                 = (int)0x70000000,    
    /** Reset from Backup mode (low-power state w/ CPU off) */
    HDW_STATUS_FAULT_RESET_BACKUP_MODE          = (int)0x10000000,
    /** Reset from Watchdog */
    HDW_STATUS_FAULT_RESET_WATCHDOG             = (int)0x20000000,
    /** Reset from Software */
    HDW_STATUS_FAULT_RESET_SOFT                 = (int)0x30000000,
    /** Reset from Hardware (NRST pin low) */
    HDW_STATUS_FAULT_RESET_HDW                  = (int)0x40000000,

    /** Critical System Fault - CPU error */
    HDW_STATUS_FAULT_SYS_CRITICAL               = (int)0x80000000,
};

/** System status flags */
enum eSysStatusFlags
{
    /** Allow IMX to drive Testbed-3 status LEDs */
    SYS_STATUS_TBED3_LEDS_ENABLED				= (int)0x00000001,
};

// Used to validate GPS position (and velocity)
#define GPS_THRESH_SATS_USED			5
#define GPS_THRESH_P_DOP				3.0f
#define GPS_THRESH_H_ACC				10.0f
#define GPS_THRESH_V_ACC				20.0f
#define GPS_THRESH_S_ACC				2.0f

/** GPS Status */
enum eGpsStatus
{
    GPS_STATUS_NUM_SATS_USED_MASK                   = (int)0x000000FF,

    /** Fix */
    GPS_STATUS_FIX_NONE                             = (int)0x00000000,
    GPS_STATUS_FIX_DEAD_RECKONING_ONLY              = (int)0x00000100,
    GPS_STATUS_FIX_2D                               = (int)0x00000200,
    GPS_STATUS_FIX_3D                               = (int)0x00000300,
    GPS_STATUS_FIX_GPS_PLUS_DEAD_RECK               = (int)0x00000400,
    GPS_STATUS_FIX_TIME_ONLY                        = (int)0x00000500,
    GPS_STATUS_FIX_UNUSED1                          = (int)0x00000600,
    GPS_STATUS_FIX_UNUSED2                          = (int)0x00000700,
    GPS_STATUS_FIX_DGPS                             = (int)0x00000800,
    GPS_STATUS_FIX_SBAS                             = (int)0x00000900,
    GPS_STATUS_FIX_RTK_SINGLE                       = (int)0x00000A00,
    GPS_STATUS_FIX_RTK_FLOAT                        = (int)0x00000B00,
    GPS_STATUS_FIX_RTK_FIX                          = (int)0x00000C00,
    GPS_STATUS_FIX_MASK                             = (int)0x00001F00,
    GPS_STATUS_FIX_BIT_OFFSET                       = (int)8,

    /** Flags  */
    GPS_STATUS_FLAGS_FIX_OK                         = (int)0x00010000,      // within limits (e.g. DOP & accuracy)
    GPS_STATUS_FLAGS_DGPS_USED                      = (int)0x00020000,      // Differential GPS (DGPS) used.
     GPS_STATUS_FLAGS_RTK_FIX_AND_HOLD               = (int)0x00040000,      // RTK feedback on the integer solutions to drive the float biases towards the resolved integers
// 	GPS_STATUS_FLAGS_WEEK_VALID                     = (int)0x00040000,
// 	GPS_STATUS_FLAGS_TOW_VALID                      = (int)0x00080000,
<<<<<<< HEAD
    GPS_STATUS_FLAGS_GPS1_RTK_POSITION_ENABLED      = (int)0x00100000,      // GPS1 RTK precision positioning mode enabled
    GPS_STATUS_FLAGS_STATIC_MODE                    = (int)0x00200000,      // Static mode
    GPS_STATUS_FLAGS_GPS2_RTK_COMPASS_ENABLED       = (int)0x00400000,      // GPS2 RTK moving base mode enabled
=======
	GPS_STATUS_FLAGS_RTK_SHARED_FLAGS_MASK          = (int)0x0FF06000,      // These RTK flags are common between GPS1 and GPS2 status
	GPS_STATUS_FLAGS_GPS1_RTK_POSITION_ENABLED      = (int)0x00100000,      // GPS1 RTK precision positioning mode enabled
	GPS_STATUS_FLAGS_STATIC_MODE                    = (int)0x00200000,      // Static mode
	GPS_STATUS_FLAGS_GPS2_RTK_COMPASS_ENABLED       = (int)0x00400000,      // GPS2 RTK moving base mode enabled
>>>>>>> 578a5689
    GPS_STATUS_FLAGS_GPS1_RTK_RAW_GPS_DATA_ERROR    = (int)0x00800000,      // GPS1 RTK error: observations or ephemeris are invalid or not received (i.e. RTK differential corrections)
    GPS_STATUS_FLAGS_GPS1_RTK_BASE_DATA_MISSING     = (int)0x01000000,      // GPS1 RTK error: Either base observations or antenna position have not been received.
    GPS_STATUS_FLAGS_GPS1_RTK_BASE_POSITION_MOVING  = (int)0x02000000,      // GPS1 RTK error: base position moved when it should be stationary
    GPS_STATUS_FLAGS_GPS1_RTK_BASE_POSITION_INVALID = (int)0x03000000,      // GPS1 RTK error: base position is invalid or not surveyed well
    GPS_STATUS_FLAGS_GPS1_RTK_BASE_POSITION_MASK    = (int)0x03000000,      // GPS1 RTK error: base position error bitmask
    GPS_STATUS_FLAGS_ERROR_MASK                     = (GPS_STATUS_FLAGS_GPS1_RTK_RAW_GPS_DATA_ERROR|
                                                       GPS_STATUS_FLAGS_GPS1_RTK_BASE_POSITION_MASK),
    GPS_STATUS_FLAGS_GPS1_RTK_POSITION_VALID        = (int)0x04000000,      // GPS1 RTK precision position and carrier phase range solution with fixed ambiguities (i.e. < 6cm horizontal accuracy).  The carrier phase range solution with floating ambiguities occurs if GPS_STATUS_FIX_RTK_FIX is set and GPS_STATUS_FLAGS_GPS1_RTK_POSITION_VALID is not set (i.e. > 6cm horizontal accuracy).
    GPS_STATUS_FLAGS_GPS2_RTK_COMPASS_VALID         = (int)0x08000000,      // GPS2 RTK moving base heading.  Indicates RTK fix and hold with single band RTK compassing.
    GPS_STATUS_FLAGS_GPS2_RTK_COMPASS_BASELINE_BAD  = (int)0x00002000,
    GPS_STATUS_FLAGS_GPS2_RTK_COMPASS_BASELINE_UNSET= (int)0x00004000,
    GPS_STATUS_FLAGS_GPS2_RTK_COMPASS_MASK          = (GPS_STATUS_FLAGS_GPS2_RTK_COMPASS_ENABLED|
                                                       GPS_STATUS_FLAGS_GPS2_RTK_COMPASS_VALID|
                                                       GPS_STATUS_FLAGS_GPS2_RTK_COMPASS_BASELINE_BAD|
                                                       GPS_STATUS_FLAGS_GPS2_RTK_COMPASS_BASELINE_UNSET),
	GPS_STATUS_FLAGS_GPS_NMEA_DATA                  = (int)0x00008000,      // 1 = Data from NMEA message. GPS velocity is NED (not ECEF).
	GPS_STATUS_FLAGS_GPS_PPS_TIMESYNC               = (int)0x10000000,      // Time is synchronized by GPS PPS. 

    GPS_STATUS_FLAGS_MASK                           = (int)0xFFFFE000,    
    GPS_STATUS_FLAGS_BIT_OFFSET                     = (int)16,
    
};

PUSH_PACK_1

/** (DID_POSITION_MEASUREMENT) External position estimate*/
typedef struct PACKED
{
    /** GPS time of week (since Sunday morning) in seconds */
    double					timeOfWeek;

    /** Position in ECEF (earth-centered earth-fixed) frame in meters */
    double					ecef[3];
    
    /** Heading with respect to NED frame (rad)*/
    float 					psi;
    
    /** The Upper Diagonal of accuracy covariance matrix*/
    float					accuracyCovUD[6]; // Matrix accuracyCovUD Described below
    // 0 1 2
    // _ 3 4
    // _ _ 5

}pos_measurement_t;

enum eDevInfoHardware
{
	DEV_INFO_HARDWARE_UINS      = 1,
	DEV_INFO_HARDWARE_EVB       = 2,
	DEV_INFO_HARDWARE_IMX       = 3,
	DEV_INFO_HARDWARE_GPX       = 4,
};

/** (DID_DEV_INFO) Device information */
typedef struct PACKED
{
	/** Reserved bits */
	uint16_t        reserved;

	/** Hardware: 1=uINS, 2=EVB, 3=IMX, 4=GPX (see eDevInfoHardware) */
	uint16_t        hardware;

    /** Serial number */
    uint32_t        serialNumber;

    /** Hardware version */
    uint8_t         hardwareVer[4];

    /** Firmware (software) version */
    uint8_t         firmwareVer[4];

    /** Build number */
    uint32_t        buildNumber;

    /** Communications protocol version */
    uint8_t         protocolVer[4];

    /** Repository revision number */
    uint32_t        repoRevision;

    /** Manufacturer name */
    char            manufacturer[DEVINFO_MANUFACTURER_STRLEN];

	/** Build type (Release: 'a'=ALPHA, 'b'=BETA, 'c'=RELEASE CANDIDATE, 'r'=PRODUCTION RELEASE, 'd'=debug) */
	uint8_t         buildType;
    
    /** Build date year - 2000 */
	uint8_t         buildYear;
    /** Build date month */
	uint8_t         buildMonth;
    /** Build date day */
	uint8_t         buildDay;

    /** Build time hour */
    uint8_t         buildHour;
    /** Build time minute */
    uint8_t         buildMinute;
    /** Build time second */
    uint8_t         buildSecond;
    /** Build time millisecond */
    uint8_t         buildMillisecond;

    /** Additional info */
    char            addInfo[DEVINFO_ADDINFO_STRLEN];
} dev_info_t;

/** (DID_MANUFACTURING_INFO) Manufacturing info */
typedef struct PACKED
{
    /** Inertial Sense serial number */
    uint32_t		serialNumber;

    /** Inertial Sense lot number */
    uint32_t		lotNumber;

    /** Inertial Sense manufacturing date (YYYYMMDDHHMMSS) */
    char			date[16];

	/** Key - write: unlock manufacting info, read: number of times OTP has been set, 15 max */
	uint32_t		key;

	/** Platform / carrier board (ePlatformConfig::PLATFORM_CFG_TYPE_MASK).  Only valid if greater than zero. */
	int32_t			platformType;

	/** Microcontroller unique identifier, 128 bits for SAM / 96 for STM32 */
	uint32_t 		uid[4];
} manufacturing_info_t;

/** (DID_INS_1) INS output: euler rotation w/ respect to NED, NED position from reference LLA */
typedef struct PACKED
{
    /** GPS number of weeks since January 6th, 1980 */
    uint32_t				week;
    
    /** GPS time of week (since Sunday morning) in seconds */
    double					timeOfWeek;

    /** INS status flags (eInsStatusFlags). Copy of DID_SYS_PARAMS.insStatus */
    uint32_t				insStatus;

    /** Hardware status flags (eHdwStatusFlags). Copy of DID_SYS_PARAMS.hdwStatus */
    uint32_t				hdwStatus;

    /** Euler angles: roll, pitch, yaw in radians with respect to NED */
    float					theta[3];

    /** Velocity U, V, W in meters per second.  Convert to NED velocity using "vectorBodyToReference( uvw, theta, vel_ned )". */
    float					uvw[3];

    /** WGS84 latitude, longitude, height above ellipsoid (degrees,degrees,meters) */
    double					lla[3];

    /** North, east and down (meters) offset from reference latitude, longitude, and altitude to current latitude, longitude, and altitude */
    float					ned[3];
} ins_1_t;


/** (DID_INS_2) INS output: quaternion rotation w/ respect to NED, ellipsoid altitude */
typedef struct PACKED
{
    /** GPS number of weeks since January 6th, 1980 */
    uint32_t				week;
    
    /** GPS time of week (since Sunday morning) in seconds */
    double					timeOfWeek;

    /** INS status flags (eInsStatusFlags). Copy of DID_SYS_PARAMS.insStatus */
    uint32_t				insStatus;

    /** Hardware status flags (eHdwStatusFlags). Copy of DID_SYS_PARAMS.hdwStatus */
    uint32_t				hdwStatus;

    /** Quaternion body rotation with respect to NED: W, X, Y, Z */
    float					qn2b[4];

    /** Velocity U, V, W in meters per second.  Convert to NED velocity using "quatRot(vel_ned, qn2b, uvw)". */
    float					uvw[3];

    /** WGS84 latitude, longitude, height above ellipsoid in meters (not MSL) */
    double					lla[3];
} ins_2_t;


/** (DID_INS_3) INS output: quaternion rotation w/ respect to NED, msl altitude */
typedef struct PACKED
{
    /** GPS number of weeks since January 6th, 1980 */
    uint32_t				week;
    
    /** GPS time of week (since Sunday morning) in seconds */
    double					timeOfWeek;

    /** INS status flags (eInsStatusFlags). Copy of DID_SYS_PARAMS.insStatus */
    uint32_t				insStatus;

    /** Hardware status flags (eHdwStatusFlags). Copy of DID_SYS_PARAMS.hdwStatus */
    uint32_t				hdwStatus;

    /** Quaternion body rotation with respect to NED: W, X, Y, Z */
    float					qn2b[4];

    /** Velocity U, V, W in meters per second.  Convert to NED velocity using "quatRot(vel_ned, qn2b, uvw)". */
    float					uvw[3];

    /** WGS84 latitude, longitude, height above ellipsoid in meters (not MSL) */
    double					lla[3];

    /** height above mean sea level (MSL) in meters */
    float					msl;
} ins_3_t;


/** (DID_INS_4) INS output: quaternion rotation w/ respect to ECEF, ECEF position */
typedef struct PACKED
{
    /** GPS number of weeks since January 6th, 1980 */
    uint32_t				week;
    
    /** GPS time of week (since Sunday morning) in seconds */
    double					timeOfWeek;

    /** INS status flags (eInsStatusFlags). Copy of DID_SYS_PARAMS.insStatus */
    uint32_t				insStatus;

    /** Hardware status flags (eHdwStatusFlags). Copy of DID_SYS_PARAMS.hdwStatus */
    uint32_t				hdwStatus;

    /** Quaternion body rotation with respect to ECEF: W, X, Y, Z */
    float					qe2b[4];

    /** Velocity in ECEF (earth-centered earth-fixed) frame in meters per second */
    float					ve[3];

    /** Position in ECEF (earth-centered earth-fixed) frame in meters */
    double					ecef[3];
} ins_4_t;


/** Inertial Measurement Unit (IMU) data */
typedef struct PACKED
{
    /** Gyroscope P, Q, R in radians / second */
    float                   pqr[3];

    /** Acceleration X, Y, Z in meters / second squared */
    float                   acc[3];
} imus_t;


/** (DID_IMU, DID_REFERENCE_IMU) Inertial Measurement Unit (IMU) data */
typedef struct PACKED
{
    /** Time since boot up in seconds.  Convert to GPS time of week by adding gps.towOffset */
    double                  time;

    /** IMU Status (eImuStatus) */
    uint32_t                status;

    /** Inertial Measurement Unit (IMU) */
    imus_t					I;
} imu_t;


/** (DID_IMU3_UNCAL) Dual Inertial Measurement Units (IMUs) data */
typedef struct PACKED
{
    /** Time since boot up in seconds.  Convert to GPS time of week by adding gps.towOffset */
    double                  time;

    /** IMU Status (eImuStatus) */
    uint32_t                status;

    /** Inertial Measurement Units (IMUs) */
    imus_t                  I[3];

} imu3_t;


/** (DID_MAGNETOMETER) Magnetometer sensor data */
typedef struct PACKED
{
    /** Time since boot up in seconds.  Convert to GPS time of week by adding gps.towOffset */
    double                  time;
    
    /** Magnetometers in Gauss */
    float                   mag[3];
} magnetometer_t;


/** (DID_BAROMETER) Barometric pressure sensor data */
typedef struct PACKED
{
    /** Time since boot up in seconds.  Convert to GPS time of week by adding gps.towOffset */
    double                  time;
    
    /** Barometric pressure in kilopascals */
    float                   bar;

    /** MSL altitude from barometric pressure sensor in meters */
    float                   mslBar;

    /** Temperature of barometric pressure sensor in Celsius */
    float                   barTemp;

    /** Relative humidity as a percent (%rH). Range is 0% - 100% */
    float                   humidity;
} barometer_t;


/** (DID_PIMU, DID_REFERENCE_PIMU) Preintegraed IMU (a.k.a. Coning and Sculling integral) in body/IMU frame. */
typedef struct PACKED
{
    /** Time since boot up in seconds.  Convert to GPS time of week by adding gps.towOffset */
    double                  time;

    /** Integral period in seconds for delta theta and delta velocity.  This is configured using DID_FLASH_CONFIG.startupNavDtMs. */
    float					dt;

    /** IMU Status (eImuStatus) */
    uint32_t                status;

    /** IMU delta theta (gyroscope {p,q,r} integral) in radians in sensor frame */
    float                   theta[3];

    /** IMU delta velocity (accelerometer {x,y,z} integral) in m/s in sensor frame */
    float                   vel[3];

} pimu_t;


/** (DID_IMU_MAG) imu + mag */
typedef struct PACKED
{
    /** imu - raw or pre-integrated depending on data id */
    imu_t imu;
    
    /** mag */
    magnetometer_t mag;
} imu_mag_t;


/** (DID_PIMU_MAG) preintegrated imu + mag */
typedef struct PACKED
{
    /** Preintegrated IMU */
    pimu_t pimu;
    
    /** Magnetometer */
    magnetometer_t mag;
} pimu_mag_t;


/** IMU Status */
enum eImuStatus
{
    /** Sensor saturation on IMU1 gyro */
    IMU_STATUS_SATURATION_IMU1_GYR              = (int)0x00000001,
    /** Sensor saturation on IMU2 gyro */
    IMU_STATUS_SATURATION_IMU2_GYR              = (int)0x00000002,
    /** Sensor saturation on IMU3 gyro */
    IMU_STATUS_SATURATION_IMU3_GYR              = (int)0x00000004,
    /** Sensor saturation on IMU1 accelerometer */
    IMU_STATUS_SATURATION_IMU1_ACC              = (int)0x00000008,
    /** Sensor saturation on IMU2 accelerometer */
    IMU_STATUS_SATURATION_IMU2_ACC              = (int)0x00000010,
    /** Sensor saturation on IMU3 accelerometer */
    IMU_STATUS_SATURATION_IMU3_ACC              = (int)0x00000020,
    /** Sensor saturation mask */
    IMU_STATUS_SATURATION_MASK                  = (int)0x0000003F,

    /** Magnetometer sample occured */
    IMU_STATUS_MAG_UPDATE						= (int)0x00000100,
    
    /** Reserved */
    // IMU_STATUS_RESERVED2						= (int)0x00000400,

//     /** Sensor saturation happened within past 10 seconds */
//     IMU_STATUS_SATURATION_HISTORY               = (int)0x00000100,
//     /** Sample rate fault happened within past 10 seconds */
//     IMU_STATUS_SAMPLE_RATE_FAULT_HISTORY        = (int)0x00000200,

    /** IMU1 gyros available */
    IMU_STATUS_GYR1_OK                          = (int)0x00010000,
    /** IMU2 gyros and accelerometers available */
    IMU_STATUS_GYR2_OK                          = (int)0x00020000,
    /** IMU3 gyros available */
    IMU_STATUS_GYR3_OK                          = (int)0x00040000,
    /** IMU1 accelerometers available */
    IMU_STATUS_ACC1_OK                          = (int)0x00080000,
    /** IMU2 accelerometers available */
    IMU_STATUS_ACC2_OK                          = (int)0x00100000,
    /** IMU3 accelerometers available */
    IMU_STATUS_ACC3_OK                          = (int)0x00200000,
    /** IMU1 available */
    IMU_STATUS_IMU1_OK                          = (int)(IMU_STATUS_GYR1_OK | IMU_STATUS_ACC1_OK),
    /** IMU2 available */
    IMU_STATUS_IMU2_OK                          = (int)(IMU_STATUS_GYR2_OK | IMU_STATUS_ACC2_OK),
    /** IMU3 available */
    IMU_STATUS_IMU3_OK                          = (int)(IMU_STATUS_GYR3_OK | IMU_STATUS_ACC3_OK),
    /** IMU gyros and accelerometers available */
    IMU_STATUS_IMU_OK_MASK                      = (int)0x003F0000,
};

/** (DID_GPS1_POS, DID_GPS1_RCVR_POS, DID_GPS2_POS) GPS position data */
typedef struct PACKED
{
    /** GPS number of weeks since January 6th, 1980 */
    uint32_t                week;

    /** GPS time of week (since Sunday morning) in milliseconds */
    uint32_t                timeOfWeekMs;

    /** (see eGpsStatus) GPS status: [0x000000xx] number of satellites used, [0x0000xx00] fix type, [0x00xx0000] status flags, NMEA input flag */
    uint32_t                status;

    /** Position in ECEF {x,y,z} (m) */
    double					ecef[3];
    
    /** Position - WGS84 latitude, longitude, height above ellipsoid (not MSL) (degrees, m) */
    double					lla[3];

    /** Height above mean sea level (MSL) in meters */
    float					hMSL;

    /** Horizontal accuracy in meters */
    float					hAcc;

    /** Vertical accuracy in meters */
    float					vAcc;

    /** Position dilution of precision (unitless) */
    float                   pDop;

    /** Average of all non-zero satellite carrier to noise ratios (signal strengths) in dBHz */
    float                   cnoMean;

    /** Time sync offset between local time since boot up to GPS time of week in seconds.  Add this to IMU and sensor time to get GPS time of week in seconds. */
    double                  towOffset;
    
    /** GPS leap second (GPS-UTC) offset. Receiver's best knowledge of the leap seconds offset from UTC to GPS time. Subtract from GPS time of week to get UTC time of week. (18 seconds as of December 31, 2016) */
    uint8_t					leapS;

    /** Number of satellites used */
    uint8_t					satsUsed;

    /** Standard deviation of cnoMean over past 5 seconds (dBHz x10) */
    uint8_t					cnoMeanSigma;

    /** Reserved for future use */
    uint8_t					reserved;

} gps_pos_t;


/** (DID_GPS1_VEL, DID_GPS2_VEL) GPS velocity data */
typedef struct PACKED
{
    /** GPS time of week (since Sunday morning) in milliseconds */
    uint32_t                timeOfWeekMs;

    /** GPS Velocity.  Velocity is in ECEF {vx,vy,vz} (m/s) if status bit GPS_STATUS_FLAGS_GPS_NMEA_DATA (0x00008000) is NOT set.  Velocity is in local tangent plane with no vertical velocity {vNorth, vEast, 0} (m/s) if status bit GPS_STATUS_FLAGS_GPS_NMEA_DATA (0x00008000) is set. */
    float					vel[3];	

    /** Speed accuracy in meters / second */
    float					sAcc;
    
    /** (see eGpsStatus) GPS status: [0x000000xx] number of satellites used, [0x0000xx00] fix type, [0x00xx0000] status flags, NMEA input flag */
    uint32_t                status;
} gps_vel_t;


/** GPS Satellite information */
typedef struct PACKED
{
    /** GNSS identifier (see eSatSvGnssId) */
    uint8_t					gnssId;

    /** Satellite identifier */
    uint8_t					svId;

    /** (deg) Elevation (range: +/-90) */
    int8_t					elev;

    /** (deg) Azimuth (range: +/-180) */
    int16_t					azim;

    /** (dBHz) Carrier to noise ratio (signal strength) */
    uint8_t					cno;

    /** (see eSatSvStatus) */
    uint16_t				status;

} gps_sat_sv_t;

/** Sat SV - GNSS System ID */
enum eSatSvGnssId
{
    SAT_SV_GNSS_ID_UNKNOWN      = 0,
    SAT_SV_GNSS_ID_GNSS         = 0, 	// (multi-constellation)
    SAT_SV_GNSS_ID_GPS          = 1,	// GPS (USA)
    SAT_SV_GNSS_ID_SBS          = 2,	// SBAS (multiple regional systems, see flash config for selection)
    SAT_SV_GNSS_ID_GAL          = 3,	// Galileo (European Union)	
    SAT_SV_GNSS_ID_BEI          = 4,	// BeiDou (China)
    SAT_SV_GNSS_ID_QZS          = 5,	// QZSS (Japan)
    SAT_SV_GNSS_ID_GLO          = 6,	// GLONASS (Russia)	
    SAT_SV_GNSS_ID_IRN          = 7,	// IRNSS / NavIC (India)	
    SAT_SV_GNSS_ID_IME          = 8,	// IMES (Japan's Indoor Messaging System)
};

/** GPS Sat Status */
enum eSatSvStatus
{
    SAT_SV_STATUS_SIGNAL_QUALITY_MASK               = 0x0007,   // see eSatSigQuality
    SAT_SV_STATUS_USED_IN_SOLUTION                  = 0x0008,	// Used in the solution
    SAT_SV_STATUS_USED_IN_SOLUTION_OFFSET           = 3,
    SAT_SV_STATUS_HEALTH_UNKNOWN                    = 0x0000,	// 0 = unknown
    SAT_SV_STATUS_HEALTH_GOOD                       = 0x0010,	// 1 = healthy
    SAT_SV_STATUS_HEALTH_BAD                        = 0x0020,	// 2 = unhealthy
    SAT_SV_STATUS_HEALTH_MASK                       = 0x0030,
    SAT_SV_STATUS_HEALTH_OFFSET                     = 4,

    SAT_SV_STATUS_RTK_SOL_FIX_STATUS_MASK           = 0x0300,	// 1=float, 2=fix
    SAT_SV_STATUS_RTK_SOL_FIX_STATUS_OFFSET         = 8,
    SAT_SV_STATUS_RTK_SOL_FIX_STATUS_FLOAT          = 1,	
    SAT_SV_STATUS_RTK_SOL_FIX_STATUS_FIX            = 2,	

    // SAT_SV_STATUS_HEALTH_MASK                       = 0x00000030,
    // NAV_SAT_FLAGS_HEALTH_OFFSET                     = 4,
    // SAT_SV_STATUS_DIFFCORR                          = 0x00000040,
    // SAT_SV_STATUS_SMOOTHED                          = 0x00000080,
    // SAT_SV_STATUS_ORBITSOURCE_MASK                  = 0x00000700,
    // SAT_SV_STATUS_ORBITSOURCE_OFFSET                = 8,
    // SAT_SV_STATUS_EPHAVAIL                          = 0x00000800,
    // SAT_SV_STATUS_ALMAVAIL                          = 0x00001000,
    // SAT_SV_STATUS_ANOAVAIL                          = 0x00002000,
    // SAT_SV_STATUS_AOPAVAIL                          = 0x00004000,	
};

/** (DID_GPS1_SAT, DID_GPS2_SAT) GPS satellite information */
typedef struct PACKED
{
    /** GPS time of week (since Sunday morning) in milliseconds */
	uint32_t                timeOfWeekMs;				
    /** Number of satellites in the sky */
	uint32_t				numSats;					
    /** Satellite information list */
	gps_sat_sv_t			sat[MAX_NUM_SATELLITES];	
} gps_sat_t;

enum eSatSvSigId
{
    SAT_SV_SIG_ID_GPS_L1CA          = 0,
    SAT_SV_SIG_ID_GPS_L2CL          = 3,
    SAT_SV_SIG_ID_GPS_L2CM          = 4,
    SAT_SV_SIG_ID_GPS_L5I           = 6,
    SAT_SV_SIG_ID_GPS_L5Q           = 7,
    SAT_SV_SIG_ID_GPS_L5            = SAT_SV_SIG_ID_GPS_L5Q,

    SAT_SV_SIG_ID_SBAS_L1CA         = 0,
    SAT_SV_SIG_ID_SBAS_L2           = 1,
    SAT_SV_SIG_ID_SBAS_L5           = 2,

    SAT_SV_SIG_ID_Galileo_E1C2      = 0,
    SAT_SV_SIG_ID_Galileo_E1B2      = 1,
    SAT_SV_SIG_ID_Galileo_E1BC      = SAT_SV_SIG_ID_Galileo_E1B2,
    SAT_SV_SIG_ID_Galileo_E5aI      = 3,
    SAT_SV_SIG_ID_Galileo_E5aQ      = 4,
    SAT_SV_SIG_ID_Galileo_E5a       = SAT_SV_SIG_ID_Galileo_E5aQ,
    SAT_SV_SIG_ID_Galileo_E5bI      = 5,
    SAT_SV_SIG_ID_Galileo_E5bQ      = 6,
    SAT_SV_SIG_ID_Galileo_E5        = SAT_SV_SIG_ID_Galileo_E5bQ,

    SAT_SV_SIG_ID_BeiDou_B1D1       = 0,
    SAT_SV_SIG_ID_BeiDou_B1D2       = 1,
    SAT_SV_SIG_ID_BeiDou_B2D1       = 2,
    SAT_SV_SIG_ID_BeiDou_B2D2       = 3,
    SAT_SV_SIG_ID_BeiDou_B2         = SAT_SV_SIG_ID_BeiDou_B2D1,
    SAT_SV_SIG_ID_BeiDou_B1C        = 5,
    SAT_SV_SIG_ID_BeiDou_B2a        = 7,

    SAT_SV_SIG_ID_QZSS_L1CA         = 0,
    SAT_SV_SIG_ID_QZSS_L1S          = 1,
    SAT_SV_SIG_ID_QZSS_L2CM         = 4,
    SAT_SV_SIG_ID_QZSS_L2CL         = 5,
    SAT_SV_SIG_ID_QZSS_L2           = SAT_SV_SIG_ID_QZSS_L2CL,
    SAT_SV_SIG_ID_QZSS_L5I          = 8,
    SAT_SV_SIG_ID_QZSS_L5Q          = 9,
    SAT_SV_SIG_ID_QZSS_L5           = SAT_SV_SIG_ID_QZSS_L5Q,

    SAT_SV_SIG_ID_GLONASS_L1OF      = 0,
    SAT_SV_SIG_ID_GLONASS_L2OF      = 2,

    SAT_SV_SIG_ID_NAVIC_L5A         = 0, 
};

enum eSatSigQuality
{
    SAT_SIG_QUALITY_NO_SIGNAL                   = 0, 	// no signal
    SAT_SIG_QUALITY_SEARCHING                   = 1, 	// searching signal
    SAT_SIG_QUALITY_ACQUIRED                    = 2, 	// signal acquired
    SAT_SIG_QUALITY_DETECTED                    = 3, 	// signal detected but unusable
    SAT_SIG_QUALITY_CODE_LOCK_TIME_SYNC         = 4, 	// code locked and time synchronized
    SAT_SIG_QUALITY_CODE_CARRIER_TIME_SYNC_1    = 5, 	// code and carrier locked and time synchronized
    SAT_SIG_QUALITY_CODE_CARRIER_TIME_SYNC_2    = 6, 	// "
    SAT_SIG_QUALITY_CODE_CARRIER_TIME_SYNC_3    = 7, 	// "
};

enum eSatSigStatus
{
    SAT_SIG_STATUS_HEALTH_UNKNOWN                    = 0x0000,	// 0 = unknown
    SAT_SIG_STATUS_HEALTH_GOOD                       = 0x0001,	// 1 = healthy
    SAT_SIG_STATUS_HEALTH_BAD                        = 0x0002,	// 2 = unhealthy
    SAT_SIG_STATUS_HEALTH_MASK                       = 0x0003,
    SAT_SIG_STATUS_USED_IN_SOLUTION                  = 0x0004,  // Signal is used in the solution
    SAT_SIG_STATUS_USED_IN_SOLUTION_OFFSET           = 2,
};


/** GPS satellite signal information */
typedef struct PACKED
{
    /** GNSS identifier (see eSatSvGnssId) */
    uint8_t					gnssId;

    /** Satellite identifier */
    uint8_t					svId;

    /** Signal identifier, frequency description (eSatSvSigId) */
    uint8_t					sigId;

    /** (dBHz) Carrier to noise ratio (signal strength) */
    uint8_t					cno;

    /** Quality indicator (see eSatSigQuality) */
    uint8_t					quality;

    /** Status flags (see eSatSigStatus) */
    uint16_t				status;

} gps_sig_sv_t;

/** (DID_GPS1_SIG, DID_GPS2_SIG) GPS satellite signal information */
typedef struct PACKED
{
    /** GPS time of week (since Sunday morning) in milliseconds */
	uint32_t                timeOfWeekMs;				
    /** Number of satellite signals in the following satelliate signal list */
	uint32_t				numSigs;					
    /** Satellite signal list */
	gps_sig_sv_t			sig[MAX_NUM_SAT_SIGNALS];	
} gps_sig_t;

typedef uint8_t         gps_extension_ver_t[30];
#define GPS_VER_NUM_EXTENSIONS	6
/** (DID_GPS1_VERSION) GPS version strings */
typedef struct PACKED
{
    /** Software version */
    uint8_t                 swVersion[30];
    /** Hardware version */
    uint8_t                 hwVersion[10];		
    /** Extension 30 bytes array description  */
	gps_extension_ver_t     extension[GPS_VER_NUM_EXTENSIONS];		
} gps_version_t;

// (DID_INL2_STATES) INL2 - INS Extended Kalman Filter (EKF) states
typedef struct PACKED
{
    /** GPS time of week (since Sunday morning) in seconds */
    double                  timeOfWeek;					

    /** Quaternion body rotation with respect to ECEF */
    float					qe2b[4];                    

    /** (m/s) Velocity in ECEF frame */
    float					ve[3];						

    /** (m)     Position in ECEF frame */
    double					ecef[3];				

    /** (rad/s) Gyro bias */
    float					biasPqr[3];	           
    
    /** (m/s^2) Accelerometer bias */
    float					biasAcc[3];	            
    
    /** (m)     Barometer bias */
    float					biasBaro;               
	
    /** (rad)   Magnetic declination */
    float					magDec;                 
	
    /** (rad)   Magnetic inclination */
    float					magInc;                 
} inl2_states_t;

// (DID_ROS_COVARIANCE_POSE_TWIST) INL2 - INS Extended Kalman Filter (EKF) state covariance
typedef struct PACKED
{
    /** GPS time of week (since Sunday morning) in seconds */
    double                  timeOfWeek;

    /** (rad^2, m^2)  EKF attitude and position error covariance matrix lower diagonal in body (attitude) and ECEF (position) frames */
    float					covPoseLD[21];

    /** ((m/s)^2, (rad/s)^2)   EKF velocity and angular rate error covariance matrix lower diagonal in ECEF (velocity) and body (attitude) frames */
    float					covTwistLD[21];

} ros_covariance_pose_twist_t;

// (DID_INL2_STATUS)
typedef struct PACKED
{
    int						ahrs;
    int						zero_accel;
    int						zero_angrate;
    int						accel_motion;
    int						rot_motion;
    int						zero_vel;
    int						ahrs_gps_cnt;			// Counter of sequential valid GPS data (for switching from AHRS to navigation)
    float					att_err;
    int						att_coarse;				// Flag whether initial attitude error converged
    int						att_aligned;			// Flag whether initial attitude error converged
    int						att_aligning;
    int						start_proc_done;		// Cold/hot start procedure completed
    int						mag_cal_good;
    int						mag_cal_done;
    int						stat_magfield;
} inl2_status_t;

/** Generic 1 axis sensor */
typedef struct PACKED
{
    /** Time in seconds */
    double                  time;

    /** Three axis sensor */
    float                   val;
} gen_1axis_sensor_t;

/** Generic 3 axis sensor */
typedef struct PACKED
{
    /** Time in seconds */
    double                  time;

    /** Three axis sensor */
    float                   val[3];
} gen_3axis_sensor_t;

/** Generic dual 3 axis sensor */
typedef struct PACKED
{
    /** Time in seconds */
    double                  time;

    /** First three axis sensor */
    float                   val1[3];

    /** Second three axis sensor */
    float                   val2[3];
} gen_dual_3axis_sensor_t;

/** Generic 3 axis sensor */
typedef struct PACKED
{
    /** Time in seconds */
    double                  time;

    /** Three axis sensor */
    double                  val[3];
} gen_3axis_sensord_t;

/** (DID_SYS_SENSORS) Output from system sensors */
typedef struct PACKED
{
    /** Time since boot up in seconds.  Convert to GPS time of week by adding gps.towOffset */
    double					time;

    /** Temperature in Celsius */
    float                   temp;

    /** Gyros in radians / second */
    float                   pqr[3];

    /** Accelerometers in meters / second squared */
    float                   acc[3];

    /** Magnetometers in Gauss */
    float                   mag[3];

    /** Barometric pressure in kilopascals */
    float                   bar;

    /** Temperature of barometric pressure sensor in Celsius */
    float                   barTemp;

    /** MSL altitude from barometric pressure sensor in meters */
    float                   mslBar;
    
    /** Relative humidity as a percent (%rH). Range is 0% - 100% */
    float                   humidity;

    /** EVB system input voltage in volts. uINS pin 5 (G2/AN2).  Use 10K/1K resistor divider between Vin and GND.  */
    float                   vin;

    /** ADC analog input in volts. uINS pin 4, (G1/AN1). */
    float                   ana1;

    /** ADC analog input in volts. uINS pin 19 (G3/AN3). */
    float                   ana3;

    /** ADC analog input in volts. uINS pin 20 (G4/AN4). */
    float                   ana4;
} sys_sensors_t;

/** INS output */
typedef struct PACKED
{
    /** GPS time of week (since Sunday morning) in milliseconds */
    uint32_t                timeOfWeekMs;

    /** Latitude, longitude and height above ellipsoid (rad, rad, m) */
    double                  lla[3];

    /** Velocities in body frames of X, Y and Z (m/s) */
    float                   uvw[3];

    /** Quaternion body rotation with respect to NED: W, X, Y, Z */
    float					qn2b[4];
} ins_output_t;

/** (DID_SYS_PARAMS) System parameters */
typedef struct PACKED
{
    /** GPS time of week (since Sunday morning) in milliseconds */
    uint32_t                timeOfWeekMs;

    /** INS status flags (eInsStatusFlags) */
    uint32_t                insStatus;

    /** Hardware status flags (eHdwStatusFlags) */
    uint32_t                hdwStatus;

    /** IMU temperature */
    float					imuTemp;

    /** Baro temperature */
    float					baroTemp;

    /** MCU temperature (not available yet) */
    float					mcuTemp;

    /** System status flags (eSysStatusFlags) */
    uint32_t				sysStatus;

	/** IMU sample period (ms). Zero disables sampling. */
	uint32_t				imuSamplePeriodMs;

	/** Preintegrated IMU (PIMU) integration period and navigation/AHRS filter output period (ms). */
	uint32_t				navOutputPeriodMs;
	
    /** Actual sample period relative to GPS PPS (sec) */
    double					sensorTruePeriod;

	/** Flash config checksum used with host SDK synchronization */
	uint32_t				flashCfgChecksum;

	/** Navigation/AHRS filter update period (ms) */
	uint32_t				navUpdatePeriodMs;

    /** General fault code descriptor (eGenFaultCodes).  Set to zero to reset fault code. */
    uint32_t				genFaultCode;
} sys_params_t;

/*! General Fault Code descriptor */
enum eGenFaultCodes
{
    /*! INS state limit overrun - UVW */
    GFC_INS_STATE_ORUN_UVW				= 0x00000001,
    /*! INS state limit overrun - Latitude */
    GFC_INS_STATE_ORUN_LAT				= 0x00000002,
    /*! INS state limit overrun - Altitude */
    GFC_INS_STATE_ORUN_ALT				= 0x00000004,
    /*! Unhandled interrupt */
    GFC_UNHANDLED_INTERRUPT				= 0x00000010,
    /*! Fault: sensor initialization  */
    GFC_INIT_SENSORS					= 0x00000100,
    /*! Fault: SPI bus initialization  */
    GFC_INIT_SPI						= 0x00000200,
    /*! Fault: SPI configuration  */
    GFC_CONFIG_SPI						= 0x00000400,
    /*! Fault: GPS1 init  */
    GFC_INIT_GPS1						= 0x00000800,
    /*! Fault: GPS2 init  */
    GFC_INIT_GPS2                       = 0x00001000,
    /*! Flash failed to load valid values */
    GFC_FLASH_INVALID_VALUES			= 0x00002000,
    /*! Flash checksum failure */
    GFC_FLASH_CHECKSUM_FAILURE			= 0x00004000,
    /*! Flash write failure */
    GFC_FLASH_WRITE_FAILURE				= 0x00008000,
    /*! System Fault: general */
    GFC_SYS_FAULT_GENERAL				= 0x00010000,
    /*! System Fault: CRITICAL system fault (see DID_SYS_FAULT) */
    GFC_SYS_FAULT_CRITICAL			    = 0x00020000,
    /*! Sensor(s) saturated */
    GFC_SENSOR_SATURATION 				= 0x00040000,
    /*! Fault: IMU initialization */
    GFC_INIT_IMU						= 0x00100000,
    /*! Fault: Magnetometer initialization */
    GFC_INIT_MAGNETOMETER				= 0x00400000,
    /*! Fault: Barometer initialization */
    GFC_INIT_BAROMETER					= 0x00200000,
    /*! Fault: I2C initialization */
    GFC_INIT_I2C						= 0x00800000,
    /*! Fault: Chip erase line toggled but did not meet required hold time.  This is caused by noise/transient on chip erase pin.  */
    GFC_CHIP_ERASE_INVALID				= 0x01000000,
};


/** (DID_SYS_CMD) System Commands */
typedef struct PACKED
{
    /** System commands (see eSystemCommand) 1=save current persistent messages, 5=zero motion, 97=save flash, 99=software reset.  "invCommand" (following variable) must be set to bitwise inverse of this value for this command to be processed.  */
    uint32_t                command;

    /** Error checking field that must be set to bitwise inverse of command field for the command to take effect.  */
    uint32_t                invCommand;

} system_command_t;

enum eSystemCommand 
{
    SYS_CMD_NONE                                        = 0,            // (uint32 inv: 4294967295)
    SYS_CMD_SAVE_PERSISTENT_MESSAGES                    = 1,            // (uint32 inv: 4294967294)
    SYS_CMD_ENABLE_BOOTLOADER_AND_RESET                 = 2,            // (uint32 inv: 4294967293)
    SYS_CMD_ENABLE_SENSOR_STATS                         = 3,            // (uint32 inv: 4294967292)
    SYS_CMD_ENABLE_RTOS_STATS                           = 4,            // (uint32 inv: 4294967291)
    SYS_CMD_ZERO_MOTION                                 = 5,            // (uint32 inv: 4294967290)
    SYS_CMD_REF_POINT_STATIONARY                        = 6,            // (uint32 inv: 4294967289)
    SYS_CMD_REF_POINT_MOVING                            = 7,            // (uint32 inv: 4294967288)
    SYS_CMD_RESET_RTOS_STATS                            = 8,            // (uint32 inv: 4294967287)

    SYS_CMD_ENABLE_GPS_LOW_LEVEL_CONFIG                 = 10,           // (uint32 inv: 4294967285)
    SYS_CMD_DISABLE_SERIAL_PORT_BRIDGE                  = 11,           // (uint32 inv: 4294967284)
    SYS_CMD_ENABLE_SERIAL_PORT_BRIDGE_USB_TO_GPS1       = 12,           // (uint32 inv: 4294967283)
    SYS_CMD_ENABLE_SERIAL_PORT_BRIDGE_USB_TO_GPS2       = 13,           // (uint32 inv: 4294967282)
    SYS_CMD_ENABLE_SERIAL_PORT_BRIDGE_USB_TO_SER0       = 14,           // (uint32 inv: 4294967281)
    SYS_CMD_ENABLE_SERIAL_PORT_BRIDGE_USB_TO_SER1       = 15,           // (uint32 inv: 4294967280)
    SYS_CMD_ENABLE_SERIAL_PORT_BRIDGE_USB_TO_SER2       = 16,           // (uint32 inv: 4294967279)
    SYS_CMD_ENABLE_SERIAL_PORT_BRIDGE_SER0_TO_GPS1      = 17,           // (uint32 inv: 4294967278)
    SYS_CMD_ENABLE_SERIAL_PORT_BRIDGE_CUR_PORT_TO_GPS1  = 18,           // (uint32 inv: 4294967277)
    SYS_CMD_ENABLE_SERIAL_PORT_BRIDGE_CUR_PORT_TO_GPS2  = 19,           // (uint32 inv: 4294967276)
    SYS_CMD_ENABLE_SERIAL_PORT_BRIDGE_CUR_PORT_TO_USB   = 20,           // (uint32 inv: 4294967275)
    SYS_CMD_ENABLE_SERIAL_PORT_BRIDGE_CUR_PORT_TO_SER0  = 21,           // (uint32 inv: 4294967274)
    SYS_CMD_ENABLE_SERIAL_PORT_BRIDGE_CUR_PORT_TO_SER1  = 22,           // (uint32 inv: 4294967273)
    SYS_CMD_ENABLE_SERIAL_PORT_BRIDGE_CUR_PORT_TO_SER2  = 23,           // (uint32 inv: 4294967272)

    SYS_CMD_ENABLE_SERIAL_PORT_BRIDGE_USB_LOOPBACK      = 24,           // (uint32 inv: 4294967271)
    SYS_CMD_ENABLE_SERIAL_PORT_BRIDGE_SER0_LOOPBACK     = 25,           // (uint32 inv: 4294967270)
    SYS_CMD_ENABLE_SERIAL_PORT_BRIDGE_SER1_LOOPBACK     = 26,           // (uint32 inv: 4294967269)
    SYS_CMD_ENABLE_SERIAL_PORT_BRIDGE_SER2_LOOPBACK     = 27,           // (uint32 inv: 4294967268)
    SYS_CMD_ENABLE_SERIAL_PORT_BRIDGE_CUR_PORT_LOOPBACK = 28,           // (uint32 inv: 4294967267)

    SYS_CMD_GPX_ENABLE_BOOTLOADER_MODE                  = 30,           // (uint32 inv: 4294967265)
    SYS_CMD_GPX_ENABLE_GNSS1_CHIPSET_BOOTLOADER         = 31,           // (uint32 inv: 4294967264)
    SYS_CMD_GPX_ENABLE_GNSS2_CHIPSET_BOOTLOADER         = 32,           // (uint32 inv: 4294967263)
    SYS_CMD_GPX_ENABLE_GNSS1_PASS_THROUGH               = 33,           // (uint32 inv: 4294967262)
    SYS_CMD_GPX_ENABLE_GNSS2_PASS_THROUGH               = 34,           // (uint32 inv: 4294967261)

    SYS_CMD_TEST_GPIO                                   = 64,           // (uint32 inv: 4294967231)

    SYS_CMD_SAVE_FLASH                                  = 97,           // (uint32 inv: 4294967198)
    SYS_CMD_SAVE_GPS_ASSIST_TO_FLASH_RESET              = 98,           // (uint32 inv: 4294967197)
    SYS_CMD_SOFTWARE_RESET                              = 99,           // (uint32 inv: 4294967196)
    SYS_CMD_MANF_UNLOCK                                 = 1122334455,   // (uint32 inv: 3172632840)
    SYS_CMD_MANF_FACTORY_RESET                          = 1357924680,   // (uint32 inv: 2937042615) SYS_CMD_MANF_RESET_UNLOCK must be sent prior to this command.
    SYS_CMD_MANF_CHIP_ERASE                             = 1357924681,   // (uint32 inv: 2937042614) SYS_CMD_MANF_RESET_UNLOCK must be sent prior to this command.
    SYS_CMD_MANF_DOWNGRADE_CALIBRATION                  = 1357924682,   // (uint32 inv: 2937042613) SYS_CMD_MANF_RESET_UNLOCK must be sent prior to this command.
};

enum eSerialPortBridge
{
	SERIAL_PORT_BRIDGE_DISABLED         = 0,

    SERIAL_PORT_BRIDGE_GPS1_TO_USB      = 1,
    SERIAL_PORT_BRIDGE_GPS1_TO_SER0     = 2,
    SERIAL_PORT_BRIDGE_GPS1_TO_SER1     = 3,
    SERIAL_PORT_BRIDGE_GPS1_TO_SER2     = 4,

    SERIAL_PORT_BRIDGE_GPS2_TO_USB      = 5,
    SERIAL_PORT_BRIDGE_GPS2_TO_SER0     = 6,
    SERIAL_PORT_BRIDGE_GPS2_TO_SER1     = 7,
    SERIAL_PORT_BRIDGE_GPS2_TO_SER2     = 8,

    SERIAL_PORT_BRIDGE_USB_TO_SER0      = 9,
    SERIAL_PORT_BRIDGE_USB_TO_SER1      = 10,
    SERIAL_PORT_BRIDGE_USB_TO_SER2      = 11,
    SERIAL_PORT_BRIDGE_SER0_TO_SER1     = 12,
    SERIAL_PORT_BRIDGE_SER0_TO_SER2     = 13,
    SERIAL_PORT_BRIDGE_SER1_TO_SER2     = 14,

    SERIAL_PORT_BRIDGE_USB_TO_USB       = 15,   // loopback
    SERIAL_PORT_BRIDGE_SER0_TO_SER0     = 16,   // loopback
    SERIAL_PORT_BRIDGE_SER1_TO_SER1     = 17,   // loopback
    SERIAL_PORT_BRIDGE_SER2_TO_SER2     = 18,   // loopback
};

/** (DID_NMEA_BCAST_PERIOD) Set NMEA message broadcast periods. This data structure is zeroed out on stop_all_broadcasts */
typedef struct PACKED
{
    /** Options: Port selection[0x0=current, 0xFF=all, 0x1=ser0, 0x2=ser1, 0x4=ser2, 0x8=USB] (see RMC_OPTIONS_...) */
    uint32_t				options;

	/** Broadcast period multiple - NMEA IMU data. 0 to disable. */
	uint8_t				    pimu;

	/** Broadcast period multiple - NMEA preintegrated IMU: delta theta (rad) and delta velocity (m/s). 0 to disable. */
	uint8_t			    	ppimu;
	
	/** Broadcast period multiple - NMEA INS output: euler rotation w/ respect to NED, NED position from reference LLA. 0 to disable. */
	uint8_t			    	pins1;

	/** Broadcast period multiple - NMEA INS output: quaternion rotation w/ respect to NED, ellipsoid altitude. 0 to disable. */
	uint8_t				    pins2;
	
	/** Broadcast period multiple - NMEA GPS position data. 0 to disable. */
	uint8_t			    	pgpsp;

	/** Broadcast period multiple - NMEA Raw IMU data (up to 1KHz).  Use this IMU data for output data rates faster than DID_FLASH_CONFIG.startupNavDtMs.  Otherwise we recommend use of pimu or ppimu as they are oversampled and contain less noise. 0 to disable. */
	uint8_t			    	primu;

	/** Broadcast period multiple - NMEA standard GGA GNSS 3D location, fix, and accuracy. 0 to disable. */
	uint8_t				    gga;

	/** Broadcast period multiple - NMEA standard GLL GNSS 2D location and time. 0 to disable. */
	uint8_t			    	gll;

	/** Broadcast period multiple - NMEA standard GSA GNSS DOP and active satellites. 0 to disable. */
	uint8_t			    	gsa;

	/** Broadcast period multiple - NMEA standard recommended minimum specific GPS/Transit data. 0 to disable. */
	uint8_t			    	rmc;
	
	/** Broadcast period multiple - NMEA standard Data and Time. 0 to disable. */
	uint8_t			    	zda;

	/** Broadcast period multiple - NMEA standard Inertial Attitude Data. 0 to disable. */
	uint8_t			    	pashr;

	/** Broadcast period multiple - NMEA standard satelliate information. */
	uint8_t			    	gsv;

	/** Broadcast period multiple - NMEA track made good and speed over ground. */
	uint8_t			    	vtg;

} nmea_msgs_t;

typedef struct PACKED
{
    /** (rad/s) Gyros.  Units only apply for calibrated data. */
    f_t						pqr[3];

    /** (m/s^2) Accelerometers.  Units only apply for calibrated data. */
    f_t						acc[3];

    /** (°C) Temperature of IMU.  Units only apply for calibrated data. */
    f_t						temp;
} sensors_imu_w_temp_t;

typedef struct PACKED
{                                       // Units only apply for calibrated data
    f_t						mag[3];         // (uT)		Magnetometers
} sensors_mag_t;

typedef struct PACKED
{
    /** (rad/s) Gyros.  Units only apply for calibrated data. */
    f_t						pqr[3];

    /** (m/s^2) Accelerometers.  Units only apply for calibrated data. */
    f_t						acc[3];

    /** (uT) Magnetometers.  Units only apply for calibrated data. */
    f_t						mag[3];
} sensors_mpu_t;

// (DID_SENSORS_TC_BIAS)
typedef struct PACKED
{
    /** Time since boot up in seconds.  Convert to GPS time of week by adding gps.towOffset */
    double                  time;                                       // Units only apply for calibrated data

    sensors_mpu_t			mpu[NUM_IMU_DEVICES];
} sensors_t;

typedef struct PACKED
{
    f_t						xyz[3];
} mag_xyz_t;

// (DID_SENSORS_UCAL, DID_SENSORS_TCAL, DID_SENSORS_MCAL)
typedef struct PACKED
{
    imu3_t					imu3;

    /** (°C) Temperature of IMU.  Units only apply for calibrated data. */
    f_t						temp[NUM_IMU_DEVICES];

    /** (uT) Magnetometers.  Units only apply for calibrated data. */
    mag_xyz_t				mag[NUM_MAG_DEVICES];
} sensors_w_temp_t;

typedef struct PACKED
{
    f_t						lpfLsb[3];      // Low-pass filtered of g_sensors.lsb
    f_t						lpfTemp;		// (°C) Low-pass filtered sensor temperature
    f_t						k[3];			// Slope (moved from flash to here)
    f_t						temp;			// (°C)	Temperature of sensor
    f_t                     tempRampRate;   // (°C/s) Temperature ramp rate
    uint32_t                tci;            // Index of current temperature compensation point
    uint32_t                numTcPts;       // Total number of tc points
    f_t                     dtTemp;			// (°C) Temperature from last calibration point
} sensor_comp_unit_t;

typedef struct PACKED
{                                       // Sensor temperature compensation
    uint32_t                timeMs;         // (ms) Time since boot up.
    sensor_comp_unit_t		pqr[NUM_IMU_DEVICES];
    sensor_comp_unit_t		acc[NUM_IMU_DEVICES];
    sensor_comp_unit_t		mag[NUM_MAG_DEVICES];
    imus_t 					referenceImu;	// External reference IMU
    float                   referenceMag[3];// External reference magnetometer (heading reference)
    uint32_t                sampleCount;    // Number of samples collected
    uint32_t                calState;       // state machine (see eScompCalState)
    uint32_t				status;         // Status used to control LED and indicate valid sensor samples (see eScompStatus)
    f_t						alignAccel[3];  // Alignment acceleration
} sensor_compensation_t;

#define NUM_ANA_CHANNELS	4
typedef struct PACKED
{                                       // LSB units for all except temperature, which is Celsius.
    double					time;
    sensors_imu_w_temp_t	imu[NUM_IMU_DEVICES];
    sensors_mag_t			mag[NUM_MAG_DEVICES];   // Magnetometers
    f_t						bar;            		// Barometric pressure
    f_t						barTemp;				// Temperature of barometric pressure sensor
    f_t                     humidity;				// Relative humidity as a percent (%rH).  Range is 0% - 100%
    f_t						ana[NUM_ANA_CHANNELS]; // ADC analog input
} sys_sensors_adc_t;

#define NUM_COM_PORTS       4	// Number of communication ports.  (Ser0, Ser1, Ser2, and USB).
#ifndef NUM_SERIAL_PORTS
#define NUM_SERIAL_PORTS	6
#endif

/** Realtime Message Controller (used in rmc_t). 
    The data sets available through RMC are broadcast at the availability of the data.  A goal of RMC is 
    to provide updates from each onboard sensor as fast as possible with minimal latency.  The RMC is 
    provided so that broadcast of sensor data is done as soon as it becomes available.   The exception to
    this rule is the INS output data, which has a configurable output data rate according to DID_RMC.insPeriodMs.
*/

#define RMC_OPTIONS_PORT_MASK           0x000000FF
#define RMC_OPTIONS_PORT_ALL            (RMC_OPTIONS_PORT_MASK)
#define RMC_OPTIONS_PORT_CURRENT        0x00000000
#define RMC_OPTIONS_PORT_SER0           0x00000001
#define RMC_OPTIONS_PORT_SER1           0x00000002	// also SPI
#define RMC_OPTIONS_PORT_SER2           0x00000004
#define RMC_OPTIONS_PORT_USB            0x00000008
#define RMC_OPTIONS_PRESERVE_CTRL       0x00000100	// Prevent any messages from getting turned off by bitwise OR'ing new message bits with current message bits.
#define RMC_OPTIONS_PERSISTENT          0x00000200	// Save current port RMC to flash memory for use following reboot, eliminating need to re-enable RMC to start data streaming.  

// RMC message data rates:
#define RMC_BITS_INS1                   0x0000000000000001      // rmc.insPeriodMs (4ms default)
#define RMC_BITS_INS2                   0x0000000000000002      // "
#define RMC_BITS_INS3                   0x0000000000000004      // "
#define RMC_BITS_INS4                   0x0000000000000008      // "
#define RMC_BITS_IMU                    0x0000000000000010      // DID_FLASH_CONFIG.startupNavDtMs (4ms default)
#define RMC_BITS_PIMU                   0x0000000000000020      // "
#define RMC_BITS_BAROMETER              0x0000000000000040      // ~8ms
#define RMC_BITS_MAGNETOMETER           0x0000000000000080      // ~10ms
// #define RMC_BITS_UNUSED              0x0000000000000100
// #define RMC_BITS_UNUSED              0x0000000000000200 
#define RMC_BITS_GPS1_POS               0x0000000000000400      // DID_FLASH_CONFIG.startupGpsDtMs (200ms default)
#define RMC_BITS_GPS2_POS               0x0000000000000800      // "
#define RMC_BITS_GPS1_RAW               0x0000000000001000      // "
#define RMC_BITS_GPS2_RAW               0x0000000000002000      // "
#define RMC_BITS_GPS1_SAT               0x0000000000004000      // 1s
#define RMC_BITS_GPS2_SAT               0x0000000000008000      // "
#define RMC_BITS_GPS_BASE_RAW           0x0000000000010000      // 
#define RMC_BITS_STROBE_IN_TIME         0x0000000000020000      // On strobe input event
#define RMC_BITS_DIAGNOSTIC_MESSAGE     0x0000000000040000
#define RMC_BITS_IMU3_UNCAL             0x0000000000080000      // DID_FLASH_CONFIG.startupImuDtMs (1ms default)
#define RMC_BITS_GPS1_VEL               0x0000000000100000      // DID_FLASH_CONFIG.startupGpsDtMs (200ms default)
#define RMC_BITS_GPS2_VEL               0x0000000000200000      // "
#define RMC_BITS_GPS1_UBX_POS           0x0000000000400000      // "
#define RMC_BITS_GPS1_RTK_POS           0x0000000000800000      // "
#define RMC_BITS_GPS1_RTK_POS_REL       0x0000000001000000      // "
#define RMC_BITS_GPS1_RTK_POS_MISC      0x0000000004000000      // "
#define RMC_BITS_INL2_NED_SIGMA         0x0000000008000000
#define RMC_BITS_RTK_STATE              0x0000000010000000
#define RMC_BITS_RTK_CODE_RESIDUAL      0x0000000020000000
#define RMC_BITS_RTK_PHASE_RESIDUAL     0x0000000040000000
#define RMC_BITS_WHEEL_ENCODER          0x0000000080000000
#define RMC_BITS_GROUND_VEHICLE         0x0000000100000000
// #define RMC_BITS_UNUSED              0x0000000200000000
#define RMC_BITS_IMU_MAG                0x0000000400000000
#define RMC_BITS_PIMU_MAG               0x0000000800000000
#define RMC_BITS_GPS1_RTK_HDG_REL       0x0000001000000000      // DID_FLASH_CONFIG.startupGpsDtMs (200ms default)
#define RMC_BITS_GPS1_RTK_HDG_MISC      0x0000002000000000      // "
#define RMC_BITS_REFERENCE_IMU          0x0000004000000000		// DID_FLASH_CONFIG.startupNavDtMs
#define RMC_BITS_REFERENCE_PIMU         0x0000008000000000		// "
#define RMC_BITS_IMU3_RAW               0x0000010000000000
#define RMC_BITS_IMU_RAW                0x0000020000000000
#define RMC_BITS_GPS1_SIG               0x0000040000000000      // 1s
#define RMC_BITS_GPS2_SIG               0x0000080000000000      // "
#define RMC_BITS_GPX_RTOS_INFO          0x0000100000000000      // 1ms
#define RMC_BITS_GPX_DEBUG              0x0000200000000000      // 1ms
#define RMC_BITS_GPX_STATUS             0x0000400000000000      // 1ms
#define RMC_BITS_GPX_DEV_INFO           0x0000800000000000      // 1ms

#define RMC_BITS_MASK                   0x0FFFFFFFFFFFFFFF
#define RMC_BITS_INTERNAL_PPD           0x4000000000000000      // 
#define RMC_BITS_PRESET                 0x8000000000000000		// Indicate BITS is a preset.  This sets the rmc period multiple and enables broadcasting.

#define RMC_PRESET_PPD_NAV_PERIOD_MULT_MS	100

// Preset: Post Processing Data
#define RMC_PRESET_PPD_BITS_NO_IMU		(RMC_BITS_PRESET \
                                        | RMC_BITS_INS2 \
                                        | RMC_BITS_BAROMETER \
                                        | RMC_BITS_MAGNETOMETER \
                                        | RMC_BITS_GPS1_POS \
                                        | RMC_BITS_GPS2_POS \
                                        | RMC_BITS_GPS1_VEL \
                                        | RMC_BITS_GPS2_VEL \
                                        | RMC_BITS_GPS1_RAW \
                                        | RMC_BITS_GPS2_RAW \
                                        | RMC_BITS_GPS_BASE_RAW \
                                        | RMC_BITS_GPS1_RTK_POS_REL \
                                        | RMC_BITS_GPS1_RTK_HDG_REL \
                                        | RMC_BITS_INTERNAL_PPD \
                                        | RMC_BITS_DIAGNOSTIC_MESSAGE)
#define RMC_PRESET_PPD_BITS				(RMC_PRESET_PPD_BITS_NO_IMU \
                                        | RMC_BITS_PIMU \
                                        | RMC_BITS_REFERENCE_PIMU)
#define RMC_PRESET_INS_BITS				(RMC_BITS_INS2 \
                                        | RMC_BITS_GPS1_POS \
                                        | RMC_BITS_PRESET)
#define RMC_PRESET_PPD_BITS_IMU3		(RMC_PRESET_PPD_BITS_NO_IMU \
                                        | RMC_BITS_IMU3_UNCAL)
#define RMC_PRESET_PPD_BITS_RTK_DBG		(RMC_PRESET_PPD_BITS \
                                        | RMC_BITS_RTK_STATE \
                                        | RMC_BITS_RTK_CODE_RESIDUAL \
                                        | RMC_BITS_RTK_PHASE_RESIDUAL)
#define RMC_PRESET_PPD_GROUND_VEHICLE	(RMC_PRESET_PPD_BITS \
                                        | RMC_BITS_WHEEL_ENCODER \
                                        | RMC_BITS_GROUND_VEHICLE)
#define RMC_PRESET_ALLAN_VARIANCE		(RMC_BITS_PRESET \
                                        | RMC_BITS_IMU)

/** (DID_RMC) Realtime message controller (RMC). */
typedef struct PACKED
{
    /** Data stream enable bits for the specified ports.  (see RMC_BITS_...) */
    uint64_t                bits;

    /** Options to select alternate ports to output data, etc.  (see RMC_OPTIONS_...) */
    uint32_t				options;
    
    /** IMU and Integrated IMU data transmit period is set using DID_SYS_PARAMS.navPeriodMs */
} rmc_t;

enum eNmeaAsciiMsgId
{
    NMEA_MSG_ID_PIMU      = 0,
    NMEA_MSG_ID_PPIMU     = 1,
    NMEA_MSG_ID_PRIMU     = 2,
    NMEA_MSG_ID_PINS1     = 3,
    NMEA_MSG_ID_PINS2     = 4,
    NMEA_MSG_ID_PGPSP     = 5,
    NMEA_MSG_ID_GGA       = 6,
    NMEA_MSG_ID_GLL       = 7,
    NMEA_MSG_ID_GSA       = 8,
    NMEA_MSG_ID_RMC       = 9,
    NMEA_MSG_ID_ZDA       = 10,
    NMEA_MSG_ID_PASHR     = 11, 
    NMEA_MSG_ID_PSTRB     = 12,
    NMEA_MSG_ID_INFO      = 13,
    NMEA_MSG_ID_GSV       = 14,
    NMEA_MSG_ID_VTG       = 15,
    NMEA_MSG_ID_INTEL     = 16,
    NMEA_MSG_ID_COUNT,
}; 

#define NMEA_RMC_BITS_PIMU          (1<<NMEA_MSG_ID_PIMU)
#define NMEA_RMC_BITS_PPIMU         (1<<NMEA_MSG_ID_PPIMU)
#define NMEA_RMC_BITS_PRIMU         (1<<NMEA_MSG_ID_PRIMU)
#define NMEA_RMC_BITS_PINS1         (1<<NMEA_MSG_ID_PINS1)
#define NMEA_RMC_BITS_PINS2         (1<<NMEA_MSG_ID_PINS2)
#define NMEA_RMC_BITS_PGPSP         (1<<NMEA_MSG_ID_PGPSP)
#define NMEA_RMC_BITS_GGA           (1<<NMEA_MSG_ID_GGA)
#define NMEA_RMC_BITS_GLL           (1<<NMEA_MSG_ID_GLL)
#define NMEA_RMC_BITS_GSA           (1<<NMEA_MSG_ID_GSA)
#define NMEA_RMC_BITS_RMC           (1<<NMEA_MSG_ID_RMC)
#define NMEA_RMC_BITS_ZDA           (1<<NMEA_MSG_ID_ZDA)
#define NMEA_RMC_BITS_PASHR         (1<<NMEA_MSG_ID_PASHR)
#define NMEA_RMC_BITS_PSTRB         (1<<NMEA_MSG_ID_PSTRB)
#define NMEA_RMC_BITS_INFO          (1<<NMEA_MSG_ID_INFO)
#define NMEA_RMC_BITS_GSV           (1<<NMEA_MSG_ID_GSV)
#define NMEA_RMC_BITS_VTG           (1<<NMEA_MSG_ID_VTG)
#define NMEA_RMC_BITS_INTEL         (1<<NMEA_MSG_ID_INTEL)

/** Realtime message controller internal (RMCI). */
typedef struct PACKED
{
    /** Data stream enable bits for the specified ports.  (see RMC_BITS_...) */
    uint64_t                bits;

    /** Options to select alternate ports to output data, etc.  (see RMC_OPTIONS_...) */
    uint32_t				options;
    
    /** Used for both the DID binary and NMEA messages.  */
    uint8_t                 periodMultiple[DID_COUNT];

    /** NMEA data stream enable bits for the specified ports.  (see NMEA_RMC_BITS_...) */
    uint32_t                nmeaBits;

    /** NMEA period multiple of above period multiple indexed by NMEA_MSG_ID... */
    uint8_t                 nmeaPeriod[NMEA_MSG_ID_COUNT];

} rmci_t;

// GPX Realtime Message Controller (GRMC) - message broadcast mechanism.
#define GRMC_OPTIONS_PORT_MASK           0x000000FF
#define GRMC_OPTIONS_PORT_ALL            (RMC_OPTIONS_PORT_MASK)
#define GRMC_OPTIONS_PORT_CURRENT        0x00000000
#define GRMC_OPTIONS_PORT_SER0           0x00000001
#define GRMC_OPTIONS_PORT_SER1           0x00000002	// also SPI
#define GRMC_OPTIONS_PORT_SER2           0x00000004
#define GRMC_OPTIONS_PORT_USB            0x00000008
#define GRMC_OPTIONS_PRESERVE_CTRL       0x00000100	// Prevent any messages from getting turned off by bitwise OR'ing new message bits with current message bits.
#define GRMC_OPTIONS_PERSISTENT          0x00000200	// Save current port RMC to flash memory for use following reboot, eliminating need to re-enable RMC to start data streaming.  


enum GRMC_BIT_POS{
    GRMC_BIT_POS_DEV_INFO =            0,
    GRMC_BIT_POS_FLASH_CFG =           1,
    GRMC_BIT_POS_STATUS =              2,
    GRMC_BIT_POS_RTOS_INFO =           3,
    GRMC_BIT_POS_DEBUG_ARRAY =         4,
    GRMC_BIT_POS_GPS1_POS =            5,
    GRMC_BIT_POS_GPS1_VEL =            6,
    GRMC_BIT_POS_GPS1_SAT =            7,
    GRMC_BIT_POS_GPS1_SIG =            8,
    GRMC_BIT_POS_GPS1_RAW =            9,
    GRMC_BIT_POS_GPS1_VERSION =        10,
    GRMC_BIT_POS_GPS2_POS =            11,
    GRMC_BIT_POS_GPS2_VEL =            12,
    GRMC_BIT_POS_GPS2_SAT =            13,
    GRMC_BIT_POS_GPS2_SIG =            14,
    GRMC_BIT_POS_GPS2_RAW =            15,
    GRMC_BIT_POS_GPS2_VERSION =        16,
    GRMC_BIT_POS_GPS1_RTK_POS =        17,
    GMRC_BIT_POS_GPS1_RTK_POS_MISC =   18,
    GMRC_BIT_POS_GPS1_RTK_POS_REL =    19,
    GMRC_BIT_POS_GPS2_RTK_CMP_MISC =   20,
    GMRC_BIT_POS_GPS2_RTK_CMP_REL =    21,
    GRMC_BIT_POS_COUNT,
};

#define GRMC_BITS_DEV_INFO              (0x0000000000000001 << GRMC_BIT_POS_DEV_INFO)
#define GRMC_BITS_FLASH_CFG             (0x0000000000000001 << GRMC_BIT_POS_FLASH_CFG)
#define GRMC_BITS_STATUS                (0x0000000000000001 << GRMC_BIT_POS_STATUS)
#define GRMC_BITS_RTOS_INFO             (0x0000000000000001 << GRMC_BIT_POS_RTOS_INFO)
#define GRMC_BITS_DEBUG_ARRAY           (0x0000000000000001 << GRMC_BIT_POS_DEBUG_ARRAY)
#define GRMC_BITS_GPS1_POS              (0x0000000000000001 << GRMC_BIT_POS_GPS1_POS)
#define GRMC_BITS_GPS1_VEL              (0x0000000000000001 << GRMC_BIT_POS_GPS1_VEL)
#define GRMC_BITS_GPS1_SAT              (0x0000000000000001 << GRMC_BIT_POS_GPS1_SAT)
#define GRMC_BITS_GPS1_SIG              (0x0000000000000001 << GRMC_BIT_POS_GPS1_SIG)
#define GRMC_BITS_GPS1_RAW              (0x0000000000000001 << GRMC_BIT_POS_GPS1_RAW)
#define GRMC_BITS_GPS1_VERSION          (0x0000000000000001 << GRMC_BIT_POS_GPS1_VERSION)
#define GRMC_BITS_GPS2_POS              (0x0000000000000001 << GRMC_BIT_POS_GPS2_POS)
#define GRMC_BITS_GPS2_VEL              (0x0000000000000001 << GRMC_BIT_POS_GPS2_VEL)
#define GRMC_BITS_GPS2_SAT              (0x0000000000000001 << GRMC_BIT_POS_GPS2_SAT)
#define GRMC_BITS_GPS2_SIG              (0x0000000000000001 << GRMC_BIT_POS_GPS2_SIG)
#define GRMC_BITS_GPS2_RAW              (0x0000000000000001 << GRMC_BIT_POS_GPS2_RAW)
#define GRMC_BITS_GPS2_VERSION          (0x0000000000000001 << GRMC_BIT_POS_GPS2_VERSION)
#define GRMC_BITS_GPS1_RTK_POS          (0x0000000000000001 << GRMC_BIT_POS_GPS1_RTK_POS)
#define GMRC_BITS_GPS1_RTK_POS_MISC     (0x0000000000000001 << GMRC_BIT_POS_GPS1_RTK_POS_MISC)
#define GMRC_BITS_GPS1_RTK_POS_REL      (0x0000000000000001 << GMRC_BIT_POS_GPS1_RTK_POS_REL)
#define GMRC_BITS_GPS2_RTK_CMP_MISC     (0x0000000000000001 << GMRC_BIT_POS_GPS2_RTK_CMP_MISC)
#define GMRC_BITS_GPS2_RTK_CMP_REL      (0x0000000000000001 << GMRC_BIT_POS_GPS2_RTK_CMP_REL)
#define GRMC_BITS_PRESET                (0x8000000000000000)	// Indicate BITS is a preset.  This sets the rmc period multiple and enables broadcasting.

#define GRMC_PRESET_GPX_DEV_INFO_PERIOD_MS       1000
#define GRMC_PRESET_GPX_RTOS_INFO_PERIOD_MS      500
#define GRMC_PRESET_GPX_STATUS_PERIOD_MS         500
#define GRMC_PRESET_GPX_DEBUG_ARRAY_PERIOD_MS    500
#define GRMC_PRESET_GPX_GPS1_VERSION_PERIOD_MS   1000
#define GRMC_PRESET_GPX_GPS2_VERSION_PERIOD_MS   1000

#define GRMC_PRESET_GPX_IMX		(   GRMC_BITS_PRESET \
                                    | GRMC_BITS_DEV_INFO \
                                    | GRMC_BITS_RTOS_INFO \
                                    | GRMC_BITS_STATUS \
                                    | GRMC_BITS_DEBUG_ARRAY \
                                    | GRMC_BITS_GPS1_POS \
                                    | GRMC_BITS_GPS2_POS \
                                    | GRMC_BITS_GPS1_VEL \
                                    | GRMC_BITS_GPS2_VEL \
                                    | GRMC_BITS_GPS1_SAT \
                                    | GRMC_BITS_GPS2_SAT \
                                    | GRMC_BITS_GPS1_SIG \
                                    | GRMC_BITS_GPS2_SIG \
                                    | GRMC_BITS_GPS1_VERSION \
                                    | GRMC_BITS_GPS2_VERSION \
                                    /*| GRMC_BITS_GPS1_RTK_POS*/ \
                                    | GMRC_BITS_GPS2_RTK_CMP_REL \
                                    | GMRC_BITS_GPS2_RTK_CMP_MISC \
                                    | GRMC_BITS_GPS1_RAW \
                                    | GRMC_BITS_GPS2_RAW )

/** (DID_IO) Input/Output */
typedef struct PACKED
{
    /** GPS time of week (since Sunday morning) in milliseconds */
    uint32_t                timeOfWeekMs;

    /** General purpose I/O status */
    uint32_t				gpioStatus;
} io_t;

enum eMagCalState
{
    MAG_CAL_STATE_DO_NOTHING		= (int)0, 

    /** COMMAND: Recalibrate magnetometers using multiple axis */
    MAG_CAL_STATE_MULTI_AXIS		= (int)1,

    /** COMMAND: Recalibrate magnetometers using only one axis */
    MAG_CAL_STATE_SINGLE_AXIS		= (int)2,

    /** COMMAND: Stop mag recalibration and do not save results */
    MAG_CAL_STATE_ABORT				= (int)101,

    /** STATUS: Mag recalibration is in progress */
    MAG_CAL_STATE_RECAL_RUNNING		= (int)200,

    /** STATUS: Mag recalibration has completed */
    MAG_CAL_STATE_RECAL_COMPLETE	= (int)201,
};

/** (DID_MAG_CAL) Magnetometer Calibration */
typedef struct PACKED
{
    /** Mag recalibration state.  COMMANDS: 1=multi-axis, 2=single-axis, 101=abort, STATUS: 200=running, 201=done (see eMagCalState) */
    uint32_t                state;
    
    /** Mag recalibration progress indicator: 0-100 % */
    float					progress;

	/** Magnetic declination estimate */
	float					declination;
} mag_cal_t;

// (DID_INL2_MAG_OBS_INFO)
typedef struct PACKED
{											// INL2 - Magnetometer observer info 
    /** Timestamp in milliseconds */
    uint32_t				timeOfWeekMs;	

    /** Number of calibration samples */
    uint32_t				Ncal_samples;

    /** Data ready to be processed */
    uint32_t				ready;

    /** Calibration data present.  Set to -1 to force mag recalibration. */	
    uint32_t				calibrated;

    /** Allow mag to auto-recalibrate */
    uint32_t				auto_recal;

    /** Bad sample data */		
    uint32_t				outlier;

    /** Heading from magnetometer */
    float					magHdg;

    /** Heading from INS */			
    float					insHdg;

	/** Difference between mag heading and (INS heading plus mag declination) */
	float					magInsHdgDelta;

    /** Normalized innovation squared (likelihood metric) */
    float					nis;

    /** Threshold for maximum NIS */
    float					nis_threshold;

    /** Magnetometer calibration matrix. Must be initialized with a unit matrix, not zeros! */
    float					Wcal[9];

    /** Active calibration set (0 or 1) */
    uint32_t				activeCalSet;

    /** Offset between magnetometer heading and estimate heading */
    float					magHdgOffset;

    /** Scaled computed variance between calibrated magnetometer samples.  */
    float                   Tcal;

    /** Calibrated magnetometer output can be produced using: Bcal = Wcal * (Braw - bias_cal) */
    float                   bias_cal[3];
} inl2_mag_obs_info_t;

/** Built-in Test: State */
enum eBitState
{
    BIT_STATE_OFF					                    = (int)0,
    BIT_STATE_DONE				                        = (int)1,   // Test is finished
    BIT_STATE_CMD_FULL_STATIONARY                       = (int)2,   // (FULL) Comprehensive test.  Requires system be completely stationary without vibrations. 
    BIT_STATE_CMD_BASIC_MOVING                          = (int)3,   // (BASIC) Ignores sensor output.  Can be run while moving.  This mode is automatically run after bootup.
    BIT_STATE_CMD_FULL_STATIONARY_HIGH_ACCURACY         = (int)4,   // Same as BIT_STATE_CMD_FULL_STATIONARY but with higher requirements for accuracy.  In order to pass, this test may require the Infield Calibration (DID_INFIELD_CAL) to be run. 
    BIT_STATE_RESERVED_2                                = (int)5,   
    BIT_STATE_RUNNING                                   = (int)6,   
    BIT_STATE_FINISHING                                 = (int)7,	// Computing results
    BIT_STATE_CMD_OFF                                   = (int)8,   // Stop built-in test
};

/** Built-in Test: Test Mode */
enum eBitTestMode
{
    BIT_TEST_MODE_SIM_GPS_NOISE                         = (int)100, // Simulate CNO noise
};

/** Hardware built-in test (BIT) flags */
enum eHdwBitStatusFlags
{
    HDW_BIT_PASSED_MASK             = (int)0x0000000F,
    HDW_BIT_PASSED_ALL              = (int)0x00000001,
    HDW_BIT_PASSED_NO_GPS           = (int)0x00000002,    // Passed w/o valid GPS signal
    HDW_BIT_MODE_MASK               = (int)0x000000F0,    // BIT mode run
    HDW_BIT_MODE_OFFSET             = (int)4,
#define HDW_BIT_MODE(hdwBitStatus) ((hdwBitStatus&HDW_BIT_MODE_MASK)>>HDW_BIT_MODE_OFFSET)
    HDW_BIT_FAILED_MASK             = (int)0xFFFFFF00,
    HDW_BIT_FAILED_AHRS_MASK        = (int)0xFFFF0F00,
    HDW_BIT_FAULT_NOISE_PQR         = (int)0x00000100,
    HDW_BIT_FAULT_NOISE_ACC         = (int)0x00000200,
    HDW_BIT_FAULT_MAGNETOMETER      = (int)0x00000400,
    HDW_BIT_FAULT_BAROMETER         = (int)0x00000800,
    HDW_BIT_FAULT_GPS_NO_COM        = (int)0x00001000,    // No GPS serial communications
    HDW_BIT_FAULT_GPS_POOR_CNO      = (int)0x00002000,    // Poor GPS signal strength.  Check antenna
    HDW_BIT_FAULT_GPS_POOR_ACCURACY = (int)0x00002000,    // Low number of satellites, or bad accuracy 
    HDW_BIT_FAULT_GPS_NOISE         = (int)0x00004000,    // (Not implemented)
};

/** Calibration built-in test flags */
enum eCalBitStatusFlags
{
    CAL_BIT_PASSED_MASK             = (int)0x0000000F,
    CAL_BIT_PASSED_ALL              = (int)0x00000001,
    CAL_BIT_MODE_MASK               = (int)0x000000F0,    // BIT mode run
    CAL_BIT_MODE_OFFSET             = (int)4,
#define CAL_BIT_MODE(calBitStatus) ((calBitStatus&CAL_BIT_MODE_MASK)>>CAL_BIT_MODE_OFFSET)
    CAL_BIT_FAILED_MASK             = (int)0x00FFFF00,
    CAL_BIT_FAULT_TCAL_EMPTY        = (int)0x00000100,    // Temperature calibration not present
    CAL_BIT_FAULT_TCAL_TSPAN        = (int)0x00000200,    // Temperature calibration temperature range is inadequate
    CAL_BIT_FAULT_TCAL_INCONSISTENT = (int)0x00000400,    // Temperature calibration number of points or slopes are not consistent
    CAL_BIT_FAULT_TCAL_CORRUPT      = (int)0x00000800,    // Temperature calibration memory corruption
    CAL_BIT_FAULT_TCAL_PQR_BIAS     = (int)0x00001000,    // Temperature calibration gyro bias
    CAL_BIT_FAULT_TCAL_PQR_SLOPE    = (int)0x00002000,    // Temperature calibration gyro slope
    CAL_BIT_FAULT_TCAL_PQR_LIN      = (int)0x00004000,    // Temperature calibration gyro linearity
    CAL_BIT_FAULT_TCAL_ACC_BIAS     = (int)0x00008000,    // Temperature calibration accelerometer bias
    CAL_BIT_FAULT_TCAL_ACC_SLOPE    = (int)0x00010000,    // Temperature calibration accelerometer slope
    CAL_BIT_FAULT_TCAL_ACC_LIN      = (int)0x00020000,    // Temperature calibration accelerometer linearity
    CAL_BIT_FAULT_CAL_SERIAL_NUM    = (int)0x00040000,    // Calibration info: wrong device serial number
    CAL_BIT_FAULT_MCAL_EMPTY        = (int)0x00100000,    // Motion calibration Cross-axis alignment is not calibrated
    CAL_BIT_FAULT_MCAL_INVALID      = (int)0x00200000,    // Motion calibration Cross-axis alignment is poorly formed
    CAL_BIT_FAULT_MOTION_PQR        = (int)0x00400000,    // Motion on gyros
    CAL_BIT_FAULT_MOTION_ACC        = (int)0x00800000,    // Motion on accelerometers
    CAL_BIT_NOTICE_IMU1_PQR_BIAS    = (int)0x01000000,    // IMU 1 gyro bias offset detected.  If stationary, zero gyros command may be used.
    CAL_BIT_NOTICE_IMU2_PQR_BIAS    = (int)0x02000000,    // IMU 2 gyro bias offset detected.  If stationary, zero gyros command may be used.
    CAL_BIT_NOTICE_IMU1_ACC_BIAS    = (int)0x10000000,    // IMU 1 accelerometer bias offset detected.  If stationary, zero accelerometer command may be used only on the vertical access.
    CAL_BIT_NOTICE_IMU2_ACC_BIAS    = (int)0x20000000,    // IMU 2 accelerometer bias offset detected.  If stationary, zero accelerometer command may be used only on the vertical access.
};


/** (DID_BIT) Built-in self-test parameters */
typedef struct PACKED
{
    /** Built-in self-test state (see eBitState) */
    uint32_t                state;

    /** Hardware BIT status (see eHdwBitStatusFlags) */
    uint32_t                hdwBitStatus;

    /** Calibration BIT status (see eCalBitStatusFlags) */
    uint32_t                calBitStatus;

    /** Temperature calibration bias */
    float                   tcPqrBias;
    float                   tcAccBias;

    /** Temperature calibration slope */
    float                   tcPqrSlope;
    float                   tcAccSlope;

    /** Temperature calibration linearity */
    float                   tcPqrLinearity;
    float                   tcAccLinearity;

    /** Gyro error (rad/s) */
    float                   pqr;

    /** Accelerometer error (m/s^2) */
    float                   acc;

    /** Angular rate standard deviation */
    float                   pqrSigma;

    /** Acceleration standard deviation */
    float                   accSigma;

    /** Self-test mode (see eBitTestMode) */
    uint32_t                testMode;

} bit_t;

// GPXBit results bit
#define GPXBit_resultsBit_PPS1      (0x01 << GPXBit_resultsPos_PPS1)
#define GPXBit_resultsBit_PPS2      (0x01 << GPXBit_resultsPos_PPS2)
#define GPXBit_resultsBit_UART      (0x01 << GPXBit_resultsPos_UART)
#define GPXBit_resultsBit_IO        (0x01 << GPXBit_resultsPos_IO)
#define GPXBit_resultsBit_GPS       (0x01 << GPXBit_resultsPos_GPS)
#define GPXBit_resultsBit_FINISHED  (0x01 << GPXBit_resultsPos_FINISHED)
#define GPXBit_resultsBit_CANCELED  (0x01 << GPXBit_resultsPos_CANCELED)
#define GPXBit_resultsBit_ERROR     (0x01 << GPXBit_resultsPos_ERROR)

// GPXBit commands
enum GPXBit_CMDs{
    GPXBit_CMDs_NONE = 0,
    GPXBit_CMDs_START_MANUF_TEST,
    GPXBit_CMDs_ALERT_UART_TEST_STR,
    GPXBit_CMDs_ALERT_PPS1_RX,
    GPXBit_CMDs_ALERT_PPS2_RX,
    GPXBit_CMDs_REPORT,
    GPXBit_CMDs_STOP,

};

// GPXBit results bit posisition
enum GPXBit_resultsPos{
    GPXBit_resultsPos_PPS1 = 0,
    GPXBit_resultsPos_PPS2,
    GPXBit_resultsPos_UART,
    GPXBit_resultsPos_IO,
    GPXBit_resultsPos_GPS,
    GPXBit_resultsPos_FINISHED,

    GPXBit_resultsPos_CANCELED,
    GPXBit_resultsPos_ERROR,
};

// GPXBit commands
#define GPXBit_resultMasks_PASSED  (GPXBit_resultsBit_PPS1 | GPXBit_resultsBit_PPS2 | GPXBit_resultsBit_UART | GPXBit_resultsBit_IO | GPXBit_resultsBit_GPS | GPXBit_resultsBit_FINISHED)

/** (DID_BIT) Built-in self-test parameters */
typedef struct PACKED
{
    /** Calibration BIT status (see eCalBitStatusFlags) */
    uint32_t                results;
    
    /** Command  **/
    uint8_t                command;

    /* what port we are running on*/
    uint8_t                port;

    /** Self-test mode*/
    uint8_t                testMode;

    /** Built-in self-test state */
    uint8_t                state;

} GPX_bit_t;

enum eInfieldCalState
{
    /** User Commands: */
    INFIELD_CAL_STATE_CMD_OFF                           = 0,

    /** Initialization Commands.  Select one of the following to clear prior samples and set the mode.  Zero accels requires vertical alignment.  No motion is required for all unless disabled.  */
    INFIELD_CAL_STATE_CMD_INIT_ZERO_IMU                     = 1,    // Zero accel and gyro biases.
    INFIELD_CAL_STATE_CMD_INIT_ZERO_GYRO                    = 2,    // Zero only gyro  biases.
    INFIELD_CAL_STATE_CMD_INIT_ZERO_ACCEL                   = 3,    // Zero only accel biases.
    INFIELD_CAL_STATE_CMD_INIT_ZERO_ATTITUDE                = 4,    // Zero (level) INS attitude by adjusting INS rotation.
    INFIELD_CAL_STATE_CMD_INIT_ZERO_ATTITUDE_IMU            = 5,    // Zero gyro and accel biases.  Zero (level) INS attitude by adjusting INS rotation. 
    INFIELD_CAL_STATE_CMD_INIT_ZERO_ATTITUDE_GYRO           = 6,    // Zero only gyro  biases.  Zero (level) INS attitude by adjusting INS rotation. 
    INFIELD_CAL_STATE_CMD_INIT_ZERO_ATTITUDE_ACCEL          = 7,    // Zero only accel biases.  Zero (level) INS attitude by adjusting INS rotation.
    INFIELD_CAL_STATE_CMD_INIT_OPTION_DISABLE_MOTION_DETECT     = 0x00010000,	// Bitwise AND this with the above init commands to disable motion detection during sampling (allow for more tolerant sampling).
    INFIELD_CAL_STATE_CMD_INIT_OPTION_DISABLE_REQUIRE_VERTIAL   = 0x00020000,	// Bitwise AND this with the above init commands to disable vertical alignment requirement for accelerometer bias calibration (allow for more tolerant sampling).

    /** Sample and End Commands: */
    INFIELD_CAL_STATE_CMD_START_SAMPLE                  = 8,	// Initiate 5 second sensor sampling and averaging.  Run for each orientation and 180 degree yaw rotation.
    INFIELD_CAL_STATE_CMD_SAVE_AND_FINISH               = 9,    // Run this command to compute and save results.  Must be run following INFIELD_CAL_STATE_CMD_START_SAMPLE.
    
    /** Status: (read only) */
    INFIELD_CAL_STATE_READY_FOR_SAMPLING                = 50,   // System has been initialized and is waiting for user to intiate sampling.  User must send a command to exit this state.
    INFIELD_CAL_STATE_SAMPLING                          = 51,   // System is averaging the IMU data.  Minimize all motion and vibration.
    INFIELD_CAL_STATE_RUN_BIT_AND_FINISH                = 52,   // Follow up calibration zero with BIT and copy out IMU biases.
    INFIELD_CAL_STATE_SAVED_AND_FINISHED                = 53,   // Calculations are complete and DID_INFIELD_CAL.imu holds the update IMU biases.  Updates are saved to flash. 

    /** Error Status: (read only) */
    INFIELD_CAL_STATE_ERROR_NOT_INITIALIZED             = 100,  // Init command (INFIELD_CAL_STATE_CMD_INIT_...) not set. 
    INFIELD_CAL_STATE_ERROR_SAMPLE_ABORT_MOTION_DETECTED= 101,  // Error: Motion detected. Sampling aborted. 
    INFIELD_CAL_STATE_ERROR_SAMPLE_ABORT_NOT_VERTICAL   = 102,  // Error: System not vertical. Sampling aborted. 
    INFIELD_CAL_STATE_ERROR_NO_SAMPLES_COLLECTED        = 103,  // Error: No samples have been collected
    INFIELD_CAL_STATE_ERROR_POOR_CAL_FIT                = 104,  // Error: Calibration zero is not 

    /** Internal Use Only */
    INFIELD_CAL_STATE_CMD_MASK                          = 0x0000FFFF,
    INFIELD_CAL_STATE_CMD_START_SAMPLE_BIT              = 11,	// Initiate 5 second sensor sample and averaging.  Does not save sample into cal data.
};

enum eInfieldCalStatus
{
    INFIELD_CAL_STATUS_AXIS_DN_GRAVITY                  = 0x00000001,	// Axis points in direction of gravity more than any other axis.
    INFIELD_CAL_STATUS_AXIS_DN_SAMPLED                  = 0x00000002,	// Sampled
    INFIELD_CAL_STATUS_AXIS_DN_SAMPLED_180              = 0x00000004,	// Sampled based on average of two orientations with 180 degree delta yaw. 
    INFIELD_CAL_STATUS_AXIS_UP_GRAVITY                  = 0x00000008,	// Axis points in direction of gravity more than any other axis.
    INFIELD_CAL_STATUS_AXIS_UP_SAMPLED                  = 0x00000010,	// Sampled
    INFIELD_CAL_STATUS_AXIS_UP_SAMPLED_180              = 0x00000020,	// Sampled based on average of two orientations with 180 degree delta yaw.

    INFIELD_CAL_STATUS_SAMPLE_X_OFFSET                  = 0,
    INFIELD_CAL_STATUS_SAMPLE_Y_OFFSET                  = 6,
    INFIELD_CAL_STATUS_SAMPLE_Z_OFFSET                  = 12,
    
    INFIELD_CAL_STATUS_AXIS_MASK                        = 0x0000003F,
    INFIELD_CAL_STATUS_AXES_GRAVITY_MASK                = ( \
        ((INFIELD_CAL_STATUS_AXIS_DN_GRAVITY|INFIELD_CAL_STATUS_AXIS_UP_GRAVITY)<<INFIELD_CAL_STATUS_SAMPLE_X_OFFSET) | \
        ((INFIELD_CAL_STATUS_AXIS_DN_GRAVITY|INFIELD_CAL_STATUS_AXIS_UP_GRAVITY)<<INFIELD_CAL_STATUS_SAMPLE_Y_OFFSET) | \
        ((INFIELD_CAL_STATUS_AXIS_DN_GRAVITY|INFIELD_CAL_STATUS_AXIS_UP_GRAVITY)<<INFIELD_CAL_STATUS_SAMPLE_Z_OFFSET) ),

    INFIELD_CAL_STATUS_ENABLED_ZERO_ACCEL               = 0x00100000,	// Zero accel bias.  Require vertical alignment for sampling. 
    INFIELD_CAL_STATUS_ENABLED_ZERO_GYRO                = 0x00200000,	// Zero gyro bias.
    INFIELD_CAL_STATUS_ENABLED_ZERO_ATTITUDE            = 0x00400000,	// Zero (level) INS attitude by adjusting INS rotation.
    INFIELD_CAL_STATUS_ENABLED_MOTION_DETECT            = 0x00800000,	// Require no motion during sampling. 
    INFIELD_CAL_STATUS_ENABLED_NORMAL_MASK              = 0x00F00000,
    INFIELD_CAL_STATUS_ENABLED_BIT                      = 0x01000000,	// Used for BIT 
    INFIELD_CAL_STATUS_DISABLED_REQUIRE_VERTICAL        = 0x02000000,	// Do not require vertical alignment for accelerometer calibration. 

    INFIELD_CAL_STATUS_AXIS_NOT_VERTICAL                = 0x10000000,	// Axis is not aligned vertically and cannot be used for zero accel sampling.  
    INFIELD_CAL_STATUS_MOTION_DETECTED                  = 0x20000000,	// System is not stationary and cannot be used for infield calibration.
};

/** Inertial Measurement Unit (IMU) data */
typedef struct PACKED
{
    /** Vertical axis acceleration (m/s^2) */
    float                   acc[3];
} imus_acc_t;

typedef struct PACKED
{
    imus_acc_t              dev[NUM_IMU_DEVICES];

    float					yaw;		// (rad) Heading of IMU sample.  Used to determine how to average additional samples.  0 = invalid, 999 = averaged
} infield_cal_direction_t;

typedef struct PACKED
{
    infield_cal_direction_t down;		// Pointed toward earth
    infield_cal_direction_t up;			// Pointed toward sky
} infield_cal_vaxis_t;

// (DID_INFIELD_CAL)
typedef struct PACKED
{
    /** Used to set and monitor the state of the infield calibration system. (see eInfieldCalState) */
    uint32_t                state;

    /** Infield calibration status. (see eInfieldCalStatus) */
    uint32_t                status;

    /** Number of samples used in IMU average. sampleTimeMs = 0 means "imu" member contains the IMU bias from flash.  */
    uint32_t                sampleTimeMs;

    /** Dual purpose variable.  1.) This is the averaged IMU sample when sampleTimeMs != 0.  2.) This is a mirror of the motion calibration IMU bias from flash when sampleTimeMs = 0. */ 
    imus_t                  imu[NUM_IMU_DEVICES];

    /** Collected data used to solve for the bias error and INS rotation.  Vertical axis: 0 = X, 1 = Y, 2 = Z  */
    infield_cal_vaxis_t     calData[3];

} infield_cal_t;


/** System Configuration (used with DID_FLASH_CONFIG.sysCfgBits) */
enum eSysConfigBits
{
	UNUSED1                                             = (int)0x00000001,
	/*! Enable mag continuous calibration.  Allow slow background magnetometer calibration in the EKF. */
	SYS_CFG_BITS_ENABLE_MAG_CONTINUOUS_CAL              = (int)0x00000002,
	/*! Enable automatic mag recalibration */
	SYS_CFG_BITS_AUTO_MAG_RECAL                         = (int)0x00000004,
	/*! Disable mag declination estimation */
	SYS_CFG_BITS_DISABLE_MAG_DECL_ESTIMATION            = (int)0x00000008,

    /*! Disable LEDs */
    SYS_CFG_BITS_DISABLE_LEDS                           = (int)0x00000010,

    /** Magnetometer recalibration.  (see eMagCalState) 1 = multi-axis, 2 = single-axis */
    SYS_CFG_BITS_MAG_RECAL_MODE_MASK                    = (int)0x00000700,
    SYS_CFG_BITS_MAG_RECAL_MODE_OFFSET                  = 8,
#define SYS_CFG_BITS_MAG_RECAL_MODE(sysCfgBits) ((sysCfgBits&SYS_CFG_BITS_MAG_RECAL_MODE_MASK)>>SYS_CFG_BITS_MAG_RECAL_MODE_OFFSET)

<<<<<<< HEAD
    /** Disable magnetometer fusion */
    SYS_CFG_BITS_DISABLE_MAGNETOMETER_FUSION            = (int)0x00001000,
    /** Disable barometer fusion */
    SYS_CFG_BITS_DISABLE_BAROMETER_FUSION               = (int)0x00002000,
    /** Disable GPS 1 fusion */
    SYS_CFG_BITS_DISABLE_GPS1_FUSION                    = (int)0x00004000,
    /** Disable GPS 2 fusion */
    SYS_CFG_BITS_DISABLE_GPS2_FUSION                    = (int)0x00008000,

    /** Disable automatic Zero Velocity Updates (ZUPT).  Disabling automatic ZUPT is useful for degraded GPS environments or applications with very slow velocities. */
    SYS_CFG_BITS_DISABLE_AUTO_ZERO_VELOCITY_UPDATES     = (int)0x00010000,
    /** Disable automatic Zero Angular Rate Updates (ZARU).  Disabling automatic ZARU is useful for applications with small/slow angular rates. */
    SYS_CFG_BITS_DISABLE_AUTO_ZERO_ANGULAR_RATE_UPDATES = (int)0x00020000,
    /** Disable INS EKF updates */
    SYS_CFG_BITS_DISABLE_INS_EKF                        = (int)0x00040000,
    /** Prevent built-in test (BIT) from running automatically on startup */
    SYS_CFG_BITS_DISABLE_AUTO_BIT_ON_STARTUP            = (int)0x00080000,

    /** Disable wheel encoder fusion */
    SYS_CFG_BITS_DISABLE_WHEEL_ENCODER_FUSION           = (int)0x00100000,

    SYS_CFG_BITS_UNUSED3                                = (int)0x00200000,
    SYS_CFG_BITS_UNUSED4                                = (int)0x00400000,
    SYS_CFG_BITS_UNUSED5                                = (int)0x00800000,

    /** Use reference IMU in EKF instead of onboard IMU */
    SYS_CFG_USE_REFERENCE_IMU_IN_EKF                    = (int)0x01000000,
    /** Reference point stationary on strobe input */
    SYS_CFG_EKF_REF_POINT_STATIONARY_ON_STROBE_INPUT    = (int)0x02000000,
=======
	// When set WMM will be used to set declanation
	SYS_CFG_BITS_MAG_ENABLE_WMM_DECLINATION				= (int)0x00000800,

	/** Disable magnetometer fusion */
	SYS_CFG_BITS_DISABLE_MAGNETOMETER_FUSION			= (int)0x00001000,
	/** Disable barometer fusion */
	SYS_CFG_BITS_DISABLE_BAROMETER_FUSION				= (int)0x00002000,
	/** Disable GPS 1 fusion */
	SYS_CFG_BITS_DISABLE_GPS1_FUSION					= (int)0x00004000,
	/** Disable GPS 2 fusion */
	SYS_CFG_BITS_DISABLE_GPS2_FUSION					= (int)0x00008000,

	/** Disable automatic Zero Velocity Updates (ZUPT).  Disabling automatic ZUPT is useful for degraded GPS environments or applications with very slow velocities. */
	SYS_CFG_BITS_DISABLE_AUTO_ZERO_VELOCITY_UPDATES		= (int)0x00010000,
	/** Disable automatic Zero Angular Rate Updates (ZARU).  Disabling automatic ZARU is useful for applications with small/slow angular rates. */
	SYS_CFG_BITS_DISABLE_AUTO_ZERO_ANGULAR_RATE_UPDATES	= (int)0x00020000,
	/** Disable INS EKF updates */
	SYS_CFG_BITS_DISABLE_INS_EKF						= (int)0x00040000,
	/** Prevent built-in test (BIT) from running automatically on startup */
	SYS_CFG_BITS_DISABLE_AUTO_BIT_ON_STARTUP			= (int)0x00080000,

	/** Disable wheel encoder fusion */
	SYS_CFG_BITS_DISABLE_WHEEL_ENCODER_FUSION			= (int)0x00100000,
	/** Disable packet encoding, binary data will have all bytes as is */
	SYS_CFG_BITS_DISABLE_PACKET_ENCODING				= (int)0x00400000,

	/** Use reference IMU in EKF instead of onboard IMU */
	SYS_CFG_USE_REFERENCE_IMU_IN_EKF					= (int)0x01000000,
	/** Reference point stationary on strobe input */
	SYS_CFG_EKF_REF_POINT_STATIONARY_ON_STROBE_INPUT	= (int)0x02000000,

>>>>>>> 578a5689
};

/** GNSS satellite system signal constellation (used with nvm_flash_cfg_t.gnssSatSigConst) */
enum eGnssSatSigConst
{
    /*! GPS  */
    GNSS_SAT_SIG_CONST_GPS                              = (uint16_t)0x0003,
    /*! QZSS  */
    GNSS_SAT_SIG_CONST_QZS                              = (uint16_t)0x000C,
    /*! Galileo  */
    GNSS_SAT_SIG_CONST_GAL                              = (uint16_t)0x0030,
    /*! BeiDou  */
    GNSS_SAT_SIG_CONST_BDS                              = (uint16_t)0x00C0,
    /*! GLONASS  */
    GNSS_SAT_SIG_CONST_GLO                              = (uint16_t)0x0300,
    /*! SBAS  */
    GNSS_SAT_SIG_CONST_SBS                              = (uint16_t)0x1000,
    /*! IRNSS / NavIC  */
    GNSS_SAT_SIG_CONST_IRN                              = (uint16_t)0x2000,
    /*! IMES  */
    GNSS_SAT_SIG_CONST_IME                              = (uint16_t)0x4000,

    /*! GNSS default */
    GNSS_SAT_SIG_CONST_DEFAULT = \
        GNSS_SAT_SIG_CONST_GPS | \
        GNSS_SAT_SIG_CONST_SBS | \
        GNSS_SAT_SIG_CONST_QZS | \
        GNSS_SAT_SIG_CONST_GAL | \
        GNSS_SAT_SIG_CONST_GLO | \
    	GNSS_SAT_SIG_CONST_BDS,

    GNSS_SAT_SIG_CONST_DEFAULT_INTEL = \
        GNSS_SAT_SIG_CONST_GPS | \
        GNSS_SAT_SIG_CONST_GAL,
};

/** RTK Configuration (used with nvm_flash_cfg_t.RTKCfgBits) */
enum eRTKConfigBits
{
    /** Enable onboard RTK GNSS precision positioning (GPS1) */
    RTK_CFG_BITS_ROVER_MODE_RTK_POSITIONING				= (int)0x00000001,

    /** Enable external RTK GNSS positioning (GPS1) */
    RTK_CFG_BITS_ROVER_MODE_RTK_POSITIONING_EXTERNAL	= (int)0x00000002,

    /** Enable external RTK GNSS compassing on uBlox F9P (GPS2) */
    RTK_CFG_BITS_ROVER_MODE_RTK_COMPASSING_F9P			= (int)0x00000004,

    /** Enable dual GNSS RTK compassing (GPS2 to GPS1) */
    RTK_CFG_BITS_ROVER_MODE_RTK_COMPASSING				= (int)0x00000008,	

    /** Mask of RTK GNSS positioning types */
    RTK_CFG_BITS_ROVER_MODE_RTK_POSITIONING_MASK		= (RTK_CFG_BITS_ROVER_MODE_RTK_POSITIONING|RTK_CFG_BITS_ROVER_MODE_RTK_POSITIONING_EXTERNAL),

    /** Mask of dual GNSS RTK compassing types */
    RTK_CFG_BITS_ROVER_MODE_RTK_COMPASSING_MASK			= (RTK_CFG_BITS_ROVER_MODE_RTK_COMPASSING|RTK_CFG_BITS_ROVER_MODE_RTK_COMPASSING_F9P),

    /** Mask of RTK position, heading, and base modes */
    RTK_CFG_BITS_ROVER_MODE_MASK						= (int)0x0000000F,
    
    /** Enable RTK base and output ublox data from GPS 1 on serial port 0 */
    RTK_CFG_BITS_BASE_OUTPUT_GPS1_UBLOX_SER0			= (int)0x00000010,

    /** Enable RTK base and output ublox data from GPS 1 on serial port 1 */
    RTK_CFG_BITS_BASE_OUTPUT_GPS1_UBLOX_SER1			= (int)0x00000020,

    /** Enable RTK base and output ublox data from GPS 1 on serial port 2 */
    RTK_CFG_BITS_BASE_OUTPUT_GPS1_UBLOX_SER2			= (int)0x00000040,

    /** Enable RTK base and output ublox data from GPS 1 on USB port */
    RTK_CFG_BITS_BASE_OUTPUT_GPS1_UBLOX_USB				= (int)0x00000080,

    /** Enable RTK base and output RTCM3 data from GPS 1 on serial port 0 */
    RTK_CFG_BITS_BASE_OUTPUT_GPS1_RTCM3_SER0			= (int)0x00000100,
    
    /** Enable RTK base and output RTCM3 data from GPS 1 on serial port 1 */
    RTK_CFG_BITS_BASE_OUTPUT_GPS1_RTCM3_SER1			= (int)0x00000200,

    /** Enable RTK base and output RTCM3 data from GPS 1 on serial port 2 */
    RTK_CFG_BITS_BASE_OUTPUT_GPS1_RTCM3_SER2			= (int)0x00000400,

    /** Enable RTK base and output RTCM3 data from GPS 1 on USB port */
    RTK_CFG_BITS_BASE_OUTPUT_GPS1_RTCM3_USB				= (int)0x00000800,

    /** Enable RTK base and output ublox data from GPS 2 on serial port 0 */
    RTK_CFG_BITS_BASE_OUTPUT_GPS2_UBLOX_SER0			= (int)0x00001000,

    /** Enable RTK base and output ublox data from GPS 2 on serial port 1 */
    RTK_CFG_BITS_BASE_OUTPUT_GPS2_UBLOX_SER1			= (int)0x00002000,

    /** Enable RTK base and output ublox data from GPS 2 on serial port 2 */
    RTK_CFG_BITS_BASE_OUTPUT_GPS2_UBLOX_SER2			= (int)0x00004000,

    /** Enable RTK base and output ublox data from GPS 2 on USB port */
    RTK_CFG_BITS_BASE_OUTPUT_GPS2_UBLOX_USB				= (int)0x00008000,

    /** Enable RTK base and output RTCM3 data from GPS 2 on serial port 0 */
    RTK_CFG_BITS_BASE_OUTPUT_GPS2_RTCM3_SER0			= (int)0x00010000,
    
    /** Enable RTK base and output RTCM3 data from GPS 2 on serial port 1 */
    RTK_CFG_BITS_BASE_OUTPUT_GPS2_RTCM3_SER1			= (int)0x00020000,

    /** Enable RTK base and output RTCM3 data from GPS 2 on serial port 2 */
    RTK_CFG_BITS_BASE_OUTPUT_GPS2_RTCM3_SER2			= (int)0x00040000,

    /** Enable RTK base and output RTCM3 data from GPS 2 on USB port */
    RTK_CFG_BITS_BASE_OUTPUT_GPS2_RTCM3_USB				= (int)0x00080000,

    /** Enable base mode moving position. (For future use. Not implemented. This bit should always be 0 for now.) TODO: Implement moving base. */
    RTK_CFG_BITS_BASE_POS_MOVING						= (int)0x00100000,
    
    /** Reserved for future use */
    RTK_CFG_BITS_RESERVED1								= (int)0x00200000,	
    
    /** When using RTK, specifies whether the base station is identical hardware to this rover. If so, there are optimizations enabled to get fix faster. */
    RTK_CFG_BITS_RTK_BASE_IS_IDENTICAL_TO_ROVER			= (int)0x00400000,

    /** Forward all messages between the selected GPS and serial port.  Disable for RTK base use (to forward only GPS raw messages and use the surveyed location refLLA instead of current GPS position).  */
    RTK_CFG_BITS_GPS_PORT_PASS_THROUGH					= (int)0x00800000,

    /** All base station bits */
    RTK_CFG_BITS_BASE_MODE = (
        RTK_CFG_BITS_BASE_OUTPUT_GPS1_UBLOX_SER0 | RTK_CFG_BITS_BASE_OUTPUT_GPS1_RTCM3_SER0 |
        RTK_CFG_BITS_BASE_OUTPUT_GPS1_UBLOX_SER1 | RTK_CFG_BITS_BASE_OUTPUT_GPS1_RTCM3_SER1 |
        RTK_CFG_BITS_BASE_OUTPUT_GPS1_UBLOX_SER2 | RTK_CFG_BITS_BASE_OUTPUT_GPS1_RTCM3_SER2 |
        RTK_CFG_BITS_BASE_OUTPUT_GPS1_UBLOX_USB  | RTK_CFG_BITS_BASE_OUTPUT_GPS1_RTCM3_USB  |
        RTK_CFG_BITS_BASE_OUTPUT_GPS2_UBLOX_SER0 | RTK_CFG_BITS_BASE_OUTPUT_GPS2_RTCM3_SER0 |
        RTK_CFG_BITS_BASE_OUTPUT_GPS2_UBLOX_SER1 | RTK_CFG_BITS_BASE_OUTPUT_GPS2_RTCM3_SER1 |
        RTK_CFG_BITS_BASE_OUTPUT_GPS2_UBLOX_SER2 | RTK_CFG_BITS_BASE_OUTPUT_GPS2_RTCM3_SER2 |
        RTK_CFG_BITS_BASE_OUTPUT_GPS2_UBLOX_USB  | RTK_CFG_BITS_BASE_OUTPUT_GPS2_RTCM3_USB ),

    /** Base station bits enabled on Ser0 */
    RTK_CFG_BITS_RTK_BASE_SER0 = (
        RTK_CFG_BITS_BASE_OUTPUT_GPS1_UBLOX_SER0 | RTK_CFG_BITS_BASE_OUTPUT_GPS1_RTCM3_SER0 |
        RTK_CFG_BITS_BASE_OUTPUT_GPS2_UBLOX_SER0 | RTK_CFG_BITS_BASE_OUTPUT_GPS2_RTCM3_SER0 ),

    /** Base station bits enabled on Ser1 */
    RTK_CFG_BITS_RTK_BASE_SER1 = (
        RTK_CFG_BITS_BASE_OUTPUT_GPS1_UBLOX_SER1 | RTK_CFG_BITS_BASE_OUTPUT_GPS1_RTCM3_SER1 |
        RTK_CFG_BITS_BASE_OUTPUT_GPS2_UBLOX_SER1 | RTK_CFG_BITS_BASE_OUTPUT_GPS2_RTCM3_SER1 ),

    /** Base station bits enabled on Ser2 */
    RTK_CFG_BITS_RTK_BASE_SER2 = (
        RTK_CFG_BITS_BASE_OUTPUT_GPS1_UBLOX_SER2 | RTK_CFG_BITS_BASE_OUTPUT_GPS1_RTCM3_SER2 |
        RTK_CFG_BITS_BASE_OUTPUT_GPS2_UBLOX_SER2 | RTK_CFG_BITS_BASE_OUTPUT_GPS2_RTCM3_SER2 ),

    /** Base station bits for GPS1 Ublox */
    RTK_CFG_BITS_RTK_BASE_OUTPUT_GPS1_UBLOX = (
        RTK_CFG_BITS_BASE_OUTPUT_GPS1_UBLOX_SER0 |
        RTK_CFG_BITS_BASE_OUTPUT_GPS1_UBLOX_SER1 |
        RTK_CFG_BITS_BASE_OUTPUT_GPS1_UBLOX_SER2 |
        RTK_CFG_BITS_BASE_OUTPUT_GPS1_UBLOX_USB ),

    /** Base station bits for GPS2 Ublox */
    RTK_CFG_BITS_RTK_BASE_OUTPUT_GPS2_UBLOX = (
        RTK_CFG_BITS_BASE_OUTPUT_GPS2_UBLOX_SER0 |
        RTK_CFG_BITS_BASE_OUTPUT_GPS2_UBLOX_SER1 |
        RTK_CFG_BITS_BASE_OUTPUT_GPS2_UBLOX_SER2 |
        RTK_CFG_BITS_BASE_OUTPUT_GPS2_UBLOX_USB ),

    /** Base station bits for GPS1 RTCM */
    RTK_CFG_BITS_RTK_BASE_OUTPUT_GPS1_RTCM = (
        RTK_CFG_BITS_BASE_OUTPUT_GPS1_RTCM3_SER0 |
        RTK_CFG_BITS_BASE_OUTPUT_GPS1_RTCM3_SER1 | 
        RTK_CFG_BITS_BASE_OUTPUT_GPS1_RTCM3_SER2 | 
        RTK_CFG_BITS_BASE_OUTPUT_GPS1_RTCM3_USB ),

    /** Base station bits for GPS2 RTCM */
    RTK_CFG_BITS_RTK_BASE_OUTPUT_GPS2_RTCM = (
        RTK_CFG_BITS_BASE_OUTPUT_GPS2_RTCM3_SER0 |
        RTK_CFG_BITS_BASE_OUTPUT_GPS2_RTCM3_SER1 |
        RTK_CFG_BITS_BASE_OUTPUT_GPS2_RTCM3_SER2 |
        RTK_CFG_BITS_BASE_OUTPUT_GPS2_RTCM3_USB),

    /** Rover on-board RTK engine used */
    RTK_CFG_BITS_ROVER_MODE_ONBOARD_MASK = (RTK_CFG_BITS_ROVER_MODE_RTK_POSITIONING | RTK_CFG_BITS_ROVER_MODE_RTK_COMPASSING),

    /** Mask of Rover, Compassing, and Base modes */
    RTK_CFG_BITS_ALL_MODES_MASK = (RTK_CFG_BITS_ROVER_MODE_MASK | RTK_CFG_BITS_BASE_MODE),	
};

/** Sensor Configuration (used with nvm_flash_cfg_t.sensorConfig) */
enum eSensorConfig
{
    /** Gyro full-scale sensing range selection: +- 250, 500, 1000, 2000 deg/s */	
    SENSOR_CFG_GYR_FS_250				= (int)0x00000000,
    SENSOR_CFG_GYR_FS_500				= (int)0x00000001,
    SENSOR_CFG_GYR_FS_1000				= (int)0x00000002,
    SENSOR_CFG_GYR_FS_2000				= (int)0x00000003,
    SENSOR_CFG_GYR_FS_MASK				= (int)0x00000003,
    SENSOR_CFG_GYR_FS_OFFSET			= (int)0,
    
    /** Accelerometer full-scale sensing range selection: +- 2, 4, 8, 16 m/s^2 */
    SENSOR_CFG_ACC_FS_2G				= (int)0x00000000,
    SENSOR_CFG_ACC_FS_4G				= (int)0x00000001,
    SENSOR_CFG_ACC_FS_8G				= (int)0x00000002,
    SENSOR_CFG_ACC_FS_16G				= (int)0x00000003,
    SENSOR_CFG_ACC_FS_MASK				= (int)0x0000000C,
    SENSOR_CFG_ACC_FS_OFFSET			= (int)2,
    
    /** Gyro digital low-pass filter (DLPF) is set automatically based on the IMU sample rate.  The following 
    bit values can be used to override the bandwidth (frequency) to: 250, 184, 92, 41, 20, 10, 5 Hz */
    SENSOR_CFG_GYR_DLPF_250HZ			= (int)0x00000000,
    SENSOR_CFG_GYR_DLPF_184HZ			= (int)0x00000001,
    SENSOR_CFG_GYR_DLPF_92HZ			= (int)0x00000002,
    SENSOR_CFG_GYR_DLPF_41HZ			= (int)0x00000003,
    SENSOR_CFG_GYR_DLPF_20HZ			= (int)0x00000004,
    SENSOR_CFG_GYR_DLPF_10HZ			= (int)0x00000005,
    SENSOR_CFG_GYR_DLPF_5HZ				= (int)0x00000006,
     SENSOR_CFG_GYR_DLPF_MASK			= (int)0x00000F00,
    SENSOR_CFG_GYR_DLPF_OFFSET			= (int)8,

    /** Accelerometer digital low-pass filter (DLPF) is set automatically based on the IMU sample rate.  The 
    following bit values can be used to override the bandwidth (frequency) to: 218, 218, 99, 45, 21, 10, 5 Hz */
    SENSOR_CFG_ACC_DLPF_218HZ			= (int)0x00000000,
    SENSOR_CFG_ACC_DLPF_218HZb			= (int)0x00000001,
    SENSOR_CFG_ACC_DLPF_99HZ			= (int)0x00000002,
    SENSOR_CFG_ACC_DLPF_45HZ			= (int)0x00000003,
    SENSOR_CFG_ACC_DLPF_21HZ			= (int)0x00000004,
    SENSOR_CFG_ACC_DLPF_10HZ			= (int)0x00000005,
    SENSOR_CFG_ACC_DLPF_5HZ				= (int)0x00000006,
    SENSOR_CFG_ACC_DLPF_MASK			= (int)0x0000F000,
    SENSOR_CFG_ACC_DLPF_OFFSET			= (int)12,

    /** Euler rotation of IMU and magnetometer from Hardware Frame to Sensor Frame.  Rotation applied in the order of yaw, pitch, roll from the sensor frame (labeled on uINS). */
    SENSOR_CFG_SENSOR_ROTATION_MASK        = (int)0x00FF0000,
    SENSOR_CFG_SENSOR_ROTATION_OFFSET      = (int)16,
    SENSOR_CFG_SENSOR_ROTATION_0_0_0       = (int)0,	// roll, pitch, yaw rotation (deg).
    SENSOR_CFG_SENSOR_ROTATION_0_0_90      = (int)1,
    SENSOR_CFG_SENSOR_ROTATION_0_0_180     = (int)2,
    SENSOR_CFG_SENSOR_ROTATION_0_0_N90     = (int)3,
    SENSOR_CFG_SENSOR_ROTATION_90_0_0      = (int)4,
    SENSOR_CFG_SENSOR_ROTATION_90_0_90     = (int)5,
    SENSOR_CFG_SENSOR_ROTATION_90_0_180    = (int)6,
    SENSOR_CFG_SENSOR_ROTATION_90_0_N90    = (int)7,
    SENSOR_CFG_SENSOR_ROTATION_180_0_0     = (int)8,
    SENSOR_CFG_SENSOR_ROTATION_180_0_90    = (int)9,
    SENSOR_CFG_SENSOR_ROTATION_180_0_180   = (int)10,
    SENSOR_CFG_SENSOR_ROTATION_180_0_N90   = (int)11,
    SENSOR_CFG_SENSOR_ROTATION_N90_0_0     = (int)12,
    SENSOR_CFG_SENSOR_ROTATION_N90_0_90    = (int)13,
    SENSOR_CFG_SENSOR_ROTATION_N90_0_180   = (int)14,
    SENSOR_CFG_SENSOR_ROTATION_N90_0_N90   = (int)15,
    SENSOR_CFG_SENSOR_ROTATION_0_90_0      = (int)16,
    SENSOR_CFG_SENSOR_ROTATION_0_90_90     = (int)17,
    SENSOR_CFG_SENSOR_ROTATION_0_90_180    = (int)18,
    SENSOR_CFG_SENSOR_ROTATION_0_90_N90    = (int)19,
    SENSOR_CFG_SENSOR_ROTATION_0_N90_0     = (int)20,
    SENSOR_CFG_SENSOR_ROTATION_0_N90_90    = (int)21,
    SENSOR_CFG_SENSOR_ROTATION_0_N90_180   = (int)22,
    SENSOR_CFG_SENSOR_ROTATION_0_N90_N90   = (int)23,

    /** Triple IMU fault detection level. Higher levels add new features to previous levels */
    SENSOR_CFG_IMU_FAULT_DETECT_MASK	   	= (int)0x0F000000,
    SENSOR_CFG_IMU_FAULT_DETECT_OFFSET		= (int)24,
    SENSOR_CFG_IMU_FAULT_DETECT_NONE		= (int)0,	// Simple averaging
    SENSOR_CFG_IMU_FAULT_DETECT_OFFLINE		= (int)1,	// One or more IMUs is offline or stuck
    SENSOR_CFG_IMU_FAULT_DETECT_LARGE_BIAS	= (int)2,
    SENSOR_CFG_IMU_FAULT_DETECT_BIAS_JUMPS	= (int)3,
    SENSOR_CFG_IMU_FAULT_DETECT_SENSOR_NOISE = (int)4,
};

/** IO configuration (used with nvm_flash_cfg_t.ioConfig) */
enum eIoConfig
{
    /** Strobe (input and output) trigger on rising edge (0 = falling edge) (ioConfig[0]) */
    IO_CONFIG_STROBE_TRIGGER_HIGH               = (int)0x00000001,

    // G1,G2 - STROBE, CAN, Ser2, I2C (future) (ioConfig[3-1])
    /** G1,G2 - STROBE input on G2 */
    IO_CONFIG_G1G2_STROBE_INPUT_G2              = (int)0x00000002,
    /** G1,G2 - CAN Bus */
    IO_CONFIG_G1G2_CAN_BUS                      = (int)0x00000004,
    /** G1,G2 - General Communications on Ser2. Excludes GPS communications. */
    IO_CONFIG_G1G2_COM2                         = (int)0x00000006,
    /** G1,G2 - I2C */
    IO_CONFIG_G1G2_I2C							= (int)0x00000008,
    /** G1,G2 - MASK.  Note: This G1,G2 setting is overriden when GPS1 or GPS2 is configured to use Ser2. */
    IO_CONFIG_G1G2_MASK                         = (int)0x0000000E,
    /** G1,G2 - Default */
    IO_CONFIG_G1G2_DEFAULT                      = IO_CONFIG_G1G2_CAN_BUS,

    // G9 - STROBE, QDEC0 (future) (ioConfig[5-4])
    /** G9 - Strobe input */
    IO_CONFIG_G9_STROBE_INPUT                   = (int)0x00000010,
    /** G9 - Enable Nav update strobe output pulse on G9 (uINS pin 10) indicating preintegrated IMU and navigation updates */
    IO_CONFIG_G9_STROBE_OUTPUT_NAV              = (int)0x00000020,
    /** G9 - SPI DRDY */
    IO_CONFIG_G9_SPI_DRDY                    	= (int)0x00000030,
    /** G9 - Bit mask */
    IO_CONFIG_G9_MASK                           = (int)0x00000030,
    /** G9 - Default */
    IO_CONFIG_G9_DEFAULT                        = (int)0,	

    // G6,G7 - Ser1, QDEC0 (future) (ioConfig[7-6])
    /** G6,G7 - General Communications on Ser1. Excludes GPS communications.  Overriden when SPI is enabled (G9 held low on bootup/config). */
    IO_CONFIG_G6G7_COM1                         = (int)0x00000040,
    /** G6,G7 - Quadrature wheel encoder input (G6 QDEC0-A).  Overriden when SPI is enabled (G9 held low on bootup/config). */
//  IO_CONFIG_G6G7_QDEC0_INPUT_G6               = (int)0x00000080,
    /** G6,G7 - Bit mask */
    IO_CONFIG_G6G7_MASK                         = (int)0x000000C0,
    /** G6,G7 - Default */
    IO_CONFIG_G6G7_DEFAULT                      = IO_CONFIG_G6G7_COM1,	

    // G5,G8 - STROBE, QDEC1 (future), SPI (enabled when G9 is held low on bootup/config) (ioConfig[10-8])
    /** G5,G8 - Strobe input on G5 */
    IO_CONFIG_G5G8_STROBE_INPUT_G5              = (int)0x00000100,
    /** G5,G8 - Strobe input on G8 */
    IO_CONFIG_G5G8_STROBE_INPUT_G8              = (int)0x00000200,
    /** G5,G8 - Strobe input on both G5 and G8 */
    IO_CONFIG_G5G8_STROBE_INPUT_G5_G8           = (int)0x00000300,
    /** G5,G8 - Strobe input on both G5 and G8 */
    IO_CONFIG_G5G8_G6G7_SPI_ENABLE              = (int)0x00000400,
    /** G5,G8 - Quadrature wheel encoder input (G5 QDEC1-B, G8 QDEC1-A) */
    IO_CONFIG_G5G8_QDEC_INPUT                   = (int)0x00000500,
    /** G5,G8 - Bit mask */
    IO_CONFIG_G5G8_MASK                         = (int)0x00000700,
    /** G5,G8 - Default */
    IO_CONFIG_G5G8_DEFAULT                      = (int)0,	

    /** G15 (GPS PPS) - STROBE (ioConfig[11]) */
    IO_CONFIG_G15_STROBE_INPUT                  = (int)0x00000800,
	// IO_CONFIG_                               = (int)0x00001000,

    /** GPS TIMEPULSE source (ioConfig[15-13]) */
	IO_CFG_GPS_TIMEPUSE_SOURCE_OFFSET			= (int)13,
	IO_CFG_GPS_TIMEPUSE_SOURCE_MASK				= (int)0x00000007,
	IO_CFG_GPS_TIMEPUSE_SOURCE_BITMASK			= (int)(IO_CFG_GPS_TIMEPUSE_SOURCE_MASK<<IO_CFG_GPS_TIMEPUSE_SOURCE_OFFSET),	
    IO_CFG_GPS_TIMEPUSE_SOURCE_DISABLED			= (int)0,
    IO_CFG_GPS_TIMEPUSE_SOURCE_GPS1_PPS_PIN20	= (int)1,
    IO_CFG_GPS_TIMEPUSE_SOURCE_GPS2_PPS			= (int)2,
    IO_CFG_GPS_TIMEPUSE_SOURCE_STROBE_G2_PIN6	= (int)3,
    IO_CFG_GPS_TIMEPUSE_SOURCE_STROBE_G5_PIN9	= (int)4,
    IO_CFG_GPS_TIMEPUSE_SOURCE_STROBE_G8_PIN12	= (int)5,
    IO_CFG_GPS_TIMEPUSE_SOURCE_STROBE_G9_PIN13	= (int)6,
#define SET_STATUS_OFFSET_MASK(result,val,offset,mask)	{ (result) &= ~((mask)<<(offset)); (result) |= ((val)<<(offset)); }
#define IO_CFG_GPS_TIMEPUSE_SOURCE(ioConfig) ((ioConfig>>IO_CFG_GPS_TIMEPUSE_SOURCE_OFFSET)&IO_CFG_GPS_TIMEPUSE_SOURCE_MASK)
    
    /** GPS 1 source OFFSET */
    IO_CONFIG_GPS1_SOURCE_OFFSET				= (int)16,				// ioConfig[18-16]
    /** GPS 2 source OFFSET */
    IO_CONFIG_GPS2_SOURCE_OFFSET				= (int)19,				// ioConfig[21-19]
    /** GPS 1 type OFFSET */
    IO_CONFIG_GPS1_TYPE_OFFSET					= (int)22,				// ioConfig[24-22]
    /** GPS 2 type OFFSET */
    IO_CONFIG_GPS2_TYPE_OFFSET					= (int)25,				// ioConfig[27-25]

    /** GPS 1 skip initialization (ioConfig[12]) */
    IO_CONFIG_GPS1_NO_INIT 						= (int)0x00001000,
    /** GPS 2 skip initialization (ioConfig[28]) */
    IO_CONFIG_GPS2_NO_INIT 						= (int)0x10000000,

    /** GPS source MASK */
    IO_CONFIG_GPS_SOURCE_MASK					= (int)0x00000007,
    /** GPS source - Disable */
    IO_CONFIG_GPS_SOURCE_DISABLE				= (int)0,
    /** GPS source - GNSS receiver 1 onboard uINS */
    IO_CONFIG_GPS_SOURCE_ONBOARD_1				= (int)1,
    /** GPS source - GNSS receiver 2 onboard uINS */
    IO_CONFIG_GPS_SOURCE_ONBOARD_2				= (int)2,
    /** GPS source - Serial 0 */
    IO_CONFIG_GPS_SOURCE_SER0					= (int)3,
    /** GPS source - Serial 1 */
    IO_CONFIG_GPS_SOURCE_SER1					= (int)4,
    /** GPS source - Serial 2 */
    IO_CONFIG_GPS_SOURCE_SER2					= (int)5,
    /** GPS source - last type */
    IO_CONFIG_GPS_SOURCE_LAST					= IO_CONFIG_GPS_SOURCE_SER2,	// set to last source

    /** GPS type MASK */
    IO_CONFIG_GPS_TYPE_MASK						= (int)0x00000007,
    /** GPS type - ublox M8 */
    IO_CONFIG_GPS_TYPE_UBX_M8					= (int)0,
    /** GPS type - ublox ZED-F9P w/ RTK */
    IO_CONFIG_GPS_TYPE_UBX_F9P					= (int)1,
    /** GPS type - NMEA */
    IO_CONFIG_GPS_TYPE_NMEA						= (int)2,
    /** GPS type - InertialSense GPX */
    IO_CONFIG_GPS_TYPE_GPX						= (int)3,
    /** GPS type - Sony CXD5610 */
    IO_CONFIG_GPS_TYPE_CXD5610					= (int)4,
    /** GPS type - last type */
    IO_CONFIG_GPS_TYPE_LAST						= IO_CONFIG_GPS_TYPE_CXD5610,		// Set to last type

#define IO_CONFIG_GPS1_SOURCE(ioConfig)     (((ioConfig)>>IO_CONFIG_GPS1_SOURCE_OFFSET)&IO_CONFIG_GPS_SOURCE_MASK)
#define IO_CONFIG_GPS2_SOURCE(ioConfig)     (((ioConfig)>>IO_CONFIG_GPS2_SOURCE_OFFSET)&IO_CONFIG_GPS_SOURCE_MASK)
#define IO_CONFIG_GPS1_TYPE(ioConfig)       (((ioConfig)>>IO_CONFIG_GPS1_TYPE_OFFSET)&IO_CONFIG_GPS_TYPE_MASK)
#define IO_CONFIG_GPS2_TYPE(ioConfig)       (((ioConfig)>>IO_CONFIG_GPS2_TYPE_OFFSET)&IO_CONFIG_GPS_TYPE_MASK)

#define SET_IO_CFG_GPS1_SOURCE(result,val)  SET_STATUS_OFFSET_MASK(result, val, IO_CONFIG_GPS1_SOURCE_OFFSET, IO_CONFIG_GPS_SOURCE_MASK)
#define SET_IO_CFG_GPS2_SOURCE(result,val)  SET_STATUS_OFFSET_MASK(result, val, IO_CONFIG_GPS2_SOURCE_OFFSET, IO_CONFIG_GPS_SOURCE_MASK)
#define SET_IO_CFG_GPS1_TYPE(result,val)    SET_STATUS_OFFSET_MASK(result, val, IO_CONFIG_GPS1_TYPE_OFFSET, IO_CONFIG_GPS_TYPE_MASK)
#define SET_IO_CFG_GPS2_TYPE(result,val)    SET_STATUS_OFFSET_MASK(result, val, IO_CONFIG_GPS2_TYPE_OFFSET, IO_CONFIG_GPS_TYPE_MASK)

    /** IMU 1 disable (ioConfig[29]) */	
    IO_CONFIG_IMU_1_DISABLE						= (int)0x20000000,
    /** IMU 2 disable (ioConfig[30]) */
    IO_CONFIG_IMU_2_DISABLE						= (int)0x40000000,
    /** IMU 3 disable (ioConfig[31]) */
    IO_CONFIG_IMU_3_DISABLE						= (int)0x80000000,
};

#define IO_CONFIG_DEFAULT 	(IO_CONFIG_G1G2_DEFAULT | IO_CONFIG_G5G8_DEFAULT | IO_CONFIG_G6G7_DEFAULT | IO_CONFIG_G9_DEFAULT | (IO_CONFIG_GPS_SOURCE_ONBOARD_1<<IO_CONFIG_GPS1_SOURCE_OFFSET) | (IO_CONFIG_GPS_SOURCE_ONBOARD_2<<IO_CONFIG_GPS2_SOURCE_OFFSET))

enum ePlatformConfig
{
    // IMX Carrier Board
    PLATFORM_CFG_TYPE_MASK                      = (int)0x0000001F,
    PLATFORM_CFG_TYPE_FROM_MANF_OTP             = (int)0x00000080,  // Type is overwritten from manufacturing OTP memory
    PLATFORM_CFG_TYPE_NONE                      = (int)0,		    // IMX-5 default
    PLATFORM_CFG_TYPE_NONE_ONBOARD_G2           = (int)1,		    // uINS-3 default
    PLATFORM_CFG_TYPE_RUG1                      = (int)2,
    PLATFORM_CFG_TYPE_RUG2_0_G1                 = (int)3,
    PLATFORM_CFG_TYPE_RUG2_0_G2                 = (int)4,
    PLATFORM_CFG_TYPE_RUG2_1_G0                 = (int)5,	        // PCB RUG-2.1, Case RUG-3.  GPS1 timepulse on G9
    PLATFORM_CFG_TYPE_RUG2_1_G1                 = (int)6,           // "
    PLATFORM_CFG_TYPE_RUG2_1_G2                 = (int)7,           // "
    PLATFORM_CFG_TYPE_RUG3_G0                   = (int)8,           // PCB RUG-3.x.  GPS1 timepulse on GPS1_PPS TIMESYNC (pin 20)
    PLATFORM_CFG_TYPE_RUG3_G1                   = (int)9,           // "
    PLATFORM_CFG_TYPE_RUG3_G2                   = (int)10,          // "
    PLATFORM_CFG_TYPE_EVB2_G2                   = (int)11,
    PLATFORM_CFG_TYPE_TBED3                     = (int)12,          // Testbed-3
    PLATFORM_CFG_TYPE_IG1_0_G2                  = (int)13,          // PCB IG-1.0.  GPS1 timepulse on G8
    PLATFORM_CFG_TYPE_IG1_G1                    = (int)14,          // PCB IG-1.1 and later.  GPS1 timepulse on GPS1_PPS TIMESYNC (pin 20)
    PLATFORM_CFG_TYPE_IG1_G2                    = (int)15,  
    PLATFORM_CFG_TYPE_IG2                       = (int)16,          // IG-2 w/ IMX-5 and GPX-1
    PLATFORM_CFG_TYPE_LAMBDA_G1                 = (int)17,          // Enable UBX output on Lambda for testbed
    PLATFORM_CFG_TYPE_LAMBDA_G2              	= (int)18,          // "
    PLATFORM_CFG_TYPE_TBED2_G1_W_LAMBDA         = (int)19,          // Enable UBX input from Lambda
    PLATFORM_CFG_TYPE_TBED2_G2_W_LAMBDA         = (int)20,          // "
    PLATFORM_CFG_TYPE_COUNT                     = (int)21,

    // Presets
    PLATFORM_CFG_PRESET_MASK                    = (int)0x0000FF00,
    PLATFORM_CFG_PRESET_OFFSET                  = (int)8,

    // RUG-3 - Presets
    PLATFORM_CFG_RUG3_PRESET__0__PRESETS_DISABLED								= 0,	// Don't use presets.  IOEXP_BITS can be set directly.
    PLATFORM_CFG_RUG3_PRESET__1__S0_RS232_7_9___CAN_11_12______S1_GPS1			= 1,	// RUG-3-G0 default
    PLATFORM_CFG_RUG3_PRESET__2__S0_TTL_7_9_____CAN_11_12______S1_GPS1			= 2,
    PLATFORM_CFG_RUG3_PRESET__3__S0_TTL_7_9_____S2_TTL_8_10____S1_GPS1			= 3,
    PLATFORM_CFG_RUG3_PRESET__4__S0_RS232_7_9___S1_RS232_8_10__S2_GPS1			= 4,
    PLATFORM_CFG_RUG3_PRESET__5__S1_RS485_7_8_9_10_____________S2_GPS1__S0_GPS2	= 5,
    PLATFORM_CFG_RUG3_PRESET__6__SPI_7_8_9_10__________________S2_GPS1__S0_GPS2	= 6,
    PLATFORM_CFG_RUG3_PRESET__7__S1_RS232_8_10_________________S2_GPS1__S0_GPS2	= 7,	// RUG-3-G2 default
    PLATFORM_CFG_RUG3_PRESET__8_________________CAN_11_12______S1_GPS1__S0_GPS2	= 8,
    PLATFORM_CFG_RUG3_PRESET__9__S2_TTL_8_10___________________S1_GPS1__S0_GPS2	= 9,
    PLATFORM_CFG_RUG3_PRESET__COUNT												= 10,

    PLATFORM_CFG_RUG3_PRESET__G0_DEFAULT		= PLATFORM_CFG_RUG3_PRESET__1__S0_RS232_7_9___CAN_11_12______S1_GPS1,
    PLATFORM_CFG_RUG3_PRESET__G2_DEFAULT		= PLATFORM_CFG_RUG3_PRESET__7__S1_RS232_8_10_________________S2_GPS1__S0_GPS2,

    // RUG-3 - I/O Expander disabled if platform type is != PLATFORM_CFG_TYPE_RUG3_x.
    PLATFORM_CFG_RUG3_IOEXP_BIT_MASK            = (int)0x00FF0000,
    PLATFORM_CFG_RUG3_IOEXP_BIT_OFFSET          = (int)16,

    RUG3_IOEXP_BIT_OFFSET_n232_485              = (int)0,
    RUG3_IOEXP_BIT_OFFSET_n232_TTL              = (int)1,
    RUG3_IOEXP_BIT_OFFSET_nRS_CAN               = (int)2,
    RUG3_IOEXP_BIT_OFFSET_nGPS2_RS              = (int)3,
    RUG3_IOEXP_BIT_OFFSET_nSPIEN                = (int)4,
    RUG3_IOEXP_BIT_OFFSET_nSPI_SER              = (int)5,
    RUG3_IOEXP_BIT_OFFSET_nGPSRST               = (int)6,

    PLATFORM_CFG_UPDATE_IO_CONFIG               = (int)0x01000000,    // Generate ioConfig based on platform config
};

/** (DID_WHEEL_ENCODER) Message to communicate wheel encoder measurements to GPS-INS */
typedef struct PACKED
{
    /** Time of measurement wrt current week */
    double timeOfWeek;

    /** Status Word */
    uint32_t status;

    /** Left wheel angle (rad) */
    float theta_l;

    /** Right wheel angle (rad) */
    float theta_r;
    
    /** Left wheel angular rate (rad/s) */
    float omega_l;

    /** Right wheel angular rate (rad/s) */
    float omega_r;

    /** Left wheel revolution count */
    uint32_t wrap_count_l;

    /** Right wheel revolution count */
    uint32_t wrap_count_r;

} wheel_encoder_t;

enum eWheelCfgBits
{
    WHEEL_CFG_BITS_ENABLE_ENCODER           = (int)0x00000002,
    WHEEL_CFG_BITS_ENABLE_CONTROL           = (int)0x00000004,
    WHEEL_CFG_BITS_ENABLE_MASK              = (int)0x0000000F,
    WHEEL_CFG_BITS_DIRECTION_REVERSE_LEFT   = (int)0x00000100,
    WHEEL_CFG_BITS_DIRECTION_REVERSE_RIGHT  = (int)0x00000200,
    WHEEL_CFG_BITS_ENCODER_SOURCE			= (int)0x00000400,	// 0 = uINS, 1 = EVB
};

typedef enum
{
    GV_MODE_STANDBY                         = 0,
    GV_MODE_LEARNING                        = 1,
    GV_CMD_LEARNING_START                   = 2,    // Use provided transform and sigma
    GV_CMD_LEARNING_RESUME                  = 3,    // Reset sigma values
    GV_CMD_LEARNING_CLEAR_AND_START         = 4,    // Zero transform and reset sigma values
    GV_CMD_LEARNING_STOP_AND_SAVE           = 5,
    GV_CMD_LEARNING_CANCEL                  = 6,
 } eGroundVehicleMode;

typedef struct PACKED
{
    /** Euler angles describing the rotation from imu (body) to the wheel frame (center of the non-steering axle) in radians */
    float                   e_b2w[3];

    /** Euler angle standard deviation of measurements describing the rotation from imu (body) to the wheel frame (center of the non-steering axle) in radians */
    float                   e_b2w_sigma[3];

    /** Translation from the imu (body) to the wheel frame origin (center of the non-steering axle), expressed in the imu (body) frame in meters */
    float                   t_b2w[3];

    /** Translation standard deviation from the imu (body) to the wheel frame origin (center of the non-steering axle), expressed in the imu (body) frame in meters */
    float                   t_b2w_sigma[3];

} wheel_transform_t;

typedef struct PACKED
{
    /** Config bits (see eWheelCfgBits) */
    uint32_t                bits;

    /** Euler angles and offset describing the rotation and tranlation from imu (body) to the wheel frame (center of the non-steering axle) */
    wheel_transform_t       transform;

    /** Distance between the left and right wheels */
    float                   track_width;

    /** Estimate of wheel radius */
    float                   radius;

} wheel_config_t;

typedef enum
{
    /** Kinematic learing is solving for the translation from IMU to wheel (wheel_config). */ 
    GV_STATUS_LEARNING_ENABLED		= 0x00000001,
    
    /** Navigation is running without GPS input. */ 
    GV_STATUS_DEAD_RECKONING		= 0x01000000,

    /** Vehicle kinematic parameters agree with GPS. */ 
    GV_STATUS_KINEMATIC_CAL_GOOD	= 0x02000000,

    /** Vehicle kinematic learning has converged and is complete. */ 
    GV_STATUS_LEARNING_CONVERGED    = 0x04000000,

    /** Vehicle kinematic learning data (wheel_config_t) is missing. */ 
    GV_STATUS_LEARNING_NEEDED       = 0x08000000,

} eGroundVehicleStatus;

/** (DID_GROUND_VEHICLE) Configuration of ground vehicle kinematic constraints. */
typedef struct PACKED
{
    /** GPS time of week (since Sunday morning) in milliseconds */
    uint32_t				timeOfWeekMs;

    /** Ground vehicle status flags (eGroundVehicleStatus) */
    uint32_t                status;

    /** Current mode of the ground vehicle.  Use this field to apply commands. (see eGroundVehicleMode) */
    uint32_t                mode;

    /** Wheel transform, track width, and wheel radius. */
    wheel_config_t       	wheelConfig;

} ground_vehicle_t;

typedef enum
{
    DYNAMIC_MODEL_PORTABLE          = 0,
    DYNAMIC_MODEL_STATIONARY        = 2,
    DYNAMIC_MODEL_PEDESTRIAN        = 3,
    DYNAMIC_MODEL_GROUND_VEHICLE    = 4,
    DYNAMIC_MODEL_MARINE            = 5,
    DYNAMIC_MODEL_AIRBORNE_1G       = 6,
    DYNAMIC_MODEL_AIRBORNE_2G       = 7,
    DYNAMIC_MODEL_AIRBORNE_4G       = 8,
    DYNAMIC_MODEL_WRIST             = 9,
    DYNAMIC_MODEL_INDOOR            = 10,
    DYNAMIC_MODEL_COUNT    // Must be last
} eDynamicModel;

/** (DID_FLASH_CONFIG) Configuration data
 * IMPORTANT! These fields should not be deleted, they can be deprecated and marked as reserved,
 * or new fields added to the end.
*/
typedef struct PACKED
{
    /** Size of group or union, which is nvm_group_x_t + padding */
    uint32_t				size;

    /** Checksum, excluding size and checksum */
    uint32_t                checksum;

    /** Manufacturer method for restoring flash defaults */
    uint32_t                key;

    /** IMU sample (system input data) period in milliseconds set on startup. Cannot be larger than startupNavDtMs. Zero disables sensor/IMU sampling. */
    uint32_t				startupImuDtMs;

    /** Navigation filter (system output data) update period in milliseconds set on startup. 1ms minimum (1KHz max). */
    uint32_t				startupNavDtMs;

    /** Serial port 0 baud rate in bits per second */
    uint32_t				ser0BaudRate;

    /** Serial port 1 baud rate in bits per second */
    uint32_t				ser1BaudRate;

    /** Rotation in radians about the X,Y,Z axes from Sensor Frame to Intermediate Output Frame.  Order applied: Z,Y,X. */
    float					insRotation[3];

    /** X,Y,Z offset in meters from Intermediate Output Frame to INS Output Frame. */
    float					insOffset[3];

    /** X,Y,Z offset in meters in Sensor Frame to GPS 1 antenna. */
    float					gps1AntOffset[3];
 
    /** INS dynamic platform model (see eDynamicModel).  Options are: 0=PORTABLE, 2=STATIONARY, 3=PEDESTRIAN, 4=GROUND VEHICLE, 5=SEA, 6=AIRBORNE_1G, 7=AIRBORNE_2G, 8=AIRBORNE_4G, 9=WRIST.  Used to balance noise and performance characteristics of the system.  The dynamics selected here must be at least as fast as your system or you experience accuracy error.  This is tied to the GPS position estimation model and intend in the future to be incorporated into the INS position model. */
    uint8_t					dynamicModel;

    /** Debug */
    uint8_t					debug;

    /** Satellite system constellation used in GNSS solution.  (see eGnssSatSigConst) 0x0003=GPS, 0x000C=QZSS, 0x0030=Galileo, 0x00C0=Beidou, 0x0300=GLONASS, 0x1000=SBAS */
    uint16_t				gnssSatSigConst;

    /** System configuration bits (see eSysConfigBits). */
    uint32_t				sysCfgBits;

    /** Reference latitude, longitude and height above ellipsoid for north east down (NED) calculations (deg, deg, m) */
    double                  refLla[3];

    /** Last latitude, longitude, HAE (height above ellipsoid) used to aid GPS startup (deg, deg, m).  Updated when the distance between current LLA and lastLla exceeds lastLlaUpdateDistance. */
    double					lastLla[3];

    /** Last LLA GPS time since week start (Sunday morning) in milliseconds */
    uint32_t				lastLlaTimeOfWeekMs;

    /** Last LLA GPS number of weeks since January 6th, 1980 */
    uint32_t				lastLlaWeek;

    /** Distance between current and last LLA that triggers an update of lastLla  */
    float					lastLlaUpdateDistance;

    /** Hardware interface configuration bits (see eIoConfig). */
    uint32_t				ioConfig;

    /** Hardware platform specifying the IMX carrier board type (i.e. RUG, EVB, IG) and configuration bits (see ePlatformConfig).  The platform type is used to simplify the GPS and I/O configuration process.  */
    uint32_t				platformConfig;

    /** X,Y,Z offset in meters in Sensor Frame origin to GPS 2 antenna. */
    float					gps2AntOffset[3];

    /** Euler (roll, pitch, yaw) rotation in radians from INS Sensor Frame to Intermediate ZeroVelocity Frame.  Order applied: heading, pitch, roll. */
    float					zeroVelRotation[3];

    /** X,Y,Z offset in meters from Intermediate ZeroVelocity Frame to Zero Velocity Frame. */
    float					zeroVelOffset[3];

    /** (sec) User defined delay for GPS time.  This parameter can be used to account for GPS antenna cable delay.  */
    float                   gpsTimeUserDelay;

    /** Earth magnetic field (magnetic north) declination (heading offset from true north) in radians */
    float                   magDeclination;

    /** Time between GPS time synchronization pulses in milliseconds.  Requires reboot to take effect. */
    uint32_t				gpsTimeSyncPeriodMs;
    
    /** GPS measurement (system input data) update period in milliseconds set on startup. 200ms minimum (5Hz max). */
    uint32_t				startupGPSDtMs;
    
    /** RTK configuration bits (see eRTKConfigBits). */
    uint32_t				RTKCfgBits;

    /** Sensor config to specify the full-scale sensing ranges and output rotation for the IMU and magnetometer (see eSensorConfig in data_sets.h) */
    uint32_t                sensorConfig;

    /** Minimum elevation of a satellite above the horizon to be used in the solution (radians). Low elevation satellites may provide degraded accuracy, due to the long signal path through the atmosphere. */
    float                   gpsMinimumElevation;

    /** Serial port 2 baud rate in bits per second */
    uint32_t				ser2BaudRate;

    /** Wheel encoder: euler angles describing the rotation from imu to left wheel */
    wheel_config_t          wheelConfig;

	/** Magnetometer interference sensitivity threshold. Typical range is 2-10 (3 default) and 1000 to disable mag interference detection. */
	float                   magInterferenceThreshold;

} nvm_flash_cfg_t;

/** (DID_INL2_NED_SIGMA) Standard deviation of INL2 EKF estimates in the NED frame. */
typedef struct PACKED
{											
    /** Timestamp in milliseconds */
    unsigned int			timeOfWeekMs;	
    /** NED position error sigma */
    float					StdPosNed[3];		
    /** NED velocity error sigma */
    float					StdVelNed[3];		
    /** NED attitude error sigma */
    float					StdAttNed[3];		
    /** Acceleration bias error sigma */
    float					StdAccBias[3];		
    /** Angular rate bias error sigma */
    float					StdGyrBias[3];		
    /** Barometric altitude bias error sigma */
	float					StdBarBias;		
    /** Mag declination error sigma */
	float					StdMagDeclination;	
} inl2_ned_sigma_t;

/** (DID_STROBE_IN_TIME) Timestamp for input strobe. */
typedef struct PACKED
{
    /** GPS number of weeks since January 6th, 1980 */
    uint32_t				week;

    /** GPS time of week (since Sunday morning) in milliseconds */
    uint32_t				timeOfWeekMs;

    /** Strobe input pin (i.e. G1, G2, G5, or G9) */
    uint16_t				pin;

    /** Strobe serial index number */
    uint16_t				count;
} strobe_in_time_t;

#define DEBUG_I_ARRAY_SIZE		9
#define DEBUG_F_ARRAY_SIZE		9
#define DEBUG_LF_ARRAY_SIZE		3

/* (DID_DEBUG_ARRAY) */
typedef struct PACKED
{
    int32_t					i[DEBUG_I_ARRAY_SIZE];
    f_t						f[DEBUG_F_ARRAY_SIZE];
    double                  lf[DEBUG_LF_ARRAY_SIZE];
} debug_array_t;

#define DEBUG_STRING_SIZE		80

/* (DID_DEBUG_STRING) */
typedef struct PACKED
{
    uint8_t					s[DEBUG_STRING_SIZE];
} debug_string_t;

POP_PACK

PUSH_PACK_8

/** time struct */
typedef struct
{
    /** time (s) expressed by standard time_t */
    int64_t time;

    /** fraction of second under 1 s */
    double sec;         
} gtime_t;

typedef struct PACKED
{
    gtime_t time;
    double rp_ecef[3]; // Rover position
    double rv_ecef[3]; // Rover velocity
    double ra_ecef[3]; // Rover acceleration
    double bp_ecef[3]; // Base position
    double bv_ecef[3]; // Base velocity
    double qr[6]; // rover position and velocity covariance main diagonal
    double b[24]; // satellite bias
    double qb[24]; // main diagonal of sat bias covariances
    uint8_t sat_id[24]; // satellite id of b[]
} rtk_state_t;

typedef struct PACKED
{
    gtime_t time;
    int32_t nv; // number of measurements
    uint8_t sat_id_i[24]; // sat id of measurements (reference sat)
    uint8_t sat_id_j[24]; // sat id of measurements
    uint8_t type[24]; // type (0 = dd-range, 1 = dd-phase, 2 = baseline)
    double v[24]; // residual
} rtk_residual_t;

typedef struct PACKED
{
    gtime_t time;

    uint8_t rej_ovfl;
    uint8_t code_outlier;
    uint8_t phase_outlier;
    uint8_t code_large_residual;

    uint8_t phase_large_residual;
    uint8_t invalid_base_position;
    uint8_t bad_baseline_holdamb;
    uint8_t base_position_error;

    uint8_t outc_ovfl;
    uint8_t reset_timer;
    uint8_t use_ubx_position;
    uint8_t large_v2b;

    uint8_t base_position_update;
    uint8_t rover_position_error;
    uint8_t reset_bias;
    uint8_t start_relpos;

    uint8_t end_relpos;
    uint8_t start_rtkpos;
    uint8_t pnt_pos_error;
    uint8_t no_base_obs_data;

    uint8_t diff_age_error;
    uint8_t moveb_time_sync_error;
    uint8_t waiting_for_rover_packet;
    uint8_t waiting_for_base_packet;

    uint8_t lsq_error;
    uint8_t lack_of_valid_sats;
    uint8_t divergent_pnt_pos_iteration;
    uint8_t chi_square_error;

    uint32_t cycle_slips;

    float ubx_error;

    uint8_t solStatus;
    uint8_t rescode_err_marker;
    uint8_t error_count;
    uint8_t error_code;

    float dist2base;

    uint8_t reserved1;
    uint8_t gdop_error;
    uint8_t warning_count;
    uint8_t warning_code;

    double double_debug[4];

    uint8_t debug[2];
    uint8_t obs_count_bas;
    uint8_t obs_count_rov;

    uint8_t obs_pairs_filtered;
    uint8_t obs_pairs_used;
    uint8_t raw_ptr_queue_overrun;
    uint8_t raw_dat_queue_overrun;
} rtk_debug_t;

POP_PACK

PUSH_PACK_1

/** (DID_GPS_RTK_OPT) RTK processing options */
typedef struct
{
    /** positioning mode (PMODE_???) */
    int32_t mode;           

    /** solution type (0:forward,1:backward,2:combined) */
    int32_t soltype;

    /** number of frequencies (1:L1,2:L1+L2,3:L1+L2+L5) */
    int32_t nf;

    /** navigation systems */
    int32_t navsys;

    /** elevation mask angle (rad) */
    double elmin;

    /** Min snr to consider satellite for rtk */
    int32_t snrmin;

    /** AR mode (0:off,1:continuous,2:instantaneous,3:fix and hold,4:ppp-ar) */
    int32_t modear;

    /** GLONASS AR mode (0:off,1:on,2:auto cal,3:ext cal) */
    int32_t glomodear;

    /** GPS AR mode (0:off,1:on) */
    int32_t gpsmodear;

    /** SBAS AR mode (0:off,1:on) */
    int32_t sbsmodear;

    /** BeiDou AR mode (0:off,1:on) */
    int32_t bdsmodear;

    /** AR filtering to reject bad sats (0:off,1:on) */
    int32_t arfilter;

    /** obs outage count to reset bias */
    int32_t maxout;

    /** reject count to reset bias */
    int32_t maxrej;

    /** min lock count to fix ambiguity */
    int32_t minlock;

    /** min sats to fix integer ambiguities */
    int32_t minfixsats;

    /** min sats to hold integer ambiguities */
    int32_t minholdsats;

    /** min sats to drop sats in AR */
    int32_t mindropsats;

    /** use stdev estimates from receiver to adjust measurement variances */
    int32_t rcvstds;

    /** min fix count to hold ambiguity */
    int32_t minfix;

    /** max iteration to resolve ambiguity */
    int32_t armaxiter;

    /** dynamics model (0:none,1:velociy,2:accel) */
    int32_t dynamics;

    /** number of filter iteration */
    int32_t niter;

    /** interpolate reference obs (for post mission) */
    int32_t intpref;

    /** rover position for fixed mode */
    int32_t rovpos;

    /** base position for relative mode */
    int32_t refpos;

    /** code/phase error ratio */
    double eratio[NFREQ];

    /** measurement error factor */
    double err[5];

    /** initial-state std [0]bias,[1]iono [2]trop */
    double std[3];

    /** process-noise std [0]bias,[1]iono [2]trop [3]acch [4]accv [5] pos */
    double prn[6];

    /** satellite clock stability (sec/sec) */
    double sclkstab;

    /** AR validation threshold */
    double thresar[8];

    /** elevation mask of AR for rising satellite (rad) */
    double elmaskar;

    /** elevation mask to hold ambiguity (rad) */
    double elmaskhold;

    /** slip threshold of geometry-free phase (m) */
    double thresslip;

    /* slip threshold of doppler (m) */
    double thresdop;

    /** variance for fix-and-hold pseudo measurements (cycle^2) */
    double varholdamb;

    /** gain used for GLO and SBAS sats to adjust ambiguity */
    double gainholdamb;

    /** max difference of time (sec) */
    double maxtdiff;

    /** reset sat biases after this long trying to get fix if not acquired */
    int fix_reset_base_msgs;

    /* reject threshold of innovation for phase [0] and code [1] (m) */
    double maxinno[2];
    /** reject thresholds of NIS */
    double maxnis_lo;
    double maxnis_hi;

    /** reject threshold of gdop */
    double maxgdop;

    /** baseline length constraint {const,sigma before fix, sigma after fix} (m) */
    double baseline[3];
    double max_baseline_error;
    double reset_baseline_error;

    /** maximum error wrt ubx position (triggers reset if more than this far) (m) */
    float max_ubx_error;

    /** rover position for fixed mode {x,y,z} (ecef) (m) */
    double ru[3];

    /** base position for relative mode {x,y,z} (ecef) (m) */
    double rb[3];

    /** max averaging epochs */
    int32_t maxaveep;

    /** output single by dgps/float/fix/ppp outage */
    int32_t outsingle;
} prcopt_t;
typedef prcopt_t gps_rtk_opt_t;

/** Raw satellite observation data */
typedef struct PACKED
{
    /** Receiver local time approximately aligned to the GPS time system (GPST) */
    gtime_t time;

    /** Satellite number in RTKlib notation.  GPS: 1-32, GLONASS: 33-59, Galilleo: 60-89, SBAS: 90-95 */
    uint8_t sat;

    /** receiver number */
    uint8_t rcv;

    /** Cno, carrier-to-noise density ratio (signal strength) (0.25 dB-Hz) */
    uint8_t SNR[NFREQ+NEXOBS];

    /** Loss of Lock Indicator. Set to non-zero values only when carrier-phase is valid (L > 0).  bit1 = loss-of-lock, bit2 = half-cycle-invalid */
    uint8_t LLI[NFREQ+NEXOBS];

    /** Code indicator: CODE_L1C (1) = L1C/A,G1C/A,E1C (GPS,GLO,GAL,QZS,SBS), CODE_L1X (12) = E1B+C,L1C(D+P) (GAL,QZS), CODE_L1I (47) = B1I (BeiDou) */
    uint8_t code[NFREQ+NEXOBS];

    /** Estimated carrier phase measurement standard deviation (0.004 cycles), zero means invalid */
    uint8_t qualL[NFREQ+NEXOBS];

    /** Estimated pseudorange measurement standard deviation (0.01 m), zero means invalid */
    uint8_t qualP[NFREQ+NEXOBS];

    /** reserved, for alignment */
    uint8_t reserved;

    /** Observation data carrier-phase (cycle). The carrier phase initial ambiguity is initialized using an approximate value to make the magnitude of the phase close to the pseudorange measurement. Clock resets are applied to both phase and code measurements in accordance with the RINEX specification. */
    double L[NFREQ+NEXOBS];

    /** Observation data pseudorange (m). GLONASS inter frequency channel delays are compensated with an internal calibration table */
    double P[NFREQ+NEXOBS]; 

    /** Observation data Doppler measurement (positive sign for approaching satellites) (Hz) */
    float D[NFREQ+NEXOBS];
} obsd_t;

#define GPS_RAW_MESSAGE_BUF_SIZE    1000
#define MAX_OBSERVATION_COUNT_IN_RTK_MESSAGE (GPS_RAW_MESSAGE_BUF_SIZE / sizeof(obsd_t))

/** observation data */
typedef struct
{
    /** number of observation slots used */
    uint32_t n;

    /** number of observation slots allocated */
    uint32_t nmax;

    /** observation data buffer */
    obsd_t* data;
} obs_t;

/** non-Glonass ephemeris data */
typedef struct
{
    /** Satellite number in RTKlib notation.  GPS: 1-32, GLONASS: 33-59, Galilleo: 60-89, SBAS: 90-95 */
    int32_t sat;

    /** IODE Issue of Data, Ephemeris (ephemeris version) */
    int32_t iode;
    
    /** IODC Issue of Data, Clock (clock version) */
    int32_t iodc;

    /** SV accuracy (URA index) IRN-IS-200H p.97 */
    int32_t sva;            

    /** SV health GPS/QZS (0:ok) */
    int32_t svh;            

    /** GPS/QZS: gps week, GAL: galileo week */
    int32_t week;

    /** GPS/QZS: code on L2. (00 = Invalid, 01 = P Code ON, 11 = C/A code ON, 11 = Invalid).  GAL/CMP: data sources */
    int32_t code;

    /** GPS/QZS: L2 P data flag (indicates that the NAV data stream was commanded OFF on the P-code of the in-phase component of the L2 channel). CMP: nav type */
    int32_t flag;

    /** Time Of Ephemeris, ephemeris reference epoch in seconds within the week (s) */
    gtime_t toe;
    
    /** clock data reference time (s) (20.3.4.5) */
    gtime_t toc;
    
    /** T_trans (s) */
    gtime_t ttr;

    /** Orbit semi-major axis (m) */
    double A;

    /** Orbit eccentricity (non-dimensional)  */
    double e;

	/** Orbit inclination angle at reference time (rad) */
	double i0;

    /** Longitude of ascending node of orbit plane at weekly epoch (rad) */
    double OMG0;

    /** Argument of perigee (rad) */
    double omg;

    /** Mean anomaly at reference time (rad) */
    double M0;

    /** Mean Motion Difference From Computed Value (rad) */
    double deln;

    /** Rate of Right Ascension (rad/s) */
    double OMGd;

    /** Rate of Inclination Angle (rad/s) */
    double idot;

    /** Amplitude of the Cosine Harmonic Correction Term to the Orbit Radius (m) */
    double crc;

    /** Amplitude of the Sine Harmonic Correction Term to the Orbit Radius (m) */
    double crs;

    /** Amplitude of the Cosine Harmonic Correction Term to the Argument of Latitude (rad)  */
    double cuc;

    /** Amplitude of the Sine Harmonic Correction Term to the Argument of Latitude (rad) */
    double cus;

    /** Amplitude of the Cosine Harmonic Correction Term to the Angle of Inclination (rad) */
    double cic;

    /** Amplitude of the Sine Harmonic Correction Term to the Angle of Inclination (rad) */
    double cis;

    /** Time Of Ephemeris, ephemeris reference epoch in seconds within the week (s), same as <toe> above but represented as double type. Note that toe is computed as eph->toe = gst2time(week, eph->toes) */
    double toes;

    /** Fit interval (h) (0: 4 hours, 1: greater than 4 hours) */
    double fit;

    /** SV clock offset, af0 (s) */
    double f0;
    
    /** SV clock drift, af1 (s/s, non-dimensional) */
    double f1;
    
    /** SV clock drift rate, af2 (1/s) */
    double f2;

    /** Group delay parameters GPS/QZS: tgd[0] = TGD (IRN-IS-200H p.103). Galilleo: tgd[0] = BGD E5a/E1, tgd[1] = BGD E5b/E1. Beidou: tgd[0] = BGD1, tgd[1] = BGD2 */
    double tgd[4];

    /** Adot for CNAV, not used */
    double Adot;
    
    /** First derivative of mean motion n (second derivative of mean anomaly M), ndot for CNAV (rad/s/s). Not used. */
    double ndot;
} eph_t;

/** Glonass ephemeris data */
typedef struct
{        
    /** Satellite number in RTKlib notation.  GPS: 1-32, GLONASS: 33-59, Galilleo: 60-89, SBAS: 90-95 */
    int32_t sat;

    /** IODE (0-6 bit of tb field) */
    int32_t iode;

    /** satellite frequency number */
    int32_t frq;

    /** satellite health */
    int32_t svh;
    
    /** satellite accuracy */
    int32_t sva;
    
    /** satellite age of operation */
    int32_t age;

    /** Ephemeris reference epoch in seconds within the week in GPS time gpst (s) */
    gtime_t toe;

    /** message frame time in gpst (s) */
    gtime_t tof;

    /** satellite position (ecef) (m) */
    double pos[3];

    /** satellite velocity (ecef) (m/s) */
    double vel[3];

    /** satellite acceleration (ecef) (m/s^2) */
    double acc[3];

    /** SV clock bias (s) */
    double taun;

    /** relative frequency bias */
    double gamn;

    /** delay between L1 and L2 (s) */
    double dtaun;
} geph_t;

/** SBAS message type */
typedef struct
{
    /** receiption time - week */
    int32_t week;
    
    /** reception time - tow */
    int32_t tow;

    /** SBAS satellite PRN number */
    int32_t prn;

    /** SBAS message (226bit) padded by 0 */
    uint8_t msg[29];

    /** reserved for alighment */
    uint8_t reserved[3];
} sbsmsg_t;

/** station parameter type */
typedef struct
{
    /** antenna delta type (0:enu,1:xyz) */
    int32_t deltype;
    
    /** station position (ecef) (m) */
    double pos[3];

    /** antenna position delta (e/n/u or x/y/z) (m) */
    double del[3];

    /** antenna height (m) */
    double hgt;
    
    /** station id */
    int32_t stationId;
} sta_t;

/** almanac type */
typedef struct
{
    /** satellite number */
    int32_t sat;

    /** sv health (0:ok) */
    int32_t svh;

    /** as and sv config */
    int32_t svconf;

    /* GPS/QZS: gps week, GAL: galileo week */
    int32_t week;

    /* Toa */
    gtime_t toa;        
                        
    /** SV orbit parameters - A */
    double A;

    /** SV orbit parameters - e */
    double e;

    /** SV orbit parameters - i0 */
    double i0;

    /** SV orbit parameters - OMG0 */
    double OMG0;
    
    /** SV orbit parameters - omg */
    double omg;
    
    /** SV orbit parameters - M0 */
    double M0;
    
    /** SV orbit parameters - OMGd */
    double OMGd;

    /** Toa (s) in week - toas */
    double toas;

    /** SV clock parameters - af0 */
    double f0;
    
    /** SV clock parameters - af1 */
    double f1;
} alm_t;

/** ionosphere model and utc parameters */
typedef struct
{
    double ion_gps[8];  /* GPS iono model parameters {a0,a1,a2,a3,b0,b1,b2,b3} */
    double ion_gal[4];  /* Galileo iono model parameters {ai0,ai1,ai2,0} */
    double ion_qzs[8];  /* QZSS iono model parameters {a0,a1,a2,a3,b0,b1,b2,b3} */
    double ion_cmp[8];  /* BeiDou iono model parameters {a0,a1,a2,a3,b0,b1,b2,b3} */
    double ion_irn[8];  /* IRNSS iono model parameters {a0,a1,a2,a3,b0,b1,b2,b3} */

    double utc_gps[4];  /* GPS delta-UTC parameters {A0,A1,T,W} */
    double utc_glo[4];  /* GLONASS UTC GPS time parameters */
    double utc_gal[4];  /* Galileo UTC GPS time parameters */
    double utc_qzs[4];  /* QZS UTC GPS time parameters */
    double utc_cmp[4];  /* BeiDou UTC parameters */
    double utc_irn[4];  /* IRNSS UTC parameters */
    double utc_sbs[4];  /* SBAS UTC parameters */

    int32_t leaps;      /* leap seconds (s) */
    
    alm_t alm;			/* almanac */
} ion_model_utc_alm_t;

/** RTK solution status */
typedef enum
{
    /** No status */
    rtk_solution_status_none = 0,

    /** RTK fix */
    rtk_solution_status_fix = 1,

    /** RTK float */
    rtk_solution_status_float = 2,

    /** RTK SBAS */
    rtk_solution_status_sbas = 3,

    /** RTK DGPS */
    rtk_solution_status_dgps = 4,

    /** RTK SINGLE */
    rtk_solution_status_single = 5
} eRtkSolStatus;

/** (DID_GPS1_RTK_POS_REL, DID_GPS2_RTK_CMP_REL) - RTK and Dual GNSS heading base to rover relative info. */
typedef struct PACKED
{
    /** GPS time of week (since Sunday morning) in milliseconds */
    uint32_t                timeOfWeekMs;

    /** Age of differential (seconds) */
    float					differentialAge;

    /** Ambiguity resolution ratio factor for validation */
    float					arRatio;

    /** Vector from base to rover (m) in ECEF - If Compassing enabled, this is the 3-vector from antenna 2 to antenna 1 */
    float					baseToRoverVector[3];

    /** Distance from base to rover (m) */
    float                   baseToRoverDistance;
    
    /** Angle from north to baseToRoverVector in local tangent plane. (rad) */
    float                   baseToRoverHeading;

    /** Accuracy of baseToRoverHeading. (rad) */
    float                   baseToRoverHeadingAcc;

    /** (see eGpsStatus) GPS status: [0x000000xx] number of satellites used, [0x0000xx00] fix type, [0x00xx0000] status flags, NMEA input flag */
    uint32_t                status;
    
} gps_rtk_rel_t;

/** (DID_GPS1_RTK_POS_MISC, DID_GPS2_RTK_CMP_MISC) - requires little endian CPU */
typedef struct PACKED
{
    /** GPS time of week (since Sunday morning) in milliseconds */
    uint32_t                timeOfWeekMs;

    /** Accuracy - estimated standard deviations of the solution assuming a priori error model and error parameters by the positioning options. []: standard deviations {ECEF - x,y,z} or {north, east, down} (meters) */
    float					accuracyPos[3];

    /** Accuracy - estimated standard deviations of the solution assuming a priori error model and error parameters by the positioning options. []: Absolute value of means square root of estimated covariance NE, EU, UN */
    float					accuracyCov[3];

    /** Ambiguity resolution threshold for validation */
    float					arThreshold;

    /** Geometric dilution of precision (meters) */
    float					gDop;
    
    /** Horizontal dilution of precision (meters) */
    float					hDop;
    
    /** Vertical dilution of precision (meters) */
    float					vDop;

    /** Base Position - latitude, longitude, height (degrees, meters) */
     double					baseLla[3];

    /** Cycle slip counter */
    uint32_t                cycleSlipCount;
    
    /** Rover gps observation element counter */
    uint32_t				roverGpsObservationCount;

    /** Base station gps observation element counter */
    uint32_t				baseGpsObservationCount;

    /** Rover glonass observation element counter */
    uint32_t				roverGlonassObservationCount;

    /** Base station glonass observation element counter */
    uint32_t				baseGlonassObservationCount;

    /** Rover galileo observation element counter */
    uint32_t				roverGalileoObservationCount;

    /** Base station galileo observation element counter */
    uint32_t				baseGalileoObservationCount;

    /** Rover beidou observation element counter */
    uint32_t				roverBeidouObservationCount;

    /** Base station beidou observation element counter */
    uint32_t				baseBeidouObservationCount;

    /** Rover qzs observation element counter */
    uint32_t				roverQzsObservationCount;

    /** Base station qzs observation element counter */
    uint32_t				baseQzsObservationCount;

    /** Rover gps ephemeris element counter */
    uint32_t				roverGpsEphemerisCount;

    /** Base station gps ephemeris element counter */
    uint32_t				baseGpsEphemerisCount;

    /** Rover glonass ephemeris element counter */
    uint32_t				roverGlonassEphemerisCount;

    /** Base station glonass ephemeris element counter */
    uint32_t				baseGlonassEphemerisCount;
    
    /** Rover galileo ephemeris element counter */
    uint32_t				roverGalileoEphemerisCount;

    /** Base station galileo ephemeris element counter */
    uint32_t				baseGalileoEphemerisCount;

    /** Rover beidou ephemeris element counter */
    uint32_t				roverBeidouEphemerisCount;

    /** Base station beidou ephemeris element counter */
    uint32_t				baseBeidouEphemerisCount;

    /** Rover qzs ephemeris element counter */
    uint32_t				roverQzsEphemerisCount;

    /** Base station qzs ephemeris element counter */
    uint32_t				baseQzsEphemerisCount;

    /** Rover sbas element counter */
    uint32_t				roverSbasCount;

    /** Base station sbas element counter */
    uint32_t				baseSbasCount;

    /** Base station antenna position element counter */
    uint32_t				baseAntennaCount;

    /** Ionosphere model, utc and almanac count */
    uint32_t				ionUtcAlmCount;
    
    /** Number of checksum failures from received corrections */
    uint32_t				correctionChecksumFailures;

    /** Time to first RTK fix. */
    uint32_t				timeToFirstFixMs;
    
} gps_rtk_misc_t;

/** RAW data types for DID_GPS_BASE_RAW and DID_GPS2_RAW */
typedef enum
{
    /** obsd_t */
    raw_data_type_observation = 1,

    /** eph_t */
    raw_data_type_ephemeris = 2,

    /** geph_t */
    raw_data_type_glonass_ephemeris = 3,

    /** sbsmsg_t */
    raw_data_type_sbas = 4,

    /** sta_t */
    raw_data_type_base_station_antenna_position = 5,

    /** ion_model_utc_alm_t */
    raw_data_type_ionosphere_model_utc_alm = 6,
    
    /** gps_rtk_misc_t */
    raw_data_type_rtk_solution = 123
} eRawDataType;



typedef union PACKED
{   
    /** Satellite observation data */
    obsd_t              obs[MAX_OBSERVATION_COUNT_IN_RTK_MESSAGE];
    
    /** Satellite non-GLONASS ephemeris data (GPS, Galileo, Beidou, QZSS) */
    eph_t               eph;
    
    /** Satellite GLONASS ephemeris data */
    geph_t              gloEph;
    
    /** Satellite-Based Augmentation Systems (SBAS) data */
    sbsmsg_t            sbas;
        
    /** Base station information (base position, antenna position, antenna height, etc.) */
    sta_t               sta;

    /** Ionosphere model and UTC parameters */
    ion_model_utc_alm_t ion;

    /** Byte buffer */
    uint8_t             buf[GPS_RAW_MESSAGE_BUF_SIZE];

} uGpsRawData;

/** Message wrapper for DID_GPS1_RAW, DID_GPS2_RAW, and DID_GPS_BASE_RAW.  The contents of data can vary for this message and are determined by `dataType` field. */
typedef struct PACKED
{
    /** Receiver index (1=RECEIVER_INDEX_GPS1, 2=RECEIVER_INDEX_EXTERNAL_BASE, or 3=RECEIVER_INDEX_GPS2 ) */
    uint8_t receiverIndex;

    /** Type of data (eRawDataType: 1=observations, 2=ephemeris, 3=glonassEphemeris, 4=SBAS, 5=baseAntenna, 6=IonosphereModel) */
    uint8_t dataType;

    /** Number of observations in data (obsd_t) when dataType==1 (raw_data_type_observation). */
    uint8_t obsCount;

    /** Reserved */
    uint8_t reserved;

    /** Interpret based on dataType (see eRawDataType) */    
    uGpsRawData data;
} gps_raw_t;

// (DID_GPS1_TIMEPULSE)
typedef struct
{
    /*! (s)	Week seconds offset from MCU to GPS time. */
    double		towOffset;			

    /*! (s)	Week seconds for next timepulse (from start of GPS week) */
    double		towGps;				

    /*! (s)	Local MCU week seconds */
    double		timeMcu;			

    /*! (ms) Local timestamp of TIM-TP message used to validate timepulse. */
    uint32_t	msgTimeMs;			

    /*! (ms) Local timestamp of time sync pulse external interrupt used to validate timepulse. */
    uint32_t	plsTimeMs;			

    /*! Counter for successful timesync events. */
    uint8_t		syncCount;			

    /*! Counter for failed timesync events. */
    uint8_t		badPulseAgeCount;			

    /*! Counter for GPS PPS interrupt re-initalization. */
    uint8_t		ppsInterruptReinitCount;

    /*! */
    uint8_t		unused;			

    /*! (ms) Local timestamp of last valid PPS sync. */
    uint32_t	lastSyncTimeMs;		

    /*! (ms) Time since last valid PPS sync. */
    uint32_t 	sinceLastSyncTimeMs;

} gps_timepulse_t;

/**
* Diagnostic message
*/
typedef struct 
{
    /** GPS time of week (since Sunday morning) in milliseconds */
    uint32_t timeOfWeekMs;
    
    /** Message length, including null terminator */
    uint32_t messageLength;
    
    /** Message data, max size of message is 256 */
    char message[256];
} diag_msg_t;

typedef enum
{
    // default state
    SURVEY_IN_STATE_OFF                     = 0,

    // commands
    SURVEY_IN_STATE_CANCEL                  = 1,
    SURVEY_IN_STATE_START_3D                = 2,
    SURVEY_IN_STATE_START_FLOAT             = 3,
    SURVEY_IN_STATE_START_FIX               = 4,

    // status
    SURVEY_IN_STATE_RUNNING_3D              = 8,
    SURVEY_IN_STATE_RUNNING_FLOAT           = 9,
    SURVEY_IN_STATE_RUNNING_FIX             = 10,
    SURVEY_IN_STATE_SAVE_POS                = 19,
    SURVEY_IN_STATE_DONE                    = 20
} eSurveyInStatus;

/**
* Survey in status
*/
typedef struct
{
    /** State of current survey, eSurveyInStatus */
    uint32_t state;

    /** Maximum time (milliseconds) survey will run if minAccuracy is not first achieved. (ignored if 0). */
    uint32_t maxDurationSec;

    /** Required horizontal accuracy (m) for survey to complete before maxDuration. (ignored if 0) */
    float minAccuracy;

    /** Elapsed time (seconds) of the survey. */
    uint32_t elapsedTimeSec;

    /** Approximate horizontal accuracy of the survey (m). */
    float hAccuracy;

    /** The current surveyed latitude, longitude, altitude (deg, deg, m) */
    double lla[3];
} survey_in_t;


//////////////////////////////////////////////////////////////////////////
//  GPX
//////////////////////////////////////////////////////////////////////////

/**
* (DID_GPX_FLASH_CFG) GPX flash config.
*/
typedef struct
{  
    /** Size of this struct */
    uint32_t                size;

    /** Checksum, excluding size and checksum */
    uint32_t                checksum;

    /** Manufacturer method for restoring flash defaults */
    uint32_t                key;

    /** Serial port 0 baud rate in bits per second */
    uint32_t                ser0BaudRate;

    /** Serial port 1 baud rate in bits per second */
    uint32_t                ser1BaudRate;

    /** Serial port 2 baud rate in bits per second */
    uint32_t                ser2BaudRate;

    /** GPS measurement (system input data) update period in milliseconds set on startup. 200ms minimum (5Hz max). */
    uint32_t                startupGPSDtMs;

    /** X,Y,Z offset in meters in Sensor Frame to GPS 1 antenna. */
    float                   gps1AntOffset[3];

    /** X,Y,Z offset in meters in Sensor Frame to GPS 2 antenna. */
    float                   gps2AntOffset[3];
 
    /** Satellite system constellation used in GNSS solution.  (see eGnssSatSigConst) 0x0003=GPS, 0x000C=QZSS, 0x0030=Galileo, 0x00C0=Beidou, 0x0300=GLONASS, 0x1000=SBAS */
    uint16_t                gnssSatSigConst;

    /** Dynamic platform model (see eDynamicModel).  Options are: 0=PORTABLE, 2=STATIONARY, 3=PEDESTRIAN, 4=GROUND VEHICLE, 5=SEA, 6=AIRBORNE_1G, 7=AIRBORNE_2G, 8=AIRBORNE_4G, 9=WRIST.  Used to balance noise and performance characteristics of the system.  The dynamics selected here must be at least as fast as your system or you experience accuracy error.  This is tied to the GPS position estimation model and intend in the future to be incorporated into the INS position model. */
    uint8_t                 dynamicModel;

    /** Debug */
    uint8_t                 debug;

    /** Time between GPS time synchronization pulses in milliseconds.  Requires reboot to take effect. */
    uint32_t                gpsTimeSyncPeriodMs;

    /** (sec) User defined delay for GPS time.  This parameter can be used to account for GPS antenna cable delay.  */
    float                   gpsTimeUserDelay;

    /** Minimum elevation of a satellite above the horizon to be used in the solution (radians). Low elevation satellites may provide degraded accuracy, due to the long signal path through the atmosphere. */
    float                   gpsMinimumElevation;

    /** RTK configuration bits (see eRTKConfigBits). */
    uint32_t                RTKCfgBits;

} gpx_flash_cfg_t;

/** GPX status flags */
enum eGpxStatus
{
    /** Communications parse error count */
    GPX_STATUS_COM_PARSE_ERR_COUNT_MASK         = (int)0x0000000F,
    GPX_STATUS_COM_PARSE_ERR_COUNT_OFFSET       = 0,
#define GPX_STATUS_COM_PARSE_ERROR_COUNT(gpxStatus) ((gpxStatus&GPX_STATUS_COM_PARSE_ERR_COUNT_MASK)>>GPX_STATUS_COM_PARSE_ERR_COUNT_OFFSET)

    /** Fault reset cause */
    GPX_STATUS_FAULT_RESET_MASK                 = (int)0x70000000,    
    /** Reset from Backup mode (low-power state w/ CPU off) */
    GPX_STATUS_FAULT_RESET_BACKUP_MODE          = (int)0x10000000,
    /** Reset from Watchdog */
    GPX_STATUS_FAULT_RESET_WATCHDOG             = (int)0x20000000,
    /** Reset from Software */
    GPX_STATUS_FAULT_RESET_SOFT                 = (int)0x30000000,
    /** Reset from Hardware (NRST pin low) */
    GPX_STATUS_FAULT_RESET_HDW                  = (int)0x40000000,

    /** Critical System Fault - CPU error */
    GPX_STATUS_FAULT_SYS_CRITICAL               = (int)0x80000000,
};

/**
* (DID_GPX_STATUS) GPX status.
*/
typedef struct
{
	/** GPS time of week (since Sunday morning) in milliseconds */
	uint32_t               	timeOfWeekMs;
	
	/** Status (eGpxStatus) */
	uint32_t                status;

} gpx_status_t;


//////////////////////////////////////////////////////////////////////////
//  EVB
//////////////////////////////////////////////////////////////////////////

typedef enum
{
    /** SD card logger: card ready */
    EVB_STATUS_SD_CARD_READY                = 0x00000001,

    /** SD card Logger: running */
    EVB_STATUS_SD_LOG_ENABLED               = 0x00000002,

    /** SD card error: card file system */
    EVB_STATUS_SD_ERR_CARD_FAULT            = 0x00000010,

    /** SD card error: card full */
    EVB_STATUS_SD_ERR_CARD_FULL             = 0x00000020,

    /** SD card error: mask */
    EVB_STATUS_SD_ERR_CARD_MASK             = 0x000000F0,

    /** WiFi: enabled */
    EVB_STATUS_WIFI_ENABLED                 = 0x00010000,

    /** WiFi: connected to access point (hot spot) or another device */
    EVB_STATUS_WIFI_CONNECTED               = 0x00020000,

    /** XBee: enabled */
    EVB_STATUS_XBEE_ENABLED                 = 0x00100000,

    /** XBee: connected */
    EVB_STATUS_XBEE_CONNECTED               = 0x00200000,

    /** XBee: configured */
    EVB_STATUS_XBEE_CONFIGURED              = 0x00400000,

    /** XBee: failed to configure */
    EVB_STATUS_XBEE_CONFIG_FAILURE          = 0x00800000,

    /** System flash write staging or occuring now.  Processor will pause and not respond during a flash write, typicaly 150-250 ms. */
    EVB_STATUS_FLASH_WRITE_IN_PROGRESS      = 0x01000000,

    /** Manufacturing unlocked */
    EVB_STATUS_MANF_UNLOCKED                = 0x02000000,

} eEvbStatus;

/** EVB-2 communications ports. */
enum eEvb2CommPorts
{
    EVB2_PORT_UINS0     = 0,
    EVB2_PORT_UINS1     = 1,
    EVB2_PORT_XBEE      = 2,
    EVB2_PORT_XRADIO    = 3,		// H4-8 (orange) Tx, H4-7 (brown) Rx 
    EVB2_PORT_BLE       = 4,		
    EVB2_PORT_SP330     = 5,		// H3-2 (brown) Tx, H3-5 (green)  Rx
    EVB2_PORT_GPIO_H8   = 6,		// H8-5 (brown) Tx, H8-6 (orange) Rx
    EVB2_PORT_USB       = 7,
    EVB2_PORT_WIFI      = 8,		
    EVB2_PORT_CAN		= 9,		// H2-3 CANL (brown), H2-4 CANH (orange)
    EVB2_PORT_COUNT
};

/** EVB-2 Communications Bridge Options */
enum eEvb2ComBridgeOptions
{
    EVB2_CB_OPTIONS_TRISTATE_UINS_IO  = 0x00000001,
    EVB2_CB_OPTIONS_SP330_RS422       = 0x00000002,
    EVB2_CB_OPTIONS_XBEE_ENABLE       = 0x00000010,
    EVB2_CB_OPTIONS_WIFI_ENABLE       = 0x00000020,
    EVB2_CB_OPTIONS_BLE_ENABLE        = 0x00000040,
    EVB2_CB_OPTIONS_SPI_ENABLE        = 0x00000080,
    EVB2_CB_OPTIONS_CAN_ENABLE	      = 0x00000100,
    EVB2_CB_OPTIONS_I2C_ENABLE	      = 0x00000200,		// Tied to uINS G1,G2
};

enum eEvb2PortOptions
{
    EVB2_PORT_OPTIONS_RADIO_RTK_FILTER		= 0x00000001,	// Allow RTCM3, NMEA, and RTCM3.  Reject IS binary.
    EVB2_PORT_OPTIONS_DEFAULT				= EVB2_PORT_OPTIONS_RADIO_RTK_FILTER,
};

/**
* (DID_EVB_STATUS) EVB-2 status and logger control interface
*/
typedef struct
{
    /** GPS number of weeks since January 6th, 1980 */
    uint32_t                week;

    /** GPS time of week (since Sunday morning) in milliseconds */
    uint32_t                timeOfWeekMs;

    /** Firmware (software) version */
    uint8_t                 firmwareVer[4];

    /** Status (eEvbStatus) */
    uint32_t                evbStatus;

    /** Data logger control state. (see eEvb2LoggerMode) */
    uint32_t                loggerMode;

    /** logger */
    uint32_t                loggerElapsedTimeMs;

    /** WiFi IP address */
    uint32_t                wifiIpAddr;

    /** System command (see eSystemCommand).  99 = software reset */
    uint32_t                sysCommand;

    /** Time sync offset between local time since boot up to GPS time of week in seconds.  Add this to IMU and sensor time to get GPS time of week in seconds. */
    double                  towOffset;

} evb_status_t;

#define WIFI_SSID_PSK_SIZE      40

typedef struct
{
    /** WiFi SSID */
    char                    ssid[WIFI_SSID_PSK_SIZE];

    /** WiFi PSK */
    char                    psk[WIFI_SSID_PSK_SIZE];

} evb_wifi_t;

typedef struct
{  
    /** Server IP address */
    union {
        uint32_t	u32;
        uint8_t		u8[4];
    } ipAddr;

    /** Server port */
    uint32_t                port;

} evb_server_t;

typedef enum
{
    EVB_CFG_BITS_WIFI_SELECT_MASK               = 0x00000003,
    EVB_CFG_BITS_WIFI_SELECT_OFFSET             = 0,
    EVB_CFG_BITS_SERVER_SELECT_MASK             = 0x0000000C,
    EVB_CFG_BITS_SERVER_SELECT_OFFSET           = 2,
    EVB_CFG_BITS_NO_STREAM_PPD_ON_LOG_BUTTON    = 0x00000010,		// Don't enable PPD stream when log button is pressed
    EVB_CFG_BITS_ENABLE_ADC4                    = 0x00000200,
    EVB_CFG_BITS_ENABLE_ADC10					= 0x00000400,
} eEvbFlashCfgBits;

#define NUM_WIFI_PRESETS     3
#define EVB_CFG_BITS_SET_IDX_WIFI(bits,idx)     {bits&=EVB_CFG_BITS_WIFI_SELECT_MASK; bits|=((idx<<EVB_CFG_BITS_WIFI_SELECT_OFFSET)&EVB_CFG_BITS_WIFI_SELECT_MASK);}
#define EVB_CFG_BITS_SET_IDX_SERVER(bits,idx)   {bits&=EVB_CFG_BITS_SERVER_SELECT_MASK; bits|=((idx<<EVB_CFG_BITS_SERVER_SELECT_OFFSET)&EVB_CFG_BITS_SERVER_SELECT_MASK);}
#define EVB_CFG_BITS_IDX_WIFI(bits)             ((bits&EVB_CFG_BITS_WIFI_SELECT_MASK)>>EVB_CFG_BITS_WIFI_SELECT_OFFSET)
#define EVB_CFG_BITS_IDX_SERVER(bits)           ((bits&EVB_CFG_BITS_SERVER_SELECT_MASK)>>EVB_CFG_BITS_SERVER_SELECT_OFFSET)

/**
* (DID_EVB_FLASH_CFG) EVB-2 flash config for monitor, config, and logger control interface
*/
typedef struct
{  
    /** Size of this struct */
    uint32_t				size;

    /** Checksum, excluding size and checksum */
    uint32_t                checksum;

    /** Manufacturer method for restoring flash defaults */
    uint32_t                key;

    /** Communications bridge preset. (see eEvb2ComBridgePreset) */
    uint8_t                 cbPreset;

    // 32-bit alignment
    uint8_t                 reserved1[3];

    /** Communications bridge forwarding */
    uint32_t                cbf[EVB2_PORT_COUNT];

    /** Communications bridge options (see eEvb2ComBridgeOptions) */
    uint32_t                cbOptions;

    /** Config bits (see eEvbFlashCfgBits) */
    uint32_t                bits;

    /** Radio preamble ID (PID) - 0x0 to 0x9. Only radios with matching PIDs can communicate together. Different PIDs minimize interference between multiple sets of networks. Checked before the network ID. */
    uint32_t                radioPID;

    /** Radio network ID (NID) - 0x0 to 0x7FFF. Only radios with matching NID can communicate together. Checked after the preamble ID. */
    uint32_t                radioNID;

    /** Radio power level - Transmitter output power level. (XBee PRO SX 0=20dBm, 1=27dBm, 2=30dBm)  */
    uint32_t                radioPowerLevel;

    /** WiFi SSID and PSK */
    evb_wifi_t              wifi[NUM_WIFI_PRESETS];

    /** Server IP and port */
    evb_server_t            server[NUM_WIFI_PRESETS];

    /** Encoder tick to wheel rotation conversion factor (in radians).  Encoder tick count per revolution on 1 channel x gear ratio x 2pi. */
    float                   encoderTickToWheelRad;

    /** CAN baudrate */
    uint32_t				CANbaud_kbps;

    /** CAN receive address */
    uint32_t				can_receive_address;

    /** EVB port for uINS communications and SD card logging. 0=uINS-Ser0 (default), 1=uINS-Ser1, SP330=5, 6=GPIO_H8 (use eEvb2CommPorts) */
    uint8_t                 uinsComPort;

    /** EVB port for uINS aux com and RTK corrections. 0=uINS-Ser0, 1=uINS-Ser1 (default), 5=SP330, 6=GPIO_H8 (use eEvb2CommPorts) */
    uint8_t                 uinsAuxPort;

    // Ensure 32-bit alignment
    uint8_t                	reserved2[2];

    /** Enable radio RTK filtering, etc. (see eEvb2PortOptions) */
    uint32_t                portOptions;

    /** Baud rate for EVB serial port H3 (SP330 RS233 and RS485/422). */
    uint32_t                h3sp330BaudRate;

    /** Baud rate for EVB serial port H4 (TLL to external radio). */
    uint32_t                h4xRadioBaudRate;

    /** Baud rate for EVB serial port H8 (TLL). */
    uint32_t                h8gpioBaudRate;

    /** Wheel encoder configuration (see eWheelCfgBits) */
    uint32_t                wheelCfgBits;

    /** Wheel update period.  Sets the wheel encoder and control update period. (ms) */
    uint32_t				velocityControlPeriodMs;

} evb_flash_cfg_t;


/** EVB-2 communications bridge configuration. */
enum eEvb2ComBridgePreset
{
    /** No change.  Sending this value causes no effect. */
    EVB2_CB_PRESET_NA = 0,

    /** No connections.  Off: XBee, WiFi */
    EVB2_CB_PRESET_ALL_OFF = 1,

    /** [uINS Hub] LED-GRN (uINS-COM): USB, RS232, H8.  (uINS-AUX): XRadio.  Off: XBee, WiFi */
    EVB2_CB_PRESET_RS232 = 2,

    /** [uINS Hub] LED-BLU (uINS-COM): USB, RS232, H8.  (uINS-AUX): XBee, XRadio.  Off: WiFi */
    EVB2_CB_PRESET_RS232_XBEE = 3,

    /** [uINS Hub] LED-PUR (uINS-COM): USB, RS422, H8.  (uINS-AUX): WiFi, XRadio.  Off: XBee */
    EVB2_CB_PRESET_RS422_WIFI = 4,

    /** [uINS Hub] LED-CYA (uINS-SER1 SPI): USB, RS423, H8.  Off: WiFi, XBee.  A reset is required following selection of this CBPreset to enable SPI on the uINS, in order to assert uINS pin 10 (G9/nSPI_EN) during bootup. */
    EVB2_CB_PRESET_SPI_RS232 = 5,

    /** [USB Hub]  LED-YEL (USB): RS232, H8, XBee, XRadio. */
    EVB2_CB_PRESET_USB_HUB_RS232 = 6,

    /** [USB Hub]  LED-WHT (USB): RS485/RS422, H8, XRadio. */
    EVB2_CB_PRESET_USB_HUB_RS422 = 7,
    
    /** Number of bridge configuration presets */
    EVB2_CB_PRESET_COUNT = 8,
    
};

#define EVB2_CB_PRESET_DEFAULT      EVB2_CB_PRESET_RS232

/** Data logger control.  Values labeled CMD  */
enum eEvb2LoggerMode
{
    /** Do not change.  Sending this value causes no effect. */
    EVB2_LOG_NA                         = 0,

    /** Start new log */
    EVB2_LOG_CMD_START                  = 2,

    /** Stop logging */
    EVB2_LOG_CMD_STOP                   = 4,

    /** Purge all data logs from drive */
    EVB2_LOG_CMD_PURGE                  = 1002,
        
};


/** 
* (DID_PORT_MONITOR) Data rate and status monitoring for each communications port. 
*/
typedef struct
{
    /** Tx rate (bytes/s) */
    uint32_t        txBytesPerS;

    /** Rx rate (bytes/s) */
    uint32_t        rxBytesPerS;

    /** Status */
    uint32_t        status;
    
} port_monitor_set_t;

typedef struct
{
    /** Port monitor set */
    port_monitor_set_t port[NUM_SERIAL_PORTS];
        
} port_monitor_t;


/**
* (DID_SYS_FAULT) System Fault Information 
* NOTE: If you modify these, please update crash_info_special_values in IS-src/python/src/ci_hdw/data_sets.py */
#define SYS_FAULT_STATUS_HARDWARE_RESET                 0x00000000
#define SYS_FAULT_STATUS_USER_RESET                     0x00000001
#define SYS_FAULT_STATUS_ENABLE_BOOTLOADER              0x00000002
// General:
#define SYS_FAULT_STATUS_SOFT_RESET                     0x00000010
#define SYS_FAULT_STATUS_FLASH_MIGRATION_EVENT          0x00000020
#define SYS_FAULT_STATUS_FLASH_MIGRATION_COMPLETED      0x00000040
#define SYS_FAULT_STATUS_RTK_MISC_ERROR                 0x00000080
#define SYS_FAULT_STATUS_MASK_GENERAL_ERROR             0xFFFFFFF0
// Critical: (usually associated with system reset)
#define SYS_FAULT_STATUS_HARD_FAULT                     0x00010000
#define SYS_FAULT_STATUS_USAGE_FAULT                    0x00020000
#define SYS_FAULT_STATUS_MEM_MANGE                      0x00040000
#define SYS_FAULT_STATUS_BUS_FAULT                      0x00080000
#define SYS_FAULT_STATUS_MALLOC_FAILED                  0x00100000
#define SYS_FAULT_STATUS_STACK_OVERFLOW                 0x00200000
#define SYS_FAULT_STATUS_INVALID_CODE_OPERATION         0x00400000
#define SYS_FAULT_STATUS_FLASH_MIGRATION_MARKER_UPDATED 0x00800000
#define SYS_FAULT_STATUS_WATCHDOG_RESET                 0x01000000
#define SYS_FAULT_STATUS_RTK_BUFFER_LIMIT               0x02000000
#define SYS_FAULT_STATUS_SENSOR_CALIBRATION             0x04000000
#define SYS_FAULT_STATUS_HARDWARE_DETECTION             0x08000000
#define SYS_FAULT_STATUS_MASK_CRITICAL_ERROR            0xFFFF0000

typedef struct 
{
    /** System fault status */
    uint32_t status;

    /** Fault Type at HardFault */
    uint32_t g1Task;

    /** Multipurpose register - Line number of fault */
    uint32_t g2FileNum;
    
    /** Multipurpose register - File number at fault */
    uint32_t g3LineNum;
        
    /** Multipurpose register - at time of fault.  */
    uint32_t g4;

    /** Multipurpose register - link register value at time of fault.  */
    uint32_t g5Lr;
    
    /** Program Counter value at time of fault */
    uint32_t pc;
    
    /** Program Status Register value at time of fault */
    uint32_t psr;
        
} system_fault_t;

/** Diagnostic information for internal use */
typedef struct
{
    /** Count of gap of more than 0.5 seconds receiving serial data, driver level, one entry for each com port */
    uint32_t gapCountSerialDriver[NUM_SERIAL_PORTS];

    /** Count of gap of more than 0.5 seconds receiving serial data, class / parser level, one entry for each com port */
    uint32_t gapCountSerialParser[NUM_SERIAL_PORTS];

    /** Count of rx overflow, one entry for each com port */
    uint32_t rxOverflowCount[NUM_SERIAL_PORTS];

    /** Count of tx overflow, one entry for each com port */
    uint32_t txOverflowCount[NUM_SERIAL_PORTS];
    
    /** Count of checksum failures, one entry for each com port */
    uint32_t checksumFailCount[NUM_SERIAL_PORTS];
} internal_diagnostic_t;

/** RTOS tasks */
typedef enum
{
    /** Task 0: Sample	*/
    IMX_TASK_SAMPLE = 0,

    /** Task 1: Nav */
    IMX_TASK_NAV,

    /** Task 2: Communications */
    IMX_TASK_COMMUNICATIONS,

    /** Task 3: Maintenance */
    IMX_TASK_MAINTENANCE,

    /** Task 4: Idle */
    IMX_TASK_IDLE,

    /** Task 5: Timer */
    IMX_TASK_TIMER,

    /** Number of RTOS tasks */
    IMX_RTOS_NUM_TASKS                 // Keep last
} eImxRtosTask;

/** RTOS tasks */
typedef enum
{
    /** Task 0: Sample	*/
    GPX_TASK_COMM = 0,

    /** Task 1: Nav */
    GPX_TASK_RTK,

    /** Task 2: Idle */
    GPX_TASK_IDLE,

    /** Task 3: Timer */
    GPX_TASK_TIMER,

    /** Number of RTOS tasks */
    GPX_RTOS_NUM_TASKS,					// Keep last
} eGpxRtosTask;

/** EVB RTOS tasks */
typedef enum
{
    /** Task 0: Communications */
    EVB_TASK_COMMUNICATIONS,

    /** Task 1: Logger */
    EVB_TASK_LOGGER,

    /** Task 2: WiFi */
    EVB_TASK_WIFI,

    /** Task 3: Maintenance */
    EVB_TASK_MAINTENANCE,

    /** Task 4: Idle */
    EVB_TASK_IDLE,

    /** Task 5: Timer */
    EVB_TASK_TIMER,

    /** Task 6: SPI to uINS */
    EVB_TASK_SPI_UINS_COM,

    /** Number of RTOS tasks */
    EVB_RTOS_NUM_TASKS                  // Keep last
} eEvbRtosTask;

/** RTOS tasks */
typedef enum
{
#if defined(GPX_1)
    TASK_IDLE           = GPX_TASK_IDLE,
    TASK_TIMER          = GPX_TASK_TIMER,
	RTOS_NUM_TASKS      = GPX_RTOS_NUM_TASKS
#else   // IMX_5    
    TASK_IDLE           = IMX_TASK_IDLE,
    TASK_TIMER          = IMX_TASK_TIMER,
	RTOS_NUM_TASKS      = IMX_RTOS_NUM_TASKS
#endif
} eRtosTask;

/** Max task name length - do not change */
#define MAX_TASK_NAME_LEN 12

/** RTOS task info */
typedef struct PACKED
{
    /** Task name */
    char                    name[MAX_TASK_NAME_LEN];

    /** Task priority (0 - 8) */
    uint32_t                priority;

    /** Stack high water mark bytes */
    uint32_t                stackUnused;

    /** Task period ms */
    uint32_t                periodMs;

	/** Last runtime microseconds */
	uint32_t                runtimeUs;

	/** Average runtime */
	float					avgRuntimeUs;

	/** Average of runtimes less than avgRuntimeUs */
	float					lowerRuntimeUs;

	/** Average of runtimes greater than avgRuntimeUs */
	float					upperRuntimeUs;

	/** Max runtime microseconds */
	uint32_t                maxRuntimeUs;

	/** Local time when task loop started (following delay) */
	uint32_t                startTimeUs;

	/** Counter of times task took too long to run */
	uint16_t				gapCount;

	/** Counter of times task took too long to run twice in a row */
	uint8_t					doubleGapCount;

	/** Reserved */
	uint8_t					reserved;

	/** Processor usage percent */
    float					cpuUsage;

	/** Handle */
	uint32_t                handle;
	
} rtos_task_t;

/** Internal RTOS task profiling info (processor ticks instead of usec) */
typedef struct PACKED
{
	/** Time in microseconds */
	uint32_t                timeTicks;

	/** Runtime in microseconds */
	uint32_t                runtimeTicks;

	/** LPF average runtime */
	float					avgRuntimeTicks;

	/** Average of runtimes less than avgRuntimeTicks */
	float					lowerRuntimeTicks;

	/** Average of runtimes greater than avgRuntimeTicks */
	float					upperRuntimeTicks;

	/** Maximum runtime microseconds */
	uint32_t                maxRuntimeTicks;

	/** Local time when task loop started (following delay) */
	uint32_t                startTimeTicks;

	/** Counter of times task took too long to run */
	uint16_t				gapCount;

	/** Counter of times task took too long to run back-to-back */
	uint8_t					doubleGapCount;

	/** Indicates whether gap occurd on last update */
	uint8_t					gapOnLast;

	/** Task period ms */
	uint32_t 				periodTicks;

} rtos_profile_t;

/** (DID_RTOS_INFO) */
typedef struct PACKED
{
    /** Heap high water mark bytes */
    uint32_t                freeHeapSize;

    /** Total memory allocated using RTOS pvPortMalloc() */
    uint32_t				mallocSize;

    /** Total memory freed using RTOS vPortFree() */
    uint32_t				freeSize;

    /** Tasks */
    rtos_task_t             task[IMX_RTOS_NUM_TASKS];

} rtos_info_t;

/** (DID_GPX_RTOS_INFO) */
typedef struct PACKED
{
    /** Heap high water mark bytes */
    uint32_t                freeHeapSize;

    /** Total memory allocated using RTOS pvPortMalloc() */
    uint32_t				mallocSize;

    /** Total memory freed using RTOS vPortFree() */
    uint32_t				freeSize;

    /** Tasks */
    rtos_task_t             task[GPX_RTOS_NUM_TASKS];

} gpx_rtos_info_t;

/** (DID_EVB_RTOS_INFO) */
typedef struct PACKED
{
    /** Heap high water mark bytes */
    uint32_t                freeHeapSize;

    /** Total memory allocated using RTOS pvPortMalloc() */
    uint32_t				mallocSize;

    /** Total memory freed using RTOS vPortFree() */
    uint32_t				freeSize;

    /** Tasks */
    rtos_task_t             task[EVB_RTOS_NUM_TASKS];

} evb_rtos_info_t;


typedef struct 
{
    uint32_t runTimeUs;
    uint32_t maxRuntimeUs;
    uint32_t StartTimeUs;
    uint32_t startPeriodUs;
} runtime_profile_t;

/** (DID_RUNTIME_PROFILER) */
#define RUNTIME_PROFILE_COUNT    4
typedef struct 
{
    runtime_profile_t p[RUNTIME_PROFILE_COUNT];
} runtime_profiler_t;


enum
{
    CID_INS_TIME,
    CID_INS_STATUS,
    CID_INS_EULER,
    CID_INS_QUATN2B,
    CID_INS_QUATE2B,
    CID_INS_UVW,
    CID_INS_VE,
    CID_INS_LAT,
    CID_INS_LON,
    CID_INS_ALT,
    CID_INS_NORTH_EAST,
    CID_INS_DOWN,
    CID_INS_ECEF_X,
    CID_INS_ECEF_Y,
    CID_INS_ECEF_Z,
    CID_INS_MSL,
    CID_PREINT_PX,
    CID_PREINT_QY,
    CID_PREINT_RZ,
    CID_DUAL_PX,
    CID_DUAL_QY,
    CID_DUAL_RZ,
    CID_GPS1_POS,
    CID_GPS1_RTK_REL,
    CID_ROLL_ROLLRATE,
    NUM_CIDS
};

/** Valid baud rates for Inertial Sense hardware */
typedef enum
{
    CAN_BAUDRATE_20_KBPS   =   20,
    CAN_BAUDRATE_33_KBPS   =   33,
    CAN_BAUDRATE_50_KBPS   =   50,
    CAN_BAUDRATE_83_KBPS   =   83,
    CAN_BAUDRATE_100_KBPS  =  100,
    CAN_BAUDRATE_125_KBPS  =  125,
    CAN_BAUDRATE_200_KBPS  =  200,
    CAN_BAUDRATE_250_KBPS  =  250,
    CAN_BAUDRATE_500_KBPS  =  500,
    CAN_BAUDRATE_1000_KBPS = 1000,

    CAN_BAUDRATE_COUNT = 10
} can_baudrate_t;

/** (DID_CAN_BCAST_PERIOD) Broadcast period of CAN messages */
typedef struct PACKED
{
    /** Broadcast period multiple - CAN time message. 0 to disable. */
    uint16_t				can_period_mult[NUM_CIDS];
    
    /** Transmit address. */
    uint32_t				can_transmit_address[NUM_CIDS];
    
    /** Baud rate (kbps)  (See can_baudrate_t for valid baud rates)  */
    uint16_t				can_baudrate_kbps;

    /** Receive address. */
    uint32_t				can_receive_address;

} can_config_t;

#if defined(INCLUDE_LUNA_DATA_SETS)
#include "luna_data_sets.h"
#endif

/** Union of datasets */
typedef union PACKED
{
    dev_info_t				devInfo;
    ins_1_t					ins1;
    ins_2_t					ins2;
    ins_3_t					ins3;
    ins_4_t					ins4;
    imu_t					imu;
    imu3_t					imu3;
    magnetometer_t			mag;
    mag_cal_t				magCal;
    barometer_t				baro;
    wheel_encoder_t			wheelEncoder;
    ground_vehicle_t		groundVehicle;
    pos_measurement_t		posMeasurement;
    pimu_t					pImu;
    gps_pos_t				gpsPos;
    gps_vel_t				gpsVel;
    gps_sat_t				gpsSat;
    gps_rtk_rel_t			gpsRtkRel;
    gps_rtk_misc_t			gpsRtkMisc;
    inl2_states_t			inl2States;
    inl2_ned_sigma_t        inl2NedSigma;
    nvm_flash_cfg_t			flashCfg;
    survey_in_t             surveyIn;
    sys_params_t			sysParams;
    sys_sensors_t			sysSensors;
    rtos_info_t				rtosInfo;
    gps_raw_t				gpsRaw;
    sys_sensors_adc_t       sensorsAdc;
    rmc_t					rmc;
    evb_status_t			evbStatus;
    infield_cal_t			infieldCal;

#if defined(INCLUDE_LUNA_DATA_SETS)
    evb_luna_velocity_control_t     wheelController;
#endif
} uDatasets;

/** Union of INS output datasets */
typedef union PACKED
{
    ins_1_t					ins1;
    ins_2_t					ins2;
    ins_3_t					ins3;
    ins_4_t					ins4;
} uInsOutDatasets;

POP_PACK

/**
Creates a 32 bit checksum from data

@param data the data to create a checksum for
@param count the number of bytes in data

@return the 32 bit checksum for data
*/
uint32_t checksum32(const void* data, int count);
uint32_t serialNumChecksum32(const void* data, int size);
uint32_t flashChecksum32(const void* data, int size);

/**
Flip the endianess of 32 bit values in data

@param data the data to flip 32 bit values in
@param dataLength the number of bytes in data
*/
void flipEndianess32(uint8_t* data, int dataLength);

/**
Flip the bytes of a float in place (4 bytes) - ptr is assumed to be at least 4 bytes

@param ptr the float to flip
*/
void flipFloat(uint8_t* ptr);

/**
Flip the bytes of a float (4 bytes) - ptr is assumed to be at least 4 bytes

@param val the float to flip
@return the flipped float
*/
float flipFloatCopy(float val);

/**
Flip the bytes of a double in place (8 bytes) - ptr is assumed to be at least 8 bytes
Only flips each 4 byte pair, does not flip the individual bytes within the pair

@param ptr the double to flip
*/
void flipDouble(void* ptr);

/**
Flip the bytes of a double in place (8 bytes)
Unlike flipDouble, this also flips the individual bytes in each 4 byte pair

@param val the double to flip
@return the flipped double
*/
double flipDoubleCopy(double val);

/**
Flip double (64 bit) floating point values in data

@param data the data to flip doubles in
@param dataLength the number of bytes in data
@param offset offset into data to start flipping at
@param offsets a list of offsets of all doubles in data, starting at position 0
@param offsetsLength the number of items in offsets
*/
void flipDoubles(uint8_t* data, int dataLength, int offset, uint16_t* offsets, uint16_t offsetsLength);

/**
Flip string values in data - this compensates for the fact that flipEndianess32 is called on all the data

@param data the data to flip string values in
@param dataLength the number of bytes in data
@param offset the offset into data to start flipping strings at
@param offsets a list of offsets and byte lengths into data where strings start at
@param offsetsLength the number of items in offsets, should be 2 times the string count
*/
void flipStrings(uint8_t* data, int dataLength, int offset, uint16_t* offsets, uint16_t offsetsLength);

// BE_SWAP: if big endian then swap, else no-op
// LE_SWAP: if little endian then swap, else no-op
#if CPU_IS_BIG_ENDIAN
#define BE_SWAP64F(_i) flipDoubleCopy(_i)
#define BE_SWAP32F(_i) flipFloatCopy(_i)
#define BE_SWAP32(_i) (SWAP32(_i))
#define BE_SWAP16(_i) (SWAP16(_i))
#define LE_SWAP64F(_i) (_i)
#define LE_SWAP32F(_i) (_i)
#define LE_SWAP32(_i) (_i)
#define LE_SWAP16(_i) (_i)
#else // little endian
#define BE_SWAP64F(_i) (_i)
#define BE_SWAP32F(_i) (_i)
#define BE_SWAP32(_i) (_i)
#define BE_SWAP16(_i) (_i)
#define LE_SWAP64F(_i) flipDoubleCopy(_i)
#define LE_SWAP32F(_i) flipFloatCopy(_i)
#define LE_SWAP32(_i) (SWAP32(_i))
#define LE_SWAP16(_i) (SWAP16(_i))
#endif

/**
Get the offsets of double / int64 (64 bit) values given a data id

@param dataId the data id to get double offsets for
@param offsetsLength receives the number of double offsets

@return a list of offets of doubles or 0 if none, offset will have high bit set if it is an int64 instead of a double
*/
uint16_t* getDoubleOffsets(eDataIDs dataId, uint16_t* offsetsLength);

/**
Gets the offsets and lengths of strings given a data id

@param dataId the data id to get string offsets and lengths for
@param offsetsLength receives the number of items in the return value

@return a list of offsets and lengths of strings for the data id or 0 if none
*/
uint16_t* getStringOffsetsLengths(eDataIDs dataId, uint16_t* offsetsLength);

/** DID to RMC bit look-up table */
extern const uint64_t g_didToRmcBit[DID_COUNT];
uint64_t didToRmcBit(uint32_t dataId, uint64_t defaultRmcBits, uint64_t devInfoRmcBits);

/** DID to NMEA RMC bit look-up table */
extern const uint64_t g_didToNmeaRmcBit[DID_COUNT];

/** DID to GPX RMC bit look-up table */
extern const uint64_t g_gpxDidToGrmcBit[DID_COUNT];
extern const uint16_t g_gpxGRMCPresetLookup[GRMC_BIT_POS_COUNT];

//Time conversion constants
#define SECONDS_PER_WEEK        604800
#define SECONDS_PER_DAY         86400
#define GPS_TO_UNIX_OFFSET      315964800
/** Convert GPS Week and Ms and leapSeconds to Unix seconds**/
double gpsToUnix(uint32_t gpsWeek, uint32_t gpsTimeofWeekMS, uint8_t leapSeconds);

/** Convert Julian Date to calendar date. */
void julianToDate(double julian, int32_t* year, int32_t* month, int32_t* day, int32_t* hour, int32_t* minute, int32_t* second, int32_t* millisecond);

/** Convert GPS Week and Seconds to Julian Date.  Leap seconds are the GPS-UTC offset (18 seconds as of December 31, 2016). */
double gpsToJulian(int32_t gpsWeek, int32_t gpsMilliseconds, int32_t leapSeconds);

#ifndef GPX_1

/*
Convert gnssID to ubx gnss indicator (ref [2] 25)

@param gnssID gnssID of satellite
@return ubx gnss indicator
*/
int ubxSys(int gnssID);

#endif

/*
Convert satellite constelation and prn/slot number to satellite number

@param sys satellite system (SYS_GPS,SYS_GLO,...)
@param prn satellite prn/slot number
@return satellite number (0:error)
*/
int satNo(int sys, int prn);

/*
convert satellite gnssID + svID to satellite number

@param gnssID satellite system 
@param svID satellite prn/slot number
@return satellite number (0:error)
*/
int satNumCalc(int gnssID, int svID);

void profiler_start(runtime_profile_t *p, uint32_t timeUs);
void profiler_stop(runtime_profile_t *p, uint32_t timeUs);
void profiler_maintenance_1s(runtime_profiler_t *p);


#ifdef __cplusplus
}
#endif

#endif // DATA_SETS_H<|MERGE_RESOLUTION|>--- conflicted
+++ resolved
@@ -432,16 +432,11 @@
      GPS_STATUS_FLAGS_RTK_FIX_AND_HOLD               = (int)0x00040000,      // RTK feedback on the integer solutions to drive the float biases towards the resolved integers
 // 	GPS_STATUS_FLAGS_WEEK_VALID                     = (int)0x00040000,
 // 	GPS_STATUS_FLAGS_TOW_VALID                      = (int)0x00080000,
-<<<<<<< HEAD
-    GPS_STATUS_FLAGS_GPS1_RTK_POSITION_ENABLED      = (int)0x00100000,      // GPS1 RTK precision positioning mode enabled
-    GPS_STATUS_FLAGS_STATIC_MODE                    = (int)0x00200000,      // Static mode
-    GPS_STATUS_FLAGS_GPS2_RTK_COMPASS_ENABLED       = (int)0x00400000,      // GPS2 RTK moving base mode enabled
-=======
+	GPS_STATUS_FLAGS_RTK_SHARED_FLAGS_MASK          = (int)0x0FF06000,      // These RTK flags are common between GPS1 and GPS2 status
 	GPS_STATUS_FLAGS_RTK_SHARED_FLAGS_MASK          = (int)0x0FF06000,      // These RTK flags are common between GPS1 and GPS2 status
 	GPS_STATUS_FLAGS_GPS1_RTK_POSITION_ENABLED      = (int)0x00100000,      // GPS1 RTK precision positioning mode enabled
 	GPS_STATUS_FLAGS_STATIC_MODE                    = (int)0x00200000,      // Static mode
 	GPS_STATUS_FLAGS_GPS2_RTK_COMPASS_ENABLED       = (int)0x00400000,      // GPS2 RTK moving base mode enabled
->>>>>>> 578a5689
     GPS_STATUS_FLAGS_GPS1_RTK_RAW_GPS_DATA_ERROR    = (int)0x00800000,      // GPS1 RTK error: observations or ephemeris are invalid or not received (i.e. RTK differential corrections)
     GPS_STATUS_FLAGS_GPS1_RTK_BASE_DATA_MISSING     = (int)0x01000000,      // GPS1 RTK error: Either base observations or antenna position have not been received.
     GPS_STATUS_FLAGS_GPS1_RTK_BASE_POSITION_MOVING  = (int)0x02000000,      // GPS1 RTK error: base position moved when it should be stationary
@@ -2262,15 +2257,17 @@
     SYS_CFG_BITS_MAG_RECAL_MODE_OFFSET                  = 8,
 #define SYS_CFG_BITS_MAG_RECAL_MODE(sysCfgBits) ((sysCfgBits&SYS_CFG_BITS_MAG_RECAL_MODE_MASK)>>SYS_CFG_BITS_MAG_RECAL_MODE_OFFSET)
 
-<<<<<<< HEAD
-    /** Disable magnetometer fusion */
-    SYS_CFG_BITS_DISABLE_MAGNETOMETER_FUSION            = (int)0x00001000,
-    /** Disable barometer fusion */
-    SYS_CFG_BITS_DISABLE_BAROMETER_FUSION               = (int)0x00002000,
-    /** Disable GPS 1 fusion */
-    SYS_CFG_BITS_DISABLE_GPS1_FUSION                    = (int)0x00004000,
-    /** Disable GPS 2 fusion */
-    SYS_CFG_BITS_DISABLE_GPS2_FUSION                    = (int)0x00008000,
+	// When set WMM will be used to set declanation
+	SYS_CFG_BITS_MAG_ENABLE_WMM_DECLINATION				= (int)0x00000800,
+
+	/** Disable magnetometer fusion */
+	SYS_CFG_BITS_DISABLE_MAGNETOMETER_FUSION			= (int)0x00001000,
+	/** Disable barometer fusion */
+	SYS_CFG_BITS_DISABLE_BAROMETER_FUSION				= (int)0x00002000,
+	/** Disable GPS 1 fusion */
+	SYS_CFG_BITS_DISABLE_GPS1_FUSION					= (int)0x00004000,
+	/** Disable GPS 2 fusion */
+	SYS_CFG_BITS_DISABLE_GPS2_FUSION					= (int)0x00008000,
 
     /** Disable automatic Zero Velocity Updates (ZUPT).  Disabling automatic ZUPT is useful for degraded GPS environments or applications with very slow velocities. */
     SYS_CFG_BITS_DISABLE_AUTO_ZERO_VELOCITY_UPDATES     = (int)0x00010000,
@@ -2292,39 +2289,6 @@
     SYS_CFG_USE_REFERENCE_IMU_IN_EKF                    = (int)0x01000000,
     /** Reference point stationary on strobe input */
     SYS_CFG_EKF_REF_POINT_STATIONARY_ON_STROBE_INPUT    = (int)0x02000000,
-=======
-	// When set WMM will be used to set declanation
-	SYS_CFG_BITS_MAG_ENABLE_WMM_DECLINATION				= (int)0x00000800,
-
-	/** Disable magnetometer fusion */
-	SYS_CFG_BITS_DISABLE_MAGNETOMETER_FUSION			= (int)0x00001000,
-	/** Disable barometer fusion */
-	SYS_CFG_BITS_DISABLE_BAROMETER_FUSION				= (int)0x00002000,
-	/** Disable GPS 1 fusion */
-	SYS_CFG_BITS_DISABLE_GPS1_FUSION					= (int)0x00004000,
-	/** Disable GPS 2 fusion */
-	SYS_CFG_BITS_DISABLE_GPS2_FUSION					= (int)0x00008000,
-
-	/** Disable automatic Zero Velocity Updates (ZUPT).  Disabling automatic ZUPT is useful for degraded GPS environments or applications with very slow velocities. */
-	SYS_CFG_BITS_DISABLE_AUTO_ZERO_VELOCITY_UPDATES		= (int)0x00010000,
-	/** Disable automatic Zero Angular Rate Updates (ZARU).  Disabling automatic ZARU is useful for applications with small/slow angular rates. */
-	SYS_CFG_BITS_DISABLE_AUTO_ZERO_ANGULAR_RATE_UPDATES	= (int)0x00020000,
-	/** Disable INS EKF updates */
-	SYS_CFG_BITS_DISABLE_INS_EKF						= (int)0x00040000,
-	/** Prevent built-in test (BIT) from running automatically on startup */
-	SYS_CFG_BITS_DISABLE_AUTO_BIT_ON_STARTUP			= (int)0x00080000,
-
-	/** Disable wheel encoder fusion */
-	SYS_CFG_BITS_DISABLE_WHEEL_ENCODER_FUSION			= (int)0x00100000,
-	/** Disable packet encoding, binary data will have all bytes as is */
-	SYS_CFG_BITS_DISABLE_PACKET_ENCODING				= (int)0x00400000,
-
-	/** Use reference IMU in EKF instead of onboard IMU */
-	SYS_CFG_USE_REFERENCE_IMU_IN_EKF					= (int)0x01000000,
-	/** Reference point stationary on strobe input */
-	SYS_CFG_EKF_REF_POINT_STATIONARY_ON_STROBE_INPUT	= (int)0x02000000,
-
->>>>>>> 578a5689
 };
 
 /** GNSS satellite system signal constellation (used with nvm_flash_cfg_t.gnssSatSigConst) */
