/*
MIT LICENSE

Copyright (c) 2014-2022 Inertial Sense, Inc. - http://inertialsense.com

Permission is hereby granted, free of charge, to any person obtaining a copy of this software and associated documentation files(the "Software"), to deal in the Software without restriction, including without limitation the rights to use, copy, modify, merge, publish, distribute, sublicense, and/or sell copies of the Software, and to permit persons to whom the Software is furnished to do so, subject to the following conditions :

The above copyright notice and this permission notice shall be included in all copies or substantial portions of the Software.

THE SOFTWARE IS PROVIDED "AS IS", WITHOUT WARRANTY OF ANY KIND, EXPRESS OR IMPLIED, INCLUDING BUT NOT LIMITED TO THE WARRANTIES OF MERCHANTABILITY, FITNESS FOR A PARTICULAR PURPOSE AND NONINFRINGEMENT.IN NO EVENT SHALL THE AUTHORS OR COPYRIGHT HOLDERS BE LIABLE FOR ANY CLAIM, DAMAGES OR OTHER LIABILITY, WHETHER IN AN ACTION OF CONTRACT, TORT OR OTHERWISE, ARISING FROM, OUT OF OR IN CONNECTION WITH THE SOFTWARE OR THE USE OR OTHER DEALINGS IN THE SOFTWARE.
*/

#ifndef DATA_SETS_H
#define DATA_SETS_H

#include <stdint.h>
#include <stdlib.h>
#include <time.h>
#include <string.h>
#include "ISConstants.h"

#ifdef __cplusplus
extern "C" {
#endif

// *****************************************************************************
// ****** InertialSense binary message Data Identification Numbers (DIDs) ****** 
// ******                                                                 ******
// ****** NEVER REORDER THESE VALUES!                                     ******
// *****************************************************************************
/** Data identifiers - these are unsigned int and #define because enum are signed according to C standard */
typedef uint32_t eDataIDs;

#define DID_NULL                        (eDataIDs)0  /** NULL (INVALID) */
#define DID_DEV_INFO                    (eDataIDs)1  /** (dev_info_t) Device information */
#define DID_SYS_FAULT                   (eDataIDs)2  /** (system_fault_t) System fault information */
#define DID_PREINTEGRATED_IMU           (eDataIDs)3  /** (preintegrated_imu_t) Coning and sculling integral in body/IMU frame.  Updated at IMU rate. Also know as Delta Theta Delta Velocity, or Integrated IMU. For clarification, we use the name "Preintegrated IMU" through the User Manual. This data is integrated from the IMU data at the IMU update rate (startupImuDtMs, default 1ms).  The integration period (dt) and output data rate are the same as the NAV rate (startupNavDtMs, default 4ms) and cannot be output at any other rate. If a different output data rate is desired, DID_IMU which is derived from DID_PREINTEGRATED_IMU can be used instead. Preintegrated IMU data acts as a form of compression, adding the benefit of higher integration rates for slower output data rates, preserving the IMU data without adding filter delay and addresses antialiasing. It is most effective for systems that have higher dynamics and lower communications data rates.  The minimum data period is DID_FLASH_CONFIG.startupImuDtMs or 4, whichever is larger (250Hz max). */
#define DID_INS_1                       (eDataIDs)4  /** (ins_1_t) INS output: euler rotation w/ respect to NED, NED position from reference LLA. */
#define DID_INS_2                       (eDataIDs)5  /** (ins_2_t) INS output: quaternion rotation w/ respect to NED, ellipsoid altitude */
#define DID_GPS1_UBX_POS                (eDataIDs)6  /** (gps_pos_t) GPS 1 position data from ublox receiver. */
#define DID_SYS_CMD                     (eDataIDs)7  /** (system_command_t) System commands. Both the command and invCommand fields must be set at the same time for a command to take effect. */
#define DID_ASCII_BCAST_PERIOD          (eDataIDs)8  /** (ascii_msgs_t) Broadcast period for ASCII messages */
#define DID_RMC                         (eDataIDs)9  /** (rmc_t) Realtime Message Controller (RMC). The data sets available through RMC are driven by the availability of the data. The RMC provides updates from various data sources (i.e. sensors) as soon as possible with minimal latency. Several of the data sources (sensors) output data at different data rates that do not all correspond. The RMC is provided so that broadcast of sensor data is done as soon as it becomes available. All RMC messages can be enabled using the standard Get Data packet format. */
#define DID_SYS_PARAMS                  (eDataIDs)10 /** (sys_params_t) System parameters / info */
#define DID_SYS_SENSORS                 (eDataIDs)11 /** (sys_sensors_t) System sensor information */
#define DID_FLASH_CONFIG                (eDataIDs)12 /** (nvm_flash_cfg_t) Flash memory configuration */
#define DID_GPS1_POS                    (eDataIDs)13 /** (gps_pos_t) GPS 1 position data.  This comes from DID_GPS1_UBX_POS or DID_GPS1_RTK_POS, depending on whichever is more accurate. */
#define DID_GPS2_POS                    (eDataIDs)14 /** (gps_pos_t) GPS 2 position data */
#define DID_GPS1_SAT                    (eDataIDs)15 /** (gps_sat_t) GPS 1 GNSS and sat identifiers, carrier to noise ratio (signal strength), elevation and azimuth angles, pseudo range residual. */
#define DID_GPS2_SAT                    (eDataIDs)16 /** (gps_sat_t) GPS 2 GNSS and sat identifiers, carrier to noise ratio (signal strength), elevation and azimuth angles, pseudo range residual. */
#define DID_GPS1_VERSION                (eDataIDs)17 /** (gps_version_t) GPS 1 version info */
#define DID_GPS2_VERSION                (eDataIDs)18 /** (gps_version_t) GPS 2 version info */
#define DID_MAG_CAL                     (eDataIDs)19 /** (mag_cal_t) Magnetometer calibration */
#define DID_INTERNAL_DIAGNOSTIC         (eDataIDs)20 /** INTERNAL USE ONLY (internal_diagnostic_t) Internal diagnostic info */
#define DID_GPS1_RTK_POS_REL            (eDataIDs)21 /** (gps_rtk_rel_t) RTK precision position base to rover relative info. */
#define DID_GPS1_RTK_POS_MISC           (eDataIDs)22 /** (gps_rtk_misc_t) RTK precision position related data. */
#define DID_FEATURE_BITS                (eDataIDs)23 /** INTERNAL USE ONLY (feature_bits_t) */
#define DID_SENSORS_IS1                 (eDataIDs)24 /** INTERNAL USE ONLY (sensors_w_temp_t) Uncalibrated IMU output.  Common scale factor applied to ADC output. */
#define DID_SENSORS_IS2                 (eDataIDs)25 /** INTERNAL USE ONLY (sensors_w_temp_t) Temperature compensated IMU output. */
#define DID_SENSORS_TC_BIAS             (eDataIDs)26 /** INTERNAL USE ONLY (sensors_t) */
#define DID_IO                          (eDataIDs)27 /** (io_t) I/O */
#define DID_SENSORS_ADC                 (eDataIDs)28 /** INTERNAL USE ONLY (sys_sensors_adc_t) */
#define DID_SCOMP                       (eDataIDs)29 /** INTERNAL USE ONLY (sensor_compensation_t) */
#define DID_GPS1_VEL                    (eDataIDs)30 /** (gps_vel_t) GPS 1 velocity data */
#define DID_GPS2_VEL                    (eDataIDs)31 /** (gps_vel_t) GPS 2 velocity data */
#define DID_HDW_PARAMS                  (eDataIDs)32 /** INTERNAL USE ONLY (hdw_params_t) */
#define DID_NVR_MANAGE_USERPAGE         (eDataIDs)33 /** INTERNAL USE ONLY (nvr_manage_t) */
#define DID_NVR_USERPAGE_SN             (eDataIDs)34 /** INTERNAL USE ONLY (nvm_group_sn_t) */
#define DID_NVR_USERPAGE_G0             (eDataIDs)35 /** INTERNAL USE ONLY (nvm_group_0_t) */
#define DID_NVR_USERPAGE_G1             (eDataIDs)36 /** INTERNAL USE ONLY (nvm_group_1_t) */
#define DID_DEBUG_STRING                (eDataIDs)37 /** INTERNAL USE ONLY (debug_string_t) */
#define DID_RTOS_INFO                   (eDataIDs)38 /** (rtos_info_t) RTOS information. */
#define DID_DEBUG_ARRAY                 (eDataIDs)39 /** INTERNAL USE ONLY (debug_array_t) */
<<<<<<< HEAD
#define DID_SENSORS_CAL1                (eDataIDs)40 /** INTERNAL USE ONLY (sensors_mpu_w_temp_t) (not needed) */
#define DID_SENSORS_CAL2                (eDataIDs)41 /** INTERNAL USE ONLY (sensors_mpu_w_temp_t) (not needed) */
#define DID_CAL_SC                      (eDataIDs)42 /** INTERNAL USE ONLY (sensor_cal_t) */
#define DID_CAL_TEMP_COMP               (eDataIDs)43 /** INTERNAL USE ONLY (sensor_tcal_group_t) */
#define DID_CAL_MOTION                  (eDataIDs)44 /** INTERNAL USE ONLY (sensor_mcal_group_t) */
=======
#define DID_SENSORS_CAL1                (eDataIDs)40 /** INTERNAL USE ONLY (sensors_mpu_w_temp_t) Calibrated IMU1 output.  Temperature compensated and motion calibrated. */
#define DID_SENSORS_CAL2                (eDataIDs)41 /** INTERNAL USE ONLY (sensors_mpu_w_temp_t) Calibrated IMU2 output.  Temperature compensated and motion calibrated. */
#define DID_CAL_SC                      (eDataIDs)42 /** INTERNAL USE ONLY (sensor_cal_mem_t) */
#define DID_CAL_SC1                     (eDataIDs)43 /** INTERNAL USE ONLY (sensor_cal_mpu_t) */
#define DID_CAL_SC2                     (eDataIDs)44 /** INTERNAL USE ONLY (sensor_cal_mpu_t) */
>>>>>>> abcf5580
#define DID_SYS_SENSORS_SIGMA           (eDataIDs)45 /** INTERNAL USE ONLY (sys_sensors_t) */
#define DID_SENSORS_ADC_SIGMA           (eDataIDs)46 /** INTERNAL USE ONLY (sys_sensors_adc_t) */
#define DID_REFERENCE_MAGNETOMETER      (eDataIDs)47 /** (magnetometer_t) Reference or truth magnetometer used for manufacturing calibration and testing */
#define DID_INL2_STATES                 (eDataIDs)48 /** (inl2_states_t) */
#define DID_INL2_COVARIANCE_LD          (eDataIDs)49 /** (INL2_COVARIANCE_LD_ARRAY_SIZE) */
#define DID_INL2_STATUS                 (eDataIDs)50 /** (inl2_status_t) */
#define DID_INL2_MISC                   (eDataIDs)51 /** (inl2_misc_t) */
#define DID_MAGNETOMETER                (eDataIDs)52 /** (magnetometer_t) Magnetometer sensor output */
#define DID_BAROMETER                   (eDataIDs)53 /** (barometer_t) Barometric pressure sensor data */
#define DID_GPS1_RTK_POS                (eDataIDs)54 /** (gps_pos_t) GPS RTK position data */
#define DID_ROS_COVARIANCE_POSE_TWIST   (eDataIDs)55 /** (ros_covariance_pose_twist_t) INL2 EKF covariances matrix lower diagonals */
#define DID_COMMUNICATIONS_LOOPBACK     (eDataIDs)56 /** INTERNAL USE ONLY - Unit test for communications manager  */
#define DID_IMU3_RAW                    (eDataIDs)57 /** (imu3_t) Inertial measurement unit data directly from IMU.  We recommend use of DID_IMU or DID_PREINTEGRATED_IMU as they are oversampled and contain less noise.  Minimum data period is DID_FLASH_CONFIG.startupImuDtMs or 4, whichever is larger (250Hz max). */
#define DID_IMU                         (eDataIDs)58 /** (imu_t) Inertial measurement unit data down-sampled from IMU rate (DID_FLASH_CONFIG.startupImuDtMs (1KHz)) to navigation update rate (DID_FLASH_CONFIG.startupNavDtMs) as an anti-aliasing filter to reduce noise and preserve accuracy.  Minimum data period is DID_FLASH_CONFIG.startupNavDtMs (1KHz max).  */
#define DID_INL2_MAG_OBS_INFO           (eDataIDs)59 /** (inl2_mag_obs_info_t) INL2 magnetometer calibration information. */
#define DID_GPS_BASE_RAW                (eDataIDs)60 /** (gps_raw_t) GPS raw data for base station (observation, ephemeris, etc.) - requires little endian CPU. The contents of data can vary for this message and are determined by dataType field. RTK positioning or RTK compassing must be enabled to stream this message. */
#define DID_GPS_RTK_OPT                 (eDataIDs)61 /** (gps_rtk_opt_t) RTK options - requires little endian CPU. */
#define DID_NVR_USERPAGE_INTERNAL       (eDataIDs)62 /** (internal) Internal user page data */
#define DID_MANUFACTURING_INFO          (eDataIDs)63 /** INTERNAL USE ONLY (manufacturing_info_t) Manufacturing info */
#define DID_BIT                         (eDataIDs)64 /** (bit_t) System built-in self-test */
#define DID_INS_3                       (eDataIDs)65 /** (ins_3_t) Inertial navigation data with quaternion NED to body rotation and ECEF position. */
#define DID_INS_4                       (eDataIDs)66 /** (ins_4_t) INS output: quaternion rotation w/ respect to ECEF, ECEF position. */
#define DID_INL2_NED_SIGMA              (eDataIDs)67 /** (inl2_ned_sigma_t) INL2 standard deviation in the NED frame */
#define DID_STROBE_IN_TIME              (eDataIDs)68 /** (strobe_in_time_t) Timestamp for input strobe. */
#define DID_GPS1_RAW                    (eDataIDs)69 /** (gps_raw_t) GPS raw data for rover (observation, ephemeris, etc.) - requires little endian CPU. The contents of data can vary for this message and are determined by dataType field. RTK positioning or RTK compassing must be enabled to stream this message. */
#define DID_GPS2_RAW                    (eDataIDs)70 /** (gps_raw_t) GPS raw data for rover (observation, ephemeris, etc.) - requires little endian CPU. The contents of data can vary for this message and are determined by dataType field. RTK positioning or RTK compassing must be enabled to stream this message. */
#define DID_WHEEL_ENCODER               (eDataIDs)71 /** (wheel_encoder_t) Wheel encoder data to be fused with GPS-INS measurements, set DID_GROUND_VEHICLE for configuration before sending this message */
#define DID_DIAGNOSTIC_MESSAGE          (eDataIDs)72 /** (diag_msg_t) Diagnostic message */
#define DID_SURVEY_IN                   (eDataIDs)73 /** (survey_in_t) Survey in, used to determine position for RTK base station. Base correction output cannot run during a survey and will be automatically disabled if a survey is started. */
#define DID_CAL_SC_INFO                 (eDataIDs)74 /** INTERNAL USE ONLY (sensor_cal_info_t) */
#define DID_PORT_MONITOR                (eDataIDs)75 /** (port_monitor_t) Data rate and status monitoring for each communications port. */
#define DID_RTK_STATE                   (eDataIDs)76 /** INTERNAL USE ONLY (rtk_state_t) */
#define DID_RTK_PHASE_RESIDUAL          (eDataIDs)77 /** INTERNAL USE ONLY (rtk_residual_t) */
#define DID_RTK_CODE_RESIDUAL           (eDataIDs)78 /** INTERNAL USE ONLY (rtk_residual_t) */
#define DID_RTK_DEBUG                   (eDataIDs)79 /** INTERNAL USE ONLY (rtk_debug_t) */
#define DID_EVB_STATUS                  (eDataIDs)80 /** (evb_status_t) EVB monitor and log control interface. */
#define DID_EVB_FLASH_CFG               (eDataIDs)81 /** (evb_flash_cfg_t) EVB configuration. */
#define DID_EVB_DEBUG_ARRAY             (eDataIDs)82 /** INTERNAL USE ONLY (debug_array_t) */
#define DID_EVB_RTOS_INFO               (eDataIDs)83 /** (evb_rtos_info_t) EVB-2 RTOS information. */
#define DID_IMU3_RAW_MAG                (eDataIDs)84 /** (imu3_mag_t) DID_IMU3_RAW + DID_MAGNETOMETER. Only one of DID_IMU3_RAW_MAG, DID_IMU_MAG, or DID_PREINTEGRATED_IMU_MAG should be streamed simultaneously. We recommend use of DID_IMU_MAG or DID_PREINTEGRATED_IMU_MAG as they are oversampled and contain less noise. */
#define DID_IMU_MAG                     (eDataIDs)85 /** (imu_mag_t) DID_IMU + DID_MAGNETOMETER. Only one of DID_IMU3_RAW_MAG, DID_IMU_MAG, or DID_PREINTEGRATED_IMU_MAG should be streamed simultaneously. */
#define DID_PREINTEGRATED_IMU_MAG		(eDataIDs)86 /** (pimu_mag_t) DID_PREINTEGRATED_IMU + DID_MAGNETOMETER. Only one of DID_IMU3_RAW_MAG, DID_IMU_MAG, or DID_PREINTEGRATED_IMU_MAG should be streamed simultaneously. */
#define DID_GROUND_VEHICLE				(eDataIDs)87 /** (ground_vehicle_t) Static configuration for wheel transform measurements. */
#define DID_POSITION_MEASUREMENT		(eDataIDs)88 /** (pos_measurement_t) External position estimate*/
#define DID_RTK_DEBUG_2                 (eDataIDs)89 /** INTERNAL USE ONLY (rtk_debug_2_t) */
#define DID_CAN_CONFIG					(eDataIDs)90 /** (can_config_t) Addresses for CAN messages*/
#define DID_GPS2_RTK_CMP_REL            (eDataIDs)91 /** (gps_rtk_rel_t) Dual GNSS RTK compassing / moving base to rover (GPS 1 to GPS 2) relative info. */
#define DID_GPS2_RTK_CMP_MISC           (eDataIDs)92 /** (gps_rtk_misc_t) RTK Dual GNSS RTK compassing related data. */
#define DID_EVB_DEV_INFO                (eDataIDs)93 /** (dev_info_t) EVB device information */
#define DID_INFIELD_CAL                 (eDataIDs)94 /** (infield_cal_t) Measure and correct IMU calibration error.  Estimate INS rotation to align INS with vehicle. */
#define DID_REFERENCE_IMU               (eDataIDs)95 /** (imu_t) Reference or truth IMU used for manufacturing calibration and testing */

// Adding a new data id?
// 1] Add it above and increment the previous number, include the matching data structure type in the comments
// 2] Add flip doubles and flip strings entries in data_sets.c
// 3] Add data id to ISDataMappings.cpp
// 4] Increment DID_COUNT
// 5) Update the DIDs in IS-src/python/src/ci_hdw/data_sets.py
// 6] Test!

/** Count of data ids (including null data id 0) - MUST BE MULTPLE OF 4 and larger than last DID number! */
#define DID_COUNT		(eDataIDs)120	// Used in SDK
#define DID_COUNT_UINS	(eDataIDs)96	// Used in uINS

/** Maximum number of data ids */
#define DID_MAX_COUNT 256

// END DATA IDENTIFIERS --------------------------------------------------------------------------

/** Maximum number of satellite channels */
#define MAX_NUM_SAT_CHANNELS 50

/** Maximum length of device info manufacturer string (must be a multiple of 4) */
#define DEVINFO_MANUFACTURER_STRLEN 24
#define DEVINFO_ADDINFO_STRLEN 24


/** Defines the 4 parts to the communications version. Major changes involve changes to the com manager. Minor changes involve additions to data structures */
// #define PROTOCOL_VERSION_CHAR0 1        // Major (in com_manager.h)
// #define PROTOCOL_VERSION_CHAR1 0
#define PROTOCOL_VERSION_CHAR2 (0x000000FF&DID_COUNT_UINS)
#define PROTOCOL_VERSION_CHAR3 9         // Minor (in data_sets.h)

/** Rtk rover receiver index */
#define RECEIVER_INDEX_GPS1 1 // DO NOT CHANGE
#define RECEIVER_INDEX_EXTERNAL_BASE 2 // DO NOT CHANGE
#define RECEIVER_INDEX_GPS2 3 // DO NOT CHANGE

// Max number of devices across all hardware types: uINS-3, uINS-4, and uINS-5
#define NUM_IMU_DEVICES     3		// g_numImuDevices defines the actual number of hardware specific devices
#define NUM_MAG_DEVICES     2		// g_numMagDevices defines the actual number of hardware specific devices

/** INS status flags */
enum eInsStatusFlags
{
	/** Attitude estimate is usable but outside spec (COARSE) */
	INS_STATUS_ATT_ALIGN_COARSE                 = (int)0x00000001,
	/** Velocity estimate is usable but outside spec (COARSE) */
	INS_STATUS_VEL_ALIGN_COARSE                 = (int)0x00000002,
	/** Position estimate is usable but outside spec (COARSE) */
	INS_STATUS_POS_ALIGN_COARSE                 = (int)0x00000004,
	/** Estimate is COARSE mask (usable but outside spec) */
	INS_STATUS_ALIGN_COARSE_MASK                = (int)0x00000007,

	/** Velocity aided by wheel sensor */
	INS_STATUS_WHEEL_AIDING_VEL                 = (int)0x00000008,

	/** Attitude estimate is within spec (FINE) */
	INS_STATUS_ATT_ALIGN_FINE                   = (int)0x00000010,
	/** Velocity estimate is within spec (FINE) */
	INS_STATUS_VEL_ALIGN_FINE                   = (int)0x00000020,
	/** Position estimate is within spec (FINE) */
	INS_STATUS_POS_ALIGN_FINE                   = (int)0x00000040,
	/** Estimate is FINE mask */
	INS_STATUS_ALIGN_FINE_MASK                  = (int)0x00000070,

	/** Heading aided by GPS */
	INS_STATUS_GPS_AIDING_HEADING               = (int)0x00000080,

	/** Position aided by GPS position */
	INS_STATUS_GPS_AIDING_POS                   = (int)0x00000100,
	/** GPS update event occurred in solution, potentially causing discontinuity in position path */
	INS_STATUS_GPS_UPDATE_IN_SOLUTION           = (int)0x00000200,
	/** Reserved for internal purpose */
	INS_STATUS_RESERVED_1                       = (int)0x00000400,																	
	/** Heading aided by magnetic heading */
	INS_STATUS_MAG_AIDING_HEADING               = (int)0x00000800,

	/** Nav mode (set) = estimating velocity and position. AHRS mode (cleared) = NOT estimating velocity and position */
	INS_STATUS_NAV_MODE							= (int)0x00001000,

	/** User should not move (keep system motionless) to assist on-board processing. */
	INS_STATUS_DO_NOT_MOVE						= (int)0x00002000,	
	/** Velocity aided by GPS velocity */
	INS_STATUS_GPS_AIDING_VEL                   = (int)0x00004000,
	/** Vehicle kinematic calibration is good */
	INS_STATUS_KINEMATIC_CAL_GOOD	            = (int)0x00008000,

	/** INS/AHRS Solution Status */
	INS_STATUS_SOLUTION_MASK					= (int)0x000F0000,
	INS_STATUS_SOLUTION_OFFSET					= 16,
#define INS_STATUS_SOLUTION(insStatus)          ((insStatus&INS_STATUS_SOLUTION_MASK)>>INS_STATUS_SOLUTION_OFFSET)

	INS_STATUS_SOLUTION_OFF                     = 0,	// System is off 
	INS_STATUS_SOLUTION_ALIGNING                = 1,	// System is in alignment mode
	INS_STATUS_SOLUTION_ALIGNMENT_COMPLETE      = 2,	// System is aligned but not enough dynamics have been experienced to be with specifications.
	INS_STATUS_SOLUTION_NAV                     = 3,	// System is in navigation mode and solution is good.
	INS_STATUS_SOLUTION_NAV_HIGH_VARIANCE       = 4,	// System is in navigation mode but the attitude uncertainty has exceeded the threshold.
	INS_STATUS_SOLUTION_AHRS                    = 5,	// System is in AHRS mode and solution is good.
	INS_STATUS_SOLUTION_AHRS_HIGH_VARIANCE      = 6,	// System is in AHRS mode but the attitude uncertainty has exceeded the threshold.

	/** GPS compassing antenna offsets are not set in flashCfg. */
    INS_STATUS_RTK_COMPASSING_BASELINE_UNSET    = (int)0x00100000,
    /** GPS antenna baseline specified in flashCfg and measured by GPS do not match. */
    INS_STATUS_RTK_COMPASSING_BASELINE_BAD      = (int)0x00200000,
    INS_STATUS_RTK_COMPASSING_MASK              = (INS_STATUS_RTK_COMPASSING_BASELINE_UNSET|INS_STATUS_RTK_COMPASSING_BASELINE_BAD),
    
	/** Magnetometer is being recalibrated.  Device requires rotation to complete the calibration process. */
	INS_STATUS_MAG_RECALIBRATING				= (int)0x00400000,
	/** Magnetometer is experiencing interference or calibration is bad.  Attention may be required to remove interference (move the device) or recalibrate the magnetometer. */
	INS_STATUS_MAG_INTERFERENCE_OR_BAD_CAL		= (int)0x00800000,

    /** GPS navigation fix type (see eGpsNavFixStatus) */
    INS_STATUS_GPS_NAV_FIX_MASK					= (int)0x03000000,
    INS_STATUS_GPS_NAV_FIX_OFFSET				= 24,
#define INS_STATUS_NAV_FIX_STATUS(insStatus)    ((insStatus&INS_STATUS_GPS_NAV_FIX_MASK)>>INS_STATUS_GPS_NAV_FIX_OFFSET)

	/** RTK compassing heading is accurate.  (RTK fix and hold status) */
	INS_STATUS_RTK_COMPASSING_VALID				= (int)0x04000000,

	/* NOTE: If you add or modify these INS_STATUS_RTK_ values, please update eInsStatusRtkBase in IS-src/python/src/ci_hdw/data_sets.py */
	/** RTK error: Observations invalid or not received  (i.e. RTK differential corrections) */
    INS_STATUS_RTK_RAW_GPS_DATA_ERROR           = (int)0x08000000,
    /** RTK error: Either base observations or antenna position have not been received */
    INS_STATUS_RTK_ERR_BASE_DATA_MISSING        = (int)0x10000000,
    /** RTK error: base position moved when it should be stationary */
    INS_STATUS_RTK_ERR_BASE_POSITION_MOVING     = (int)0x20000000,
    /** RTK error: base position invalid or not surveyed */
    INS_STATUS_RTK_ERR_BASE_POSITION_INVALID    = (int)0x30000000,
    /** RTK error: NO base position received */
    INS_STATUS_RTK_ERR_BASE_MASK                = (int)0x30000000,
	/** GPS base mask */
	INS_STATUS_RTK_ERROR_MASK					= (INS_STATUS_RTK_RAW_GPS_DATA_ERROR|INS_STATUS_RTK_ERR_BASE_MASK),
	
	/** RTOS task ran longer than allotted period */
	INS_STATUS_RTOS_TASK_PERIOD_OVERRUN			= (int)0x40000000,
	/** General fault (eGenFaultCodes) */
	INS_STATUS_GENERAL_FAULT					= (int)0x80000000,
};

/** GPS navigation fix type */
/* NOTE: If you modify this enum, please also modify the eGpsNavFixStatus enum
 *       in IS-src/python/src/ci_hdw/data_sets.py */
enum eGpsNavFixStatus
{
	GPS_NAV_FIX_NONE							= (int)0x00000000,
	GPS_NAV_FIX_POSITIONING_3D					= (int)0x00000001,
	GPS_NAV_FIX_POSITIONING_RTK_FLOAT			= (int)0x00000002,
	GPS_NAV_FIX_POSITIONING_RTK_FIX				= (int)0x00000003,		// Includes fix & hold
};

/** Hardware status flags */
enum eHdwStatusFlags
{
	/** Gyro motion detected sigma */
	HDW_STATUS_MOTION_GYR_SIG					= (int)0x00000001,
	/** Accelerometer motion detected sigma */
	HDW_STATUS_MOTION_ACC_SIG					= (int)0x00000002,
	/** Unit is moving and NOT stationary */
	HDW_STATUS_MOTION_SIG_MASK					= (int)0x00000003,
	/** Gyro motion detected deviation */
	HDW_STATUS_MOTION_GYR_DEV					= (int)0x00000004,
	/** Accelerometer motion detected deviation */
	HDW_STATUS_MOTION_ACC_DEV					= (int)0x00000008,
	/** Motion mask */
	HDW_STATUS_MOTION_MASK						= (int)0x0000000F,

	/** GPS satellite signals are being received (antenna and cable are good) */
	HDW_STATUS_GPS_SATELLITE_RX					= (int)0x00000010,
	/** Event occurred on strobe input pin */
	HDW_STATUS_STROBE_IN_EVENT					= (int)0x00000020,
	/** GPS time of week is valid and reported.  Otherwise the timeOfWeek is local system time. */
	HDW_STATUS_GPS_TIME_OF_WEEK_VALID			= (int)0x00000040,

	HDW_STATUS_UNUSED_1				            = (int)0x00000080,

	/** Sensor saturation on gyro */
	HDW_STATUS_SATURATION_GYR					= (int)0x00000100,
	/** Sensor saturation on accelerometer */
	HDW_STATUS_SATURATION_ACC					= (int)0x00000200,
	/** Sensor saturation on magnetometer */
	HDW_STATUS_SATURATION_MAG					= (int)0x00000400,
	/** Sensor saturation on barometric pressure */
	HDW_STATUS_SATURATION_BARO					= (int)0x00000800,

	/** Sensor saturation mask */
	HDW_STATUS_SATURATION_MASK					= (int)0x00000F00,
	/** Sensor saturation offset */
	HDW_STATUS_SATURATION_OFFSET				= 8,

	/** System Reset is Required for proper function */
	HDW_STATUS_SYSTEM_RESET_REQUIRED			= (int)0x00001000,

	HDW_STATUS_UNUSED_3				            = (int)0x00002000,
	HDW_STATUS_UNUSED_4				            = (int)0x00004000,
	HDW_STATUS_UNUSED_5				            = (int)0x00008000,

	/** Communications Tx buffer limited */
	HDW_STATUS_ERR_COM_TX_LIMITED				= (int)0x00010000,
	/** Communications Rx buffer overrun */
	HDW_STATUS_ERR_COM_RX_OVERRUN				= (int)0x00020000,

	/** Communications parse error count */
	HDW_STATUS_COM_PARSE_ERR_COUNT_MASK			= (int)0x00F00000,
	HDW_STATUS_COM_PARSE_ERR_COUNT_OFFSET		= 20,
#define HDW_STATUS_COM_PARSE_ERROR_COUNT(hdwStatus) ((hdwStatus&HDW_STATUS_COM_PARSE_ERR_COUNT_MASK)>>HDW_STATUS_COM_PARSE_ERR_COUNT_OFFSET)

	/** (BIT) Built-in self-test running */
	HDW_STATUS_BIT_RUNNING						= (int)0x01000000,
	/** (BIT) Built-in self-test passed */
	HDW_STATUS_BIT_PASSED						= (int)0x02000000,
	/** (BIT) Built-in self-test failure */
	HDW_STATUS_BIT_FAULT						= (int)0x03000000,
	/** (BIT) Built-in self-test mask */
	HDW_STATUS_BIT_MASK							= (int)0x03000000,

	/** Temperature outside spec'd operating range */
	HDW_STATUS_ERR_TEMPERATURE					= (int)0x04000000,

	HDW_STATUS_UNSUED_6							= (int)0x08000000,

	/** Fault reset cause */
	HDW_STATUS_FAULT_RESET_MASK					= (int)0x70000000,	
	/** Reset from Backup mode (low-power state w/ CPU off) */
	HDW_STATUS_FAULT_RESET_BACKUP_MODE			= (int)0x10000000,
	/** Reset from Watchdog */
	HDW_STATUS_FAULT_RESET_WATCHDOG				= (int)0x20000000,
	/** Reset from Software */
	HDW_STATUS_FAULT_RESET_SOFT					= (int)0x30000000,
	/** Reset from Hardware (NRST pin low) */
	HDW_STATUS_FAULT_RESET_HDW					= (int)0x40000000,

	/** Critical System Fault - CPU error */
	HDW_STATUS_FAULT_SYS_CRITICAL				= (int)0x80000000,
};

// Used to validate GPS position (and velocity)
#define GPS_THRESH_SATS_USED			5
#define GPS_THRESH_DOP					5.0f
#define GPS_THRESH_H_ACC				20.0f
#define GPS_THRESH_V_ACC				40.0f
#define GPS_THRESH_S_ACC				2.0f

/** GPS Status */
enum eGpsStatus
{
	GPS_STATUS_NUM_SATS_USED_MASK                   = (int)0x000000FF,

	/** Fix */
	GPS_STATUS_FIX_NONE                             = (int)0x00000000,
	GPS_STATUS_FIX_DEAD_RECKONING_ONLY              = (int)0x00000100,
	GPS_STATUS_FIX_2D                               = (int)0x00000200,
	GPS_STATUS_FIX_3D                               = (int)0x00000300,
	GPS_STATUS_FIX_GPS_PLUS_DEAD_RECK               = (int)0x00000400,
	GPS_STATUS_FIX_TIME_ONLY                        = (int)0x00000500,
	GPS_STATUS_FIX_UNUSED1                          = (int)0x00000600,
	GPS_STATUS_FIX_UNUSED2                          = (int)0x00000700,
	GPS_STATUS_FIX_DGPS                             = (int)0x00000800,
	GPS_STATUS_FIX_SBAS                             = (int)0x00000900,
	GPS_STATUS_FIX_RTK_SINGLE                       = (int)0x00000A00,
	GPS_STATUS_FIX_RTK_FLOAT                        = (int)0x00000B00,
	GPS_STATUS_FIX_RTK_FIX                          = (int)0x00000C00,
	GPS_STATUS_FIX_MASK                             = (int)0x00001F00,
	GPS_STATUS_FIX_BIT_OFFSET                       = (int)8,

	/** Flags  */
	GPS_STATUS_FLAGS_FIX_OK                         = (int)0x00010000,      // within limits (e.g. DOP & accuracy)
	GPS_STATUS_FLAGS_DGPS_USED                      = (int)0x00020000,      // Differential GPS (DGPS) used.
 	GPS_STATUS_FLAGS_RTK_FIX_AND_HOLD               = (int)0x00040000,      // RTK feedback on the integer solutions to drive the float biases towards the resolved integers
// 	GPS_STATUS_FLAGS_WEEK_VALID                     = (int)0x00040000,
// 	GPS_STATUS_FLAGS_TOW_VALID                      = (int)0x00080000,
	GPS_STATUS_FLAGS_RTK_POSITION_ENABLED           = (int)0x00100000,      // RTK precision positioning mode enabled
	GPS_STATUS_FLAGS_STATIC_MODE                    = (int)0x00200000,      // Static mode
	GPS_STATUS_FLAGS_RTK_COMPASSING_ENABLED         = (int)0x00400000,      // RTK moving base mode enabled
    GPS_STATUS_FLAGS_RTK_RAW_GPS_DATA_ERROR         = (int)0x00800000,      // RTK error: observations or ephemeris are invalid or not received (i.e. RTK differential corrections)
    GPS_STATUS_FLAGS_RTK_BASE_DATA_MISSING          = (int)0x01000000,      // RTK error: Either base observations or antenna position have not been received.
    GPS_STATUS_FLAGS_RTK_BASE_POSITION_MOVING       = (int)0x02000000,      // RTK error: base position moved when it should be stationary
    GPS_STATUS_FLAGS_RTK_BASE_POSITION_INVALID      = (int)0x03000000,      // RTK error: base position is invalid or not surveyed well
    GPS_STATUS_FLAGS_RTK_BASE_POSITION_MASK         = (int)0x03000000,      // RTK error: base position error bitmask
    GPS_STATUS_FLAGS_ERROR_MASK                     = (GPS_STATUS_FLAGS_RTK_RAW_GPS_DATA_ERROR|
                                                    GPS_STATUS_FLAGS_RTK_BASE_POSITION_MASK),
	GPS_STATUS_FLAGS_RTK_POSITION_VALID             = (int)0x04000000,      // GPS1 RTK precision position and carrier phase range solution with fixed ambiguities (i.e. < 6cm horizontal accuracy).  The carrier phase range solution with floating ambiguities occurs if GPS_STATUS_FIX_RTK_FIX is set and GPS_STATUS_FLAGS_RTK_POSITION_VALID is not set (i.e. > 6cm horizontal accuracy).
	GPS_STATUS_FLAGS_RTK_COMPASSING_VALID           = (int)0x08000000,      // GPS2 RTK moving base heading.  Indicates RTK fix and hold with single band RTK compassing.
    GPS_STATUS_FLAGS_RTK_COMPASSING_BASELINE_BAD    = (int)0x00002000,
    GPS_STATUS_FLAGS_RTK_COMPASSING_BASELINE_UNSET  = (int)0x00004000,
    GPS_STATUS_FLAGS_RTK_COMPASSING_MASK            = (GPS_STATUS_FLAGS_RTK_COMPASSING_ENABLED|
                                                    GPS_STATUS_FLAGS_RTK_COMPASSING_VALID|
                                                    GPS_STATUS_FLAGS_RTK_COMPASSING_BASELINE_BAD|
                                                    GPS_STATUS_FLAGS_RTK_COMPASSING_BASELINE_UNSET),
	GPS_STATUS_FLAGS_GPS_NMEA_DATA                  = (int)0x00008000,      // 1 = Data from NMEA message
	GPS_STATUS_FLAGS_MASK                           = (int)0x0FFFE000,    
	GPS_STATUS_FLAGS_BIT_OFFSET                     = (int)16,
	
};

PUSH_PACK_1

/** (DID_POSITION_MEASUREMENT) External position estimate*/
typedef struct PACKED
{
	/** GPS time of week (since Sunday morning) in seconds */
	double					timeOfWeek;

	/** Position in ECEF (earth-centered earth-fixed) frame in meters */
	double					ecef[3];
	
	/** Heading with respect to NED frame (rad)*/
	float psi;
	
	/** The Upper Diagonal of accuracy covariance matrix*/
	float					accuracyCovUD[6]; // Matrix accuracyCovUD Described below
	// 0 1 2
	// _ 3 4
	// _ _ 5


}pos_measurement_t;


/** (DID_DEV_INFO) Device information */
typedef struct PACKED
{
	/** Reserved bits */
	uint32_t        reserved;

	/** Serial number */
	uint32_t        serialNumber;

	/** Hardware version */
	uint8_t         hardwareVer[4];

	/** Firmware (software) version */
	uint8_t         firmwareVer[4];

	/** Build number */
	uint32_t        buildNumber;

	/** Communications protocol version */
	uint8_t         protocolVer[4];

	/** Repository revision number */
	uint32_t        repoRevision;

	/** Manufacturer name */
	char            manufacturer[DEVINFO_MANUFACTURER_STRLEN];

    /** Build date, little endian order: [0] = status ('r'=release, 'd'=debug), [1] = year-2000, [2] = month, [3] = day.  Reversed byte order for big endian systems */
	uint8_t         buildDate[4];

    /** Build date, little endian order: [0] = hour, [1] = minute, [2] = second, [3] = millisecond.  Reversed byte order for big endian systems */
	uint8_t         buildTime[4];

	/** Additional info */
	char            addInfo[DEVINFO_ADDINFO_STRLEN];
} dev_info_t;

/** (DID_MANUFACTURING_INFO) Manufacturing info */
typedef struct PACKED
{
	/** Serial number */
	uint32_t		serialNumber;

	/** Lot number */
	uint32_t		lotNumber;

	/** Manufacturing date (YYYYMMDDHHMMSS) */
    char			date[16];

	/** Key */
	uint32_t		key;
} manufacturing_info_t;


/** (DID_INS_1) INS output: euler rotation w/ respect to NED, NED position from reference LLA */
typedef struct PACKED
{
	/** GPS number of weeks since January 6th, 1980 */
	uint32_t				week;
	
	/** GPS time of week (since Sunday morning) in seconds */
	double					timeOfWeek;

	/** INS status flags (eInsStatusFlags). Copy of DID_SYS_PARAMS.insStatus */
	uint32_t				insStatus;

	/** Hardware status flags (eHdwStatusFlags). Copy of DID_SYS_PARAMS.hdwStatus */
	uint32_t				hdwStatus;

	/** Euler angles: roll, pitch, yaw in radians with respect to NED */
	float					theta[3];

	/** Velocity U, V, W in meters per second.  Convert to NED velocity using "vectorBodyToReference( uvw, theta, vel_ned )". */
	float					uvw[3];

	/** WGS84 latitude, longitude, height above ellipsoid (degrees,degrees,meters) */
	double					lla[3];

	/** North, east and down offset from reference latitude, longitude, and altitude to current latitude, longitude, and altitude */
	float					ned[3];
} ins_1_t;


/** (DID_INS_2) INS output: quaternion rotation w/ respect to NED, ellipsoid altitude */
typedef struct PACKED
{
	/** GPS number of weeks since January 6th, 1980 */
	uint32_t				week;
	
	/** GPS time of week (since Sunday morning) in seconds */
	double					timeOfWeek;

	/** INS status flags (eInsStatusFlags). Copy of DID_SYS_PARAMS.insStatus */
	uint32_t				insStatus;

	/** Hardware status flags (eHdwStatusFlags). Copy of DID_SYS_PARAMS.hdwStatus */
	uint32_t				hdwStatus;

	/** Quaternion body rotation with respect to NED: W, X, Y, Z */
	float					qn2b[4];

	/** Velocity U, V, W in meters per second.  Convert to NED velocity using "quatRot(vel_ned, qn2b, uvw)". */
	float					uvw[3];

	/** WGS84 latitude, longitude, height above ellipsoid in meters (not MSL) */
	double					lla[3];
} ins_2_t;


/** (DID_INS_3) INS output: quaternion rotation w/ respect to NED, msl altitude */
typedef struct PACKED
{
	/** GPS number of weeks since January 6th, 1980 */
	uint32_t				week;
	
	/** GPS time of week (since Sunday morning) in seconds */
	double					timeOfWeek;

	/** INS status flags (eInsStatusFlags). Copy of DID_SYS_PARAMS.insStatus */
	uint32_t				insStatus;

	/** Hardware status flags (eHdwStatusFlags). Copy of DID_SYS_PARAMS.hdwStatus */
	uint32_t				hdwStatus;

	/** Quaternion body rotation with respect to NED: W, X, Y, Z */
	float					qn2b[4];

	/** Velocity U, V, W in meters per second.  Convert to NED velocity using "quatRot(vel_ned, qn2b, uvw)". */
	float					uvw[3];

	/** WGS84 latitude, longitude, height above ellipsoid in meters (not MSL) */
	double					lla[3];

	/** height above mean sea level (MSL) in meters */
	float					msl;
} ins_3_t;


/** (DID_INS_4) INS output: quaternion rotation w/ respect to ECEF, ECEF position */
typedef struct PACKED
{
	/** GPS number of weeks since January 6th, 1980 */
	uint32_t				week;
	
	/** GPS time of week (since Sunday morning) in seconds */
	double					timeOfWeek;

	/** INS status flags (eInsStatusFlags). Copy of DID_SYS_PARAMS.insStatus */
	uint32_t				insStatus;

	/** Hardware status flags (eHdwStatusFlags). Copy of DID_SYS_PARAMS.hdwStatus */
	uint32_t				hdwStatus;

	/** Quaternion body rotation with respect to ECEF: W, X, Y, Z */
	float					qe2b[4];

	/** Velocity in ECEF (earth-centered earth-fixed) frame in meters per second */
	float					ve[3];

	/** Position in ECEF (earth-centered earth-fixed) frame in meters */
	double					ecef[3];
} ins_4_t;


/** Inertial Measurement Unit (IMU) data */
typedef struct PACKED
{
	/** Gyroscope P, Q, R in radians / second */
	float                   pqr[3];

	/** Acceleration X, Y, Z in meters / second squared */
	float                   acc[3];
} imus_t;


/** (DID_IMU, DID_REFERENCE_IMU) Inertial Measurement Unit (IMU) data */
typedef struct PACKED
{
	/** Time since boot up in seconds.  Convert to GPS time of week by adding gps.towOffset */
	double                  time;

	/** IMU Status (eImuStatus) */
	uint32_t                status;

	/** Inertial Measurement Unit (IMU) */
	imus_t					I;
} imu_t;


/** (DID_IMU3_RAW) Dual Inertial Measurement Units (IMUs) data */
typedef struct PACKED
{
	/** Time since boot up in seconds.  Convert to GPS time of week by adding gps.towOffset */
	double                  time;

	/** IMU Status (eImuStatus) */
	uint32_t                status;

	/** Inertial Measurement Units (IMUs) */
	imus_t                  I[3];

} imu3_t;


/** (DID_MAGNETOMETER) Magnetometer sensor data */
typedef struct PACKED
{
	/** Time since boot up in seconds.  Convert to GPS time of week by adding gps.towOffset */
	double                  time;
	
	/** Magnetometers in Gauss */
	float                   mag[3];
} magnetometer_t;


/** (DID_BAROMETER) Barometric pressure sensor data */
typedef struct PACKED
{
	/** Time since boot up in seconds.  Convert to GPS time of week by adding gps.towOffset */
	double                  time;
	
	/** Barometric pressure in kilopascals */
	float                   bar;

	/** MSL altitude from barometric pressure sensor in meters */
	float                   mslBar;

	/** Temperature of barometric pressure sensor in Celsius */
	float                   barTemp;

	/** Relative humidity as a percent (%rH). Range is 0% - 100% */
	float                   humidity;
} barometer_t;


/** (DID_PREINTEGRATED_IMU) Coning and sculling integral in body/IMU frame. */
typedef struct PACKED
{
	/** Time since boot up in seconds.  Convert to GPS time of week by adding gps.towOffset */
	double                  time;

	/** Integral period in seconds for delta theta and delta velocity.  This is configured using DID_FLASH_CONFIG.startupNavDtMs. */
	float					dt;

	/** IMU Status (eImuStatus) */
	uint32_t                status;

	/** IMU delta theta (gyroscope {p,q,r} integral) in radians in sensor frame */
	float                   theta[3];

	/** IMU delta velocity (accelerometer {x,y,z} integral) in m/s in sensor frame */
	float                   vel[3];

} preintegrated_imu_t;


/** (DID_IMU_MAG) imu + mag */
typedef struct PACKED
{
	/** imu - raw or pre-integrated depending on data id */
	imu_t imu;
	
	/** mag */
	magnetometer_t mag;
} imu_mag_t;


/** (DID_IMU3_RAW_MAG) triple imu + mag */
typedef struct PACKED
{
	/** Trimple imu */
	imu3_t imu;
	
	/** mag */
	magnetometer_t mag;
} imu3_mag_t;


/** (DID_PREINTEGRATED_IMU_MAG) preintegrated imu + mag */
typedef struct PACKED
{
	/** Preintegrated IMU */
	preintegrated_imu_t pimu;
	
	/** Magnetometer */
	magnetometer_t mag;
} pimu_mag_t;


/** IMU Status */
enum eImuStatus
{
	/** Sensor saturation on IMU1 gyro */
	IMU_STATUS_SATURATION_IMU1_GYR              = (int)0x00000001,
	/** Sensor saturation on IMU2 gyro */
	IMU_STATUS_SATURATION_IMU2_GYR              = (int)0x00000002,
	/** Sensor saturation on IMU1 accelerometer */
	IMU_STATUS_SATURATION_IMU3_GYR              = (int)0x00000004,
	/** Sensor saturation on IMU1 accelerometer */
	IMU_STATUS_SATURATION_IMU1_ACC              = (int)0x00000010,
	/** Sensor saturation on IMU2 accelerometer */
	IMU_STATUS_SATURATION_IMU2_ACC              = (int)0x00000020,
	/** Sensor saturation on IMU3 accelerometer */
	IMU_STATUS_SATURATION_IMU3_ACC              = (int)0x00000040,
	/** Sensor saturation mask */
	IMU_STATUS_SATURATION_MASK                  = (int)0x000000FF,

	/** Magnetometer sample occured */
	IMU_STATUS_MAG_UPDATE						= (int)0x00000100,
	
	/** Reserved */
	// IMU_STATUS_RESERVED2						= (int)0x00000400,


//     /** Sensor saturation happened within past 10 seconds */
//     IMU_STATUS_SATURATION_HISTORY               = (int)0x00000100,
//     /** Sample rate fault happened within past 10 seconds */
//     IMU_STATUS_SAMPLE_RATE_FAULT_HISTORY        = (int)0x00000200,

	/** IMU1 gyros and accelerometers available */
	IMU_STATUS_IMU1_OK                          = (int)0x00030000,
	/** IMU1 gyros available */
	IMU_STATUS_GYR1_OK                          = (int)0x00010000,
	/** IMU1 accelerometers available */
	IMU_STATUS_ACC1_OK                          = (int)0x00020000,
	/** IMU2 gyros and accelerometers available */
	IMU_STATUS_IMU2_OK                          = (int)0x000C0000,
	/** IMU2 gyros available */
	IMU_STATUS_GYR2_OK                          = (int)0x00040000,
	/** IMU2 accelerometers available */
	IMU_STATUS_ACC2_OK                          = (int)0x00080000,
	/** IMU3 gyros and accelerometers available */
	IMU_STATUS_IMU3_OK                          = (int)0x00300000,
	/** IMU3 gyros available */
	IMU_STATUS_GYR3_OK                          = (int)0x00100000,
	/** IMU3 accelerometers available */
	IMU_STATUS_ACC3_OK                          = (int)0x00200000,
	/** IMU gyros and accelerometers available */
	IMU_STATUS_IMU_OK_MASK                      = (int)0x003F0000,
	/** IMU gyros and accelerometers available bit offset  */
	IMU_STATUS_IMU_OK_BIT_OFFSET                = (int)2,
};

/** (DID_GPS1_POS, DID_GPS1_UBX_POS, DID_GPS2_POS) GPS position data */
typedef struct PACKED
{
	/** GPS number of weeks since January 6th, 1980 */
	uint32_t                week;

	/** GPS time of week (since Sunday morning) in milliseconds */
	uint32_t                timeOfWeekMs;

	/** (see eGpsStatus) GPS status: [0x000000xx] number of satellites used, [0x0000xx00] fix type, [0x00xx0000] status flags, NMEA input flag */
	uint32_t                status;

	/** Position in ECEF {x,y,z} (m) */
	double					ecef[3];
    
	/** Position - WGS84 latitude, longitude, height above ellipsoid (not MSL) (degrees, m) */
	double					lla[3];

	/** Height above mean sea level (MSL) in meters */
	float					hMSL;

	/** Horizontal accuracy in meters */
	float					hAcc;

	/** Vertical accuracy in meters */
	float					vAcc;

	/** Position dilution of precision (unitless) */
	float                   pDop;

	/** Average of all non-zero satellite carrier to noise ratios (signal strengths) in dBHz */
	float                   cnoMean;

	/** Time sync offset between local time since boot up to GPS time of week in seconds.  Add this to IMU and sensor time to get GPS time of week in seconds. */
	double                  towOffset;
	
	/** GPS leap second (GPS-UTC) offset. Receiver's best knowledge of the leap seconds offset from UTC to GPS time. Subtract from GPS time of week to get UTC time of week. (18 seconds as of December 31, 2016) */
	uint8_t					leapS;

	/** Number of satellites used */
	uint8_t					satsUsed;

	/** Standard deviation of cnoMean over past 5 seconds (dBHz x10) */
	uint8_t					cnoMeanSigma;

	/** Reserved for future use */
	uint8_t					reserved;

} gps_pos_t;


/** (DID_GPS1_VEL, DID_GPS2_VEL) GPS velocity data */
typedef struct PACKED
{
    /** GPS time of week (since Sunday morning) in milliseconds */
    uint32_t                timeOfWeekMs;

	/** If status flag GPS_STATUS_FLAGS_GPS_NMEA_DATA = 0, Speed in ECEF {vx,vy,vz} (m/s).  If status flag GPS_STATUS_FLAGS_GPS_NMEA_DATA = 1, Speed in NED {vN, vE, 0} (m/s) */
	float					vel[3];	

	/** Speed accuracy in meters / second */
	float					sAcc;
	
	/** (see eGpsStatus) GPS status: [0x000000xx] number of satellites used, [0x0000xx00] fix type, [0x00xx0000] status flags, NMEA input flag */
	uint32_t                status;
} gps_vel_t;


/** GPS Satellite information */
typedef struct PACKED
{
	/** GNSS identifier: 0 GPS, 1 SBAS, 2 Galileo, 3 BeiDou, 5 QZSS, 6 GLONASS */
	uint8_t					gnssId;			

	/** Satellite identifier */
	uint8_t					svId;			

	/** (dBHz) Carrier to noise ratio (signal strength) */
	uint8_t					cno;			

	/** (deg) Elevation (range: +/-90) */
	int8_t					elev;			

	/** (deg) Azimuth (range: +/-180) */
	int16_t					azim;			

	/** (m) Pseudo range residual */
	int16_t					prRes;			

	/** (see eSatSvFlags) */
	uint32_t				flags;			
} gps_sat_sv_t;


/** GPS Status */
enum eSatSvFlags
{
	SAT_SV_FLAGS_QUALITYIND_MASK	= 0x00000007,
	SAT_SV_FLAGS_SV_USED			= 0x00000008,
	SAT_SV_FLAGS_HEALTH_MASK		= 0x00000030,
	NAV_SAT_FLAGS_HEALTH_OFFSET		= 4,
	SAT_SV_FLAGS_DIFFCORR			= 0x00000040,
	SAT_SV_FLAGS_SMOOTHED			= 0x00000080,
	SAT_SV_FLAGS_ORBITSOURCE_MASK	= 0x00000700,
	SAT_SV_FLAGS_ORBITSOURCE_OFFSET	= 8,
	SAT_SV_FLAGS_EPHAVAIL			= 0x00000800,
	SAT_SV_FLAGS_ALMAVAIL			= 0x00001000,
	SAT_SV_FLAGS_ANOAVAIL			= 0x00002000,
	SAT_SV_FLAGS_AOPAVAIL			= 0x00004000,
	
	SAT_SV_FLAGS_RTK_SOL_FIX_STATUS_MASK	= 0x03000000,	// 1=float, 2=fix, 3=hold
	SAT_SV_FLAGS_RTK_SOL_FIX_STATUS_OFFSET	= 24,
	SAT_SV_FLAGS_RTK_SOL_FIX_STATUS_FLOAT	= 1,	
	SAT_SV_FLAGS_RTK_SOL_FIX_STATUS_FIX		= 2,	
	SAT_SV_FLAGS_RTK_SOL_FIX_STATUS_HOLD	= 3,	
};

/** (DID_GPS1_SAT) GPS satellite signal strength */
typedef struct PACKED
{
    /** GPS time of week (since Sunday morning) in milliseconds */
	uint32_t                timeOfWeekMs;				
    /** Number of satellites in the sky */
	uint32_t				numSats;					
    /** Satellite information list */
	gps_sat_sv_t			sat[MAX_NUM_SAT_CHANNELS];	
} gps_sat_t;


/** (DID_GPS1_VERSION) GPS version strings */
typedef struct PACKED
{
    /** Software version */
	uint8_t                 swVersion[30];
    /** Hardware version */
	uint8_t                 hwVersion[10];		
    /** Extension */
	uint8_t                 extension[30];		
    /** ensure 32 bit aligned in memory */
	uint8_t					reserved[2];		
} gps_version_t;

// (DID_INL2_STATES) INL2 - INS Extended Kalman Filter (EKF) states
typedef struct PACKED
{
    /** GPS time of week (since Sunday morning) in seconds */
	double                  timeOfWeek;					

    /** Quaternion body rotation with respect to ECEF */
	float					qe2b[4];                    

    /** (m/s) Velocity in ECEF frame */
	float					ve[3];						

    /** (m)     Position in ECEF frame */
    double					ecef[3];				

	/** (rad/s) Gyro bias */
    float					biasPqr[3];	           
	
    /** (m/s^2) Accelerometer bias */
    float					biasAcc[3];	            
	
    /** (m)     Barometer bias */
    float					biasBaro;               
	
    /** (rad)   Magnetic declination */
    float					magDec;                 
	
    /** (rad)   Magnetic inclination */
    float					magInc;                 
} inl2_states_t;

// (DID_ROS_COVARIANCE_POSE_TWIST) INL2 - INS Extended Kalman Filter (EKF) state covariance
typedef struct PACKED
{
    /** GPS time of week (since Sunday morning) in seconds */
	double                  timeOfWeek;

    /** (rad^2, m^2)  EKF attitude and position error covariance matrix lower diagonal in body (attitude) and ECEF (position) frames */
	float					covPoseLD[21];

    /** ((m/s)^2, (rad/s)^2)   EKF velocity and angular rate error covariance matrix lower diagonal in ECEF (velocity) and body (attitude) frames */
	float					covTwistLD[21];

} ros_covariance_pose_twist_t;

// (DID_INL2_STATUS)
typedef struct PACKED
{
	int						ahrs;
	int						zero_accel;
	int						zero_angrate;
	int						accel_motion;
	int						rot_motion;
	int						zero_vel;
	int						ahrs_gps_cnt;			// Counter of sequential valid GPS data (for switching from AHRS to navigation)
	float					att_err;
	int						att_coarse;				// Flag whether initial attitude error converged
	int						att_aligned;			// Flag whether initial attitude error converged
	int						att_aligning;
	int						start_proc_done;		// Cold/hot start procedure completed
	int						mag_cal_good;
	int						mag_cal_done;
	int						stat_magfield;
} inl2_status_t;

/** Generic 1 axis sensor */
typedef struct PACKED
{
	/** Time in seconds */
	double                  time;

	/** Three axis sensor */
	float                   val;
} gen_1axis_sensor_t;

/** Generic 3 axis sensor */
typedef struct PACKED
{
	/** Time in seconds */
	double                  time;

	/** Three axis sensor */
	float                   val[3];
} gen_3axis_sensor_t;

/** Generic dual 3 axis sensor */
typedef struct PACKED
{
	/** Time in seconds */
	double                  time;

	/** First three axis sensor */
	float                   val1[3];

	/** Second three axis sensor */
	float                   val2[3];
} gen_dual_3axis_sensor_t;

/** Generic 3 axis sensor */
typedef struct PACKED
{
	/** Time in seconds */
	double                  time;

	/** Three axis sensor */
	double                  val[3];
} gen_3axis_sensord_t;

/** (DID_SYS_SENSORS) Output from system sensors */
typedef struct PACKED
{
	/** Time since boot up in seconds.  Convert to GPS time of week by adding gps.towOffset */
	double					time;

	/** Temperature in Celsius */
	float                   temp;

	/** Gyros in radians / second */
	float                   pqr[3];

	/** Accelerometers in meters / second squared */
	float                   acc[3];

	/** Magnetometers in Gauss */
	float                   mag[3];

	/** Barometric pressure in kilopascals */
	float                   bar;

	/** Temperature of barometric pressure sensor in Celsius */
	float                   barTemp;

	/** MSL altitude from barometric pressure sensor in meters */
	float                   mslBar;
	
	/** Relative humidity as a percent (%rH). Range is 0% - 100% */
	float                   humidity;

	/** EVB system input voltage in volts. uINS pin 5 (G2/AN2).  Use 10K/1K resistor divider between Vin and GND.  */
	float                   vin;

	/** ADC analog input in volts. uINS pin 4, (G1/AN1). */
	float                   ana1;

	/** ADC analog input in volts. uINS pin 19 (G3/AN3). */
	float                   ana3;

	/** ADC analog input in volts. uINS pin 20 (G4/AN4). */
	float                   ana4;
} sys_sensors_t;

/** INS output */
typedef struct PACKED
{
	/** GPS time of week (since Sunday morning) in milliseconds */
	uint32_t                timeOfWeekMs;

	/** Latitude, longitude and height above ellipsoid (rad, rad, m) */
	double                  lla[3];

	/** Velocities in body frames of X, Y and Z (m/s) */
	float                   uvw[3];

	/** Quaternion body rotation with respect to NED: W, X, Y, Z */
	float					qn2b[4];
} ins_output_t;

/** (DID_SYS_PARAMS) System parameters */
typedef struct PACKED
{
	/** GPS time of week (since Sunday morning) in milliseconds */
	uint32_t                timeOfWeekMs;

	/** System status 1 flags (eInsStatusFlags) */
	uint32_t                insStatus;

	/** System status 2 flags (eHdwStatusFlags) */
	uint32_t                hdwStatus;

	/** IMU temperature */
	float					imuTemp;

	/** Baro temperature */
	float					baroTemp;

	/** MCU temperature (not available yet) */
	float					mcuTemp;

	/** Reserved */
	float					reserved1;

	/** IMU sample period in milliseconds. Zero disables sampling. */
	uint32_t				imuPeriodMs;

	/** Nav filter update period in milliseconds. Zero disables nav filter. */
	uint32_t				navPeriodMs;
	
	/** Actual sample period relative to GPS PPS */
	double					sensorTruePeriod;

	/** Reserved */
	float					reserved2[2];

	/** General fault code descriptor (eGenFaultCodes).  Set to zero to reset fault code. */
	uint32_t                genFaultCode;
} sys_params_t;

/*! General Fault Code descriptor */
enum eGenFaultCodes
{
	/*! INS state limit overrun - UVW */
	GFC_INS_STATE_ORUN_UVW				= 0x00000001,
	/*! INS state limit overrun - Latitude */
	GFC_INS_STATE_ORUN_LAT				= 0x00000002,
	/*! INS state limit overrun - Altitude */
	GFC_INS_STATE_ORUN_ALT				= 0x00000004,
	/*! Unhandled interrupt */
	GFC_UNHANDLED_INTERRUPT				= 0x00000010,
	/*! Fault: sensor initialization  */
	GFC_INIT_SENSORS					= 0x00000100,
	/*! Fault: SPI bus initialization  */
	GFC_INIT_SPI						= 0x00000200,
// 	/*! Fault:  */
// 	GFC_UNUSED							= 0x00000400,
	/*! Fault: GPS1 init  */
	GFC_INIT_GPS1						= 0x00000800,
	/*! Fault: GPS2 init  */
	GFC_INIT_GPS2                       = 0x00001000,
	/*! Flash failed to load valid values */
	GFC_FLASH_INVALID_VALUES			= 0x00002000,
	/*! Flash checksum failure */
	GFC_FLASH_CHECKSUM_FAILURE			= 0x00004000,
	/*! Flash write failure */
	GFC_FLASH_WRITE_FAILURE				= 0x00008000,
	/*! System Fault: general */
	GFC_SYS_FAULT_GENERAL				= 0x00010000,
	/*! System Fault: CRITICAL system fault (see DID_SYS_FAULT) */
	GFC_SYS_FAULT_CRITICAL			    = 0x00020000,
	/*! Sensor(s) saturated */
	GFC_SENSOR_SATURATION 				= 0x00040000,
	/*! Fault: IMU initialization */
	GFC_INIT_IMU						= 0x00100000,
	/*! Fault: Magnetometer initialization */
	GFC_INIT_MAGNETOMETER				= 0x00400000,
	/*! Fault: Barometer initialization */
	GFC_INIT_BAROMETER					= 0x00200000,
};


/** (DID_SYS_CMD) System Commands */
typedef struct PACKED
{
	/** System commands (see eSystemCommand) 1=save current persistent messages, 5=zero motion, 97=save flash, 99=software reset.  "invCommand" (following variable) must be set to bitwise inverse of this value for this command to be processed.  */
	uint32_t                command;

    /** Error checking field that must be set to bitwise inverse of command field for the command to take effect.  */
    uint32_t                invCommand;

} system_command_t;

enum eSystemCommand 
{
    SYS_CMD_SAVE_PERSISTENT_MESSAGES            = 1,
    SYS_CMD_ENABLE_BOOTLOADER_AND_RESET         = 2,
    SYS_CMD_ENABLE_SENSOR_STATS                 = 3,
    SYS_CMD_ENABLE_RTOS_STATS                   = 4,
    SYS_CMD_ZERO_MOTION                         = 5,

    SYS_CMD_ENABLE_GPS_LOW_LEVEL_CONFIG         = 10,

    SYS_CMD_SAVE_FLASH                          = 97,
    SYS_CMD_SAVE_GPS_ASSIST_TO_FLASH_RESET      = 98,
    SYS_CMD_SOFTWARE_RESET                      = 99,
    SYS_CMD_MANF_UNLOCK                         = 1122334455,
    SYS_CMD_MANF_FACTORY_RESET                  = 1357924680,	// SYS_CMD_MANF_RESET_UNLOCK must be sent prior to this command.
    SYS_CMD_MANF_CHIP_ERASE                     = 1357924681,	// SYS_CMD_MANF_RESET_UNLOCK must be sent prior to this command.
    SYS_CMD_MANF_DOWNGRADE_CALIBRATION          = 1357924682,	// SYS_CMD_MANF_RESET_UNLOCK must be sent prior to this command.
};



/** (DID_ASCII_BCAST_PERIOD) ASCII broadcast periods. This data structure is zeroed out on stop_all_broadcasts */
typedef struct PACKED
{
	/** Options: Port selection[0x0=current, 0xFF=all, 0x1=ser0, 0x2=ser1, 0x4=ser2, 0x8=USB] (see RMC_OPTIONS_...) */
	uint32_t				options;

	/** Broadcast period (ms) - ASCII dual IMU data. 0 to disable. */
	uint16_t				pimu;

	/** Broadcast period (ms) - ASCII preintegrated dual IMU: delta theta (rad) and delta velocity (m/s). 0 to disable. */
	uint16_t				ppimu;
	
	/** Broadcast period (ms) - ASCII INS output: euler rotation w/ respect to NED, NED position from reference LLA. 0 to disable. */
	uint16_t				pins1;

	/** Broadcast period (ms) - ASCII INS output: quaternion rotation w/ respect to NED, ellipsoid altitude. 0 to disable. */
	uint16_t				pins2;
	
	/** Broadcast period (ms) - ASCII GPS position data. 0 to disable. */
	uint16_t				pgpsp;

	/** Broadcast period (ms) - Reserved.  Leave zero. */
	uint16_t				reserved;

	/** Broadcast period (ms) - ASCII NMEA GPGGA GPS 3D location, fix, and accuracy. 0 to disable. */
	uint16_t				gpgga;

	/** Broadcast period (ms) - ASCII NMEA GPGLL GPS 2D location and time. 0 to disable. */
	uint16_t				gpgll;

	/** Broadcast period (ms) - ASCII NMEA GSA GPS DOP and active satellites. 0 to disable. */
	uint16_t				gpgsa;

	/** Broadcast period (ms) - ASCII NMEA recommended minimum specific GPS/Transit data. 0 to disable. */
	uint16_t				gprmc;
	
	/** Broadcast period (ms) - ASCII NMEA Data and Time. 0 to disable. */
	uint16_t				gpzda;

	/** Broadcast period (ms) - ASCII NMEA Inertial Attitude Data. 0 to disable. */
	uint16_t				pashr;
	
} ascii_msgs_t;

/** (DID_ASCII_BCAST_PERIOD) ASCII broadcast periods. This data structure is zeroed out on stop_all_broadcasts */
typedef struct PACKED
{
	/** Options: Port selection[0x0=current, 0xFF=all, 0x1=ser0, 0x2=ser1, 0x4=USB] (see RMC_OPTIONS_...) */
	uint32_t				options;

	/** Broadcast period (ms) - ASCII dual IMU data. 0 to disable. */
	uint32_t				pimu;

	/** Broadcast period (ms) - ASCII preintegrated dual IMU: delta theta (rad) and delta velocity (m/s). 0 to disable. */
	uint32_t				ppimu;
	
	/** Broadcast period (ms) - ASCII INS output: euler rotation w/ respect to NED, NED position from reference LLA. 0 to disable. */
	uint32_t				pins1;

	/** Broadcast period (ms) - ASCII INS output: quaternion rotation w/ respect to NED, ellipsoid altitude. 0 to disable. */
	uint32_t				pins2;
	
	/** Broadcast period (ms) - ASCII GPS position data. 0 to disable. */
	uint32_t				pgpsp;

	/** Broadcast period (ms) - Reserved.  Leave zero. */
	uint32_t				reserved;

	/** Broadcast period (ms) - ASCII NMEA GPGGA GPS 3D location, fix, and accuracy. 0 to disable. */
	uint32_t				gpgga;

	/** Broadcast period (ms) - ASCII NMEA GPGLL GPS 2D location and time. 0 to disable. */
	uint32_t				gpgll;

	/** Broadcast period (ms) - ASCII NMEA GSA GPS DOP and active satellites. 0 to disable. */
	uint32_t				gpgsa;

	/** Broadcast period (ms) - ASCII NMEA recommended minimum specific GPS/Transit data. 0 to disable. */
	uint32_t				gprmc;
	
	/** Broadcast period (ms) - ASCII NMEA Data and Time. 0 to disable. */
	uint32_t				gpzda;

	/** Broadcast period (ms) - ASCII NMEA Inertial Attitude Data. 0 to disable. */
	uint32_t				pashr;
	
} ascii_msgs_u32_t;

/* (DID_SENSORS_CAL1, DID_SENSORS_CAL2) */
typedef struct PACKED
{
	/** (rad/s) Angular rate.  Units only apply for calibrated data. */
	f_t						pqr[3];

	/** (m/s^2) Linear acceleration.  Units only apply for calibrated data. */
	f_t						acc[3];

	/** (uT) Magnetometers.  Units only apply for calibrated data. */
	f_t						mag[3];

	/** (°C) Temperature of MPU.  Units only apply for calibrated data. */
	f_t						temp;
} sensors_mpu_w_temp_t;

typedef struct PACKED
<<<<<<< HEAD
{                                       // Units only apply for calibrated data
	f_t						pqr[3];         // (rad/s)	Angular rate
	f_t						acc[3];         // (m/s^2)	Linear acceleration
	f_t						temp;			// (°C)		Temperature of MPU
} sensors_imu_w_temp_t;

typedef struct PACKED
{                                       // Units only apply for calibrated data
	f_t						mag[3];         // (uT)		Magnetometers
} sensors_mag_t;

typedef struct PACKED
{                                       // Units only apply for calibrated data
	f_t						pqr[3];         // (rad/s)	Gyros
	f_t						acc[3];         // (m/s^2)	Accelerometers
	f_t						mag[3];         // (uT)		Magnetometers
=======
{
	/** (rad/s) Gyros.  Units only apply for calibrated data. */
	f_t						pqr[3];

	/** (m/s^2) Accelerometers.  Units only apply for calibrated data. */
	f_t						acc[3];

	/** (uT) Magnetometers.  Units only apply for calibrated data. */
	f_t						mag[3];
>>>>>>> abcf5580
} sensors_mpu_t;

// (DID_SENSORS_TC_BIAS)
typedef struct PACKED
{                                       // Units only apply for calibrated data
	sensors_mpu_t			mpu[NUM_IMU_DEVICES];
} sensors_t;

// (DID_SENSORS_IS1, DID_SENSORS_IS2)
typedef struct PACKED
{                                       
	/** Units only apply for calibrated data */
	sensors_mpu_w_temp_t	mpu[NUM_IMU_DEVICES];
} sensors_w_temp_t;

typedef struct PACKED
{
	f_t						lpfLsb[3];      // Low-pass filtered of g_sensors.lsb
	f_t						lpfTemp;		// (°C) Low-pass filtered sensor temperature
	f_t						k[3];			// Slope (moved from flash to here)
	f_t						temp;			// (°C)	Temperature of sensor
	f_t                     tempRampRate;   // (°C/s) Temperature ramp rate
	uint32_t                tci;            // Index of current temperature compensation point
	uint32_t                numTcPts;       // Total number of tc points
	f_t                     dtTemp;			// (°C) Temperature from last calibration point
} sensor_comp_unit_t;

typedef struct PACKED
{                                       // Sensor temperature compensation
	uint32_t                timeMs;         // (ms) Time since boot up.
	sensor_comp_unit_t		pqr[NUM_IMU_DEVICES];
	sensor_comp_unit_t		acc[NUM_IMU_DEVICES];
	sensor_comp_unit_t		mag[NUM_MAG_DEVICES];
	uint32_t                sampleCount;    // Number of samples collected
	uint32_t                calState;       // state machine (see eScompCalState)
	uint32_t				status;         // Status used to control LED and indicate valid sensor samples (see eScompStatus)
	f_t						alignAccel[3];  // Alignment acceleration
} sensor_compensation_t;

#define NUM_ANA_CHANNELS	4
typedef struct PACKED
{                                       // LSB units for all except temperature, which is Celsius.
	double					time;
	sensors_imu_w_temp_t	imu[NUM_IMU_DEVICES];
	sensors_mag_t			mag[NUM_MAG_DEVICES];   // Magnetometers
	f_t						bar;            		// Barometric pressure
	f_t						barTemp;				// Temperature of barometric pressure sensor
	f_t                     humidity;				// Relative humidity as a percent (%rH).  Range is 0% - 100%
	f_t						ana[NUM_ANA_CHANNELS]; // ADC analog input
} sys_sensors_adc_t;

#define NUM_COM_PORTS       4	// Number of communication ports.  (Ser0, Ser1, Ser2, and USB).
#ifndef NUM_SERIAL_PORTS
#define NUM_SERIAL_PORTS	6
#endif

/** Realtime Message Controller (used in rmc_t). 
	The data sets available through RMC are broadcast at the availability of the data.  A goal of RMC is 
	to provide updates from each onboard sensor as fast as possible with minimal latency.  The RMC is 
	provided so that broadcast of sensor data is done as soon as it becomes available.   The exception to
	this rule is the INS output data, which has a configurable output data rate according to DID_RMC.insPeriodMs.
*/

#define RMC_OPTIONS_PORT_MASK           0x000000FF
#define RMC_OPTIONS_PORT_ALL            (RMC_OPTIONS_PORT_MASK)
#define RMC_OPTIONS_PORT_CURRENT        0x00000000
#define RMC_OPTIONS_PORT_SER0           0x00000001
#define RMC_OPTIONS_PORT_SER1           0x00000002	// also SPI
#define RMC_OPTIONS_PORT_SER2           0x00000004
#define RMC_OPTIONS_PORT_USB            0x00000008
#define RMC_OPTIONS_PRESERVE_CTRL       0x00000100	// Prevent any messages from getting turned off by bitwise OR'ing new message bits with current message bits.
#define RMC_OPTIONS_PERSISTENT          0x00000200	// Save current port RMC to flash memory for use following reboot, eliminating need to re-enable RMC to start data streaming.  

// RMC message data rates:
#define RMC_BITS_INS1                   0x0000000000000001      // rmc.insPeriodMs (4ms default)
#define RMC_BITS_INS2                   0x0000000000000002      // "
#define RMC_BITS_INS3                   0x0000000000000004      // "
#define RMC_BITS_INS4                   0x0000000000000008      // "
#define RMC_BITS_IMU                    0x0000000000000010      // DID_FLASH_CONFIG.startupNavDtMs (4ms default)
#define RMC_BITS_PREINTEGRATED_IMU      0x0000000000000020      // "
#define RMC_BITS_BAROMETER              0x0000000000000040      // ~8ms
#define RMC_BITS_MAGNETOMETER           0x0000000000000080      // ~10ms
//                                      0x0000000000000100      // 
//                                      0x0000000000000200      // 
#define RMC_BITS_GPS1_POS               0x0000000000000400      // DID_FLASH_CONFIG.startupGpsDtMs (200ms default)
#define RMC_BITS_GPS2_POS               0x0000000000000800      // "
#define RMC_BITS_GPS1_RAW               0x0000000000001000      // "
#define RMC_BITS_GPS2_RAW               0x0000000000002000      // "
#define RMC_BITS_GPS1_SAT               0x0000000000004000      // 1s
#define RMC_BITS_GPS2_SAT               0x0000000000008000      // "
#define RMC_BITS_GPS_BASE_RAW           0x0000000000010000      // 
#define RMC_BITS_STROBE_IN_TIME         0x0000000000020000      // On strobe input event
#define RMC_BITS_DIAGNOSTIC_MESSAGE     0x0000000000040000
#define RMC_BITS_DID_IMU3               0x0000000000080000      // DID_FLASH_CONFIG.startupImuDtMs (1ms default)
#define RMC_BITS_GPS1_VEL               0x0000000000100000      // DID_FLASH_CONFIG.startupGpsDtMs (200ms default)
#define RMC_BITS_GPS2_VEL               0x0000000000200000      // "
#define RMC_BITS_GPS1_UBX_POS           0x0000000000400000      // "
#define RMC_BITS_GPS1_RTK_POS           0x0000000000800000      // "
#define RMC_BITS_GPS1_RTK_POS_REL       0x0000000001000000      // "
#define RMC_BITS_GPS1_RTK_POS_MISC      0x0000000004000000      // "
#define RMC_BITS_INL2_NED_SIGMA         0x0000000008000000
#define RMC_BITS_RTK_STATE              0x0000000010000000
#define RMC_BITS_RTK_CODE_RESIDUAL      0x0000000020000000
#define RMC_BITS_RTK_PHASE_RESIDUAL     0x0000000040000000
#define RMC_BITS_WHEEL_ENCODER          0x0000000080000000
#define RMC_BITS_GROUND_VEHICLE         0x0000000100000000
#define RMC_BITS_DID_IMU3_MAG           0x0000000200000000
#define RMC_BITS_IMU_MAG				0x0000000400000000
#define RMC_BITS_PREINTEGRATED_IMU_MAG	0x0000000800000000
#define RMC_BITS_GPS1_RTK_HDG_REL       0x0000001000000000      // DID_FLASH_CONFIG.startupGpsDtMs (200ms default)
#define RMC_BITS_GPS1_RTK_HDG_MISC      0x0000002000000000      // "
#define RMC_BITS_MASK                   0x0FFFFFFFFFFFFFFF
#define RMC_BITS_INTERNAL_PPD           0x4000000000000000      // 
#define RMC_BITS_PRESET                 0x8000000000000000		// Indicate BITS is a preset.  This sets the rmc period multiple and enables broadcasting.

#define RMC_PRESET_PPD_NAV_PERIOD_MULT	25
#define RMC_PRESET_INS_NAV_PERIOD_MULT	1   // fastest rate (nav filter update rate)

// Preset: Post Processing Data
#define RMC_PRESET_PPD_BITS_NO_IMU		(RMC_BITS_PRESET \
										| RMC_BITS_INS2 \
										| RMC_BITS_BAROMETER \
										| RMC_BITS_MAGNETOMETER \
										| RMC_BITS_GPS1_POS \
										| RMC_BITS_GPS2_POS \
										| RMC_BITS_GPS1_VEL \
										| RMC_BITS_GPS2_VEL \
										| RMC_BITS_GPS1_RAW \
										| RMC_BITS_GPS2_RAW \
										| RMC_BITS_GPS_BASE_RAW \
										| RMC_BITS_GPS1_RTK_POS_REL \
										| RMC_BITS_GPS1_RTK_HDG_REL \
										| RMC_BITS_INTERNAL_PPD \
										| RMC_BITS_DIAGNOSTIC_MESSAGE)
#define RMC_PRESET_PPD_BITS				(RMC_PRESET_PPD_BITS_NO_IMU \
										| RMC_BITS_PREINTEGRATED_IMU)
#define RMC_PRESET_INS_BITS				(RMC_BITS_INS2 \
										| RMC_BITS_GPS1_POS \
										| RMC_BITS_PRESET)
#define RMC_PRESET_PPD_BITS_IMU3		(RMC_PRESET_PPD_BITS_NO_IMU \
										| RMC_BITS_DID_IMU3)
#define RMC_PRESET_PPD_BITS_RTK_DBG		(RMC_PRESET_PPD_BITS \
										| RMC_BITS_RTK_STATE \
										| RMC_BITS_RTK_CODE_RESIDUAL \
										| RMC_BITS_RTK_PHASE_RESIDUAL)
#define RMC_PRESET_PPD_GROUND_VEHICLE	(RMC_PRESET_PPD_BITS \
										| RMC_BITS_WHEEL_ENCODER \
										| RMC_BITS_GROUND_VEHICLE)

/** (DID_RMC) Realtime message controller (RMC). */
typedef struct PACKED
{
	/** Data stream enable bits for the specified ports.  (see RMC_BITS_...) */
	uint64_t                bits;

	/** Options to select alternate ports to output data, etc.  (see RMC_OPTIONS_...) */
	uint32_t				options;
	
	/** IMU and Integrated IMU data transmit period is set using DID_SYS_PARAMS.navPeriodMs */
} rmc_t;


/** (DID_IO) Input/Output */
typedef struct PACKED
{
	/** GPS time of week (since Sunday morning) in milliseconds */
	uint32_t                timeOfWeekMs;

	/** General purpose I/O status */
	uint32_t				gpioStatus;
} io_t;

enum eMagRecalMode
{
	MAG_RECAL_CMD_DO_NOTHING		= (int)0, 
	MAG_RECAL_CMD_MULTI_AXIS		= (int)1,		// Recalibrate magnetometers using multiple axis
	MAG_RECAL_CMD_SINGLE_AXIS		= (int)2,		// Recalibrate magnetometers using only one axis
	MAG_RECAL_CMD_ABORT				= (int)101,		// Stop mag recalibration
};

/** (DID_MAG_CAL) Magnetometer Calibration */
typedef struct PACKED
{
	/** Set mode and start recalibration. 1 = multi-axis, 2 = single-axis, 101 = abort. (see eMagRecalMode) */
	uint32_t                recalCmd;
	
	/** Mag recalibration progress indicator: 0-100 % */
	float					progress;

	/** Magnetic declination estimate */
	float					declination;
} mag_cal_t;

// (DID_INL2_MAG_OBS_INFO)
typedef struct PACKED
{											// INL2 - Magnetometer observer info 
	uint32_t				timeOfWeekMs;	// Timestamp in milliseconds
	uint32_t				Ncal_samples;
	uint32_t				ready;			// Data ready to be processed
	uint32_t				calibrated;		// Calibration data present.  Set to -1 to force mag recalibration.
	uint32_t				auto_recal;		// Allow mag to auto-recalibrate
	uint32_t				outlier;		// Bad sample data
	float					magHdg;			// Heading from magnetometer
	float					insHdg;			// Heading from INS
	float					magInsHdgDelta;	// Difference between mag heading and (INS heading plus mag declination)
	float					nis;			// Normalized innovation squared (likelihood metric)
	float					nis_threshold;	// Threshold for maximum NIS
	float					Wcal[9];		// Magnetometer calibration matrix. Must be initialized with a unit matrix, not zeros!
	uint32_t				activeCalSet;	// active calibration set (0 or 1)
	float					magHdgOffset;	// Offset between magnetometer heading and estimate heading
    float                   Tcal;           // Scaled computed variance between calibrated magnetometer samples. 
	float                   bias_cal[3];    // Calibrated magnetometer output can be produced using: Bcal = Wcal * (Braw - bias_cal)
} inl2_mag_obs_info_t;

/** Built-in Test: State */
enum eBitState
{
	BIT_STATE_OFF					                    = (int)0,
	BIT_STATE_DONE				                        = (int)1,   // Test is finished
    BIT_STATE_CMD_FULL_STATIONARY                       = (int)2,   // (FULL) Comprehensive test.  Requires system be completely stationary without vibrations. 
    BIT_STATE_CMD_BASIC_MOVING                          = (int)3,   // (BASIC) Ignores sensor output.  Can be run while moving.  This mode is automatically run after bootup.
    BIT_STATE_CMD_FULL_STATIONARY_HIGH_ACCURACY         = (int)4,   // Same as BIT_STATE_CMD_FULL_STATIONARY but with higher requirements for accuracy.  In order to pass, this test may require the Infield Calibration (DID_INFIELD_CAL) to be run. 
    BIT_STATE_RESERVED_2                                = (int)5,   
    BIT_STATE_RUNNING                                   = (int)6,   
    BIT_STATE_FINISHING                                 = (int)7,	// Computing results
    BIT_STATE_CMD_OFF                                   = (int)8,   // Stop built-in test
};

/** Built-in Test: Test Mode */
enum eBitTestMode
{
    BIT_TEST_MODE_SIM_GPS_NOISE                         = (int)100, // Simulate CNO noise
};

/** Hardware built-in test (BIT) flags */
enum eHdwBitStatusFlags
{
    HDW_BIT_PASSED_MASK             = (int)0x0000000F,
    HDW_BIT_PASSED_ALL              = (int)0x00000001,
    HDW_BIT_PASSED_NO_GPS           = (int)0x00000002,    // Passed w/o valid GPS signal
    HDW_BIT_MODE_MASK               = (int)0x000000F0,    // BIT mode run
    HDW_BIT_MODE_OFFSET             = (int)4,
#define HDW_BIT_MODE(hdwBitStatus) ((hdwBitStatus&HDW_BIT_MODE_MASK)>>HDW_BIT_MODE_OFFSET)
    HDW_BIT_FAILED_MASK             = (int)0xFFFFFF00,
    HDW_BIT_FAILED_AHRS_MASK        = (int)0xFFFF0F00,
    HDW_BIT_FAULT_NOISE_PQR         = (int)0x00000100,
    HDW_BIT_FAULT_NOISE_ACC         = (int)0x00000200,
    HDW_BIT_FAULT_MAGNETOMETER      = (int)0x00000400,
    HDW_BIT_FAULT_BAROMETER         = (int)0x00000800,
    HDW_BIT_FAULT_GPS_NO_COM        = (int)0x00001000,    // No GPS serial communications
    HDW_BIT_FAULT_GPS_POOR_CNO      = (int)0x00002000,    // Poor GPS signal strength.  Check antenna
    HDW_BIT_FAULT_GPS_POOR_ACCURACY = (int)0x00002000,    // Low number of satellites, or bad accuracy 
    HDW_BIT_FAULT_GPS_NOISE         = (int)0x00004000,    // (Not implemented)
};

/** Calibration built-in test flags */
enum eCalBitStatusFlags
{
    CAL_BIT_PASSED_MASK             = (int)0x0000000F,
    CAL_BIT_PASSED_ALL              = (int)0x00000001,
    CAL_BIT_MODE_MASK               = (int)0x000000F0,    // BIT mode run
    CAL_BIT_MODE_OFFSET             = (int)4,
#define CAL_BIT_MODE(calBitStatus) ((calBitStatus&CAL_BIT_MODE_MASK)>>CAL_BIT_MODE_OFFSET)
    CAL_BIT_FAILED_MASK             = (int)0x00FFFF00,
    CAL_BIT_FAULT_TCAL_EMPTY        = (int)0x00000100,    // Temperature calibration not present
    CAL_BIT_FAULT_TCAL_TSPAN        = (int)0x00000200,    // Temperature calibration temperature range is inadequate
    CAL_BIT_FAULT_TCAL_INCONSISTENT = (int)0x00000400,    // Temperature calibration number of points or slopes are not consistent
    CAL_BIT_FAULT_TCAL_CORRUPT      = (int)0x00000800,    // Temperature calibration memory corruption
    CAL_BIT_FAULT_TCAL_PQR_BIAS     = (int)0x00001000,    // Temperature calibration gyro bias
    CAL_BIT_FAULT_TCAL_PQR_SLOPE    = (int)0x00002000,    // Temperature calibration gyro slope
    CAL_BIT_FAULT_TCAL_PQR_LIN      = (int)0x00004000,    // Temperature calibration gyro linearity
    CAL_BIT_FAULT_TCAL_ACC_BIAS     = (int)0x00008000,    // Temperature calibration accelerometer bias
    CAL_BIT_FAULT_TCAL_ACC_SLOPE    = (int)0x00010000,    // Temperature calibration accelerometer slope
    CAL_BIT_FAULT_TCAL_ACC_LIN      = (int)0x00020000,    // Temperature calibration accelerometer linearity
    CAL_BIT_FAULT_CAL_SERIAL_NUM    = (int)0x00040000,    // Calibration info: wrong device serial number
    CAL_BIT_FAULT_ORTO_EMPTY        = (int)0x00100000,    // Cross-axis alignment is not calibrated
    CAL_BIT_FAULT_ORTO_INVALID      = (int)0x00200000,    // Cross-axis alignment is poorly formed
    CAL_BIT_FAULT_MOTION_PQR        = (int)0x00400000,    // Motion on gyros
    CAL_BIT_FAULT_MOTION_ACC        = (int)0x00800000,    // Motion on accelerometers
    CAL_BIT_NOTICE_IMU1_PQR_BIAS    = (int)0x01000000,    // IMU 1 gyro bias offset detected.  If stationary, zero gyros command may be used.
    CAL_BIT_NOTICE_IMU2_PQR_BIAS    = (int)0x02000000,    // IMU 2 gyro bias offset detected.  If stationary, zero gyros command may be used.
    CAL_BIT_NOTICE_IMU1_ACC_BIAS    = (int)0x10000000,    // IMU 1 accelerometer bias offset detected.  If stationary, zero accelerometer command may be used only on the vertical access.
    CAL_BIT_NOTICE_IMU2_ACC_BIAS    = (int)0x20000000,    // IMU 2 accelerometer bias offset detected.  If stationary, zero accelerometer command may be used only on the vertical access.
};


/** (DID_BIT) Built-in self-test parameters */
typedef struct PACKED
{
	/** Built-in self-test state (see eBitState) */
	uint32_t                state;

	/** Hardware BIT status (see eHdwBitStatusFlags) */
	uint32_t                hdwBitStatus;

	/** Calibration BIT status (see eCalBitStatusFlags) */
	uint32_t                calBitStatus;

	/** Temperature calibration bias */
	float                   tcPqrBias;
	float                   tcAccBias;

	/** Temperature calibration slope */
	float                   tcPqrSlope;
	float                   tcAccSlope;

	/** Temperature calibration linearity */
	float                   tcPqrLinearity;
	float                   tcAccLinearity;

	/** Gyro error (rad/s) */
	float                   pqr;

	/** Accelerometer error (m/s^2) */
	float                   acc;

	/** Angular rate standard deviation */
	float                   pqrSigma;

	/** Acceleration standard deviation */
	float                   accSigma;

	/** Self-test mode (see eBitTestMode) */
	uint32_t                testMode;

} bit_t;


enum eInfieldCalState
{
    /** User Commands: */
    INFIELD_CAL_STATE_CMD_OFF                           = 0,

    /** Initialization Commands.  Select one of the following to clear prior samples and set the mode.  Zero accels requires vertical alignment.  No motion is required for all unless disabled.  */
    INFIELD_CAL_STATE_CMD_INIT_ZERO_IMU                     = 1,    // Zero accel and gyro biases.
    INFIELD_CAL_STATE_CMD_INIT_ZERO_GYRO                    = 2,    // Zero only gyro  biases.
    INFIELD_CAL_STATE_CMD_INIT_ZERO_ACCEL                   = 3,    // Zero only accel biases.
    INFIELD_CAL_STATE_CMD_INIT_ZERO_ATTITUDE                = 4,    // Zero (level) INS attitude by adjusting INS rotation.
    INFIELD_CAL_STATE_CMD_INIT_ZERO_ATTITUDE_IMU            = 5,    // Zero gyro and accel biases.  Zero (level) INS attitude by adjusting INS rotation. 
    INFIELD_CAL_STATE_CMD_INIT_ZERO_ATTITUDE_GYRO           = 6,    // Zero only gyro  biases.  Zero (level) INS attitude by adjusting INS rotation. 
    INFIELD_CAL_STATE_CMD_INIT_ZERO_ATTITUDE_ACCEL          = 7,    // Zero only accel biases.  Zero (level) INS attitude by adjusting INS rotation.
    INFIELD_CAL_STATE_CMD_INIT_OPTION_DISABLE_MOTION_DETECT = 0x00010000,	// Bitwise AND this with the above init commands to disable motion detection during sampling (allow for more tolerant sampling).

    /** Sample and End Commands: */
    INFIELD_CAL_STATE_CMD_START_SAMPLE                  = 8,	// Initiate 5 second sensor sampling and averaging.  Run for each orientation and 180 degree yaw rotation.
    INFIELD_CAL_STATE_CMD_SAVE_AND_FINISH               = 9,    // Run this command to compute and save results.  Must be run following INFIELD_CAL_STATE_CMD_START_SAMPLE.
    
    /** Status: (read only) */
    INFIELD_CAL_STATE_INITIALIZED_READY_FOR_SAMPLING    = 50,   // Initialized and waiting for user to intiate.  User must send a command to exit this state.
    INFIELD_CAL_STATE_SAMPLING                          = 51,   // System is averaging the IMU data.  Minimize all motion and vibration.
    INFIELD_CAL_STATE_RUN_BIT_AND_FINISH                = 52,   // Follow up calibration zero with BIT and copy out IMU biases.
    INFIELD_CAL_STATE_FINISHED                          = 53,   // Calculations are complete and DID_INFIELD_CAL.imu holds the update IMU biases. 

    /** Error Status: (read only) */
    INFIELD_CAL_STATE_ERROR_NOT_INITIALIZED             = 100,  // Init command (INFIELD_CAL_STATE_CMD_INIT_...) not set. 
    INFIELD_CAL_STATE_ERROR_SAMPLE_ABORT_MOTION_DETECTED= 101,  // Error: Motion detected. Sampling aborted. 
    INFIELD_CAL_STATE_ERROR_SAMPLE_ABORT_NOT_VERTICAL   = 102,  // Error: System not vertical. Sampling aborted. 
    INFIELD_CAL_STATE_ERROR_NO_SAMPLES_COLLECTED        = 103,  // Error: No samples have been collected
    INFIELD_CAL_STATE_ERROR_POOR_CAL_FIT                = 104,  // Error: Calibration zero is not 

    /** Internal Use Only */
	INFIELD_CAL_STATE_CMD_MASK                          = 0x0000FFFF,
    INFIELD_CAL_STATE_CMD_START_SAMPLE_BIT              = 11,	// Initiate 5 second sensor sample and averaging.  Does not save sample into cal data.
};

enum eInfieldCalStatus
{
	INFIELD_CAL_STATUS_AXIS_DN_GRAVITY                  = 0x00000001,	// Axis points in direction of gravity more than any other axis.
	INFIELD_CAL_STATUS_AXIS_DN_SAMPLED                  = 0x00000002,	// Sampled
    INFIELD_CAL_STATUS_AXIS_DN_SAMPLED_180              = 0x00000004,	// Sampled based on average of two orientations with 180 degree delta yaw. 
	INFIELD_CAL_STATUS_AXIS_UP_GRAVITY                  = 0x00000008,	// Axis points in direction of gravity more than any other axis.
	INFIELD_CAL_STATUS_AXIS_UP_SAMPLED                  = 0x00000010,	// Sampled
    INFIELD_CAL_STATUS_AXIS_UP_SAMPLED_180              = 0x00000020,	// Sampled based on average of two orientations with 180 degree delta yaw.

    INFIELD_CAL_STATUS_SAMPLE_X_OFFSET                  = 0,
    INFIELD_CAL_STATUS_SAMPLE_Y_OFFSET                  = 6,
    INFIELD_CAL_STATUS_SAMPLE_Z_OFFSET                  = 12,
	
    INFIELD_CAL_STATUS_AXIS_MASK                        = 0x0000003F,
	INFIELD_CAL_STATUS_AXES_GRAVITY_MASK                = ( \
		((INFIELD_CAL_STATUS_AXIS_DN_GRAVITY|INFIELD_CAL_STATUS_AXIS_UP_GRAVITY)<<INFIELD_CAL_STATUS_SAMPLE_X_OFFSET) | \
		((INFIELD_CAL_STATUS_AXIS_DN_GRAVITY|INFIELD_CAL_STATUS_AXIS_UP_GRAVITY)<<INFIELD_CAL_STATUS_SAMPLE_Y_OFFSET) | \
		((INFIELD_CAL_STATUS_AXIS_DN_GRAVITY|INFIELD_CAL_STATUS_AXIS_UP_GRAVITY)<<INFIELD_CAL_STATUS_SAMPLE_Z_OFFSET) ),

	INFIELD_CAL_STATUS_ENABLED_ZERO_ACCEL               = 0x00100000,	// Zero accel bias.  Require vertical alignment for sampling. 
	INFIELD_CAL_STATUS_ENABLED_ZERO_GYRO                = 0x00200000,	// Zero gyro bias.
	INFIELD_CAL_STATUS_ENABLED_ZERO_ATTITUDE            = 0x00400000,	// Zero (level) INS attitude by adjusting INS rotation.
	INFIELD_CAL_STATUS_ENABLED_MOTION_DETECT            = 0x00800000,	// Require no motion during sampling. 
	INFIELD_CAL_STATUS_ENABLED_NORMAL_MASK              = 0x00F00000,
	INFIELD_CAL_STATUS_ENABLED_BIT                      = 0x01000000,	// Used for BIT 

	INFIELD_CAL_STATUS_AXIS_NOT_VERTICAL                = 0x10000000,	// Axis is not aligned vertically and cannot be used for zero accel sampling.  
	INFIELD_CAL_STATUS_MOTION_DETECTED                  = 0x20000000,	// System is not stationary and cannot be used for infield calibration.
};

/** Inertial Measurement Unit (IMU) data */
typedef struct PACKED
{
	/** Vertical axis acceleration (m/s^2) */
	float                   acc[3];
} imus_acc_t;

typedef struct PACKED
{
	imus_acc_t              dev[NUM_IMU_DEVICES];

	float					yaw;		// (rad) Heading of IMU sample.  Used to determine how to average additional samples.  0 = invalid, 999 = averaged
} infield_cal_direction_t;

typedef struct PACKED
{
	infield_cal_direction_t down;		// Pointed toward earth
	infield_cal_direction_t up;			// Pointed toward sky
} infield_cal_vaxis_t;

// (DID_INFIELD_CAL)
typedef struct PACKED
{
	/** Used to set and monitor the state of the infield calibration system. (see eInfieldCalState) */
	uint32_t                state;

	/** Infield calibration status. (see eInfieldCalStatus) */
	uint32_t                status;

	/** Number of samples used in IMU average. sampleTimeMs = 0 means "imu" member contains the IMU bias from flash.  */
	uint32_t                sampleTimeMs;

	/** Dual purpose variable.  1.) This is the averaged IMU sample when sampleTimeMs != 0.  2.) This is a mirror of the motion calibration IMU bias from flash when sampleTimeMs = 0. */ 
	imus_t                  imu[NUM_IMU_DEVICES];

	/** Collected data used to solve for the bias error and INS rotation.  Vertical axis: 0 = X, 1 = Y, 2 = Z  */
	infield_cal_vaxis_t		calData[3];

} infield_cal_t;


/** System Configuration (used with DID_FLASH_CONFIG.sysCfgBits) */
enum eSysConfigBits
{
	UNUSED1                                             = (int)0x00000001,
	UNUSED2                                             = (int)0x00000002,
	/*! Enable automatic mag recalibration */
	SYS_CFG_BITS_AUTO_MAG_RECAL                         = (int)0x00000004,
	/*! Disable mag declination estimation */
	SYS_CFG_BITS_DISABLE_MAG_DECL_ESTIMATION            = (int)0x00000008,

	/*! Disable LEDs */
	SYS_CFG_BITS_DISABLE_LEDS                           = (int)0x00000010,

	/** Magnetometer recalibration.  (see eMagRecalMode) 1 = multi-axis, 2 = single-axis */
	SYS_CFG_BITS_MAG_RECAL_MODE_MASK					= (int)0x00000700,
	SYS_CFG_BITS_MAG_RECAL_MODE_OFFSET					= 8,
#define SYS_CFG_BITS_MAG_RECAL_MODE(sysCfgBits) ((sysCfgBits&SYS_CFG_BITS_MAG_RECAL_MODE_MASK)>>SYS_CFG_BITS_MAG_RECAL_MODE_OFFSET)

	/** Disable magnetometer fusion */
	SYS_CFG_BITS_DISABLE_MAGNETOMETER_FUSION			= (int)0x00001000,
	/** Disable barometer fusion */
	SYS_CFG_BITS_DISABLE_BAROMETER_FUSION				= (int)0x00002000,
	/** Disable GPS 1 fusion */
	SYS_CFG_BITS_DISABLE_GPS1_FUSION					= (int)0x00004000,
	/** Disable GPS 2 fusion */
	SYS_CFG_BITS_DISABLE_GPS2_FUSION					= (int)0x00008000,

	/** Disable automatic Zero Velocity Updates (ZUPT).  Disabling automatic ZUPT is useful for degraded GPS environments or applications with very slow velocities. */
	SYS_CFG_BITS_DISABLE_AUTO_ZERO_VELOCITY_UPDATES		= (int)0x00010000,
	/** Disable automatic Zero Angular Rate Updates (ZARU).  Disabling automatic ZARU is useful for applications with small/slow angular rates. */
	SYS_CFG_BITS_DISABLE_AUTO_ZERO_ANGULAR_RATE_UPDATES	= (int)0x00020000,
	/** Disable INS EKF updates */
	SYS_CFG_BITS_DISABLE_INS_EKF						= (int)0x00040000,
	/** Prevent built-in test (BIT) from running automatically on startup */
	SYS_CFG_BITS_DISABLE_AUTO_BIT_ON_STARTUP			= (int)0x00080000,

	/** Disable wheel encoder fusion */
	SYS_CFG_BITS_DISABLE_WHEEL_ENCODER_FUSION			= (int)0x00100000,
	/** Disable packet encoding, binary data will have all bytes as is */
	SYS_CFG_BITS_DISABLE_PACKET_ENCODING				= (int)0x00400000,
};

/** GNSS satellite system signal constellation (used with nvm_flash_cfg_t.gnssSatSigConst) */
enum eGnssSatSigConst
{
	/*! GPS  */
	GNSS_SAT_SIG_CONST_GPS                              = (uint16_t)0x0003,
	/*! QZSS  */
	GNSS_SAT_SIG_CONST_QZSS                             = (uint16_t)0x000C,
	/*! Galileo  */
	GNSS_SAT_SIG_CONST_GAL                              = (uint16_t)0x0030,
	/*! BeiDou  */
	GNSS_SAT_SIG_CONST_BDS                              = (uint16_t)0x00C0,
	/*! GLONASS  */
	GNSS_SAT_SIG_CONST_GLO                              = (uint16_t)0x0300,
	/*! SBAS  */
	GNSS_SAT_SIG_CONST_SBAS                             = (uint16_t)0x1000,
	
	/*! GNSS default */
	GNSS_SAT_SIG_CONST_DEFAULT = \
		GNSS_SAT_SIG_CONST_GPS | \
		GNSS_SAT_SIG_CONST_SBAS | \
		GNSS_SAT_SIG_CONST_QZSS | \
		GNSS_SAT_SIG_CONST_GAL | \
		GNSS_SAT_SIG_CONST_GLO | \
		GNSS_SAT_SIG_CONST_BDS
};

/** RTK Configuration (used with nvm_flash_cfg_t.RTKCfgBits) */
enum eRTKConfigBits
{
	/** Enable onboard RTK GNSS precision positioning (GPS1) */
	RTK_CFG_BITS_ROVER_MODE_RTK_POSITIONING				= (int)0x00000001,

	/** Enable external RTK GNSS positioning (GPS1) */
	RTK_CFG_BITS_ROVER_MODE_RTK_POSITIONING_EXTERNAL	= (int)0x00000002,

	/** Enable external RTK GNSS compassing on uBlox F9P (GPS2) */
	RTK_CFG_BITS_ROVER_MODE_RTK_COMPASSING_F9P			= (int)0x00000004,

	/** Enable dual GNSS RTK compassing (GPS2 to GPS1) */
	RTK_CFG_BITS_ROVER_MODE_RTK_COMPASSING				= (int)0x00000008,	

	/** Mask of RTK GNSS positioning types */
	RTK_CFG_BITS_ROVER_MODE_RTK_POSITIONING_MASK		= (RTK_CFG_BITS_ROVER_MODE_RTK_POSITIONING|RTK_CFG_BITS_ROVER_MODE_RTK_POSITIONING_EXTERNAL),

	/** Mask of dual GNSS RTK compassing types */
	RTK_CFG_BITS_ROVER_MODE_RTK_COMPASSING_MASK			= (RTK_CFG_BITS_ROVER_MODE_RTK_COMPASSING|RTK_CFG_BITS_ROVER_MODE_RTK_COMPASSING_F9P),

    /** Mask of RTK position, heading, and base modes */
	RTK_CFG_BITS_ROVER_MODE_MASK						= (int)0x0000000F,
	
	/** Enable RTK base and output ublox data from GPS 1 on serial port 0 */
	RTK_CFG_BITS_BASE_OUTPUT_GPS1_UBLOX_SER0			= (int)0x00000010,

	/** Enable RTK base and output ublox data from GPS 1 on serial port 1 */
	RTK_CFG_BITS_BASE_OUTPUT_GPS1_UBLOX_SER1			= (int)0x00000020,

	/** Enable RTK base and output ublox data from GPS 1 on serial port 2 */
	RTK_CFG_BITS_BASE_OUTPUT_GPS1_UBLOX_SER2			= (int)0x00000040,

	/** Enable RTK base and output ublox data from GPS 1 on USB port */
	RTK_CFG_BITS_BASE_OUTPUT_GPS1_UBLOX_USB				= (int)0x00000080,

	/** Enable RTK base and output RTCM3 data from GPS 1 on serial port 0 */
	RTK_CFG_BITS_BASE_OUTPUT_GPS1_RTCM3_SER0			= (int)0x00000100,
	
	/** Enable RTK base and output RTCM3 data from GPS 1 on serial port 1 */
	RTK_CFG_BITS_BASE_OUTPUT_GPS1_RTCM3_SER1			= (int)0x00000200,

	/** Enable RTK base and output RTCM3 data from GPS 1 on serial port 2 */
	RTK_CFG_BITS_BASE_OUTPUT_GPS1_RTCM3_SER2			= (int)0x00000400,

	/** Enable RTK base and output RTCM3 data from GPS 1 on USB port */
	RTK_CFG_BITS_BASE_OUTPUT_GPS1_RTCM3_USB				= (int)0x00000800,

	/** Enable RTK base and output ublox data from GPS 2 on serial port 0 */
	RTK_CFG_BITS_BASE_OUTPUT_GPS2_UBLOX_SER0			= (int)0x00001000,

	/** Enable RTK base and output ublox data from GPS 2 on serial port 1 */
	RTK_CFG_BITS_BASE_OUTPUT_GPS2_UBLOX_SER1			= (int)0x00002000,

	/** Enable RTK base and output ublox data from GPS 2 on serial port 2 */
	RTK_CFG_BITS_BASE_OUTPUT_GPS2_UBLOX_SER2			= (int)0x00004000,

	/** Enable RTK base and output ublox data from GPS 2 on USB port */
	RTK_CFG_BITS_BASE_OUTPUT_GPS2_UBLOX_USB				= (int)0x00008000,

	/** Enable RTK base and output RTCM3 data from GPS 2 on serial port 0 */
	RTK_CFG_BITS_BASE_OUTPUT_GPS2_RTCM3_SER0			= (int)0x00010000,
	
	/** Enable RTK base and output RTCM3 data from GPS 2 on serial port 1 */
	RTK_CFG_BITS_BASE_OUTPUT_GPS2_RTCM3_SER1			= (int)0x00020000,

	/** Enable RTK base and output RTCM3 data from GPS 2 on serial port 2 */
	RTK_CFG_BITS_BASE_OUTPUT_GPS2_RTCM3_SER2			= (int)0x00040000,

	/** Enable RTK base and output RTCM3 data from GPS 2 on USB port */
	RTK_CFG_BITS_BASE_OUTPUT_GPS2_RTCM3_USB				= (int)0x00080000,

	/** Enable base mode moving position. (For future use. Not implemented. This bit should always be 0 for now.) TODO: Implement moving base. */
	RTK_CFG_BITS_BASE_POS_MOVING						= (int)0x00100000,
	
	/** Reserved for future use */
	RTK_CFG_BITS_RESERVED1								= (int)0x00200000,	
	
	/** When using RTK, specifies whether the base station is identical hardware to this rover. If so, there are optimizations enabled to get fix faster. */
	RTK_CFG_BITS_RTK_BASE_IS_IDENTICAL_TO_ROVER			= (int)0x00400000,

	/** Forward all messages between the selected GPS and serial port.  Disable for RTK base use (to forward only GPS raw messages and use the surveyed location refLLA instead of current GPS position).  */
	RTK_CFG_BITS_GPS_PORT_PASS_THROUGH					= (int)0x00800000,

	/** All base station bits */
	RTK_CFG_BITS_BASE_MODE = (
        RTK_CFG_BITS_BASE_OUTPUT_GPS1_UBLOX_SER0 | RTK_CFG_BITS_BASE_OUTPUT_GPS1_RTCM3_SER0 |
		RTK_CFG_BITS_BASE_OUTPUT_GPS1_UBLOX_SER1 | RTK_CFG_BITS_BASE_OUTPUT_GPS1_RTCM3_SER1 |
		RTK_CFG_BITS_BASE_OUTPUT_GPS1_UBLOX_SER2 | RTK_CFG_BITS_BASE_OUTPUT_GPS1_RTCM3_SER2 |
		RTK_CFG_BITS_BASE_OUTPUT_GPS1_UBLOX_USB  | RTK_CFG_BITS_BASE_OUTPUT_GPS1_RTCM3_USB  |
		RTK_CFG_BITS_BASE_OUTPUT_GPS2_UBLOX_SER0 | RTK_CFG_BITS_BASE_OUTPUT_GPS2_RTCM3_SER0 |
		RTK_CFG_BITS_BASE_OUTPUT_GPS2_UBLOX_SER1 | RTK_CFG_BITS_BASE_OUTPUT_GPS2_RTCM3_SER1 |
		RTK_CFG_BITS_BASE_OUTPUT_GPS2_UBLOX_SER2 | RTK_CFG_BITS_BASE_OUTPUT_GPS2_RTCM3_SER2 |
		RTK_CFG_BITS_BASE_OUTPUT_GPS2_UBLOX_USB  | RTK_CFG_BITS_BASE_OUTPUT_GPS2_RTCM3_USB ),

	/** Base station bits enabled on Ser0 */
	RTK_CFG_BITS_RTK_BASE_SER0 = (
        RTK_CFG_BITS_BASE_OUTPUT_GPS1_UBLOX_SER0 | RTK_CFG_BITS_BASE_OUTPUT_GPS1_RTCM3_SER0 |
		RTK_CFG_BITS_BASE_OUTPUT_GPS2_UBLOX_SER0 | RTK_CFG_BITS_BASE_OUTPUT_GPS2_RTCM3_SER0 ),

	/** Base station bits enabled on Ser1 */
	RTK_CFG_BITS_RTK_BASE_SER1 = (
        RTK_CFG_BITS_BASE_OUTPUT_GPS1_UBLOX_SER1 | RTK_CFG_BITS_BASE_OUTPUT_GPS1_RTCM3_SER1 |
		RTK_CFG_BITS_BASE_OUTPUT_GPS2_UBLOX_SER1 | RTK_CFG_BITS_BASE_OUTPUT_GPS2_RTCM3_SER1 ),

	/** Base station bits enabled on Ser2 */
	RTK_CFG_BITS_RTK_BASE_SER2 = (
        RTK_CFG_BITS_BASE_OUTPUT_GPS1_UBLOX_SER2 | RTK_CFG_BITS_BASE_OUTPUT_GPS1_RTCM3_SER2 |
		RTK_CFG_BITS_BASE_OUTPUT_GPS2_UBLOX_SER2 | RTK_CFG_BITS_BASE_OUTPUT_GPS2_RTCM3_SER2 ),

    /** Base station bits for GPS1 Ublox */
    RTK_CFG_BITS_RTK_BASE_OUTPUT_GPS1_UBLOX = (
        RTK_CFG_BITS_BASE_OUTPUT_GPS1_UBLOX_SER0 |
        RTK_CFG_BITS_BASE_OUTPUT_GPS1_UBLOX_SER1 |
        RTK_CFG_BITS_BASE_OUTPUT_GPS1_UBLOX_SER2 |
        RTK_CFG_BITS_BASE_OUTPUT_GPS1_UBLOX_USB ),

    /** Base station bits for GPS2 Ublox */
    RTK_CFG_BITS_RTK_BASE_OUTPUT_GPS2_UBLOX = (
        RTK_CFG_BITS_BASE_OUTPUT_GPS2_UBLOX_SER0 |
        RTK_CFG_BITS_BASE_OUTPUT_GPS2_UBLOX_SER1 |
        RTK_CFG_BITS_BASE_OUTPUT_GPS2_UBLOX_SER2 |
        RTK_CFG_BITS_BASE_OUTPUT_GPS2_UBLOX_USB ),

    /** Base station bits for GPS1 RTCM */
	RTK_CFG_BITS_RTK_BASE_OUTPUT_GPS1_RTCM = (
        RTK_CFG_BITS_BASE_OUTPUT_GPS1_RTCM3_SER0 |
        RTK_CFG_BITS_BASE_OUTPUT_GPS1_RTCM3_SER1 | 
        RTK_CFG_BITS_BASE_OUTPUT_GPS1_RTCM3_SER2 | 
        RTK_CFG_BITS_BASE_OUTPUT_GPS1_RTCM3_USB ),

    /** Base station bits for GPS2 RTCM */
    RTK_CFG_BITS_RTK_BASE_OUTPUT_GPS2_RTCM = (
        RTK_CFG_BITS_BASE_OUTPUT_GPS2_RTCM3_SER0 |
        RTK_CFG_BITS_BASE_OUTPUT_GPS2_RTCM3_SER1 |
        RTK_CFG_BITS_BASE_OUTPUT_GPS2_RTCM3_SER2 |
        RTK_CFG_BITS_BASE_OUTPUT_GPS2_RTCM3_USB),

	/** Rover on-board RTK engine used */
	RTK_CFG_BITS_ROVER_MODE_ONBOARD_MASK = (RTK_CFG_BITS_ROVER_MODE_RTK_POSITIONING | RTK_CFG_BITS_ROVER_MODE_RTK_COMPASSING),

	/** Mask of Rover, Compassing, and Base modes */
	RTK_CFG_BITS_ALL_MODES_MASK = (RTK_CFG_BITS_ROVER_MODE_MASK | RTK_CFG_BITS_BASE_MODE),	
};

/** Sensor Configuration (used with nvm_flash_cfg_t.sensorConfig) */
enum eSensorConfig
{
	/** Gyro full-scale sensing range selection: +- 250, 500, 1000, 2000 deg/s */	
	SENSOR_CFG_GYR_FS_250				= (int)0x00000000,
	SENSOR_CFG_GYR_FS_500				= (int)0x00000001,
	SENSOR_CFG_GYR_FS_1000				= (int)0x00000002,
	SENSOR_CFG_GYR_FS_2000				= (int)0x00000003,
	SENSOR_CFG_GYR_FS_MASK				= (int)0x00000003,
	SENSOR_CFG_GYR_FS_OFFSET			= (int)0,
	
	/** Accelerometer full-scale sensing range selection: +- 2, 4, 8, 16 m/s^2 */
	SENSOR_CFG_ACC_FS_2G				= (int)0x00000000,
	SENSOR_CFG_ACC_FS_4G				= (int)0x00000001,
	SENSOR_CFG_ACC_FS_8G				= (int)0x00000002,
	SENSOR_CFG_ACC_FS_16G				= (int)0x00000003,
	SENSOR_CFG_ACC_FS_MASK				= (int)0x00000003,
	SENSOR_CFG_ACC_FS_OFFSET			= (int)2,
	
	/** Gyro digital low-pass filter (DLPF) is set automatically based on the IMU sample rate.  The following 
	bit values can be used to override the bandwidth (frequency) to: 250, 184, 92, 41, 20, 10, 5 Hz */
	SENSOR_CFG_GYR_DLPF_250HZ			= (int)0x00000000,
	SENSOR_CFG_GYR_DLPF_184HZ			= (int)0x00000001,
	SENSOR_CFG_GYR_DLPF_92HZ			= (int)0x00000002,
	SENSOR_CFG_GYR_DLPF_41HZ			= (int)0x00000003,
	SENSOR_CFG_GYR_DLPF_20HZ			= (int)0x00000004,
	SENSOR_CFG_GYR_DLPF_10HZ			= (int)0x00000005,
	SENSOR_CFG_GYR_DLPF_5HZ				= (int)0x00000006,
 	SENSOR_CFG_GYR_DLPF_MASK			= (int)0x0000000F,
	SENSOR_CFG_GYR_DLPF_OFFSET			= (int)8,

	/** Accelerometer digital low-pass filter (DLPF) is set automatically based on the IMU sample rate.  The 
	following bit values can be used to override the bandwidth (frequency) to: 218, 218, 99, 45, 21, 10, 5 Hz */
	SENSOR_CFG_ACC_DLPF_218HZ			= (int)0x00000000,
	SENSOR_CFG_ACC_DLPF_218HZb			= (int)0x00000001,
	SENSOR_CFG_ACC_DLPF_99HZ			= (int)0x00000002,
	SENSOR_CFG_ACC_DLPF_45HZ			= (int)0x00000003,
	SENSOR_CFG_ACC_DLPF_21HZ			= (int)0x00000004,
	SENSOR_CFG_ACC_DLPF_10HZ			= (int)0x00000005,
	SENSOR_CFG_ACC_DLPF_5HZ				= (int)0x00000006,
	SENSOR_CFG_ACC_DLPF_MASK			= (int)0x0000000F,
	SENSOR_CFG_ACC_DLPF_OFFSET			= (int)12,

	/** Euler rotation of IMU and magnetometer from sensor frame to output frame.  Rotation applied in the order of yaw, pitch, roll from the sensor frame (labeled on uINS). */
	SENSOR_CFG_SENSOR_ROTATION_MASK        = (int)0x000000FF,
	SENSOR_CFG_SENSOR_ROTATION_OFFSET      = (int)16,
	SENSOR_CFG_SENSOR_ROTATION_0_0_0       = (int)0,	// roll, pitch, yaw rotation (deg).
	SENSOR_CFG_SENSOR_ROTATION_0_0_90      = (int)1,
	SENSOR_CFG_SENSOR_ROTATION_0_0_180     = (int)2,
	SENSOR_CFG_SENSOR_ROTATION_0_0_N90     = (int)3,
	SENSOR_CFG_SENSOR_ROTATION_90_0_0      = (int)4,
	SENSOR_CFG_SENSOR_ROTATION_90_0_90     = (int)5,
	SENSOR_CFG_SENSOR_ROTATION_90_0_180    = (int)6,
	SENSOR_CFG_SENSOR_ROTATION_90_0_N90    = (int)7,
	SENSOR_CFG_SENSOR_ROTATION_180_0_0     = (int)8,
	SENSOR_CFG_SENSOR_ROTATION_180_0_90    = (int)9,
	SENSOR_CFG_SENSOR_ROTATION_180_0_180   = (int)10,
	SENSOR_CFG_SENSOR_ROTATION_180_0_N90   = (int)11,
	SENSOR_CFG_SENSOR_ROTATION_N90_0_0     = (int)12,
	SENSOR_CFG_SENSOR_ROTATION_N90_0_90    = (int)13,
	SENSOR_CFG_SENSOR_ROTATION_N90_0_180   = (int)14,
	SENSOR_CFG_SENSOR_ROTATION_N90_0_N90   = (int)15,
	SENSOR_CFG_SENSOR_ROTATION_0_90_0      = (int)16,
	SENSOR_CFG_SENSOR_ROTATION_0_90_90     = (int)17,
	SENSOR_CFG_SENSOR_ROTATION_0_90_180    = (int)18,
	SENSOR_CFG_SENSOR_ROTATION_0_90_N90    = (int)19,
	SENSOR_CFG_SENSOR_ROTATION_0_N90_0     = (int)20,
	SENSOR_CFG_SENSOR_ROTATION_0_N90_90    = (int)21,
	SENSOR_CFG_SENSOR_ROTATION_0_N90_180   = (int)22,
	SENSOR_CFG_SENSOR_ROTATION_0_N90_N90   = (int)23,
};

/** IO configuration (used with nvm_flash_cfg_t.ioConfig) */
enum eIoConfig
{
	/** Strobe (input and output) trigger on rising edge (0 = falling edge) */
	IO_CONFIG_STROBE_TRIGGER_HIGH               = (int)0x00000001,
	// G1,G2 - STROBE, CAN, Ser2, I2C (future)
	/** G1,G2 - STROBE input on G2 */
	IO_CONFIG_G1G2_STROBE_INPUT_G2              = (int)0x00000002,
	/** G1,G2 - CAN Bus */
	IO_CONFIG_G1G2_CAN_BUS                      = (int)0x00000004,
	/** G1,G2 - General Communications on Ser2. Excludes GPS communications. */
	IO_CONFIG_G1G2_COM2                         = (int)0x00000006,
	/** G1,G2 - I2C */
	IO_CONFIG_G1G2_I2C							= (int)0x00000008,
	/** G1,G2 - MASK.  Note: This G1,G2 setting is overriden when GPS1 or GPS2 is configured to use Ser2. */
	IO_CONFIG_G1G2_MASK                         = (int)0x0000000E,
	/** G1,G2 - Default */
	IO_CONFIG_G1G2_DEFAULT                      = IO_CONFIG_G1G2_CAN_BUS,

	// G9 - STROBE, QDEC0 (future)
	/** G9 - Strobe input */
	IO_CONFIG_G9_STROBE_INPUT                   = (int)0x00000010,
	/** G9 - Enable Nav update strobe output pulse on G9 (uINS pin 10) indicating preintegrated IMU and navigation updates */
	IO_CONFIG_G9_STROBE_OUTPUT_NAV              = (int)0x00000020,
	/** G9 - Quadrature wheel encoder input (QDEC0-B). */
	IO_CONFIG_G9_QDEC0_INPUT                    = (int)0x00000030,
	/** G9 - Bit mask */
	IO_CONFIG_G9_MASK                           = (int)0x00000030,
	/** G9 - Default */
	IO_CONFIG_G9_DEFAULT                        = (int)0,	

	// G6,G7 - Ser1, QDEC0 (future)
	/** G6,G7 - General Communications on Ser1. Excludes GPS communications.  Overriden when SPI is enabled (G9 held low on bootup/config). */
	IO_CONFIG_G6G7_COM1                         = (int)0x00000040,
	/** G6,G7 - Quadrature wheel encoder input (G6 QDEC0-A).  Overriden when SPI is enabled (G9 held low on bootup/config). */
	IO_CONFIG_G6G7_QDEC0_INPUT_G6               = (int)0x00000080,
	/** G6,G7 - Bit mask */
	IO_CONFIG_G6G7_MASK                         = (int)0x000000C0,
	/** G6,G7 - Default */
	IO_CONFIG_G6G7_DEFAULT                      = IO_CONFIG_G6G7_COM1,	

	// G5,G8 - STROBE, QDEC1 (future), SPI (enabled when G9 is held low on bootup/config)
	/** G5,G8 - Strobe input on G5 */
	IO_CONFIG_G5G8_STROBE_INPUT_G5              = (int)0x00000100,
	/** G5,G8 - Strobe input on G8 */
	IO_CONFIG_G5G8_STROBE_INPUT_G8              = (int)0x00000200,
	/** G5,G8 - Strobe input on both G5 and G8 */
	IO_CONFIG_G5G8_STROBE_INPUT_G5_G8           = (int)0x00000300,
	/** G5,G8 - Quadrature wheel encoder input (G5 QDEC1-B, G8 QDEC1-A) */
	IO_CONFIG_G5G8_QDEC_INPUT                   = (int)0x00000400,
	/** G5,G8 - Bit mask */
	IO_CONFIG_G5G8_MASK                         = (int)0x00000700,
	/** G5,G8 - Default */
	IO_CONFIG_G5G8_DEFAULT                      = (int)0,	

	/** Unused bits */

	/** External GPS TIMEPULSE source */
	IO_CFG_GPS_TIMEPUSE_SOURCE_BITMASK			= (int)0x0000E000,	
	/** 0 = internal, 1 = disabled, 2 = G2_PIN6, 3 = G5_PIN9, 4 = G8_PIN12, 5 = G9_PIN13 */
	IO_CFG_GPS_TIMEPUSE_SOURCE_OFFSET			= (int)13,
	IO_CFG_GPS_TIMEPUSE_SOURCE_MASK				= (int)0x00000007,
	IO_CFG_GPS_TIMEPUSE_SOURCE_DISABLED			= (int)0,
	IO_CFG_GPS_TIMEPUSE_SOURCE_ONBOARD_1		= (int)1,
	IO_CFG_GPS_TIMEPUSE_SOURCE_ONBOARD_2		= (int)2,
	IO_CFG_GPS_TIMEPUSE_SOURCE_STROBE_G2_PIN6	= (int)3,
	IO_CFG_GPS_TIMEPUSE_SOURCE_STROBE_G5_PIN9	= (int)4,
	IO_CFG_GPS_TIMEPUSE_SOURCE_STROBE_G8_PIN12	= (int)5,
	IO_CFG_GPS_TIMEPUSE_SOURCE_STROBE_G9_PIN13	= (int)6,
#define SET_STATUS_OFFSET_MASK(result,val,offset,mask)	{ (result) &= ~((mask)<<(offset)); (result) |= ((val)<<(offset)); }
	
#define IO_CFG_GPS_TIMEPUSE_SOURCE(ioConfig) ((ioConfig>>IO_CFG_GPS_TIMEPUSE_SOURCE_OFFSET)&IO_CFG_GPS_TIMEPUSE_SOURCE_MASK)
	
	/** GPS 1 source OFFSET */
	IO_CONFIG_GPS1_SOURCE_OFFSET				= (int)16,
	/** GPS 2 source OFFSET */
	IO_CONFIG_GPS2_SOURCE_OFFSET				= (int)19,
	/** GPS 1 type OFFSET */
	IO_CONFIG_GPS1_TYPE_OFFSET					= (int)22,
	/** GPS 2 type OFFSET */
	IO_CONFIG_GPS2_TYPE_OFFSET					= (int)25,

	/** GPS source MASK */
	IO_CONFIG_GPS_SOURCE_MASK					= (int)0x00000007,
	/** GPS source - Disable */
	IO_CONFIG_GPS_SOURCE_DISABLE				= (int)0,
	/** GPS source - GNSS receiver 1 onboard uINS */
	IO_CONFIG_GPS_SOURCE_ONBOARD_1				= (int)1,
	/** GPS source - GNSS receiver 2 onboard uINS */
	IO_CONFIG_GPS_SOURCE_ONBOARD_2				= (int)2,
	/** GPS source - Serial 0 */
	IO_CONFIG_GPS_SOURCE_SER0					= (int)3,
	/** GPS source - Serial 1 */
	IO_CONFIG_GPS_SOURCE_SER1					= (int)4,
	/** GPS source - Serial 2 */
	IO_CONFIG_GPS_SOURCE_SER2					= (int)5,
	/** GPS source - last type */
	IO_CONFIG_GPS_SOURCE_LAST					= IO_CONFIG_GPS_SOURCE_SER2,	// set to last source

	/** GPS type MASK */
	IO_CONFIG_GPS_TYPE_MASK						= (int)0x00000007,
	/** GPS type - ublox M8 */
	IO_CONFIG_GPS_TYPE_UBX_M8					= (int)0,
	/** GPS type - ublox ZED-F9P w/ RTK */
	IO_CONFIG_GPS_TYPE_UBX_F9P					= (int)1,
	/** GPS type - NMEA */
	IO_CONFIG_GPS_TYPE_NMEA						= (int)2,
	/** GPS type - last type */
	IO_CONFIG_GPS_TYPE_LAST						= IO_CONFIG_GPS_TYPE_NMEA,		// Set to last type

#define IO_CONFIG_GPS1_SOURCE(ioConfig) ((ioConfig>>IO_CONFIG_GPS1_SOURCE_OFFSET)&IO_CONFIG_GPS_SOURCE_MASK)
#define IO_CONFIG_GPS2_SOURCE(ioConfig) ((ioConfig>>IO_CONFIG_GPS2_SOURCE_OFFSET)&IO_CONFIG_GPS_SOURCE_MASK)
#define IO_CONFIG_GPS1_TYPE(ioConfig)	((ioConfig>>IO_CONFIG_GPS1_TYPE_OFFSET)&IO_CONFIG_GPS_TYPE_MASK)
#define IO_CONFIG_GPS2_TYPE(ioConfig)	((ioConfig>>IO_CONFIG_GPS2_TYPE_OFFSET)&IO_CONFIG_GPS_TYPE_MASK)

	/** IMU 1 disable */	
	IO_CONFIG_IMU_1_DISABLE						= (int)0x10000000,
	/** IMU 2 disable */
	IO_CONFIG_IMU_2_DISABLE						= (int)0x20000000,
	/** IMU 3 disable */
	IO_CONFIG_IMU_3_DISABLE						= (int)0x40000000,

	/** Unused bits */
};

#define IO_CONFIG_DEFAULT 	(IO_CONFIG_G1G2_DEFAULT | IO_CONFIG_G5G8_DEFAULT | IO_CONFIG_G6G7_DEFAULT | IO_CONFIG_G9_DEFAULT | (IO_CONFIG_GPS_SOURCE_ONBOARD_1<<IO_CONFIG_GPS1_SOURCE_OFFSET) | (IO_CONFIG_GPS_SOURCE_ONBOARD_2<<IO_CONFIG_GPS2_SOURCE_OFFSET))

/** (DID_WHEEL_ENCODER) Message to communicate wheel encoder measurements to GPS-INS */
typedef struct PACKED
{
    /** Time of measurement wrt current week */
    double timeOfWeek;

    /** Status Word */
    uint32_t status;

    /** Left wheel angle (rad) */
    float theta_l;

    /** Right wheel angle (rad) */
    float theta_r;
    
    /** Left wheel angular rate (rad/s) */
    float omega_l;

    /** Right wheel angular rate (rad/s) */
    float omega_r;

    /** Left wheel revolution count */
    uint32_t wrap_count_l;

    /** Right wheel revolution count */
    uint32_t wrap_count_r;

} wheel_encoder_t;

enum eWheelCfgBits
{
    WHEEL_CFG_BITS_ENABLE_ENCODER           = (int)0x00000002,
    WHEEL_CFG_BITS_ENABLE_CONTROL           = (int)0x00000004,
    WHEEL_CFG_BITS_ENABLE_MASK              = (int)0x0000000F,
    WHEEL_CFG_BITS_DIRECTION_REVERSE_LEFT   = (int)0x00000100,
    WHEEL_CFG_BITS_DIRECTION_REVERSE_RIGHT  = (int)0x00000200,
	WHEEL_CFG_BITS_ENCODER_SOURCE			= (int)0x00000400,	// 0 = uINS, 1 = EVB
};

typedef enum
{
    GV_MODE_STANDBY                         = 0,
	GV_MODE_LEARNING                        = 1,
    GV_CMD_LEARNING_START                   = 2,    // Use provided transform and sigma
    GV_CMD_LEARNING_RESUME                  = 3,    // Reset sigma values
    GV_CMD_LEARNING_CLEAR_AND_START         = 4,    // Zero transform and reset sigma values
    GV_CMD_LEARNING_STOP_AND_SAVE           = 5,
    GV_CMD_LEARNING_CANCEL                  = 6,
 } eGroundVehicleMode;

typedef struct PACKED
{
	/** Euler angles describing the rotation from imu (body) to the wheel frame (center of the non-steering axle) in radians */
	float                   e_b2w[3];

	/** Euler angle standard deviation of measurements describing the rotation from imu (body) to the wheel frame (center of the non-steering axle) in radians */
	float                   e_b2w_sigma[3];

	/** Translation from the imu (body) to the wheel frame origin (center of the non-steering axle), expressed in the imu (body) frame in meters */
	float                   t_b2w[3];

	/** Translation standard deviation from the imu (body) to the wheel frame origin (center of the non-steering axle), expressed in the imu (body) frame in meters */
	float                   t_b2w_sigma[3];

} wheel_transform_t;

typedef struct PACKED
{
	/** Config bits (see eWheelCfgBits) */
	uint32_t                bits;

	/** Euler angles and offset describing the rotation and tranlation from imu (body) to the wheel frame (center of the non-steering axle) */
	wheel_transform_t       transform;

	/** Distance between the left and right wheels */
	float                   track_width;

	/** Estimate of wheel radius */
	float                   radius;

} wheel_config_t;

typedef enum
{
	/** Kinematic learing is solving for the translation from IMU to wheel (wheel_config). */ 
	GV_STATUS_LEARNING_ENABLED		= 0x00000001,
	
	/** Navigation is running without GPS input. */ 
	GV_STATUS_DEAD_RECKONING		= 0x01000000,

	/** Vehicle kinematic parameters agree with GPS. */ 
	GV_STATUS_KINEMATIC_CAL_GOOD	= 0x02000000,

	/** Vehicle kinematic learning has converged and is complete. */ 
	GV_STATUS_LEARNING_CONVERGED    = 0x04000000,

	/** Vehicle kinematic learning data (wheel_config_t) is missing. */ 
	GV_STATUS_LEARNING_NEEDED       = 0x08000000,

} eGroundVehicleStatus;

/** (DID_GROUND_VEHICLE) Configuration of ground vehicle kinematic constraints. */
typedef struct PACKED
{
	/** GPS time of week (since Sunday morning) in milliseconds */
	uint32_t				timeOfWeekMs;

	/** Ground vehicle status flags (eGroundVehicleStatus) */
	uint32_t                status;

	/** Current mode of the ground vehicle.  Use this field to apply commands. (see eGroundVehicleMode) */
	uint32_t                mode;

	/** Wheel transform, track width, and wheel radius. */
	wheel_config_t       	wheelConfig;

} ground_vehicle_t;

typedef enum
{
    DYN_PORTABLE = 0,
    DYN_STATIONARY = 2,
    DYN_PEDESTRIAN = 3,
    DYN_GROUND_VEHICLE = 4,
    DYN_MARINE = 5,
    DYN_AIRBORNE_1G = 6,
    DYN_AIRBORNE_2G = 7,
    DYN_AIRBORNE_4G = 8,
    DYN_WRIST = 9
} eInsDynModel;

/** (DID_FLASH_CONFIG) Configuration data
 * IMPORTANT! These fields should not be deleted, they can be deprecated and marked as reserved,
 * or new fields added to the end.
*/
typedef struct PACKED
{
    /** Size of group or union, which is nvm_group_x_t + padding */
    uint32_t				size;

    /** Checksum, excluding size and checksum */
    uint32_t                checksum;

    /** Manufacturer method for restoring flash defaults */
    uint32_t                key;

    /** IMU sample (system input data) period in milliseconds set on startup. Cannot be larger than startupNavDtMs. Zero disables sensor/IMU sampling. */
    uint32_t				startupImuDtMs;

    /** Nav filter (system output data) update period in milliseconds set on startup. 1ms minimum (1KHz max). Zero disables nav filter updates. */
    uint32_t				startupNavDtMs;

    /** Serial port 0 baud rate in bits per second */
    uint32_t				ser0BaudRate;

    /** Serial port 1 baud rate in bits per second */
    uint32_t				ser1BaudRate;

    /** Rotation in radians about the X, Y, Z axes from INS Sensor Frame to Intermediate Output Frame.  Order applied: Z, Y, X. */
    float					insRotation[3];

    /** X,Y,Z offset in meters from Intermediate Output Frame to INS Output Frame. */
    float					insOffset[3];

    /** X,Y,Z offset in meters from Sensor Frame origin to GPS 1 antenna. */
    float					gps1AntOffset[3];
 
    /** INS dynamic platform model (see eInsDynModel).  Options are: 0=PORTABLE, 2=STATIONARY, 3=PEDESTRIAN, 4=GROUND VEHICLE, 5=SEA, 6=AIRBORNE_1G, 7=AIRBORNE_2G, 8=AIRBORNE_4G, 9=WRIST.  Used to balance noise and performance characteristics of the system.  The dynamics selected here must be at least as fast as your system or you experience accuracy error.  This is tied to the GPS position estimation model and intend in the future to be incorporated into the INS position model. */
    uint8_t					insDynModel;

	/** Reserved */
	uint8_t					reserved;

    /** Satellite system constellation used in GNSS solution.  (see eGnssSatSigConst) 0x0003=GPS, 0x000C=QZSS, 0x0030=Galileo, 0x00C0=Beidou, 0x0300=GLONASS, 0x1000=SBAS */
    uint16_t				gnssSatSigConst;

    /** System configuration bits (see eSysConfigBits). */
    uint32_t				sysCfgBits;

    /** Reference latitude, longitude and height above ellipsoid for north east down (NED) calculations (deg, deg, m) */
    double                  refLla[3];

    /** Last latitude, longitude, HAE (height above ellipsoid) used to aid GPS startup (deg, deg, m).  Updated when the distance between current LLA and lastLla exceeds lastLlaUpdateDistance. */
    double					lastLla[3];

    /** Last LLA GPS time since week start (Sunday morning) in milliseconds */
    uint32_t				lastLlaTimeOfWeekMs;

    /** Last LLA GPS number of weeks since January 6th, 1980 */
    uint32_t				lastLlaWeek;

    /** Distance between current and last LLA that triggers an update of lastLla  */
    float					lastLlaUpdateDistance;

    /** Hardware interface configuration bits (see eIoConfig). */
    uint32_t				ioConfig;

    /** Carrier board (i.e. eval board) configuration bits */
    uint32_t				cBrdConfig;

    /** X,Y,Z offset in meters from DOD_ Frame origin to GPS 2 antenna. */
    float					gps2AntOffset[3];

    /** Euler (roll, pitch, yaw) rotation in radians from INS Sensor Frame to Intermediate ZeroVelocity Frame.  Order applied: heading, pitch, roll. */
    float					zeroVelRotation[3];

    /** X,Y,Z offset in meters from Intermediate ZeroVelocity Frame to Zero Velocity Frame. */
    float					zeroVelOffset[3];

    /** Earth magnetic field (magnetic north) inclination (negative pitch offset) in radians */
    float                   magInclination;

    /** Earth magnetic field (magnetic north) declination (heading offset from true north) in radians */
    float                   magDeclination;

    /** Time between GPS time synchronization pulses in milliseconds.  Requires reboot to take effect. */
    uint32_t				gpsTimeSyncPeriodMs;
	
	/** GPS measurement (system input data) update period in milliseconds set on startup. 200ms minimum (5Hz max). */
    uint32_t				startupGPSDtMs;
	
	/** RTK configuration bits (see eRTKConfigBits). */
    uint32_t				RTKCfgBits;

    /** Sensor config to specify the full-scale sensing ranges and output rotation for the IMU and magnetometer (see eSensorConfig in data_sets.h) */
    uint32_t                sensorConfig;

	/** Minimum elevation of a satellite above the horizon to be used in the solution (radians). Low elevation satellites may provide degraded accuracy, due to the long signal path through the atmosphere. */
	float                   gpsMinimumElevation;

    /** Serial port 2 baud rate in bits per second */
    uint32_t				ser2BaudRate;

	/** Wheel encoder: euler angles describing the rotation from imu to left wheel */
    wheel_config_t          wheelConfig;

} nvm_flash_cfg_t;

/** INL2 - Estimate error variances */
typedef struct PACKED
{											
    /** Timestamp in milliseconds */
	unsigned int			timeOfWeekMs;	
    /** NED position error sigma */
	float					PxyzNED[3];		
    /** NED velocity error sigma */
	float					PvelNED[3];		
    /** NED attitude error sigma */
	float					PattNED[3];		
    /** Acceleration bias error sigma */
	float					PABias[3];		
    /** Angular rate bias error sigma */
	float					PWBias[3];		
    /** Barometric altitude bias error sigma */
	float					PBaroBias;		
    /** Mag declination error sigma */
	float					PDeclination;	
} inl2_ned_sigma_t;

/** (DID_STROBE_IN_TIME) Timestamp for input strobe. */
typedef struct PACKED
{
	/** GPS number of weeks since January 6th, 1980 */
	uint32_t				week;

	/** GPS time of week (since Sunday morning) in milliseconds */
	uint32_t				timeOfWeekMs;

	/** Strobe input pin */
	uint32_t				pin;

	/** Strobe serial index number */
	uint32_t				count;
} strobe_in_time_t;

#define DEBUG_I_ARRAY_SIZE		9
#define DEBUG_F_ARRAY_SIZE		9
#define DEBUG_LF_ARRAY_SIZE		3

/* (DID_DEBUG_ARRAY) */
typedef struct PACKED
{
	int32_t					i[DEBUG_I_ARRAY_SIZE];
	f_t						f[DEBUG_F_ARRAY_SIZE];
	double                  lf[DEBUG_LF_ARRAY_SIZE];
} debug_array_t;

#define DEBUG_STRING_SIZE		80

/* (DID_DEBUG_STRING) */
typedef struct PACKED
{
	uint8_t					s[DEBUG_STRING_SIZE];
} debug_string_t;

POP_PACK

PUSH_PACK_8

/** time struct */
typedef struct
{
	/** time (s) expressed by standard time_t */
	int64_t time;

	/** fraction of second under 1 s */
	double sec;         
} gtime_t;

typedef struct PACKED
{
	gtime_t time;
	double rp_ecef[3]; // Rover position
	double rv_ecef[3]; // Rover velocity
	double ra_ecef[3]; // Rover acceleration
	double bp_ecef[3]; // Base position
	double bv_ecef[3]; // Base velocity
	double qr[6]; // rover position and velocity covariance main diagonal
	double b[24]; // satellite bias
	double qb[24]; // main diagonal of sat bias covariances
	uint8_t sat_id[24]; // satellite id of b[]
} rtk_state_t;

typedef struct PACKED
{
	gtime_t time;
	int32_t nv; // number of measurements
	uint8_t sat_id_i[24]; // sat id of measurements (reference sat)
	uint8_t sat_id_j[24]; // sat id of measurements
	uint8_t type[24]; // type (0 = dd-range, 1 = dd-phase, 2 = baseline)
	double v[24]; // residual
} rtk_residual_t;

typedef struct PACKED
{
    gtime_t time;

    uint8_t rej_ovfl;
    uint8_t code_outlier;
    uint8_t phase_outlier;
    uint8_t code_large_residual;

    uint8_t phase_large_residual;
    uint8_t invalid_base_position;
    uint8_t bad_baseline_holdamb;
    uint8_t base_position_error;

    uint8_t outc_ovfl;
    uint8_t reset_timer;
    uint8_t use_ubx_position;
    uint8_t large_v2b;

    uint8_t base_position_update;
    uint8_t rover_position_error;
    uint8_t reset_bias;
    uint8_t start_relpos;

    uint8_t end_relpos;
    uint8_t start_rtkpos;
    uint8_t pnt_pos_error;
    uint8_t no_base_obs_data;

    uint8_t diff_age_error;
    uint8_t moveb_time_sync_error;
    uint8_t waiting_for_rover_packet;
    uint8_t waiting_for_base_packet;

	uint8_t lsq_error;
    uint8_t lack_of_valid_sats;
    uint8_t divergent_pnt_pos_iteration;
    uint8_t chi_square_error;

    uint32_t cycle_slips;

    float ubx_error;

	uint8_t solStatus;
	uint8_t rescode_err_marker;
	uint8_t error_count;
	uint8_t error_code;

    float dist2base;

	uint8_t reserved1;
	uint8_t gdop_error;
	uint8_t warning_count;
	uint8_t warning_code;

    double double_debug[4];

	uint8_t debug[2];
	uint8_t obs_count_bas;
	uint8_t obs_count_rov;

	uint8_t obs_pairs_filtered;
	uint8_t obs_pairs_used;
	uint8_t raw_ptr_queue_overrun;
    uint8_t raw_dat_queue_overrun;
} rtk_debug_t;

POP_PACK

PUSH_PACK_1

/** (DID_GPS_RTK_OPT) RTK processing options */
typedef struct
{
	/** positioning mode (PMODE_???) */
	int32_t mode;           

	/** solution type (0:forward,1:backward,2:combined) */
	int32_t soltype;

	/** number of frequencies (1:L1,2:L1+L2,3:L1+L2+L5) */
	int32_t nf;

	/** navigation systems */
	int32_t navsys;

	/** elevation mask angle (rad) */
	double elmin;

	/** Min snr to consider satellite for rtk */
	int32_t snrmin;

	/** AR mode (0:off,1:continuous,2:instantaneous,3:fix and hold,4:ppp-ar) */
	int32_t modear;

	/** GLONASS AR mode (0:off,1:on,2:auto cal,3:ext cal) */
	int32_t glomodear;

	/** GPS AR mode (0:off,1:on) */
	int32_t gpsmodear;

    /** SBAS AR mode (0:off,1:on) */
    int32_t sbsmodear;

	/** BeiDou AR mode (0:off,1:on) */
	int32_t bdsmodear;

	/** AR filtering to reject bad sats (0:off,1:on) */
	int32_t arfilter;

	/** obs outage count to reset bias */
	int32_t maxout;

    /** reject count to reset bias */
    int32_t maxrej;

	/** min lock count to fix ambiguity */
	int32_t minlock;

	/** min sats to fix integer ambiguities */
	int32_t minfixsats;

	/** min sats to hold integer ambiguities */
	int32_t minholdsats;

	/** min sats to drop sats in AR */
	int32_t mindropsats;

	/** use stdev estimates from receiver to adjust measurement variances */
	int32_t rcvstds;

	/** min fix count to hold ambiguity */
	int32_t minfix;

	/** max iteration to resolve ambiguity */
	int32_t armaxiter;

	/** dynamics model (0:none,1:velociy,2:accel) */
	int32_t dynamics;

	/** number of filter iteration */
	int32_t niter;

	/** interpolate reference obs (for post mission) */
	int32_t intpref;

	/** rover position for fixed mode */
	int32_t rovpos;

	/** base position for relative mode */
	int32_t refpos;

	/** code/phase error ratio */
	double eratio[1];

	/** measurement error factor */
	double err[5];

	/** initial-state std [0]bias,[1]iono [2]trop */
	double std[3];

	/** process-noise std [0]bias,[1]iono [2]trop [3]acch [4]accv [5] pos */
	double prn[6];

	/** satellite clock stability (sec/sec) */
	double sclkstab;

	/** AR validation threshold */
	double thresar[8];

	/** elevation mask of AR for rising satellite (rad) */
	double elmaskar;

	/** elevation mask to hold ambiguity (rad) */
	double elmaskhold;

	/** slip threshold of geometry-free phase (m) */
	double thresslip;

	/** variance for fix-and-hold pseudo measurements (cycle^2) */
	double varholdamb;

	/** gain used for GLO and SBAS sats to adjust ambiguity */
	double gainholdamb;

	/** max difference of time (sec) */
	double maxtdiff;

    /** reset sat biases after this long trying to get fix if not acquired */
    int fix_reset_base_msgs;

    /** reject threshold of NIS */
    double maxinnocode;
    double maxinnophase;
    double maxnis;

	/** reject threshold of gdop */
	double maxgdop;

    /** baseline length constraint {const,sigma before fix, sigma after fix} (m) */
    double baseline[3];
    double max_baseline_error;
    double reset_baseline_error;

    /** maximum error wrt ubx position (triggers reset if more than this far) (m) */
    float max_ubx_error;

	/** rover position for fixed mode {x,y,z} (ecef) (m) */
	double ru[3];

	/** base position for relative mode {x,y,z} (ecef) (m) */
	double rb[3];

	/** max averaging epochs */
	int32_t maxaveep;

	/** output single by dgps/float/fix/ppp outage */
	int32_t outsingle;
} prcopt_t;
typedef prcopt_t gps_rtk_opt_t;

/** Raw satellite observation data */
typedef struct PACKED
{
	/** Receiver local time approximately aligned to the GPS time system (GPST) */
	gtime_t time;

	/** Satellite number in RTKlib notation.  GPS: 1-32, GLONASS: 33-59, Galilleo: 60-89, SBAS: 90-95 */
	uint8_t sat;

	/** receiver number */
	uint8_t rcv;

	/** Cno, carrier-to-noise density ratio (signal strength) (0.25 dB-Hz) */
	uint8_t SNR[1];

	/** Loss of Lock Indicator. Set to non-zero values only when carrier-phase is valid (L > 0).  bit1 = loss-of-lock, bit2 = half-cycle-invalid */
	uint8_t LLI[1];

	/** Code indicator: CODE_L1C (1) = L1C/A,G1C/A,E1C (GPS,GLO,GAL,QZS,SBS), CODE_L1X (12) = E1B+C,L1C(D+P) (GAL,QZS), CODE_L1I (47) = B1I (BeiDou) */
	uint8_t code[1];

	/** Estimated carrier phase measurement standard deviation (0.004 cycles), zero means invalid */
	uint8_t qualL[1];

	/** Estimated pseudorange measurement standard deviation (0.01 m), zero means invalid */
	uint8_t qualP[1];

	/** reserved, for alignment */
	uint8_t reserved;

	/** Observation data carrier-phase (cycle). The carrier phase initial ambiguity is initialized using an approximate value to make the magnitude of the phase close to the pseudorange measurement. Clock resets are applied to both phase and code measurements in accordance with the RINEX specification. */
	double L[1];

	/** Observation data pseudorange (m). GLONASS inter frequency channel delays are compensated with an internal calibration table */
	double P[1]; 

	/** Observation data Doppler measurement (positive sign for approaching satellites) (Hz) */
	float D[1];
} obsd_t;

#define GPS_RAW_MESSAGE_BUF_SIZE    1000
#define MAX_OBSERVATION_COUNT_IN_RTK_MESSAGE (GPS_RAW_MESSAGE_BUF_SIZE / sizeof(obsd_t))

/** observation data */
typedef struct
{
	/** number of observation slots used */
	uint32_t n;

	/** number of observation slots allocated */
	uint32_t nmax;

	/** observation data buffer */
	obsd_t* data;
} obs_t;

/** non-Glonass ephemeris data */
typedef struct
{
    /** Satellite number in RTKlib notation.  GPS: 1-32, GLONASS: 33-59, Galilleo: 60-89, SBAS: 90-95 */
    int32_t sat;

	/** IODE Issue of Data, Ephemeris (ephemeris version) */
	int32_t iode;
	
	/** IODC Issue of Data, Clock (clock version) */
	int32_t iodc;

	/** SV accuracy (URA index) IRN-IS-200H p.97 */
	int32_t sva;            

	/** SV health GPS/QZS (0:ok) */
	int32_t svh;            

	/** GPS/QZS: gps week, GAL: galileo week */
	int32_t week;

	/** GPS/QZS: code on L2. (00 = Invalid, 01 = P Code ON, 11 = C/A code ON, 11 = Invalid).  GAL/CMP: data sources */
	int32_t code;

	/** GPS/QZS: L2 P data flag (indicates that the NAV data stream was commanded OFF on the P-code of the in-phase component of the L2 channel). CMP: nav type */
	int32_t flag;

	/** Time Of Ephemeris, ephemeris reference epoch in seconds within the week (s) */
	gtime_t toe;
	
	/** clock data reference time (s) (20.3.4.5) */
	gtime_t toc;
	
	/** T_trans (s) */
	gtime_t ttr;

	/** Orbit semi-major axis (m) */
	double A;

	/** Orbit eccentricity (non-dimensional)  */
	double e;

	/** Orbit inclination angle at reference time (rad) */
	double i0;

	/** Longitude of ascending node of orbit plane at weekly epoch (rad) */
	double OMG0;

	/** Argument of perigee (rad) */
	double omg;

	/** Mean anomaly at reference time (rad) */
	double M0;

	/** Mean Motion Difference From Computed Value (rad) */
	double deln;

	/** Rate of Right Ascension (rad/s) */
	double OMGd;

	/** Rate of Inclination Angle (rad/s) */
	double idot;

	/** Amplitude of the Cosine Harmonic Correction Term to the Orbit Radius (m) */
	double crc;

	/** Amplitude of the Sine Harmonic Correction Term to the Orbit Radius (m) */
	double crs;

	/** Amplitude of the Cosine Harmonic Correction Term to the Argument of Latitude (rad)  */
	double cuc;

	/** Amplitude of the Sine Harmonic Correction Term to the Argument of Latitude (rad) */
	double cus;

	/** Amplitude of the Cosine Harmonic Correction Term to the Angle of Inclination (rad) */
	double cic;

	/** Amplitude of the Sine Harmonic Correction Term to the Angle of Inclination (rad) */
	double cis;

	/** Time Of Ephemeris, ephemeris reference epoch in seconds within the week (s), same as <toe> above but represented as double type. Note that toe is computed as eph->toe = gst2time(week, eph->toes) */
	double toes;

	/** Fit interval (h) (0: 4 hours, 1: greater than 4 hours) */
	double fit;

	/** SV clock offset, af0 (s) */
	double f0;
	
	/** SV clock drift, af1 (s/s, non-dimensional) */
	double f1;
	
	/** SV clock drift rate, af2 (1/s) */
	double f2;

	/** Group delay parameters GPS/QZS: tgd[0] = TGD (IRN-IS-200H p.103). Galilleo: tgd[0] = BGD E5a/E1, tgd[1] = BGD E5b/E1. Beidou: tgd[0] = BGD1, tgd[1] = BGD2 */
	double tgd[4];

	/** Adot for CNAV, not used */
	double Adot;
	
	/** First derivative of mean motion n (second derivative of mean anomaly M), ndot for CNAV (rad/s/s). Not used. */
	double ndot;
} eph_t;

/** Glonass ephemeris data */
typedef struct
{        
    /** Satellite number in RTKlib notation.  GPS: 1-32, GLONASS: 33-59, Galilleo: 60-89, SBAS: 90-95 */
    int32_t sat;

	/** IODE (0-6 bit of tb field) */
	int32_t iode;

	/** satellite frequency number */
	int32_t frq;

	/** satellite health */
	int32_t svh;
	
	/** satellite accuracy */
	int32_t sva;
	
	/** satellite age of operation */
	int32_t age;

    /** Ephemeris reference epoch in seconds within the week in GPS time gpst (s) */
	gtime_t toe;

	/** message frame time in gpst (s) */
	gtime_t tof;

	/** satellite position (ecef) (m) */
	double pos[3];

	/** satellite velocity (ecef) (m/s) */
	double vel[3];

	/** satellite acceleration (ecef) (m/s^2) */
	double acc[3];

	/** SV clock bias (s) */
	double taun;

	/** relative frequency bias */
	double gamn;

	/** delay between L1 and L2 (s) */
	double dtaun;
} geph_t;

/** SBAS message type */
typedef struct
{
	/** receiption time - week */
	int32_t week;
	
	/** reception time - tow */
	int32_t tow;

	/** SBAS satellite PRN number */
	int32_t prn;

	/** SBAS message (226bit) padded by 0 */
	uint8_t msg[29];

	/** reserved for alighment */
	uint8_t reserved[3];
} sbsmsg_t;

/** station parameter type */
typedef struct
{
	/** antenna delta type (0:enu,1:xyz) */
	int32_t deltype;
	
	/** station position (ecef) (m) */
	double pos[3];

	/** antenna position delta (e/n/u or x/y/z) (m) */
	double del[3];

	/** antenna height (m) */
	double hgt;
	
	/** station id */
	int32_t stationId;
} sta_t;

/** almanac type */
typedef struct
{
	/** satellite number */
	int32_t sat;

	/** sv health (0:ok) */
	int32_t svh;

	/** as and sv config */
	int32_t svconf;

	/* GPS/QZS: gps week, GAL: galileo week */
	int32_t week;

	/* Toa */
	gtime_t toa;        
						
	/** SV orbit parameters - A */
	double A;

	/** SV orbit parameters - e */
	double e;

	/** SV orbit parameters - i0 */
	double i0;

	/** SV orbit parameters - OMG0 */
	double OMG0;
	
	/** SV orbit parameters - omg */
	double omg;
	
	/** SV orbit parameters - M0 */
	double M0;
	
	/** SV orbit parameters - OMGd */
	double OMGd;

	/** Toa (s) in week - toas */
	double toas;

	/** SV clock parameters - af0 */
	double f0;
	
	/** SV clock parameters - af1 */
	double f1;
} alm_t;

/** ionosphere model and utc parameters */
typedef struct
{
	double ion_gps[8];  /* GPS iono model parameters {a0,a1,a2,a3,b0,b1,b2,b3} */
	double ion_gal[4];  /* Galileo iono model parameters {ai0,ai1,ai2,0} */
	double ion_qzs[8];  /* QZSS iono model parameters {a0,a1,a2,a3,b0,b1,b2,b3} */
	double ion_cmp[8];  /* BeiDou iono model parameters {a0,a1,a2,a3,b0,b1,b2,b3} */
	double ion_irn[8];  /* IRNSS iono model parameters {a0,a1,a2,a3,b0,b1,b2,b3} */

	double utc_gps[4];  /* GPS delta-UTC parameters {A0,A1,T,W} */
	double utc_glo[4];  /* GLONASS UTC GPS time parameters */
	double utc_gal[4];  /* Galileo UTC GPS time parameters */
	double utc_qzs[4];  /* QZS UTC GPS time parameters */
	double utc_cmp[4];  /* BeiDou UTC parameters */
	double utc_irn[4];  /* IRNSS UTC parameters */
	double utc_sbs[4];  /* SBAS UTC parameters */

	int32_t leaps;      /* leap seconds (s) */
	
	alm_t alm;			/* almanac */
} ion_model_utc_alm_t;

/** RTK solution status */
typedef enum
{
	/** No status */
	rtk_solution_status_none = 0,

	/** RTK fix */
	rtk_solution_status_fix = 1,

	/** RTK float */
	rtk_solution_status_float = 2,

	/** RTK SBAS */
	rtk_solution_status_sbas = 3,

	/** RTK DGPS */
	rtk_solution_status_dgps = 4,

	/** RTK SINGLE */
	rtk_solution_status_single = 5
} eRtkSolStatus;

/** (DID_GPS1_RTK_POS_REL, DID_GPS2_RTK_CMP_REL) - RTK and Dual GNSS heading base to rover relative info. */
typedef struct PACKED
{
    /** GPS time of week (since Sunday morning) in milliseconds */
    uint32_t                timeOfWeekMs;

    /** Age of differential (seconds) */
    float					differentialAge;

    /** Ambiguity resolution ratio factor for validation */
    float					arRatio;

	/** Vector from base to rover (m) in ECEF - If Compassing enabled, this is the 3-vector from antenna 2 to antenna 1 */
	float					baseToRoverVector[3];

    /** Distance from base to rover (m) */
    float                   baseToRoverDistance;
    
    /** Angle from north to baseToRoverVector in local tangent plane. (rad) */
    float                   baseToRoverHeading;

    /** Accuracy of baseToRoverHeading. (rad) */
    float                   baseToRoverHeadingAcc;

	/** (see eGpsStatus) GPS status: [0x000000xx] number of satellites used, [0x0000xx00] fix type, [0x00xx0000] status flags, NMEA input flag */
	uint32_t                status;
	
} gps_rtk_rel_t;

/** (DID_GPS1_RTK_POS_MISC, DID_GPS2_RTK_CMP_MISC) - requires little endian CPU */
typedef struct PACKED
{
	/** GPS time of week (since Sunday morning) in milliseconds */
	uint32_t                timeOfWeekMs;

	/** Accuracy - estimated standard deviations of the solution assuming a priori error model and error parameters by the positioning options. []: standard deviations {ECEF - x,y,z} or {north, east, down} (meters) */
	float					accuracyPos[3];

	/** Accuracy - estimated standard deviations of the solution assuming a priori error model and error parameters by the positioning options. []: Absolute value of means square root of estimated covariance NE, EU, UN */
	float					accuracyCov[3];

	/** Ambiguity resolution threshold for validation */
	float					arThreshold;

	/** Geometric dilution of precision (meters) */
	float					gDop;
	
	/** Horizontal dilution of precision (meters) */
	float					hDop;
	
	/** Vertical dilution of precision (meters) */
	float					vDop;

	/** Base Position - latitude, longitude, height (degrees, meters) */
 	double					baseLla[3];

    /** Cycle slip counter */
    uint32_t                cycleSlipCount;
	
    /** Rover gps observation element counter */
    uint32_t				roverGpsObservationCount;

    /** Base station gps observation element counter */
    uint32_t				baseGpsObservationCount;

    /** Rover glonass observation element counter */
    uint32_t				roverGlonassObservationCount;

    /** Base station glonass observation element counter */
    uint32_t				baseGlonassObservationCount;

    /** Rover galileo observation element counter */
    uint32_t				roverGalileoObservationCount;

    /** Base station galileo observation element counter */
    uint32_t				baseGalileoObservationCount;

    /** Rover beidou observation element counter */
    uint32_t				roverBeidouObservationCount;

    /** Base station beidou observation element counter */
    uint32_t				baseBeidouObservationCount;

    /** Rover qzs observation element counter */
    uint32_t				roverQzsObservationCount;

    /** Base station qzs observation element counter */
    uint32_t				baseQzsObservationCount;

	/** Rover gps ephemeris element counter */
	uint32_t				roverGpsEphemerisCount;

	/** Base station gps ephemeris element counter */
    uint32_t				baseGpsEphemerisCount;

	/** Rover glonass ephemeris element counter */
	uint32_t				roverGlonassEphemerisCount;

	/** Base station glonass ephemeris element counter */
    uint32_t				baseGlonassEphemerisCount;
	
	/** Rover galileo ephemeris element counter */
	uint32_t				roverGalileoEphemerisCount;

	/** Base station galileo ephemeris element counter */
    uint32_t				baseGalileoEphemerisCount;

    /** Rover beidou ephemeris element counter */
    uint32_t				roverBeidouEphemerisCount;

    /** Base station beidou ephemeris element counter */
    uint32_t				baseBeidouEphemerisCount;

    /** Rover qzs ephemeris element counter */
    uint32_t				roverQzsEphemerisCount;

    /** Base station qzs ephemeris element counter */
    uint32_t				baseQzsEphemerisCount;

	/** Rover sbas element counter */
	uint32_t				roverSbasCount;

	/** Base station sbas element counter */
    uint32_t				baseSbasCount;

	/** Base station antenna position element counter */
    uint32_t				baseAntennaCount;

    /** Ionosphere model, utc and almanac count */
    uint32_t				ionUtcAlmCount;
	
	/** Number of checksum failures from received corrections */
	uint32_t				correctionChecksumFailures;

	/** Time to first RTK fix. */
	uint32_t				timeToFirstFixMs;
    
} gps_rtk_misc_t;

/** RAW data types for DID_GPS_BASE_RAW and DID_GPS2_RAW */
typedef enum
{
	/** obsd_t */
	raw_data_type_observation = 1,

	/** eph_t */
	raw_data_type_ephemeris = 2,

	/** geph_t */
	raw_data_type_glonass_ephemeris = 3,

	/** sbsmsg_t */
	raw_data_type_sbas = 4,

	/** sta_t */
	raw_data_type_base_station_antenna_position = 5,

	/** ion_model_utc_alm_t */
	raw_data_type_ionosphere_model_utc_alm = 6,
	
	/** gps_rtk_misc_t */
	raw_data_type_rtk_solution = 123
} eRawDataType;

typedef union PACKED
{   
    /** Satellite observation data */
    obsd_t              obs[MAX_OBSERVATION_COUNT_IN_RTK_MESSAGE];
    
    /** Satellite non-GLONASS ephemeris data (GPS, Galileo, Beidou, QZSS) */
    eph_t               eph;
    
    /** Satellite GLONASS ephemeris data */
    geph_t              gloEph;
    
    /** Satellite-Based Augmentation Systems (SBAS) data */
    sbsmsg_t            sbas;
        
    /** Base station information (base position, antenna position, antenna height, etc.) */
    sta_t               sta;

    /** Ionosphere model and UTC parameters */
    ion_model_utc_alm_t ion;

    /** Byte buffer */
    uint8_t             buf[GPS_RAW_MESSAGE_BUF_SIZE];
} uGpsRawData;

/** Message wrapper for DID_GPS1_RAW, DID_GPS2_RAW, and DID_GPS_BASE_RAW.  The contents of data can vary for this message and are determined by `dataType` field. */
typedef struct PACKED
{
	/** Receiver index (1=RECEIVER_INDEX_GPS1, 2=RECEIVER_INDEX_EXTERNAL_BASE, or 3=RECEIVER_INDEX_GPS2 ) */
	uint8_t receiverIndex;

	/** Type of data (eRawDataType: 1=observations, 2=ephemeris, 3=glonassEphemeris, 4=SBAS, 5=baseAntenna, 6=IonosphereModel) */
	uint8_t dataType;

	/** Number of observations in data (obsd_t) when dataType==1 (raw_data_type_observation). */
	uint8_t obsCount;

	/** Reserved */
	uint8_t reserved;

    /** Interpret based on dataType (see eRawDataType) */    
    uGpsRawData data;
} gps_raw_t;

/**
* Diagnostic message
*/
typedef struct 
{
	/** GPS time of week (since Sunday morning) in milliseconds */
	uint32_t timeOfWeekMs;
	
	/** Message length, including null terminator */
	uint32_t messageLength;
	
	/** Message data, max size of message is 256 */
	char message[256];
} diag_msg_t;

typedef enum
{
	// default state
	SURVEY_IN_STATE_OFF                     = 0,

	// commands
	SURVEY_IN_STATE_CANCEL                  = 1,
	SURVEY_IN_STATE_START_3D                = 2,
	SURVEY_IN_STATE_START_FLOAT             = 3,
	SURVEY_IN_STATE_START_FIX               = 4,

	// status
	SURVEY_IN_STATE_RUNNING_3D              = 8,
	SURVEY_IN_STATE_RUNNING_FLOAT           = 9,
	SURVEY_IN_STATE_RUNNING_FIX             = 10,
	SURVEY_IN_STATE_SAVE_POS                = 19,
	SURVEY_IN_STATE_DONE                    = 20
} eSurveyInStatus;

/**
* Survey in status
*/
typedef struct
{
	/** State of current survey, eSurveyInStatus */
	uint32_t state;

	/** Maximum time (milliseconds) survey will run if minAccuracy is not first achieved. (ignored if 0). */
	uint32_t maxDurationSec;

	/** Required horizontal accuracy (m) for survey to complete before maxDuration. (ignored if 0) */
	float minAccuracy;

	/** Elapsed time (seconds) of the survey. */
	uint32_t elapsedTimeSec;

	/** Approximate horizontal accuracy of the survey (m). */
	float hAccuracy;

	/** The current surveyed latitude, longitude, altitude (deg, deg, m) */
	double lla[3];
} survey_in_t;


typedef enum
{
    /** SD card logger: card ready */
    EVB_STATUS_SD_CARD_READY                = 0x00000001,

    /** SD card Logger: running */
    EVB_STATUS_SD_LOG_ENABLED               = 0x00000002,

    /** SD card error: card file system */
    EVB_STATUS_SD_ERR_CARD_FAULT            = 0x00000010,

    /** SD card error: card full */
    EVB_STATUS_SD_ERR_CARD_FULL             = 0x00000020,

    /** SD card error: mask */
    EVB_STATUS_SD_ERR_CARD_MASK             = 0x000000F0,

    /** WiFi: enabled */
    EVB_STATUS_WIFI_ENABLED                 = 0x00010000,

    /** WiFi: connected to access point (hot spot) or another device */
    EVB_STATUS_WIFI_CONNECTED               = 0x00020000,

    /** XBee: enabled */
    EVB_STATUS_XBEE_ENABLED                 = 0x00100000,

    /** XBee: connected */
    EVB_STATUS_XBEE_CONNECTED               = 0x00200000,

    /** XBee: configured */
    EVB_STATUS_XBEE_CONFIGURED              = 0x00400000,

    /** XBee: failed to configure */
    EVB_STATUS_XBEE_CONFIG_FAILURE          = 0x00800000,

} eEvbStatus;

/** EVB-2 communications ports. */
enum eEvb2CommPorts
{
    EVB2_PORT_UINS0     = 0,
    EVB2_PORT_UINS1     = 1,
    EVB2_PORT_XBEE      = 2,
    EVB2_PORT_XRADIO    = 3,		// H4-8 (orange) Tx, H4-7 (brown) Rx 
    EVB2_PORT_BLE       = 4,		
    EVB2_PORT_SP330     = 5,		// H3-2 (brown) Tx, H3-5 (green)  Rx
    EVB2_PORT_GPIO_H8   = 6,		// H8-5 (brown) Tx, H8-6 (orange) Rx
    EVB2_PORT_USB       = 7,
    EVB2_PORT_WIFI      = 8,		
	EVB2_PORT_CAN		= 9,		// H2-3 CANL (brown), H2-4 CANH (orange)
    EVB2_PORT_COUNT
};

/** EVB-2 Communications Bridge Options */
enum eEvb2ComBridgeOptions
{
    EVB2_CB_OPTIONS_TRISTATE_UINS_IO  = 0x00000001,
    EVB2_CB_OPTIONS_SP330_RS422       = 0x00000002,
    EVB2_CB_OPTIONS_XBEE_ENABLE       = 0x00000010,
    EVB2_CB_OPTIONS_WIFI_ENABLE       = 0x00000020,
    EVB2_CB_OPTIONS_BLE_ENABLE        = 0x00000040,
    EVB2_CB_OPTIONS_SPI_ENABLE        = 0x00000080,
	EVB2_CB_OPTIONS_CAN_ENABLE	      = 0x00000100,
	EVB2_CB_OPTIONS_I2C_ENABLE	      = 0x00000200,		// Tied to uINS G1,G2
};

enum eEvb2PortOptions
{
	EVB2_PORT_OPTIONS_RADIO_RTK_FILTER		= 0x00000001,	// Allow RTCM3, NMEA, and RTCM3.  Reject IS binary.
	EVB2_PORT_OPTIONS_DEFAULT				= EVB2_PORT_OPTIONS_RADIO_RTK_FILTER,
};

/**
* (DID_EVB_STATUS) EVB-2 status and logger control interface
*/
typedef struct
{
	/** GPS number of weeks since January 6th, 1980 */
	uint32_t                week;

	/** GPS time of week (since Sunday morning) in milliseconds */
	uint32_t                timeOfWeekMs;

	/** Firmware (software) version */
	uint8_t                 firmwareVer[4];

    /** Status (eEvbStatus) */
    uint32_t                evbStatus;

    /** Data logger control state. (see eEvb2LoggerMode) */
    uint32_t                loggerMode;

    /** logger */
    uint32_t                loggerElapsedTimeMs;

    /** WiFi IP address */
    uint32_t                wifiIpAddr;

    /** System command (see eSystemCommand).  99 = software reset */
    uint32_t                sysCommand;

} evb_status_t;

#define WIFI_SSID_PSK_SIZE      40

typedef struct
{
    /** WiFi SSID */
    char                    ssid[WIFI_SSID_PSK_SIZE];

    /** WiFi PSK */
    char                    psk[WIFI_SSID_PSK_SIZE];

} evb_wifi_t;

typedef struct
{  
    /** Server IP address */
    union {
		uint32_t	u32;
		uint8_t		u8[4];
	} ipAddr;

    /** Server port */
    uint32_t                port;

} evb_server_t;

typedef enum
{
    EVB_CFG_BITS_WIFI_SELECT_MASK               = 0x00000003,
    EVB_CFG_BITS_WIFI_SELECT_OFFSET             = 0,
    EVB_CFG_BITS_SERVER_SELECT_MASK             = 0x0000000C,
    EVB_CFG_BITS_SERVER_SELECT_OFFSET           = 2,
    EVB_CFG_BITS_NO_STREAM_PPD_ON_LOG_BUTTON    = 0x00000010,		// Don't enable PPD stream when log button is pressed
    EVB_CFG_BITS_ENABLE_ADC                     = 0x00000200,
} eEvbFlashCfgBits;

#define NUM_WIFI_PRESETS     3
#define EVB_CFG_BITS_SET_IDX_WIFI(bits,idx)     {bits&=EVB_CFG_BITS_WIFI_SELECT_MASK; bits|=((idx<<EVB_CFG_BITS_WIFI_SELECT_OFFSET)&EVB_CFG_BITS_WIFI_SELECT_MASK);}
#define EVB_CFG_BITS_SET_IDX_SERVER(bits,idx)   {bits&=EVB_CFG_BITS_SERVER_SELECT_MASK; bits|=((idx<<EVB_CFG_BITS_SERVER_SELECT_OFFSET)&EVB_CFG_BITS_SERVER_SELECT_MASK);}
#define EVB_CFG_BITS_IDX_WIFI(bits)             ((bits&EVB_CFG_BITS_WIFI_SELECT_MASK)>>EVB_CFG_BITS_WIFI_SELECT_OFFSET)
#define EVB_CFG_BITS_IDX_SERVER(bits)           ((bits&EVB_CFG_BITS_SERVER_SELECT_MASK)>>EVB_CFG_BITS_SERVER_SELECT_OFFSET)

/**
* (DID_EVB_FLASH_CFG) EVB-2 flash config for monitor, config, and logger control interface
*/
typedef struct
{  
    /** Size of this struct */
    uint32_t				size;

    /** Checksum, excluding size and checksum */
    uint32_t                checksum;

    /** Manufacturer method for restoring flash defaults */
    uint32_t                key;

    /** Communications bridge preset. (see eEvb2ComBridgePreset) */
    uint8_t                 cbPreset;

	// 32-bit alignment
	uint8_t                 reserved1[3];

    /** Communications bridge forwarding */
    uint32_t                cbf[EVB2_PORT_COUNT];

    /** Communications bridge options (see eEvb2ComBridgeOptions) */
    uint32_t                cbOptions;

    /** Config bits (see eEvbFlashCfgBits) */
    uint32_t                bits;

    /** Radio preamble ID (PID) - 0x0 to 0x9. Only radios with matching PIDs can communicate together. Different PIDs minimize interference between multiple sets of networks. Checked before the network ID. */
    uint32_t                radioPID;

    /** Radio network ID (NID) - 0x0 to 0x7FFF. Only radios with matching NID can communicate together. Checked after the preamble ID. */
    uint32_t                radioNID;

    /** Radio power level - Transmitter output power level. (XBee PRO SX 0=20dBm, 1=27dBm, 2=30dBm)  */
    uint32_t                radioPowerLevel;

    /** WiFi SSID and PSK */
    evb_wifi_t              wifi[NUM_WIFI_PRESETS];

    /** Server IP and port */
    evb_server_t            server[NUM_WIFI_PRESETS];

    /** Encoder tick to wheel rotation conversion factor (in radians).  Encoder tick count per revolution on 1 channel x gear ratio x 2pi. */
    float                   encoderTickToWheelRad;

	/** CAN baudrate */
	uint32_t				CANbaud_kbps;

	/** CAN receive address */
	uint32_t				can_receive_address;

	/** EVB port for uINS communications and SD card logging. 0=uINS-Ser0 (default), 1=uINS-Ser1, SP330=5, 6=GPIO_H8 (use eEvb2CommPorts) */
	uint8_t                 uinsComPort;

	/** EVB port for uINS aux com and RTK corrections. 0=uINS-Ser0, 1=uINS-Ser1 (default), 5=SP330, 6=GPIO_H8 (use eEvb2CommPorts) */
	uint8_t                 uinsAuxPort;

	// Ensure 32-bit alignment
	uint8_t                	reserved2[2];

	/** Enable radio RTK filtering, etc. (see eEvb2PortOptions) */
	uint32_t                portOptions;

	/** Baud rate for EVB serial port H3 (SP330 RS233 and RS485/422). */
	uint32_t                h3sp330BaudRate;

	/** Baud rate for EVB serial port H4 (TLL to external radio). */
	uint32_t                h4xRadioBaudRate;

	/** Baud rate for EVB serial port H8 (TLL). */
	uint32_t                h8gpioBaudRate;

	/** Wheel encoder configuration (see eWheelCfgBits) */
	uint32_t                wheelCfgBits;

	/** Wheel update period.  Sets the wheel encoder and control update period. (ms) */
	uint32_t				wheelStepPeriodMs;

} evb_flash_cfg_t;


/** EVB-2 communications bridge configuration. */
enum eEvb2ComBridgePreset
{
    /** No change.  Sending this value causes no effect. */
    EVB2_CB_PRESET_NA = 0,

    /** No connections.  Off: XBee, WiFi */
	EVB2_CB_PRESET_ALL_OFF = 1,

    /** [uINS Hub] LED-GRN (uINS-COM): USB, RS232, H8.  (uINS-AUX): XRadio.  Off: XBee, WiFi */
    EVB2_CB_PRESET_RS232 = 2,

    /** [uINS Hub] LED-BLU (uINS-COM): USB, RS232, H8.  (uINS-AUX): XBee, XRadio.  Off: WiFi */
    EVB2_CB_PRESET_RS232_XBEE = 3,

    /** [uINS Hub] LED-PUR (uINS-COM): USB, RS422, H8.  (uINS-AUX): WiFi, XRadio.  Off: XBee */
    EVB2_CB_PRESET_RS422_WIFI = 4,

    /** [uINS Hub] LED-CYA (uINS-SER1 SPI): USB, RS423, H8.  Off: WiFi, XBee.  A reset is required following selection of this CBPreset to enable SPI on the uINS, in order to assert uINS pin 10 (G9/nSPI_EN) during bootup. */
    EVB2_CB_PRESET_SPI_RS232 = 5,

    /** [USB Hub]  LED-YEL (USB): RS232, H8, XBee, XRadio. */
    EVB2_CB_PRESET_USB_HUB_RS232 = 6,

    /** [USB Hub]  LED-WHT (USB): RS485/RS422, H8, XRadio. */
    EVB2_CB_PRESET_USB_HUB_RS422 = 7,
	
    /** Number of bridge configuration presets */
	EVB2_CB_PRESET_COUNT = 8,
    
};

#define EVB2_CB_PRESET_DEFAULT      EVB2_CB_PRESET_RS232

/** Data logger control.  Values labeled CMD  */
enum eEvb2LoggerMode
{
    /** Do not change.  Sending this value causes no effect. */
    EVB2_LOG_NA                         = 0,

    /** Start new log */
    EVB2_LOG_CMD_START                  = 2,

    /** Stop logging */
    EVB2_LOG_CMD_STOP                   = 4,

    /** Purge all data logs from drive */
    EVB2_LOG_CMD_PURGE                  = 1002,
        
};


/** 
* (DID_PORT_MONITOR) Data rate and status monitoring for each communications port. 
*/
typedef struct
{
    /** Tx rate (bytes/s) */
    uint32_t        txBytesPerS;

    /** Rx rate (bytes/s) */
    uint32_t        rxBytesPerS;

    /** Status */
    uint32_t        status;
    
} port_monitor_set_t;

typedef struct
{
	/** Port monitor set */
	port_monitor_set_t port[NUM_SERIAL_PORTS];
		
} port_monitor_t;


/**
* (DID_SYS_FAULT) System Fault Information 
* NOTE: If you modify these, please update crash_info_special_values in IS-src/python/src/ci_hdw/data_sets.py */
#define SYS_FAULT_STATUS_HARDWARE_RESET                 0x00000000
#define SYS_FAULT_STATUS_USER_RESET                     0x00000001
#define SYS_FAULT_STATUS_ENABLE_BOOTLOADER              0x00000002
// General:
#define SYS_FAULT_STATUS_SOFT_RESET                     0x00000010
#define SYS_FAULT_STATUS_FLASH_MIGRATION_EVENT          0x00000020
#define SYS_FAULT_STATUS_FLASH_MIGRATION_COMPLETED      0x00000040
#define SYS_FAULT_STATUS_RTK_MISC_ERROR                 0x00000080
#define SYS_FAULT_STATUS_MASK_GENERAL_ERROR             0xFFFFFFF0
// Critical: (usually associated with system reset)
#define SYS_FAULT_STATUS_HARD_FAULT                     0x00010000
#define SYS_FAULT_STATUS_USAGE_FAULT                    0x00020000
#define SYS_FAULT_STATUS_MEM_MANGE                      0x00040000
#define SYS_FAULT_STATUS_BUS_FAULT                      0x00080000
#define SYS_FAULT_STATUS_MALLOC_FAILED                  0x00100000
#define SYS_FAULT_STATUS_STACK_OVERFLOW                 0x00200000
#define SYS_FAULT_STATUS_INVALID_CODE_OPERATION         0x00400000
#define SYS_FAULT_STATUS_FLASH_MIGRATION_MARKER_UPDATED 0x00800000
#define SYS_FAULT_STATUS_WATCHDOG_RESET                 0x01000000
#define SYS_FAULT_STATUS_RTK_BUFFER_LIMIT               0x02000000
#define SYS_FAULT_STATUS_SENSOR_CALIBRATION             0x04000000
#define SYS_FAULT_STATUS_HARDWARE_DETECTION             0x08000000
#define SYS_FAULT_STATUS_MASK_CRITICAL_ERROR            0xFFFF0000

typedef struct 
{
    /** System fault status */
    uint32_t status;

    /** Fault Type at HardFault */
    uint32_t g1Task;

    /** Multipurpose register - Line number of fault */
    uint32_t g2FileNum;
    
    /** Multipurpose register - File number at fault */
    uint32_t g3LineNum;
        
    /** Multipurpose register - at time of fault.  */
	uint32_t g4;

    /** Multipurpose register - link register value at time of fault.  */
    uint32_t g5Lr;
    
    /** Program Counter value at time of fault */
	uint32_t pc;
    
    /** Program Status Register value at time of fault */
	uint32_t psr;
    	
} system_fault_t;

/** Diagnostic information for internal use */
typedef struct
{
	/** Count of gap of more than 0.5 seconds receiving serial data, driver level, one entry for each com port */
	uint32_t gapCountSerialDriver[NUM_SERIAL_PORTS];

	/** Count of gap of more than 0.5 seconds receiving serial data, class / parser level, one entry for each com port */
	uint32_t gapCountSerialParser[NUM_SERIAL_PORTS];

	/** Count of rx overflow, one entry for each com port */
	uint32_t rxOverflowCount[NUM_SERIAL_PORTS];

	/** Count of tx overflow, one entry for each com port */
	uint32_t txOverflowCount[NUM_SERIAL_PORTS];
	
	/** Count of checksum failures, one entry for each com port */
	uint32_t checksumFailCount[NUM_SERIAL_PORTS];
} internal_diagnostic_t;

/** RTOS tasks */
typedef enum
{
	/** Task 0: Sample	*/
	TASK_SAMPLE = 0,

	/** Task 1: Nav */
	TASK_NAV,

	/** Task 2: Communications */
	TASK_COMMUNICATIONS,

	/** Task 3: Maintenance */
	TASK_MAINTENANCE,

	/** Task 4: Idle */
	TASK_IDLE,

	/** Task 5: Timer */
	TASK_TIMER,

	/** Number of RTOS tasks */
	UINS_RTOS_NUM_TASKS                 // Keep last
} eRtosTask;

/** EVB RTOS tasks */
typedef enum
{
    /** Task 0: Communications */
    EVB_TASK_COMMUNICATIONS,

    /** Task 1: Logger */
    EVB_TASK_LOGGER,

    /** Task 2: WiFi */
    EVB_TASK_WIFI,

    /** Task 3: Maintenance */
    EVB_TASK_MAINTENANCE,

    /** Task 4: Idle */
    EVB_TASK_IDLE,

    /** Task 5: Timer */
    EVB_TASK_TIMER,

    /** Task 6: SPI to uINS */
    EVB_TASK_SPI_UINS_COM,

    /** Number of RTOS tasks */
    EVB_RTOS_NUM_TASKS                  // Keep last
} eEvbRtosTask;

/** Max task name length - do not change */
#define MAX_TASK_NAME_LEN 12

/** RTOS task info */
typedef struct PACKED
{
	/** Task name */
	char                    name[MAX_TASK_NAME_LEN];

	/** Task priority (0 - 8) */
	uint32_t                priority;

	/** Stack high water mark bytes */
	uint32_t                stackUnused;

	/** Task period ms */
	uint32_t                periodMs;

	/** Last run time microseconds */
	uint32_t                runTimeUs;

	/** Max run time microseconds */
	uint32_t                maxRunTimeUs;
	
	/** Rolling average over last 1000 executions */
	float					averageRunTimeUs;
	
	/** Counter of times task took too long to run */
	uint32_t				gapCount;

	/** Cpu usage percent */
    float					cpuUsage;

	/** Handle */
	uint32_t                handle;
} rtos_task_t;

/** (DID_RTOS_INFO) */
typedef struct PACKED
{
    /** Heap high water mark bytes */
    uint32_t                freeHeapSize;

    /** Total memory allocated using RTOS pvPortMalloc() */
    uint32_t				mallocSize;
    
	/** Total memory freed using RTOS vPortFree() */
	uint32_t				freeSize;

	/** Tasks */
	rtos_task_t             task[UINS_RTOS_NUM_TASKS];

} rtos_info_t;

/** (DID_EVB_RTOS_INFO) */
typedef struct PACKED
{
    /** Heap high water mark bytes */
    uint32_t                freeHeapSize;

	/** Total memory allocated using RTOS pvPortMalloc() */
	uint32_t				mallocSize;

	/** Total memory freed using RTOS vPortFree() */
	uint32_t				freeSize;

    /** Tasks */
    rtos_task_t             task[EVB_RTOS_NUM_TASKS];

} evb_rtos_info_t;
enum
{
	CID_INS_TIME,
	CID_INS_STATUS,
	CID_INS_EULER,
	CID_INS_QUATN2B,
	CID_INS_QUATE2B,
	CID_INS_UVW,
	CID_INS_VE,
	CID_INS_LAT,
	CID_INS_LON,
	CID_INS_ALT,
	CID_INS_NORTH_EAST,
	CID_INS_DOWN,
	CID_INS_ECEF_X,
	CID_INS_ECEF_Y,
	CID_INS_ECEF_Z,
	CID_INS_MSL,
	CID_PREINT_PX,
	CID_PREINT_QY,
	CID_PREINT_RZ,
	CID_DUAL_PX,
	CID_DUAL_QY,
	CID_DUAL_RZ,
	CID_GPS1_POS,
	CID_GPS1_RTK_REL,
	CID_ROLL_ROLLRATE,
	NUM_CIDS
};

/** Valid baud rates for Inertial Sense hardware */
typedef enum
{
	CAN_BAUDRATE_20_KBPS   =   20,
	CAN_BAUDRATE_33_KBPS   =   33,
	CAN_BAUDRATE_50_KBPS   =   50,
	CAN_BAUDRATE_83_KBPS   =   83,
	CAN_BAUDRATE_100_KBPS  =  100,
	CAN_BAUDRATE_125_KBPS  =  125,
	CAN_BAUDRATE_200_KBPS  =  200,
	CAN_BAUDRATE_250_KBPS  =  250,
	CAN_BAUDRATE_500_KBPS  =  500,
	CAN_BAUDRATE_1000_KBPS = 1000,

	CAN_BAUDRATE_COUNT = 10
} can_baudrate_t;

/** (DID_CAN_BCAST_PERIOD) Broadcast period of CAN messages */
typedef struct PACKED
{
	/** Broadcast period (ms) - CAN time message. 0 to disable. */
	uint32_t				can_period_mult[NUM_CIDS];
	
	/** Transmit address. */
	uint32_t				can_transmit_address[NUM_CIDS];
	
	/** Baud rate (kbps)  (See can_baudrate_t for valid baud rates)  */
	uint32_t				can_baudrate_kbps;

	/** Receive address. */
	uint32_t				can_receive_address;

} can_config_t;

#if defined(INCLUDE_LUNA_DATA_SETS)
#include "luna_data_sets.h"
#endif

/** Union of datasets */
typedef union PACKED
{
	dev_info_t				devInfo;
	ins_1_t					ins1;
	ins_2_t					ins2;
 	ins_3_t					ins3;
	ins_4_t					ins4;
	imu_t					imu;
	imu3_t					imu3;
	magnetometer_t			mag;
	mag_cal_t				magCal;
	barometer_t				baro;
    wheel_encoder_t         wheelEncoder;
	ground_vehicle_t		groundVehicle;
	pos_measurement_t		posMeasurement;
	preintegrated_imu_t		pImu;
	gps_pos_t				gpsPos;
	gps_vel_t				gpsVel;
	gps_sat_t				gpsSat;
	gps_rtk_rel_t			gpsRtkRel;
	gps_rtk_misc_t			gpsRtkMisc;
	inl2_states_t			inl2States;
	inl2_ned_sigma_t        inl2NedSigma;
	nvm_flash_cfg_t			flashCfg;
    survey_in_t             surveyIn;
	sys_params_t			sysParams;
	sys_sensors_t			sysSensors;
	rtos_info_t				rtosInfo;
	gps_raw_t				gpsRaw;
	sys_sensors_adc_t       sensorsAdc;
	rmc_t					rmc;
	evb_status_t			evbStatus;
	infield_cal_t			infieldCal;

#if defined(INCLUDE_LUNA_DATA_SETS)
	evb_luna_wheel_controller_t     wheelController;
#endif
} uDatasets;

/** Union of INS output datasets */
typedef union PACKED
{
	ins_1_t					ins1;
	ins_2_t					ins2;
	ins_3_t					ins3;
	ins_4_t					ins4;
} uInsOutDatasets;

POP_PACK

/**
Creates a 32 bit checksum from data

@param data the data to create a checksum for
@param count the number of bytes in data

@return the 32 bit checksum for data
*/
uint32_t checksum32(const void* data, int count);
uint32_t serialNumChecksum32(const void* data, int size);
uint32_t flashChecksum32(const void* data, int size);

/**
Flip the endianess of 32 bit values in data

@param data the data to flip 32 bit values in
@param dataLength the number of bytes in data
*/
void flipEndianess32(uint8_t* data, int dataLength);

/**
Flip the bytes of a float in place (4 bytes) - ptr is assumed to be at least 4 bytes

@param ptr the float to flip
*/
void flipFloat(uint8_t* ptr);

/**
Flip the bytes of a float (4 bytes) - ptr is assumed to be at least 4 bytes

@param val the float to flip
@return the flipped float
*/
float flipFloatCopy(float val);

/**
Flip the bytes of a double in place (8 bytes) - ptr is assumed to be at least 8 bytes
Only flips each 4 byte pair, does not flip the individual bytes within the pair

@param ptr the double to flip
*/
void flipDouble(void* ptr);

/**
Flip the bytes of a double in place (8 bytes)
Unlike flipDouble, this also flips the individual bytes in each 4 byte pair

@param val the double to flip
@return the flipped double
*/
double flipDoubleCopy(double val);

/**
Flip double (64 bit) floating point values in data

@param data the data to flip doubles in
@param dataLength the number of bytes in data
@param offset offset into data to start flipping at
@param offsets a list of offsets of all doubles in data, starting at position 0
@param offsetsLength the number of items in offsets
*/
void flipDoubles(uint8_t* data, int dataLength, int offset, uint16_t* offsets, uint16_t offsetsLength);

/**
Flip string values in data - this compensates for the fact that flipEndianess32 is called on all the data

@param data the data to flip string values in
@param dataLength the number of bytes in data
@param offset the offset into data to start flipping strings at
@param offsets a list of offsets and byte lengths into data where strings start at
@param offsetsLength the number of items in offsets, should be 2 times the string count
*/
void flipStrings(uint8_t* data, int dataLength, int offset, uint16_t* offsets, uint16_t offsetsLength);

// BE_SWAP: if big endian then swap, else no-op
// LE_SWAP: if little endian then swap, else no-op
#if CPU_IS_BIG_ENDIAN
#define BE_SWAP64F(_i) flipDoubleCopy(_i)
#define BE_SWAP32F(_i) flipFloatCopy(_i)
#define BE_SWAP32(_i) (SWAP32(_i))
#define BE_SWAP16(_i) (SWAP16(_i))
#define LE_SWAP64F(_i) (_i)
#define LE_SWAP32F(_i) (_i)
#define LE_SWAP32(_i) (_i)
#define LE_SWAP16(_i) (_i)
#else // little endian
#define BE_SWAP64F(_i) (_i)
#define BE_SWAP32F(_i) (_i)
#define BE_SWAP32(_i) (_i)
#define BE_SWAP16(_i) (_i)
#define LE_SWAP64F(_i) flipDoubleCopy(_i)
#define LE_SWAP32F(_i) flipFloatCopy(_i)
#define LE_SWAP32(_i) (SWAP32(_i))
#define LE_SWAP16(_i) (SWAP16(_i))
#endif

/**
Get the offsets of double / int64 (64 bit) values given a data id

@param dataId the data id to get double offsets for
@param offsetsLength receives the number of double offsets

@return a list of offets of doubles or 0 if none, offset will have high bit set if it is an int64 instead of a double
*/
uint16_t* getDoubleOffsets(eDataIDs dataId, uint16_t* offsetsLength);

/**
Gets the offsets and lengths of strings given a data id

@param dataId the data id to get string offsets and lengths for
@param offsetsLength receives the number of items in the return value

@return a list of offsets and lengths of strings for the data id or 0 if none
*/
uint16_t* getStringOffsetsLengths(eDataIDs dataId, uint16_t* offsetsLength);

/** Convert DID to realtime message bits */
uint64_t didToRmcBit(uint32_t dataId, uint64_t defaultRmcBits);

//Time conversion constants
#define SECONDS_PER_WEEK        604800
#define SECONDS_PER_DAY         86400
#define GPS_TO_UNIX_OFFSET      315964800
/** Convert GPS Week and Ms and leapSeconds to Unix seconds**/
double gpsToUnix(uint32_t gpsWeek, uint32_t gpsTimeofWeekMS, uint8_t leapSeconds);

/** Convert Julian Date to calendar date. */
void julianToDate(double julian, int32_t* year, int32_t* month, int32_t* day, int32_t* hour, int32_t* minute, int32_t* second, int32_t* millisecond);

/** Convert GPS Week and Seconds to Julian Date.  Leap seconds are the GPS-UTC offset (18 seconds as of December 31, 2016). */
double gpsToJulian(int32_t gpsWeek, int32_t gpsMilliseconds, int32_t leapSeconds);


#ifndef RTKLIB_H
#define SYS_NONE    0x00                /* navigation system: none */
#define SYS_GPS     0x01                /* navigation system: GPS */
#define SYS_SBS     0x02                /* navigation system: SBAS */
#define SYS_GLO     0x04                /* navigation system: GLONASS */
#define SYS_GAL     0x08                /* navigation system: Galileo */
#define SYS_QZS     0x10                /* navigation system: QZSS */
#define SYS_CMP     0x20                /* navigation system: BeiDou */
#define SYS_IRN     0x40                /* navigation system: IRNS */
#define SYS_LEO     0x80                /* navigation system: LEO */
#define SYS_ALL     0xFF                /* navigation system: all */
#endif

/*
Convert gnssID to ubx gnss indicator (ref [2] 25)

@param gnssID gnssID of satellite
@return ubx gnss indicator
*/
int ubxSys(int gnssID);

#ifndef __RTKLIB_EMBEDDED_DEFINES_H_

#undef ENAGLO
#define ENAGLO

#undef ENAGAL
#define ENAGAL

#undef ENAQZS
//#define ENAQZS

#undef ENASBS
#define ENASBS

#undef MAXSUBFRMLEN
#define MAXSUBFRMLEN 152

#undef MAXRAWLEN
#define MAXRAWLEN 2048

#undef NFREQ
#define NFREQ 1

#undef NFREQGLO
#ifdef ENAGLO
#define NFREQGLO 1
#else
#define NFREQGLO 0
#endif

#undef NFREQGAL
#ifdef ENAGAL
#define NFREQGAL 1
#else
#define NFREQGAL 0
#endif

#undef NEXOBS
#define NEXOBS 0

#undef MAXOBS
#define MAXOBS 56               // Also defined inside rtklib_defines.h
#define HALF_MAXOBS (MAXOBS/2)

#undef NUMSATSOL
#define NUMSATSOL 22

#undef MAXERRMSG
#define MAXERRMSG 0

#ifdef ENASBS

// sbas waas only satellites
#undef MINPRNSBS
#define MINPRNSBS 133                 /* min satellite PRN number of SBAS */

#undef MAXPRNSBS
#define MAXPRNSBS 138                 /* max satellite PRN number of SBAS */

#undef NSATSBS
#define NSATSBS (MAXPRNSBS - MINPRNSBS + 1) /* number of SBAS satellites */

#define SBAS_EPHEMERIS_ARRAY_SIZE NSATSBS

#else

#define SBAS_EPHEMERIS_ARRAY_SIZE 0

#endif


#endif

#ifndef RTKLIB_H

#define MINPRNGPS   1                   /* min satellite PRN number of GPS */
#define MAXPRNGPS   32                  /* max satellite PRN number of GPS */
#define NSATGPS     (MAXPRNGPS-MINPRNGPS+1) /* number of GPS satellites */
#define NSYSGPS     1

#ifdef ENAGLO
#define MINPRNGLO   1                   /* min satellite slot number of GLONASS */
#define MAXPRNGLO   27                  /* max satellite slot number of GLONASS */
#define NSATGLO     (MAXPRNGLO-MINPRNGLO+1) /* number of GLONASS satellites */
#define NSYSGLO     1
#else
#define MINPRNGLO   0
#define MAXPRNGLO   0
#define NSATGLO     0
#define NSYSGLO     0
#endif
#ifdef ENAGAL
#define MINPRNGAL   1                   /* min satellite PRN number of Galileo */
#define MAXPRNGAL   30                  /* max satellite PRN number of Galileo */
#define NSATGAL    (MAXPRNGAL-MINPRNGAL+1) /* number of Galileo satellites */
#define NSYSGAL     1
#else
#define MINPRNGAL   0
#define MAXPRNGAL   0
#define NSATGAL     0
#define NSYSGAL     0
#endif
#ifdef ENAQZS
#define MINPRNQZS   193                 /* min satellite PRN number of QZSS */
#define MAXPRNQZS   199                 /* max satellite PRN number of QZSS */
#define MINPRNQZS_S 183                 /* min satellite PRN number of QZSS SAIF */
#define MAXPRNQZS_S 189                 /* max satellite PRN number of QZSS SAIF */
#define NSATQZS     (MAXPRNQZS-MINPRNQZS+1) /* number of QZSS satellites */
#define NSYSQZS     1
#else
#define MINPRNQZS   0
#define MAXPRNQZS   0
#define MINPRNQZS_S 0
#define MAXPRNQZS_S 0
#define NSATQZS     0
#define NSYSQZS     0
#endif
#ifdef ENACMP
#define MINPRNCMP   1                   /* min satellite sat number of BeiDou */
#define MAXPRNCMP   35                  /* max satellite sat number of BeiDou */
#define NSATCMP     (MAXPRNCMP-MINPRNCMP+1) /* number of BeiDou satellites */
#define NSYSCMP     1
#else
#define MINPRNCMP   0
#define MAXPRNCMP   0
#define NSATCMP     0
#define NSYSCMP     0
#endif
#ifdef ENAIRN
#define MINPRNIRN   1                   /* min satellite sat number of IRNSS */
#define MAXPRNIRN   7                   /* max satellite sat number of IRNSS */
#define NSATIRN     (MAXPRNIRN-MINPRNIRN+1) /* number of IRNSS satellites */
#define NSYSIRN     1
#else
#define MINPRNIRN   0
#define MAXPRNIRN   0
#define NSATIRN     0
#define NSYSIRN     0
#endif
#ifdef ENALEO
#define MINPRNLEO   1                   /* min satellite sat number of LEO */
#define MAXPRNLEO   10                  /* max satellite sat number of LEO */
#define NSATLEO     (MAXPRNLEO-MINPRNLEO+1) /* number of LEO satellites */
#define NSYSLEO     1
#else
#define MINPRNLEO   0
#define MAXPRNLEO   0
#define NSATLEO     0
#define NSYSLEO     0
#endif
#define NSYS        (NSYSGPS+NSYSGLO+NSYSGAL+NSYSQZS+NSYSCMP+NSYSIRN+NSYSLEO) /* number of systems */
#ifndef NSATSBS
#ifdef ENASBS
#define MINPRNSBS   120                 /* min satellite PRN number of SBAS */
#define MAXPRNSBS   142                 /* max satellite PRN number of SBAS */
#define NSATSBS     (MAXPRNSBS-MINPRNSBS+1) /* number of SBAS satellites */
#else
#define MINPRNSBS   0
#define MAXPRNSBS   0
#define NSATSBS     0
#endif
#endif

#endif
/*
Convert satellite constelation and prn/slot number to satellite number

@param sys satellite system (SYS_GPS,SYS_GLO,...)
@param prn satellite prn/slot number
@return satellite number (0:error)
*/
int satNo(int sys, int prn);

/*
convert satellite gnssID + svID to satellite number

@param gnssID satellite system 
@param svID satellite prn/slot number
@return satellite number (0:error)
*/
int satNumCalc(int gnssID, int svID);


#ifdef __cplusplus
}
#endif

#endif // DATA_SETS_H<|MERGE_RESOLUTION|>--- conflicted
+++ resolved
@@ -71,19 +71,11 @@
 #define DID_DEBUG_STRING                (eDataIDs)37 /** INTERNAL USE ONLY (debug_string_t) */
 #define DID_RTOS_INFO                   (eDataIDs)38 /** (rtos_info_t) RTOS information. */
 #define DID_DEBUG_ARRAY                 (eDataIDs)39 /** INTERNAL USE ONLY (debug_array_t) */
-<<<<<<< HEAD
-#define DID_SENSORS_CAL1                (eDataIDs)40 /** INTERNAL USE ONLY (sensors_mpu_w_temp_t) (not needed) */
-#define DID_SENSORS_CAL2                (eDataIDs)41 /** INTERNAL USE ONLY (sensors_mpu_w_temp_t) (not needed) */
+#define DID_SENSORS_CAL1                (eDataIDs)40 /** INTERNAL USE ONLY (sensors_mpu_w_temp_t) (not used) */
+#define DID_SENSORS_CAL2                (eDataIDs)41 /** INTERNAL USE ONLY (sensors_mpu_w_temp_t) (not used) */
 #define DID_CAL_SC                      (eDataIDs)42 /** INTERNAL USE ONLY (sensor_cal_t) */
 #define DID_CAL_TEMP_COMP               (eDataIDs)43 /** INTERNAL USE ONLY (sensor_tcal_group_t) */
 #define DID_CAL_MOTION                  (eDataIDs)44 /** INTERNAL USE ONLY (sensor_mcal_group_t) */
-=======
-#define DID_SENSORS_CAL1                (eDataIDs)40 /** INTERNAL USE ONLY (sensors_mpu_w_temp_t) Calibrated IMU1 output.  Temperature compensated and motion calibrated. */
-#define DID_SENSORS_CAL2                (eDataIDs)41 /** INTERNAL USE ONLY (sensors_mpu_w_temp_t) Calibrated IMU2 output.  Temperature compensated and motion calibrated. */
-#define DID_CAL_SC                      (eDataIDs)42 /** INTERNAL USE ONLY (sensor_cal_mem_t) */
-#define DID_CAL_SC1                     (eDataIDs)43 /** INTERNAL USE ONLY (sensor_cal_mpu_t) */
-#define DID_CAL_SC2                     (eDataIDs)44 /** INTERNAL USE ONLY (sensor_cal_mpu_t) */
->>>>>>> abcf5580
 #define DID_SYS_SENSORS_SIGMA           (eDataIDs)45 /** INTERNAL USE ONLY (sys_sensors_t) */
 #define DID_SENSORS_ADC_SIGMA           (eDataIDs)46 /** INTERNAL USE ONLY (sys_sensors_adc_t) */
 #define DID_REFERENCE_MAGNETOMETER      (eDataIDs)47 /** (magnetometer_t) Reference or truth magnetometer used for manufacturing calibration and testing */
@@ -1324,11 +1316,15 @@
 } sensors_mpu_w_temp_t;
 
 typedef struct PACKED
-<<<<<<< HEAD
-{                                       // Units only apply for calibrated data
-	f_t						pqr[3];         // (rad/s)	Angular rate
-	f_t						acc[3];         // (m/s^2)	Linear acceleration
-	f_t						temp;			// (°C)		Temperature of MPU
+{
+	/** (rad/s) Gyros.  Units only apply for calibrated data. */
+	f_t						pqr[3];
+
+	/** (m/s^2) Accelerometers.  Units only apply for calibrated data. */
+	f_t						acc[3];
+
+	/** (°C) Temperature of IMU.  Units only apply for calibrated data. */
+	f_t						temp;
 } sensors_imu_w_temp_t;
 
 typedef struct PACKED
@@ -1337,11 +1333,6 @@
 } sensors_mag_t;
 
 typedef struct PACKED
-{                                       // Units only apply for calibrated data
-	f_t						pqr[3];         // (rad/s)	Gyros
-	f_t						acc[3];         // (m/s^2)	Accelerometers
-	f_t						mag[3];         // (uT)		Magnetometers
-=======
 {
 	/** (rad/s) Gyros.  Units only apply for calibrated data. */
 	f_t						pqr[3];
@@ -1351,7 +1342,6 @@
 
 	/** (uT) Magnetometers.  Units only apply for calibrated data. */
 	f_t						mag[3];
->>>>>>> abcf5580
 } sensors_mpu_t;
 
 // (DID_SENSORS_TC_BIAS)
