/*
MIT LICENSE

Copyright (c) 2014-2023 Inertial Sense, Inc. - http://inertialsense.com

Permission is hereby granted, free of charge, to any person obtaining a copy of this software and associated documentation files(the "Software"), to deal in the Software without restriction, including without limitation the rights to use, copy, modify, merge, publish, distribute, sublicense, and/or sell copies of the Software, and to permit persons to whom the Software is furnished to do so, subject to the following conditions :

The above copyright notice and this permission notice shall be included in all copies or substantial portions of the Software.

THE SOFTWARE IS PROVIDED "AS IS", WITHOUT WARRANTY OF ANY KIND, EXPRESS OR IMPLIED, INCLUDING BUT NOT LIMITED TO THE WARRANTIES OF MERCHANTABILITY, FITNESS FOR A PARTICULAR PURPOSE AND NONINFRINGEMENT.IN NO EVENT SHALL THE AUTHORS OR COPYRIGHT HOLDERS BE LIABLE FOR ANY CLAIM, DAMAGES OR OTHER LIABILITY, WHETHER IN AN ACTION OF CONTRACT, TORT OR OTHERWISE, ARISING FROM, OUT OF OR IN CONNECTION WITH THE SOFTWARE OR THE USE OR OTHER DEALINGS IN THE SOFTWARE.
*/

#ifndef DATA_SETS_H
#define DATA_SETS_H

#include <stdint.h>
#include <stdlib.h>
#include <time.h>
#include <string.h>
#include "ISConstants.h"

#ifdef __cplusplus
extern "C" {
#endif

// *****************************************************************************
// ****** InertialSense binary message Data Identification Numbers (DIDs) ****** 
// ******                                                                 ******
// ****** NEVER REORDER THESE VALUES!                                     ******
// *****************************************************************************
/** Data identifiers - these are unsigned int and #define because enum are signed according to C standard */
typedef uint32_t eDataIDs;

#define DID_NULL                        (eDataIDs)0  /** NULL (INVALID) */
#define DID_DEV_INFO                    (eDataIDs)1  /** (dev_info_t) Device information */
#define DID_SYS_FAULT                   (eDataIDs)2  /** (system_fault_t) System fault information */
#define DID_PIMU                        (eDataIDs)3  /** (pimu_t) Preintegrated IMU (a.k.a. Coning and Sculling integral) in body/IMU frame.  Updated at IMU rate. Also know as delta theta delta velocity, or preintegrated IMU (PIMU). For clarification, the name "Preintegrated IMU" or "PIMU" throughout our User Manual. This data is integrated from the IMU data at the IMU update rate (startupImuDtMs, default 1ms).  The integration period (dt) and output data rate are the same as the NAV rate (startupNavDtMs) and cannot be output at any other rate. If a faster output data rate is desired, DID_IMU_RAW can be used instead. PIMU data acts as a form of compression, adding the benefit of higher integration rates for slower output data rates, preserving the IMU data without adding filter delay and addresses antialiasing. It is most effective for systems that have higher dynamics and lower communications data rates.  The minimum data period is DID_FLASH_CONFIG.startupImuDtMs or 4, whichever is larger (250Hz max). The PIMU value can be converted to IMU by dividing PIMU by dt (i.e. IMU = PIMU / dt)  */
#define DID_INS_1                       (eDataIDs)4  /** (ins_1_t) INS output: euler rotation w/ respect to NED, NED position from reference LLA. */
#define DID_INS_2                       (eDataIDs)5  /** (ins_2_t) INS output: quaternion rotation w/ respect to NED, ellipsoid altitude */
#define DID_GPS1_RCVR_POS               (eDataIDs)6  /** (gps_pos_t) GPS 1 position data from GNSS receiver. */
#define DID_SYS_CMD                     (eDataIDs)7  /** (system_command_t) System commands. Both the command and invCommand fields must be set at the same time for a command to take effect. */
#define DID_ASCII_BCAST_PERIOD          (eDataIDs)8  /** (ascii_msgs_t) Broadcast period for ASCII messages */
#define DID_RMC                         (eDataIDs)9  /** (rmc_t) Realtime Message Controller (RMC). The data sets available through RMC are driven by the availability of the data. The RMC provides updates from various data sources (i.e. sensors) as soon as possible with minimal latency. Several of the data sources (sensors) output data at different data rates that do not all correspond. The RMC is provided so that broadcast of sensor data is done as soon as it becomes available. All RMC messages can be enabled using the standard Get Data packet format. */
#define DID_SYS_PARAMS                  (eDataIDs)10 /** (sys_params_t) System parameters / info */
#define DID_SYS_SENSORS                 (eDataIDs)11 /** (sys_sensors_t) System sensor information */
#define DID_FLASH_CONFIG                (eDataIDs)12 /** (nvm_flash_cfg_t) Flash memory configuration */
#define DID_GPS1_POS                    (eDataIDs)13 /** (gps_pos_t) GPS 1 position data.  This comes from DID_GPS1_RCVR_POS or DID_GPS1_RTK_POS, depending on whichever is more accurate. */
#define DID_GPS2_POS                    (eDataIDs)14 /** (gps_pos_t) GPS 2 position data */
#define DID_GPS1_SAT                    (eDataIDs)15 /** (gps_sat_t) GPS 1 GNSS and sat identifiers, carrier to noise ratio (signal strength), elevation and azimuth angles, pseudo range residual. */
#define DID_GPS2_SAT                    (eDataIDs)16 /** (gps_sat_t) GPS 2 GNSS and sat identifiers, carrier to noise ratio (signal strength), elevation and azimuth angles, pseudo range residual. */
#define DID_GPS1_VERSION                (eDataIDs)17 /** (gps_version_t) GPS 1 version info */
#define DID_GPS2_VERSION                (eDataIDs)18 /** (gps_version_t) GPS 2 version info */
#define DID_MAG_CAL                     (eDataIDs)19 /** (mag_cal_t) Magnetometer calibration */
#define DID_INTERNAL_DIAGNOSTIC         (eDataIDs)20 /** INTERNAL USE ONLY (internal_diagnostic_t) Internal diagnostic info */
#define DID_GPS1_RTK_POS_REL            (eDataIDs)21 /** (gps_rtk_rel_t) RTK precision position base to rover relative info. */
#define DID_GPS1_RTK_POS_MISC           (eDataIDs)22 /** (gps_rtk_misc_t) RTK precision position related data. */
#define DID_FEATURE_BITS                (eDataIDs)23 /** INTERNAL USE ONLY (feature_bits_t) */
#define DID_SENSORS_UCAL                (eDataIDs)24 /** INTERNAL USE ONLY (sensors_w_temp_t) Uncalibrated IMU output. */
#define DID_SENSORS_TCAL                (eDataIDs)25 /** INTERNAL USE ONLY (sensors_w_temp_t) Temperature compensated IMU output. */
#define DID_SENSORS_TC_BIAS             (eDataIDs)26 /** INTERNAL USE ONLY (sensors_t) */
#define DID_IO                          (eDataIDs)27 /** (io_t) I/O */
#define DID_SENSORS_ADC                 (eDataIDs)28 /** INTERNAL USE ONLY (sys_sensors_adc_t) */
#define DID_SCOMP                       (eDataIDs)29 /** INTERNAL USE ONLY (sensor_compensation_t) */
#define DID_GPS1_VEL                    (eDataIDs)30 /** (gps_vel_t) GPS 1 velocity data */
#define DID_GPS2_VEL                    (eDataIDs)31 /** (gps_vel_t) GPS 2 velocity data */
#define DID_HDW_PARAMS                  (eDataIDs)32 /** INTERNAL USE ONLY (hdw_params_t) */
#define DID_NVR_MANAGE_USERPAGE         (eDataIDs)33 /** INTERNAL USE ONLY (nvr_manage_t) */
#define DID_NVR_USERPAGE_SN             (eDataIDs)34 /** INTERNAL USE ONLY (nvm_group_sn_t) */
#define DID_NVR_USERPAGE_G0             (eDataIDs)35 /** INTERNAL USE ONLY (nvm_group_0_t) */
#define DID_NVR_USERPAGE_G1             (eDataIDs)36 /** INTERNAL USE ONLY (nvm_group_1_t) */
#define DID_DEBUG_STRING                (eDataIDs)37 /** INTERNAL USE ONLY (debug_string_t) */
#define DID_RTOS_INFO                   (eDataIDs)38 /** (rtos_info_t) RTOS information. */
#define DID_DEBUG_ARRAY                 (eDataIDs)39 /** INTERNAL USE ONLY (debug_array_t) */
#define DID_SENSORS_MCAL                (eDataIDs)40 /** INTERNAL USE ONLY (sensors_w_temp_t) Temperature compensated and motion calibrated IMU output. */
#define DID_GPS1_TIMEPULSE              (eDataIDs)41 /** INTERNAL USE ONLY (gps_timepulse_t) */
#define DID_CAL_SC                      (eDataIDs)42 /** INTERNAL USE ONLY (sensor_cal_t) */
#define DID_CAL_TEMP_COMP               (eDataIDs)43 /** INTERNAL USE ONLY (sensor_tcal_group_t) */
#define DID_CAL_MOTION                  (eDataIDs)44 /** INTERNAL USE ONLY (sensor_mcal_group_t) */
#define DID_UNUSED_45           		(eDataIDs)45 /** used to be internal DID_SYS_SENSORS_SIGMA */
#define DID_SENSORS_ADC_SIGMA           (eDataIDs)46 /** INTERNAL USE ONLY (sys_sensors_adc_t) */
#define DID_REFERENCE_MAGNETOMETER      (eDataIDs)47 /** (magnetometer_t) Reference or truth magnetometer used for manufacturing calibration and testing */
#define DID_INL2_STATES                 (eDataIDs)48 /** (inl2_states_t) INS Extended Kalman Filter (EKF) states */
#define DID_INL2_COVARIANCE_LD          (eDataIDs)49 /** (INL2_COVARIANCE_LD_ARRAY_SIZE) */
#define DID_INL2_STATUS                 (eDataIDs)50 /** (inl2_status_t) */
#define DID_INL2_MISC                   (eDataIDs)51 /** (inl2_misc_t) */
#define DID_MAGNETOMETER                (eDataIDs)52 /** (magnetometer_t) Magnetometer sensor output */
#define DID_BAROMETER                   (eDataIDs)53 /** (barometer_t) Barometric pressure sensor data */
#define DID_GPS1_RTK_POS                (eDataIDs)54 /** (gps_pos_t) GPS RTK position data */
#define DID_ROS_COVARIANCE_POSE_TWIST   (eDataIDs)55 /** (ros_covariance_pose_twist_t) INL2 EKF covariances matrix lower diagonals */
#define DID_COMMUNICATIONS_LOOPBACK     (eDataIDs)56 /** INTERNAL USE ONLY - Unit test for communications manager  */
#define DID_IMU3_UNCAL                  (eDataIDs)57 /** INTERNAL USE ONLY (imu3_t) Uncalibrated triple IMU data.  We recommend use of DID_IMU or DID_PIMU as they are calibrated and oversampled and contain less noise.  Minimum data period is DID_FLASH_CONFIG.startupImuDtMs or 4, whichever is larger (250Hz max). */
#define DID_IMU                         (eDataIDs)58 /** (imu_t) Inertial measurement unit data down-sampled from IMU rate (DID_FLASH_CONFIG.startupImuDtMs (1KHz)) to navigation update rate (DID_FLASH_CONFIG.startupNavDtMs) as an anti-aliasing filter to reduce noise and preserve accuracy.  Minimum data period is DID_FLASH_CONFIG.startupNavDtMs (1KHz max).  */
#define DID_INL2_MAG_OBS_INFO           (eDataIDs)59 /** (inl2_mag_obs_info_t) INL2 magnetometer calibration information. */
#define DID_GPS_BASE_RAW                (eDataIDs)60 /** (gps_raw_t) GPS raw data for base station (observation, ephemeris, etc.) - requires little endian CPU. The contents of data can vary for this message and are determined by dataType field. RTK positioning or RTK compassing must be enabled to stream this message. */
#define DID_GPS_RTK_OPT                 (eDataIDs)61 /** (gps_rtk_opt_t) RTK options - requires little endian CPU. */
#define DID_REFERENCE_PIMU              (eDataIDs)62 /** (pimu_t) Reference or truth IMU used for manufacturing calibration and testing */
#define DID_MANUFACTURING_INFO          (eDataIDs)63 /** INTERNAL USE ONLY (manufacturing_info_t) Manufacturing info */
#define DID_BIT                         (eDataIDs)64 /** (bit_t) System built-in self-test */
#define DID_INS_3                       (eDataIDs)65 /** (ins_3_t) Inertial navigation data with quaternion NED to body rotation and ECEF position. */
#define DID_INS_4                       (eDataIDs)66 /** (ins_4_t) INS output: quaternion rotation w/ respect to ECEF, ECEF position. */
#define DID_INL2_NED_SIGMA              (eDataIDs)67 /** (inl2_ned_sigma_t) Standard deviation of INL2 EKF estimates in the NED frame. */
#define DID_STROBE_IN_TIME              (eDataIDs)68 /** (strobe_in_time_t) Timestamp for input strobe. */
#define DID_GPS1_RAW                    (eDataIDs)69 /** (gps_raw_t) GPS raw data for rover (observation, ephemeris, etc.) - requires little endian CPU. The contents of data can vary for this message and are determined by dataType field. RTK positioning or RTK compassing must be enabled to stream this message. */
#define DID_GPS2_RAW                    (eDataIDs)70 /** (gps_raw_t) GPS raw data for rover (observation, ephemeris, etc.) - requires little endian CPU. The contents of data can vary for this message and are determined by dataType field. RTK positioning or RTK compassing must be enabled to stream this message. */
#define DID_WHEEL_ENCODER               (eDataIDs)71 /** (wheel_encoder_t) Wheel encoder data to be fused with GPS-INS measurements, set DID_GROUND_VEHICLE for configuration before sending this message */
#define DID_DIAGNOSTIC_MESSAGE          (eDataIDs)72 /** (diag_msg_t) Diagnostic message */
#define DID_SURVEY_IN                   (eDataIDs)73 /** (survey_in_t) Survey in, used to determine position for RTK base station. Base correction output cannot run during a survey and will be automatically disabled if a survey is started. */
#define DID_CAL_SC_INFO                 (eDataIDs)74 /** INTERNAL USE ONLY (sensor_cal_info_t) */
#define DID_PORT_MONITOR                (eDataIDs)75 /** (port_monitor_t) Data rate and status monitoring for each communications port. */
#define DID_RTK_STATE                   (eDataIDs)76 /** INTERNAL USE ONLY (rtk_state_t) */
#define DID_RTK_PHASE_RESIDUAL          (eDataIDs)77 /** INTERNAL USE ONLY (rtk_residual_t) */
#define DID_RTK_CODE_RESIDUAL           (eDataIDs)78 /** INTERNAL USE ONLY (rtk_residual_t) */
#define DID_RTK_DEBUG                   (eDataIDs)79 /** INTERNAL USE ONLY (rtk_debug_t) */
#define DID_EVB_STATUS                  (eDataIDs)80 /** (evb_status_t) EVB monitor and log control interface. */
#define DID_EVB_FLASH_CFG               (eDataIDs)81 /** (evb_flash_cfg_t) EVB configuration. */
#define DID_EVB_DEBUG_ARRAY             (eDataIDs)82 /** INTERNAL USE ONLY (debug_array_t) */
#define DID_EVB_RTOS_INFO               (eDataIDs)83 /** (evb_rtos_info_t) EVB-2 RTOS information. */
// #define DID_UNUSED_84                (eDataIDs)84 /** Unused */
#define DID_IMU_MAG                     (eDataIDs)85 /** (imu_mag_t) DID_IMU + DID_MAGNETOMETER. Only one of DID_IMU_MAG or DID_PIMU_MAG should be streamed simultaneously. */
#define DID_PIMU_MAG                    (eDataIDs)86 /** (pimu_mag_t) DID_PIMU + DID_MAGNETOMETER. Only one of DID_IMU_MAG or DID_PIMU_MAG should be streamed simultaneously. */
#define DID_GROUND_VEHICLE				(eDataIDs)87 /** (ground_vehicle_t) Static configuration for wheel transform measurements. */
#define DID_POSITION_MEASUREMENT		(eDataIDs)88 /** (pos_measurement_t) External position estimate */
#define DID_RTK_DEBUG_2                 (eDataIDs)89 /** INTERNAL USE ONLY (rtk_debug_2_t) */
#define DID_CAN_CONFIG					(eDataIDs)90 /** (can_config_t) Addresses for CAN messages*/
#define DID_GPS2_RTK_CMP_REL            (eDataIDs)91 /** (gps_rtk_rel_t) Dual GNSS RTK compassing / moving base to rover (GPS 1 to GPS 2) relative info. */
#define DID_GPS2_RTK_CMP_MISC           (eDataIDs)92 /** (gps_rtk_misc_t) RTK Dual GNSS RTK compassing related data. */
#define DID_EVB_DEV_INFO                (eDataIDs)93 /** (dev_info_t) EVB device information */
#define DID_INFIELD_CAL                 (eDataIDs)94 /** (infield_cal_t) Measure and correct IMU calibration error.  Estimate INS rotation to align INS with vehicle. */
#define DID_REFERENCE_IMU               (eDataIDs)95 /** (imu_t) Raw reference or truth IMU used for manufacturing calibration and testing. Input from testbed. */
#define DID_IMU3_RAW                    (eDataIDs)96 /** (imu3_t) Triple IMU data calibrated from DID_IMU3_UNCAL.  We recommend use of DID_IMU or DID_PIMU as they are oversampled and contain less noise. */
#define DID_IMU_RAW                     (eDataIDs)97 /** (imu_t) IMU data averaged from DID_IMU3_RAW.  Use this IMU data for output data rates faster than DID_FLASH_CONFIG.startupNavDtMs.  Otherwise we recommend use of DID_IMU or DID_PIMU as they are oversampled and contain less noise. */

#define DID_GPX_DEV_INFO                (eDataIDs)120 /** (dev_info_t) GPX device information */
#define DID_GPX_FLASH_CFG               (eDataIDs)121 /** (gpx_flash_cfg_t) GPX flash configuration */
#define DID_GPX_RTOS_INFO               (eDataIDs)122 /** (rtos_info_t) GPX RTOs info */
#define DID_GPX_STATUS                  (eDataIDs)123 /** (gpx_status_t) GPX status */
#define DID_GPX_DEBUG_ARRAY             (eDataIDs)124 /** (debug_array_t) GPX debug */
#define DID_GPX_FIRST                             120 /** First of GPX DIDs */
#define DID_GPX_LAST                              124 /** Last of GPX DIDs */

// Adding a new data id?
// 1] Add it above and increment the previous number, include the matching data structure type in the comments
// 2] Add flip doubles and flip strings entries in data_sets.c
// 3] Add data id to ISDataMappings.cpp
// 4] Increment DID_COUNT
// 5) Update the DIDs in IS-src/python/src/ci_hdw/data_sets.py
// 6] Test!

/** Count of data ids (including null data id 0) - MUST BE MULTPLE OF 4 and larger than last DID number! */
#define DID_COUNT		(eDataIDs)132	// Used in SDK
#define DID_COUNT_UINS	(eDataIDs)100	// Used in uINS

/** Maximum number of data ids */
#define DID_MAX_COUNT 256

// END DATA IDENTIFIERS --------------------------------------------------------------------------

/** Maximum number of satellite channels */
#define MAX_NUM_SAT_CHANNELS 50

/** Maximum length of device info manufacturer string (must be a multiple of 4) */
#define DEVINFO_MANUFACTURER_STRLEN 24
#define DEVINFO_ADDINFO_STRLEN 24


/** Defines the 4 parts to the communications version. See release notes. */
// TODO: Update release notes for v2
// #define PROTOCOL_VERSION_CHAR0       // Major (in ISComm.h)
// #define PROTOCOL_VERSION_CHAR1
#define PROTOCOL_VERSION_CHAR2 0
#define PROTOCOL_VERSION_CHAR3 0

/** Rtk rover receiver index */
#define RECEIVER_INDEX_GPS1 1 // DO NOT CHANGE
#define RECEIVER_INDEX_EXTERNAL_BASE 2 // DO NOT CHANGE
#define RECEIVER_INDEX_GPS2 3 // DO NOT CHANGE

// Max number of devices across all hardware types: uINS-3, uINS-4, and IMX-5
#define NUM_IMU_DEVICES     3		// g_numImuDevices defines the actual number of hardware specific devices
#define NUM_MAG_DEVICES     2		// g_numMagDevices defines the actual number of hardware specific devices

/** INS status flags */
enum eInsStatusFlags
{
    /** Attitude estimate is usable but outside spec (COARSE) */
    INS_STATUS_ATT_ALIGN_COARSE                 = (int)0x00000001,
    /** Velocity estimate is usable but outside spec (COARSE) */
    INS_STATUS_VEL_ALIGN_COARSE                 = (int)0x00000002,
    /** Position estimate is usable but outside spec (COARSE) */
    INS_STATUS_POS_ALIGN_COARSE                 = (int)0x00000004,
    /** Estimate is COARSE mask (usable but outside spec) */
    INS_STATUS_ALIGN_COARSE_MASK                = (int)0x00000007,

    /** Velocity aided by wheel sensor */
    INS_STATUS_WHEEL_AIDING_VEL                 = (int)0x00000008,

    /** Attitude estimate is within spec (FINE) */
    INS_STATUS_ATT_ALIGN_FINE                   = (int)0x00000010,
    /** Velocity estimate is within spec (FINE) */
    INS_STATUS_VEL_ALIGN_FINE                   = (int)0x00000020,
    /** Position estimate is within spec (FINE) */
    INS_STATUS_POS_ALIGN_FINE                   = (int)0x00000040,
    /** Estimate is FINE mask */
    INS_STATUS_ALIGN_FINE_MASK                  = (int)0x00000070,

    /** Heading aided by GPS */
    INS_STATUS_GPS_AIDING_HEADING               = (int)0x00000080,

    /** Position aided by GPS position */
    INS_STATUS_GPS_AIDING_POS                   = (int)0x00000100,
    /** GPS update event occurred in solution, potentially causing discontinuity in position path */
    INS_STATUS_GPS_UPDATE_IN_SOLUTION           = (int)0x00000200,
    /** Reserved for internal purpose */
    INS_STATUS_RESERVED_1                       = (int)0x00000400,																	
    /** Heading aided by magnetic heading */
    INS_STATUS_MAG_AIDING_HEADING               = (int)0x00000800,

    /** Nav mode (set) = estimating velocity and position. AHRS mode (cleared) = NOT estimating velocity and position */
    INS_STATUS_NAV_MODE							= (int)0x00001000,

    /** INS in stationary mode.  If initiated by zero velocity command, user should not move (keep system motionless) to assist on-board processing. */
    INS_STATUS_STATIONARY_MODE					= (int)0x00002000,	
    /** Velocity aided by GPS velocity */
    INS_STATUS_GPS_AIDING_VEL                   = (int)0x00004000,
    /** Vehicle kinematic calibration is good */
    INS_STATUS_KINEMATIC_CAL_GOOD	            = (int)0x00008000,

    /** INS/AHRS Solution Status */
    INS_STATUS_SOLUTION_MASK					= (int)0x000F0000,
    INS_STATUS_SOLUTION_OFFSET					= 16,
#define INS_STATUS_SOLUTION(insStatus)          ((insStatus&INS_STATUS_SOLUTION_MASK)>>INS_STATUS_SOLUTION_OFFSET)

    INS_STATUS_SOLUTION_OFF                     = 0,	// System is off 
    INS_STATUS_SOLUTION_ALIGNING                = 1,	// System is in alignment mode
    INS_STATUS_SOLUTION_ALIGNMENT_COMPLETE      = 2,	// System is aligned but not enough dynamics have been experienced to be with specifications.
    INS_STATUS_SOLUTION_NAV                     = 3,	// System is in navigation mode and solution is good.
    INS_STATUS_SOLUTION_NAV_HIGH_VARIANCE       = 4,	// System is in navigation mode but the attitude uncertainty has exceeded the threshold.
    INS_STATUS_SOLUTION_AHRS                    = 5,	// System is in AHRS mode and solution is good.
    INS_STATUS_SOLUTION_AHRS_HIGH_VARIANCE      = 6,	// System is in AHRS mode but the attitude uncertainty has exceeded the threshold.

    /** GPS compassing antenna offsets are not set in flashCfg. */
    INS_STATUS_RTK_COMPASSING_BASELINE_UNSET    = (int)0x00100000,
    /** GPS antenna baseline specified in flashCfg and measured by GPS do not match. */
    INS_STATUS_RTK_COMPASSING_BASELINE_BAD      = (int)0x00200000,
    INS_STATUS_RTK_COMPASSING_MASK              = (INS_STATUS_RTK_COMPASSING_BASELINE_UNSET|INS_STATUS_RTK_COMPASSING_BASELINE_BAD),
    
    /** Magnetometer is being recalibrated.  Device requires rotation to complete the calibration process. HDW_STATUS_MAG_RECAL_COMPLETE is set when complete. */
    INS_STATUS_MAG_RECALIBRATING				= (int)0x00400000,
    /** Magnetometer is experiencing interference or calibration is bad.  Attention may be required to remove interference (move the device) or recalibrate the magnetometer. */
    INS_STATUS_MAG_INTERFERENCE_OR_BAD_CAL		= (int)0x00800000,

    /** GPS navigation fix type (see eGpsNavFixStatus) */
    INS_STATUS_GPS_NAV_FIX_MASK					= (int)0x03000000,
    INS_STATUS_GPS_NAV_FIX_OFFSET				= 24,
#define INS_STATUS_NAV_FIX_STATUS(insStatus)    ((insStatus&INS_STATUS_GPS_NAV_FIX_MASK)>>INS_STATUS_GPS_NAV_FIX_OFFSET)

    /** RTK compassing heading is accurate.  (RTK fix and hold status) */
    INS_STATUS_RTK_COMPASSING_VALID				= (int)0x04000000,

    /* NOTE: If you add or modify these INS_STATUS_RTK_ values, please update eInsStatusRtkBase in IS-src/python/src/ci_hdw/data_sets.py */
    /** RTK error: Observations invalid or not received  (i.e. RTK differential corrections) */
    INS_STATUS_RTK_RAW_GPS_DATA_ERROR           = (int)0x08000000,
    /** RTK error: Either base observations or antenna position have not been received */
    INS_STATUS_RTK_ERR_BASE_DATA_MISSING        = (int)0x10000000,
    /** RTK error: base position moved when it should be stationary */
    INS_STATUS_RTK_ERR_BASE_POSITION_MOVING     = (int)0x20000000,
    /** RTK error: base position invalid or not surveyed */
    INS_STATUS_RTK_ERR_BASE_POSITION_INVALID    = (int)0x30000000,
    /** RTK error: NO base position received */
    INS_STATUS_RTK_ERR_BASE_MASK                = (int)0x30000000,
    /** GPS base mask */
    INS_STATUS_RTK_ERROR_MASK					= (INS_STATUS_RTK_RAW_GPS_DATA_ERROR|INS_STATUS_RTK_ERR_BASE_MASK),
    
    /** RTOS task ran longer than allotted period */
    INS_STATUS_RTOS_TASK_PERIOD_OVERRUN			= (int)0x40000000,
    /** General fault (eGenFaultCodes) */
    INS_STATUS_GENERAL_FAULT					= (int)0x80000000,
};

/** GPS navigation fix type */
/* NOTE: If you modify this enum, please also modify the eGpsNavFixStatus enum
 *       in IS-src/python/src/ci_hdw/data_sets.py */
enum eGpsNavFixStatus
{
    GPS_NAV_FIX_NONE							= (int)0x00000000,
    GPS_NAV_FIX_POSITIONING_3D					= (int)0x00000001,
    GPS_NAV_FIX_POSITIONING_RTK_FLOAT			= (int)0x00000002,
    GPS_NAV_FIX_POSITIONING_RTK_FIX				= (int)0x00000003,		// Includes fix & hold
};

/** Hardware status flags */
enum eHdwStatusFlags
{
    /** Gyro motion detected sigma */
    HDW_STATUS_MOTION_GYR_SIG					= (int)0x00000001,
    /** Accelerometer motion detected sigma */
    HDW_STATUS_MOTION_ACC_SIG					= (int)0x00000002,
    /** Unit is moving and NOT stationary */
    HDW_STATUS_MOTION_SIG_MASK					= (int)0x00000003,
    /** Gyro motion detected deviation */
    HDW_STATUS_MOTION_GYR_DEV					= (int)0x00000004,
    /** Accelerometer motion detected deviation */
    HDW_STATUS_MOTION_ACC_DEV					= (int)0x00000008,
    /** Motion mask */
    HDW_STATUS_MOTION_MASK						= (int)0x0000000F,

    /** GPS satellite signals are being received (antenna and cable are good) */
    HDW_STATUS_GPS_SATELLITE_RX					= (int)0x00000010,
    /** Event occurred on strobe input pin */
    HDW_STATUS_STROBE_IN_EVENT					= (int)0x00000020,
    /** GPS time of week is valid and reported.  Otherwise the timeOfWeek is local system time. */
    HDW_STATUS_GPS_TIME_OF_WEEK_VALID			= (int)0x00000040,
    /** Reference IMU data being received */
    HDW_STATUS_REFERENCE_IMU_RX	                = (int)0x00000080,

    /** Sensor saturation on gyro */
    HDW_STATUS_SATURATION_GYR					= (int)0x00000100,
    /** Sensor saturation on accelerometer */
    HDW_STATUS_SATURATION_ACC					= (int)0x00000200,
    /** Sensor saturation on magnetometer */
    HDW_STATUS_SATURATION_MAG					= (int)0x00000400,
    /** Sensor saturation on barometric pressure */
    HDW_STATUS_SATURATION_BARO					= (int)0x00000800,

    /** Sensor saturation mask */
    HDW_STATUS_SATURATION_MASK					= (int)0x00000F00,
    /** Sensor saturation offset */
    HDW_STATUS_SATURATION_OFFSET				= 8,

    /** System Reset is Required for proper function */
    HDW_STATUS_SYSTEM_RESET_REQUIRED			= (int)0x00001000,
    /** Reference IMU used in EKF */
    HDW_STATUS_EKF_USING_REFERENCE_IMU		    = (int)0x00002000,
    /** Magnetometer recalibration has finished (when INS_STATUS_MAG_RECALIBRATING is unset).  */
    HDW_STATUS_MAG_RECAL_COMPLETE	            = (int)0x00004000,
    /** System flash write staging or occuring now.  Processor will pause and not respond during a flash write, typicaly 150-250 ms. */
    HDW_STATUS_FLASH_WRITE_PENDING              = (int)0x00008000,

    /** Communications Tx buffer limited */
    HDW_STATUS_ERR_COM_TX_LIMITED				= (int)0x00010000,
    /** Communications Rx buffer overrun */
    HDW_STATUS_ERR_COM_RX_OVERRUN				= (int)0x00020000,

    /** GPS PPS timepulse signal has not been received or is in error */
    HDW_STATUS_ERR_NO_GPS_PPS					= (int)0x00040000,
    /** Time synchronized by GPS PPS */
    HDW_STATUS_GPS_PPS_TIMESYNC					= (int)0x00080000,

    /** Communications parse error count */
    HDW_STATUS_COM_PARSE_ERR_COUNT_MASK			= (int)0x00F00000,
    HDW_STATUS_COM_PARSE_ERR_COUNT_OFFSET		= 20,
#define HDW_STATUS_COM_PARSE_ERROR_COUNT(hdwStatus) ((hdwStatus&HDW_STATUS_COM_PARSE_ERR_COUNT_MASK)>>HDW_STATUS_COM_PARSE_ERR_COUNT_OFFSET)

    /** (BIT) Built-in self-test running */
    HDW_STATUS_BIT_RUNNING						= (int)0x01000000,
    /** (BIT) Built-in self-test passed */
    HDW_STATUS_BIT_PASSED						= (int)0x02000000,
    /** (BIT) Built-in self-test failure */
    HDW_STATUS_BIT_FAULT						= (int)0x03000000,
    /** (BIT) Built-in self-test mask */
    HDW_STATUS_BIT_MASK							= (int)0x03000000,

    /** Temperature outside spec'd operating range */
    HDW_STATUS_ERR_TEMPERATURE					= (int)0x04000000,
    
    /** IMX pins G5-G8 are configure for SPI use */
    HDW_STATUS_SPI_INTERFACE_ENABLED			= (int)0x08000000,

    /** Fault reset cause */
    HDW_STATUS_FAULT_RESET_MASK					= (int)0x70000000,	
    /** Reset from Backup mode (low-power state w/ CPU off) */
    HDW_STATUS_FAULT_RESET_BACKUP_MODE			= (int)0x10000000,
    /** Reset from Watchdog */
    HDW_STATUS_FAULT_RESET_WATCHDOG				= (int)0x20000000,
    /** Reset from Software */
    HDW_STATUS_FAULT_RESET_SOFT					= (int)0x30000000,
    /** Reset from Hardware (NRST pin low) */
    HDW_STATUS_FAULT_RESET_HDW					= (int)0x40000000,

    /** Critical System Fault - CPU error */
    HDW_STATUS_FAULT_SYS_CRITICAL				= (int)0x80000000,
};

/** System status flags */
enum eSysStatusFlags
{
    /**  */
    SYS_STATUS_RESERVED							= (int)0x00000001,
};

// Used to validate GPS position (and velocity)
#define GPS_THRESH_SATS_USED			5
#define GPS_THRESH_P_DOP				3.0f
#define GPS_THRESH_H_ACC				10.0f
#define GPS_THRESH_V_ACC				20.0f
#define GPS_THRESH_S_ACC				2.0f

/** GPS Status */
enum eGpsStatus
{
    GPS_STATUS_NUM_SATS_USED_MASK                   = (int)0x000000FF,

    /** Fix */
    GPS_STATUS_FIX_NONE                             = (int)0x00000000,
    GPS_STATUS_FIX_DEAD_RECKONING_ONLY              = (int)0x00000100,
    GPS_STATUS_FIX_2D                               = (int)0x00000200,
    GPS_STATUS_FIX_3D                               = (int)0x00000300,
    GPS_STATUS_FIX_GPS_PLUS_DEAD_RECK               = (int)0x00000400,
    GPS_STATUS_FIX_TIME_ONLY                        = (int)0x00000500,
    GPS_STATUS_FIX_UNUSED1                          = (int)0x00000600,
    GPS_STATUS_FIX_UNUSED2                          = (int)0x00000700,
    GPS_STATUS_FIX_DGPS                             = (int)0x00000800,
    GPS_STATUS_FIX_SBAS                             = (int)0x00000900,
    GPS_STATUS_FIX_RTK_SINGLE                       = (int)0x00000A00,
    GPS_STATUS_FIX_RTK_FLOAT                        = (int)0x00000B00,
    GPS_STATUS_FIX_RTK_FIX                          = (int)0x00000C00,
    GPS_STATUS_FIX_MASK                             = (int)0x00001F00,
    GPS_STATUS_FIX_BIT_OFFSET                       = (int)8,

    /** Flags  */
    GPS_STATUS_FLAGS_FIX_OK                         = (int)0x00010000,      // within limits (e.g. DOP & accuracy)
    GPS_STATUS_FLAGS_DGPS_USED                      = (int)0x00020000,      // Differential GPS (DGPS) used.
     GPS_STATUS_FLAGS_RTK_FIX_AND_HOLD               = (int)0x00040000,      // RTK feedback on the integer solutions to drive the float biases towards the resolved integers
// 	GPS_STATUS_FLAGS_WEEK_VALID                     = (int)0x00040000,
// 	GPS_STATUS_FLAGS_TOW_VALID                      = (int)0x00080000,
    GPS_STATUS_FLAGS_GPS1_RTK_POSITION_ENABLED      = (int)0x00100000,      // GPS1 RTK precision positioning mode enabled
    GPS_STATUS_FLAGS_STATIC_MODE                    = (int)0x00200000,      // Static mode
    GPS_STATUS_FLAGS_GPS2_RTK_COMPASS_ENABLED       = (int)0x00400000,      // GPS2 RTK moving base mode enabled
    GPS_STATUS_FLAGS_GPS1_RTK_RAW_GPS_DATA_ERROR    = (int)0x00800000,      // GPS1 RTK error: observations or ephemeris are invalid or not received (i.e. RTK differential corrections)
    GPS_STATUS_FLAGS_GPS1_RTK_BASE_DATA_MISSING     = (int)0x01000000,      // GPS1 RTK error: Either base observations or antenna position have not been received.
    GPS_STATUS_FLAGS_GPS1_RTK_BASE_POSITION_MOVING  = (int)0x02000000,      // GPS1 RTK error: base position moved when it should be stationary
    GPS_STATUS_FLAGS_GPS1_RTK_BASE_POSITION_INVALID = (int)0x03000000,      // GPS1 RTK error: base position is invalid or not surveyed well
    GPS_STATUS_FLAGS_GPS1_RTK_BASE_POSITION_MASK    = (int)0x03000000,      // GPS1 RTK error: base position error bitmask
    GPS_STATUS_FLAGS_ERROR_MASK                     = (GPS_STATUS_FLAGS_GPS1_RTK_RAW_GPS_DATA_ERROR|
                                                       GPS_STATUS_FLAGS_GPS1_RTK_BASE_POSITION_MASK),
    GPS_STATUS_FLAGS_GPS1_RTK_POSITION_VALID        = (int)0x04000000,      // GPS1 RTK precision position and carrier phase range solution with fixed ambiguities (i.e. < 6cm horizontal accuracy).  The carrier phase range solution with floating ambiguities occurs if GPS_STATUS_FIX_RTK_FIX is set and GPS_STATUS_FLAGS_GPS1_RTK_POSITION_VALID is not set (i.e. > 6cm horizontal accuracy).
    GPS_STATUS_FLAGS_GPS2_RTK_COMPASS_VALID         = (int)0x08000000,      // GPS2 RTK moving base heading.  Indicates RTK fix and hold with single band RTK compassing.
    GPS_STATUS_FLAGS_GPS2_RTK_COMPASS_BASELINE_BAD  = (int)0x00002000,
    GPS_STATUS_FLAGS_GPS2_RTK_COMPASS_BASELINE_UNSET= (int)0x00004000,
    GPS_STATUS_FLAGS_GPS2_RTK_COMPASS_MASK          = (GPS_STATUS_FLAGS_GPS2_RTK_COMPASS_ENABLED|
                                                       GPS_STATUS_FLAGS_GPS2_RTK_COMPASS_VALID|
                                                       GPS_STATUS_FLAGS_GPS2_RTK_COMPASS_BASELINE_BAD|
                                                       GPS_STATUS_FLAGS_GPS2_RTK_COMPASS_BASELINE_UNSET),
    GPS_STATUS_FLAGS_GPS_NMEA_DATA                  = (int)0x00008000,      // 1 = Data from NMEA message
    GPS_STATUS_FLAGS_GPS_PPS_TIMESYNC               = (int)0x10000000,      // Time is synchronized by GPS PPS. 

    GPS_STATUS_FLAGS_MASK                           = (int)0xFFFFE000,    
    GPS_STATUS_FLAGS_BIT_OFFSET                     = (int)16,
    
};

PUSH_PACK_1

/** (DID_POSITION_MEASUREMENT) External position estimate*/
typedef struct PACKED
{
    /** GPS time of week (since Sunday morning) in seconds */
    double					timeOfWeek;

    /** Position in ECEF (earth-centered earth-fixed) frame in meters */
    double					ecef[3];
    
    /** Heading with respect to NED frame (rad)*/
    float 					psi;
    
    /** The Upper Diagonal of accuracy covariance matrix*/
    float					accuracyCovUD[6]; // Matrix accuracyCovUD Described below
    // 0 1 2
    // _ 3 4
    // _ _ 5

}pos_measurement_t;


/** (DID_DEV_INFO) Device information */
typedef struct PACKED
{
    /** Reserved bits */
    uint32_t        reserved;

    /** Serial number */
    uint32_t        serialNumber;

    /** Hardware version */
    uint8_t         hardwareVer[4];

    /** Firmware (software) version */
    uint8_t         firmwareVer[4];

    /** Build number */
    uint32_t        buildNumber;

    /** Communications protocol version */
    uint8_t         protocolVer[4];

    /** Repository revision number */
    uint32_t        repoRevision;

    /** Manufacturer name */
    char            manufacturer[DEVINFO_MANUFACTURER_STRLEN];

    /** Build date, little endian order: [0] = status ('r'=release, 'd'=debug), [1] = year-2000, [2] = month, [3] = day.  Reversed byte order for big endian systems */
    uint8_t         buildDate[4];

    /** Build date, little endian order: [0] = hour, [1] = minute, [2] = second, [3] = millisecond.  Reversed byte order for big endian systems */
    uint8_t         buildTime[4];

    /** Additional info */
    char            addInfo[DEVINFO_ADDINFO_STRLEN];
} dev_info_t;

/** (DID_MANUFACTURING_INFO) Manufacturing info */
typedef struct PACKED
{
    /** Inertial Sense serial number */
    uint32_t		serialNumber;

    /** Inertial Sense lot number */
    uint32_t		lotNumber;

    /** Inertial Sense manufacturing date (YYYYMMDDHHMMSS) */
    char			date[16];

    /** Key */
    uint32_t		key;

    /** Microcontroller unique identifier, 128 bits for SAM / 96 for STM32 */
    uint32_t 		uid[4];
} manufacturing_info_t;

/** (DID_INS_1) INS output: euler rotation w/ respect to NED, NED position from reference LLA */
typedef struct PACKED
{
    /** GPS number of weeks since January 6th, 1980 */
    uint32_t				week;
    
    /** GPS time of week (since Sunday morning) in seconds */
    double					timeOfWeek;

    /** INS status flags (eInsStatusFlags). Copy of DID_SYS_PARAMS.insStatus */
    uint32_t				insStatus;

    /** Hardware status flags (eHdwStatusFlags). Copy of DID_SYS_PARAMS.hdwStatus */
    uint32_t				hdwStatus;

    /** Euler angles: roll, pitch, yaw in radians with respect to NED */
    float					theta[3];

    /** Velocity U, V, W in meters per second.  Convert to NED velocity using "vectorBodyToReference( uvw, theta, vel_ned )". */
    float					uvw[3];

    /** WGS84 latitude, longitude, height above ellipsoid (degrees,degrees,meters) */
    double					lla[3];

    /** North, east and down (meters) offset from reference latitude, longitude, and altitude to current latitude, longitude, and altitude */
    float					ned[3];
} ins_1_t;


/** (DID_INS_2) INS output: quaternion rotation w/ respect to NED, ellipsoid altitude */
typedef struct PACKED
{
    /** GPS number of weeks since January 6th, 1980 */
    uint32_t				week;
    
    /** GPS time of week (since Sunday morning) in seconds */
    double					timeOfWeek;

    /** INS status flags (eInsStatusFlags). Copy of DID_SYS_PARAMS.insStatus */
    uint32_t				insStatus;

    /** Hardware status flags (eHdwStatusFlags). Copy of DID_SYS_PARAMS.hdwStatus */
    uint32_t				hdwStatus;

    /** Quaternion body rotation with respect to NED: W, X, Y, Z */
    float					qn2b[4];

    /** Velocity U, V, W in meters per second.  Convert to NED velocity using "quatRot(vel_ned, qn2b, uvw)". */
    float					uvw[3];

    /** WGS84 latitude, longitude, height above ellipsoid in meters (not MSL) */
    double					lla[3];
} ins_2_t;


/** (DID_INS_3) INS output: quaternion rotation w/ respect to NED, msl altitude */
typedef struct PACKED
{
    /** GPS number of weeks since January 6th, 1980 */
    uint32_t				week;
    
    /** GPS time of week (since Sunday morning) in seconds */
    double					timeOfWeek;

    /** INS status flags (eInsStatusFlags). Copy of DID_SYS_PARAMS.insStatus */
    uint32_t				insStatus;

    /** Hardware status flags (eHdwStatusFlags). Copy of DID_SYS_PARAMS.hdwStatus */
    uint32_t				hdwStatus;

    /** Quaternion body rotation with respect to NED: W, X, Y, Z */
    float					qn2b[4];

    /** Velocity U, V, W in meters per second.  Convert to NED velocity using "quatRot(vel_ned, qn2b, uvw)". */
    float					uvw[3];

    /** WGS84 latitude, longitude, height above ellipsoid in meters (not MSL) */
    double					lla[3];

    /** height above mean sea level (MSL) in meters */
    float					msl;
} ins_3_t;


/** (DID_INS_4) INS output: quaternion rotation w/ respect to ECEF, ECEF position */
typedef struct PACKED
{
    /** GPS number of weeks since January 6th, 1980 */
    uint32_t				week;
    
    /** GPS time of week (since Sunday morning) in seconds */
    double					timeOfWeek;

    /** INS status flags (eInsStatusFlags). Copy of DID_SYS_PARAMS.insStatus */
    uint32_t				insStatus;

    /** Hardware status flags (eHdwStatusFlags). Copy of DID_SYS_PARAMS.hdwStatus */
    uint32_t				hdwStatus;

    /** Quaternion body rotation with respect to ECEF: W, X, Y, Z */
    float					qe2b[4];

    /** Velocity in ECEF (earth-centered earth-fixed) frame in meters per second */
    float					ve[3];

    /** Position in ECEF (earth-centered earth-fixed) frame in meters */
    double					ecef[3];
} ins_4_t;


/** Inertial Measurement Unit (IMU) data */
typedef struct PACKED
{
    /** Gyroscope P, Q, R in radians / second */
    float                   pqr[3];

    /** Acceleration X, Y, Z in meters / second squared */
    float                   acc[3];
} imus_t;


/** (DID_IMU, DID_REFERENCE_IMU) Inertial Measurement Unit (IMU) data */
typedef struct PACKED
{
    /** Time since boot up in seconds.  Convert to GPS time of week by adding gps.towOffset */
    double                  time;

    /** IMU Status (eImuStatus) */
    uint32_t                status;

    /** Inertial Measurement Unit (IMU) */
    imus_t					I;
} imu_t;


/** (DID_IMU3_UNCAL) Dual Inertial Measurement Units (IMUs) data */
typedef struct PACKED
{
    /** Time since boot up in seconds.  Convert to GPS time of week by adding gps.towOffset */
    double                  time;

    /** IMU Status (eImuStatus) */
    uint32_t                status;

    /** Inertial Measurement Units (IMUs) */
    imus_t                  I[3];

} imu3_t;


/** (DID_MAGNETOMETER) Magnetometer sensor data */
typedef struct PACKED
{
    /** Time since boot up in seconds.  Convert to GPS time of week by adding gps.towOffset */
    double                  time;
    
    /** Magnetometers in Gauss */
    float                   mag[3];
} magnetometer_t;


/** (DID_BAROMETER) Barometric pressure sensor data */
typedef struct PACKED
{
    /** Time since boot up in seconds.  Convert to GPS time of week by adding gps.towOffset */
    double                  time;
    
    /** Barometric pressure in kilopascals */
    float                   bar;

    /** MSL altitude from barometric pressure sensor in meters */
    float                   mslBar;

    /** Temperature of barometric pressure sensor in Celsius */
    float                   barTemp;

    /** Relative humidity as a percent (%rH). Range is 0% - 100% */
    float                   humidity;
} barometer_t;


/** (DID_PIMU, DID_REFERENCE_PIMU) Preintegraed IMU (a.k.a. Coning and Sculling integral) in body/IMU frame. */
typedef struct PACKED
{
    /** Time since boot up in seconds.  Convert to GPS time of week by adding gps.towOffset */
    double                  time;

    /** Integral period in seconds for delta theta and delta velocity.  This is configured using DID_FLASH_CONFIG.startupNavDtMs. */
    float					dt;

    /** IMU Status (eImuStatus) */
    uint32_t                status;

    /** IMU delta theta (gyroscope {p,q,r} integral) in radians in sensor frame */
    float                   theta[3];

    /** IMU delta velocity (accelerometer {x,y,z} integral) in m/s in sensor frame */
    float                   vel[3];

} pimu_t;


/** (DID_IMU_MAG) imu + mag */
typedef struct PACKED
{
    /** imu - raw or pre-integrated depending on data id */
    imu_t imu;
    
    /** mag */
    magnetometer_t mag;
} imu_mag_t;


/** (DID_PIMU_MAG) preintegrated imu + mag */
typedef struct PACKED
{
    /** Preintegrated IMU */
    pimu_t pimu;
    
    /** Magnetometer */
    magnetometer_t mag;
} pimu_mag_t;


/** IMU Status */
enum eImuStatus
{
    /** Sensor saturation on IMU1 gyro */
    IMU_STATUS_SATURATION_IMU1_GYR              = (int)0x00000001,
    /** Sensor saturation on IMU2 gyro */
    IMU_STATUS_SATURATION_IMU2_GYR              = (int)0x00000002,
    /** Sensor saturation on IMU3 gyro */
    IMU_STATUS_SATURATION_IMU3_GYR              = (int)0x00000004,
    /** Sensor saturation on IMU1 accelerometer */
    IMU_STATUS_SATURATION_IMU1_ACC              = (int)0x00000008,
    /** Sensor saturation on IMU2 accelerometer */
    IMU_STATUS_SATURATION_IMU2_ACC              = (int)0x00000010,
    /** Sensor saturation on IMU3 accelerometer */
    IMU_STATUS_SATURATION_IMU3_ACC              = (int)0x00000020,
    /** Sensor saturation mask */
    IMU_STATUS_SATURATION_MASK                  = (int)0x0000003F,

    /** Magnetometer sample occured */
    IMU_STATUS_MAG_UPDATE						= (int)0x00000100,
    
    /** Reserved */
    // IMU_STATUS_RESERVED2						= (int)0x00000400,

//     /** Sensor saturation happened within past 10 seconds */
//     IMU_STATUS_SATURATION_HISTORY               = (int)0x00000100,
//     /** Sample rate fault happened within past 10 seconds */
//     IMU_STATUS_SAMPLE_RATE_FAULT_HISTORY        = (int)0x00000200,

    /** IMU1 gyros available */
    IMU_STATUS_GYR1_OK                          = (int)0x00010000,
    /** IMU2 gyros and accelerometers available */
    IMU_STATUS_GYR2_OK                          = (int)0x00020000,
    /** IMU3 gyros available */
    IMU_STATUS_GYR3_OK                          = (int)0x00040000,
    /** IMU1 accelerometers available */
    IMU_STATUS_ACC1_OK                          = (int)0x00080000,
    /** IMU2 accelerometers available */
    IMU_STATUS_ACC2_OK                          = (int)0x00100000,
    /** IMU3 accelerometers available */
    IMU_STATUS_ACC3_OK                          = (int)0x00200000,
    /** IMU1 available */
    IMU_STATUS_IMU1_OK                          = (int)(IMU_STATUS_GYR1_OK | IMU_STATUS_ACC1_OK),
    /** IMU2 available */
    IMU_STATUS_IMU2_OK                          = (int)(IMU_STATUS_GYR2_OK | IMU_STATUS_ACC2_OK),
    /** IMU3 available */
    IMU_STATUS_IMU3_OK                          = (int)(IMU_STATUS_GYR3_OK | IMU_STATUS_ACC3_OK),
    /** IMU gyros and accelerometers available */
    IMU_STATUS_IMU_OK_MASK                      = (int)0x003F0000,
};

/** (DID_GPS1_POS, DID_GPS1_RCVR_POS, DID_GPS2_POS) GPS position data */
typedef struct PACKED
{
    /** GPS number of weeks since January 6th, 1980 */
    uint32_t                week;

    /** GPS time of week (since Sunday morning) in milliseconds */
    uint32_t                timeOfWeekMs;

    /** (see eGpsStatus) GPS status: [0x000000xx] number of satellites used, [0x0000xx00] fix type, [0x00xx0000] status flags, NMEA input flag */
    uint32_t                status;

    /** Position in ECEF {x,y,z} (m) */
    double					ecef[3];
    
    /** Position - WGS84 latitude, longitude, height above ellipsoid (not MSL) (degrees, m) */
    double					lla[3];

    /** Height above mean sea level (MSL) in meters */
    float					hMSL;

    /** Horizontal accuracy in meters */
    float					hAcc;

    /** Vertical accuracy in meters */
    float					vAcc;

    /** Position dilution of precision (unitless) */
    float                   pDop;

    /** Average of all non-zero satellite carrier to noise ratios (signal strengths) in dBHz */
    float                   cnoMean;

    /** Time sync offset between local time since boot up to GPS time of week in seconds.  Add this to IMU and sensor time to get GPS time of week in seconds. */
    double                  towOffset;
    
    /** GPS leap second (GPS-UTC) offset. Receiver's best knowledge of the leap seconds offset from UTC to GPS time. Subtract from GPS time of week to get UTC time of week. (18 seconds as of December 31, 2016) */
    uint8_t					leapS;

    /** Number of satellites used */
    uint8_t					satsUsed;

    /** Standard deviation of cnoMean over past 5 seconds (dBHz x10) */
    uint8_t					cnoMeanSigma;

    /** Reserved for future use */
    uint8_t					reserved;

} gps_pos_t;


/** (DID_GPS1_VEL, DID_GPS2_VEL) GPS velocity data */
typedef struct PACKED
{
    /** GPS time of week (since Sunday morning) in milliseconds */
    uint32_t                timeOfWeekMs;

    /** GPS Velocity.  Velocity is in ECEF {vx,vy,vz} (m/s) if status bit GPS_STATUS_FLAGS_GPS_NMEA_DATA (0x00008000) is NOT set.  Velocity is in local tangent plane with no vertical velocity {vNorth, vEast, 0} (m/s) if status bit GPS_STATUS_FLAGS_GPS_NMEA_DATA (0x00008000) is set. */
    float					vel[3];	

    /** Speed accuracy in meters / second */
    float					sAcc;
    
    /** (see eGpsStatus) GPS status: [0x000000xx] number of satellites used, [0x0000xx00] fix type, [0x00xx0000] status flags, NMEA input flag */
    uint32_t                status;
} gps_vel_t;


/** GPS Satellite information */
typedef struct PACKED
{
    /** GNSS identifier (see eSatSvGnssId) */
    uint8_t					gnssId;

    /** Satellite identifier */
    uint8_t					svId;

    /** (deg) Elevation (range: +/-90) */
    int8_t					elev;

    /** (deg) Azimuth (range: +/-180) */
    int16_t					azim;

    /** (see eSatSvFlags) */
    uint8_t					flags;

    /** (dBHz) Carrier to noise ratio (signal strength) */
    uint8_t					cno[3];

    /** Status per frequency (see eSatStatus) */
    uint8_t					status[3];

} gps_sat_sv_t;

/** Sat SV - GNSS System ID */
enum eSatSvGnssId
{
    SAT_SV_GNSS_ID_GPS		= 1,	// GPS (USA)
    SAT_SV_GNSS_ID_SBS		= 2,	// SBAS (multiple regional systems, see flash config for selection)
    SAT_SV_GNSS_ID_GAL		= 3,	// Galileo (European Union)	
    SAT_SV_GNSS_ID_BEI		= 4,	// BeiDou (China)
    SAT_SV_GNSS_ID_QZS		= 5,	// QZSS (Japan)
    SAT_SV_GNSS_ID_GLO		= 6,	// GLONASS (Russia)	
    SAT_SV_GNSS_ID_IRN		= 7,	// IRNSS (India)	
    SAT_SV_GNSS_ID_IME		= 8,	// IMES (Japan's Indoor Messaging System)
};

/** Sat SV - GNSS frequency index */
enum eSatSvFreqIdx
{
    SAT_SV_FREQ_IDX_L1		= 0,		
    SAT_SV_FREQ_IDX_L2		= 1,	
    SAT_SV_FREQ_IDX_L5		= 2,	
};

/** GPS Sat Flags */
enum eSatSvFlags
{
    SAT_SV_FLAGS_FREQ_PRESENT_L1			= 0x01,
    SAT_SV_FLAGS_FREQ_PRESENT_L2			= 0x02,
    SAT_SV_FLAGS_FREQ_PRESENT_L5			= 0x04,
};

/** GPS Sat Status */
enum eSatSvStatus
{
    SAT_SV_STATUS_SV_USED					= 0x01,
    SAT_SV_STATUS_RTK_SOL_FIX_STATUS_MASK	= 0xC0,	// 1=float, 2=fix
    SAT_SV_STATUS_RTK_SOL_FIX_STATUS_OFFSET	= 6,
    SAT_SV_STATUS_RTK_SOL_FIX_STATUS_FLOAT	= 1,	
    SAT_SV_STATUS_RTK_SOL_FIX_STATUS_FIX	= 2,	

    // SAT_SV_FLAGS_QUALITYIND_MASK		= 0x00000007,
    // SAT_SV_FLAGS_HEALTH_MASK			= 0x00000030,
    // NAV_SAT_FLAGS_HEALTH_OFFSET		= 4,
    // SAT_SV_FLAGS_DIFFCORR			= 0x00000040,
    // SAT_SV_FLAGS_SMOOTHED			= 0x00000080,
    // SAT_SV_FLAGS_ORBITSOURCE_MASK	= 0x00000700,
    // SAT_SV_FLAGS_ORBITSOURCE_OFFSET	= 8,
    // SAT_SV_FLAGS_EPHAVAIL			= 0x00000800,
    // SAT_SV_FLAGS_ALMAVAIL			= 0x00001000,
    // SAT_SV_FLAGS_ANOAVAIL			= 0x00002000,
    // SAT_SV_FLAGS_AOPAVAIL			= 0x00004000,	
};

/** (DID_GPS1_SAT) GPS satellite signal strength */
typedef struct PACKED
{
    /** GPS time of week (since Sunday morning) in milliseconds */
    uint32_t                timeOfWeekMs;				
    /** Number of satellites in the sky */
    uint32_t				numSats;					
    /** Satellite information list */
    gps_sat_sv_t			sat[MAX_NUM_SAT_CHANNELS];	
} gps_sat_t;


/** (DID_GPS1_VERSION) GPS version strings */
typedef struct PACKED
{
    /** Software version */
    uint8_t                 swVersion[30];
    /** Hardware version */
    uint8_t                 hwVersion[10];		
    /** Extension */
    uint8_t                 extension[30];		
    /** ensure 32 bit aligned in memory */
    uint8_t					reserved[2];		
} gps_version_t;

// (DID_INL2_STATES) INL2 - INS Extended Kalman Filter (EKF) states
typedef struct PACKED
{
    /** GPS time of week (since Sunday morning) in seconds */
    double                  timeOfWeek;					

    /** Quaternion body rotation with respect to ECEF */
    float					qe2b[4];                    

    /** (m/s) Velocity in ECEF frame */
    float					ve[3];						

    /** (m)     Position in ECEF frame */
    double					ecef[3];				

    /** (rad/s) Gyro bias */
    float					biasPqr[3];	           
    
    /** (m/s^2) Accelerometer bias */
    float					biasAcc[3];	            
    
    /** (m)     Barometer bias */
    float					biasBaro;               
	
    /** (rad)   Magnetic declination */
    float					magDec;                 
	
    /** (rad)   Magnetic inclination */
    float					magInc;                 
} inl2_states_t;

// (DID_ROS_COVARIANCE_POSE_TWIST) INL2 - INS Extended Kalman Filter (EKF) state covariance
typedef struct PACKED
{
    /** GPS time of week (since Sunday morning) in seconds */
    double                  timeOfWeek;

    /** (rad^2, m^2)  EKF attitude and position error covariance matrix lower diagonal in body (attitude) and ECEF (position) frames */
    float					covPoseLD[21];

    /** ((m/s)^2, (rad/s)^2)   EKF velocity and angular rate error covariance matrix lower diagonal in ECEF (velocity) and body (attitude) frames */
    float					covTwistLD[21];

} ros_covariance_pose_twist_t;

// (DID_INL2_STATUS)
typedef struct PACKED
{
    int						ahrs;
    int						zero_accel;
    int						zero_angrate;
    int						accel_motion;
    int						rot_motion;
    int						zero_vel;
    int						ahrs_gps_cnt;			// Counter of sequential valid GPS data (for switching from AHRS to navigation)
    float					att_err;
    int						att_coarse;				// Flag whether initial attitude error converged
    int						att_aligned;			// Flag whether initial attitude error converged
    int						att_aligning;
    int						start_proc_done;		// Cold/hot start procedure completed
    int						mag_cal_good;
    int						mag_cal_done;
    int						stat_magfield;
} inl2_status_t;

/** Generic 1 axis sensor */
typedef struct PACKED
{
    /** Time in seconds */
    double                  time;

    /** Three axis sensor */
    float                   val;
} gen_1axis_sensor_t;

/** Generic 3 axis sensor */
typedef struct PACKED
{
    /** Time in seconds */
    double                  time;

    /** Three axis sensor */
    float                   val[3];
} gen_3axis_sensor_t;

/** Generic dual 3 axis sensor */
typedef struct PACKED
{
    /** Time in seconds */
    double                  time;

    /** First three axis sensor */
    float                   val1[3];

    /** Second three axis sensor */
    float                   val2[3];
} gen_dual_3axis_sensor_t;

/** Generic 3 axis sensor */
typedef struct PACKED
{
    /** Time in seconds */
    double                  time;

    /** Three axis sensor */
    double                  val[3];
} gen_3axis_sensord_t;

/** (DID_SYS_SENSORS) Output from system sensors */
typedef struct PACKED
{
    /** Time since boot up in seconds.  Convert to GPS time of week by adding gps.towOffset */
    double					time;

    /** Temperature in Celsius */
    float                   temp;

    /** Gyros in radians / second */
    float                   pqr[3];

    /** Accelerometers in meters / second squared */
    float                   acc[3];

    /** Magnetometers in Gauss */
    float                   mag[3];

    /** Barometric pressure in kilopascals */
    float                   bar;

    /** Temperature of barometric pressure sensor in Celsius */
    float                   barTemp;

    /** MSL altitude from barometric pressure sensor in meters */
    float                   mslBar;
    
    /** Relative humidity as a percent (%rH). Range is 0% - 100% */
    float                   humidity;

    /** EVB system input voltage in volts. uINS pin 5 (G2/AN2).  Use 10K/1K resistor divider between Vin and GND.  */
    float                   vin;

    /** ADC analog input in volts. uINS pin 4, (G1/AN1). */
    float                   ana1;

    /** ADC analog input in volts. uINS pin 19 (G3/AN3). */
    float                   ana3;

    /** ADC analog input in volts. uINS pin 20 (G4/AN4). */
    float                   ana4;
} sys_sensors_t;

/** INS output */
typedef struct PACKED
{
    /** GPS time of week (since Sunday morning) in milliseconds */
    uint32_t                timeOfWeekMs;

    /** Latitude, longitude and height above ellipsoid (rad, rad, m) */
    double                  lla[3];

    /** Velocities in body frames of X, Y and Z (m/s) */
    float                   uvw[3];

    /** Quaternion body rotation with respect to NED: W, X, Y, Z */
    float					qn2b[4];
} ins_output_t;

/** (DID_SYS_PARAMS) System parameters */
typedef struct PACKED
{
    /** GPS time of week (since Sunday morning) in milliseconds */
    uint32_t                timeOfWeekMs;

    /** INS status flags (eInsStatusFlags) */
    uint32_t                insStatus;

    /** Hardware status flags (eHdwStatusFlags) */
    uint32_t                hdwStatus;

    /** IMU temperature */
    float					imuTemp;

    /** Baro temperature */
    float					baroTemp;

    /** MCU temperature (not available yet) */
    float					mcuTemp;

    /** System status flags (eSysStatusFlags) */
    uint32_t				sysStatus;

    /** IMU sample period in milliseconds. Zero disables sampling. */
    uint32_t				imuPeriodMs;

    /** Preintegrated IMU (PIMU) integration period and navigation filter update period (ms). */
    uint32_t				navPeriodMs;
    
    /** Actual sample period relative to GPS PPS (sec) */
    double					sensorTruePeriod;

    /** Reserved */
    float					reserved2;
    /** Reserved */
    float					reserved3;

    /** General fault code descriptor (eGenFaultCodes).  Set to zero to reset fault code. */
    uint32_t                genFaultCode;
} sys_params_t;

/*! General Fault Code descriptor */
enum eGenFaultCodes
{
    /*! INS state limit overrun - UVW */
    GFC_INS_STATE_ORUN_UVW				= 0x00000001,
    /*! INS state limit overrun - Latitude */
    GFC_INS_STATE_ORUN_LAT				= 0x00000002,
    /*! INS state limit overrun - Altitude */
    GFC_INS_STATE_ORUN_ALT				= 0x00000004,
    /*! Unhandled interrupt */
    GFC_UNHANDLED_INTERRUPT				= 0x00000010,
    /*! Fault: sensor initialization  */
    GFC_INIT_SENSORS					= 0x00000100,
    /*! Fault: SPI bus initialization  */
    GFC_INIT_SPI						= 0x00000200,
    /*! Fault: SPI configuration  */
    GFC_CONFIG_SPI						= 0x00000400,
    /*! Fault: GPS1 init  */
    GFC_INIT_GPS1						= 0x00000800,
    /*! Fault: GPS2 init  */
    GFC_INIT_GPS2                       = 0x00001000,
    /*! Flash failed to load valid values */
    GFC_FLASH_INVALID_VALUES			= 0x00002000,
    /*! Flash checksum failure */
    GFC_FLASH_CHECKSUM_FAILURE			= 0x00004000,
    /*! Flash write failure */
    GFC_FLASH_WRITE_FAILURE				= 0x00008000,
    /*! System Fault: general */
    GFC_SYS_FAULT_GENERAL				= 0x00010000,
    /*! System Fault: CRITICAL system fault (see DID_SYS_FAULT) */
    GFC_SYS_FAULT_CRITICAL			    = 0x00020000,
    /*! Sensor(s) saturated */
    GFC_SENSOR_SATURATION 				= 0x00040000,
    /*! Fault: IMU initialization */
    GFC_INIT_IMU						= 0x00100000,
    /*! Fault: Magnetometer initialization */
    GFC_INIT_MAGNETOMETER				= 0x00400000,
    /*! Fault: Barometer initialization */
    GFC_INIT_BAROMETER					= 0x00200000,
    /*! Fault: I2C initialization */
    GFC_INIT_I2C						= 0x00800000,
    /*! Fault: Chip erase line toggled but did not meet required hold time.  This is caused by noise/transient on chip erase pin.  */
    GFC_CHIP_ERASE_INVALID				= 0x01000000,
};


/** (DID_SYS_CMD) System Commands */
typedef struct PACKED
{
    /** System commands (see eSystemCommand) 1=save current persistent messages, 5=zero motion, 97=save flash, 99=software reset.  "invCommand" (following variable) must be set to bitwise inverse of this value for this command to be processed.  */
    uint32_t                command;

    /** Error checking field that must be set to bitwise inverse of command field for the command to take effect.  */
    uint32_t                invCommand;

} system_command_t;

enum eSystemCommand 
{
    SYS_CMD_SAVE_PERSISTENT_MESSAGES                = 1,
    SYS_CMD_ENABLE_BOOTLOADER_AND_RESET             = 2,
    SYS_CMD_ENABLE_SENSOR_STATS                     = 3,
    SYS_CMD_ENABLE_RTOS_STATS                       = 4,
    SYS_CMD_ZERO_MOTION                             = 5,
    SYS_CMD_REF_POINT_STATIONARY                    = 6,
    SYS_CMD_REF_POINT_MOVING                        = 7,

    SYS_CMD_ENABLE_GPS_LOW_LEVEL_CONFIG             = 10,
    SYS_CMD_ENABLE_SERIAL_PORT_BRIDGE_USB_TO_GPS1   = 11,
    SYS_CMD_ENABLE_SERIAL_PORT_BRIDGE_USB_TO_GPS2   = 12,
    SYS_CMD_ENABLE_SERIAL_PORT_BRIDGE_USB_TO_SER0   = 13,
    SYS_CMD_ENABLE_SERIAL_PORT_BRIDGE_USB_TO_SER1   = 14,
    SYS_CMD_ENABLE_SERIAL_PORT_BRIDGE_USB_TO_SER2   = 15,

    SYS_CMD_GPX_ENABLE_BOOTLOADER_MODE              = 30,
    SYS_CMD_GPX_ENABLE_GNSS1_CHIPSET_BOOTLOADER     = 31,
    SYS_CMD_GPX_ENABLE_GNSS2_CHIPSET_BOOTLOADER     = 32,

    SYS_CMD_TEST_GPIO							   	= 64,

    SYS_CMD_SAVE_FLASH                              = 97,
    SYS_CMD_SAVE_GPS_ASSIST_TO_FLASH_RESET          = 98,
    SYS_CMD_SOFTWARE_RESET                          = 99,
    SYS_CMD_MANF_UNLOCK                             = 1122334455,
    SYS_CMD_MANF_FACTORY_RESET                      = 1357924680,	// SYS_CMD_MANF_RESET_UNLOCK must be sent prior to this command.
    SYS_CMD_MANF_CHIP_ERASE                         = 1357924681,	// SYS_CMD_MANF_RESET_UNLOCK must be sent prior to this command.
    SYS_CMD_MANF_DOWNGRADE_CALIBRATION              = 1357924682,	// SYS_CMD_MANF_RESET_UNLOCK must be sent prior to this command.
};

enum eSerialPortBridge
{
    SERIAL_PORT_BRIDGE_DISABLED         = 0,

    SERIAL_PORT_BRIDGE_USB_TO_GPS1      = 1,
    SERIAL_PORT_BRIDGE_USB_TO_GPS2      = 2,
    SERIAL_PORT_BRIDGE_USB_TO_SER0      = 3,
    SERIAL_PORT_BRIDGE_USB_TO_SER1      = 4,
    SERIAL_PORT_BRIDGE_USB_TO_SER2      = 5,

    SERIAL_PORT_BRIDGE_SER0_TO_GPS1     = 6,
    SERIAL_PORT_BRIDGE_SER0_TO_GPS2     = 7,
    SERIAL_PORT_BRIDGE_SER0_TO_SER1     = 8,
    SERIAL_PORT_BRIDGE_SER0_TO_SER2     = 9,

    SERIAL_PORT_BRIDGE_SER1_TO_GPS1     = 10,
    SERIAL_PORT_BRIDGE_SER1_TO_GPS2     = 11,
    SERIAL_PORT_BRIDGE_SER1_TO_SER0     = 12,
    SERIAL_PORT_BRIDGE_SER1_TO_SER2     = 13,

    SERIAL_PORT_BRIDGE_SER2_TO_GPS1     = 14,
    SERIAL_PORT_BRIDGE_SER2_TO_GPS2     = 15,
    SERIAL_PORT_BRIDGE_SER2_TO_SER0     = 16,
    SERIAL_PORT_BRIDGE_SER2_TO_SER1     = 17,
};

/** (DID_ASCII_BCAST_PERIOD) ASCII broadcast periods. This data structure is zeroed out on stop_all_broadcasts */
typedef struct PACKED
{
    /** Options: Port selection[0x0=current, 0xFF=all, 0x1=ser0, 0x2=ser1, 0x4=ser2, 0x8=USB] (see RMC_OPTIONS_...) */
    uint32_t				options;

    /** Broadcast period multiple - ASCII IMU data. 0 to disable. */
    uint16_t				pimu;

    /** Broadcast period multiple - ASCII preintegrated IMU: delta theta (rad) and delta velocity (m/s). 0 to disable. */
    uint16_t				ppimu;
    
    /** Broadcast period multiple - ASCII INS output: euler rotation w/ respect to NED, NED position from reference LLA. 0 to disable. */
    uint16_t				pins1;

    /** Broadcast period multiple - ASCII INS output: quaternion rotation w/ respect to NED, ellipsoid altitude. 0 to disable. */
    uint16_t				pins2;
    
    /** Broadcast period multiple - ASCII GPS position data. 0 to disable. */
    uint16_t				pgpsp;

    /** Broadcast period multiple - ASCII Raw IMU data (up to 1KHz).  Use this IMU data for output data rates faster than DID_FLASH_CONFIG.startupNavDtMs.  Otherwise we recommend use of pimu or ppimu as they are oversampled and contain less noise. 0 to disable. */
    uint16_t				primu;

    /** Broadcast period multiple - ASCII NMEA GPGGA GPS 3D location, fix, and accuracy. 0 to disable. */
    uint16_t				gpgga;

    /** Broadcast period multiple - ASCII NMEA GPGLL GPS 2D location and time. 0 to disable. */
    uint16_t				gpgll;

    /** Broadcast period multiple - ASCII NMEA GSA GPS DOP and active satellites. 0 to disable. */
    uint16_t				gpgsa;

    /** Broadcast period multiple - ASCII NMEA recommended minimum specific GPS/Transit data. 0 to disable. */
    uint16_t				gprmc;
    
    /** Broadcast period multiple - ASCII NMEA Data and Time. 0 to disable. */
    uint16_t				gpzda;

    /** Broadcast period multiple - ASCII NMEA Inertial Attitude Data. 0 to disable. */
    uint16_t				pashr;
    
} ascii_msgs_t;

typedef struct PACKED
{
    /** (rad/s) Gyros.  Units only apply for calibrated data. */
    f_t						pqr[3];

    /** (m/s^2) Accelerometers.  Units only apply for calibrated data. */
    f_t						acc[3];

    /** (°C) Temperature of IMU.  Units only apply for calibrated data. */
    f_t						temp;
} sensors_imu_w_temp_t;

typedef struct PACKED
{                                       // Units only apply for calibrated data
    f_t						mag[3];         // (uT)		Magnetometers
} sensors_mag_t;

typedef struct PACKED
{
    /** (rad/s) Gyros.  Units only apply for calibrated data. */
    f_t						pqr[3];

    /** (m/s^2) Accelerometers.  Units only apply for calibrated data. */
    f_t						acc[3];

    /** (uT) Magnetometers.  Units only apply for calibrated data. */
    f_t						mag[3];
} sensors_mpu_t;

// (DID_SENSORS_TC_BIAS)
typedef struct PACKED
{
    /** Time since boot up in seconds.  Convert to GPS time of week by adding gps.towOffset */
    double                  time;                                       // Units only apply for calibrated data

    sensors_mpu_t			mpu[NUM_IMU_DEVICES];
} sensors_t;

typedef struct PACKED
{
    f_t						xyz[3];
} mag_xyz_t;

// (DID_SENSORS_UCAL, DID_SENSORS_TCAL, DID_SENSORS_MCAL)
typedef struct PACKED
{
    imu3_t					imu3;

    /** (°C) Temperature of IMU.  Units only apply for calibrated data. */
    f_t						temp[NUM_IMU_DEVICES];

    /** (uT) Magnetometers.  Units only apply for calibrated data. */
    mag_xyz_t				mag[NUM_MAG_DEVICES];
} sensors_w_temp_t;

typedef struct PACKED
{
    f_t						lpfLsb[3];      // Low-pass filtered of g_sensors.lsb
    f_t						lpfTemp;		// (°C) Low-pass filtered sensor temperature
    f_t						k[3];			// Slope (moved from flash to here)
    f_t						temp;			// (°C)	Temperature of sensor
    f_t                     tempRampRate;   // (°C/s) Temperature ramp rate
    uint32_t                tci;            // Index of current temperature compensation point
    uint32_t                numTcPts;       // Total number of tc points
    f_t                     dtTemp;			// (°C) Temperature from last calibration point
} sensor_comp_unit_t;

typedef struct PACKED
{                                       // Sensor temperature compensation
    uint32_t                timeMs;         // (ms) Time since boot up.
    sensor_comp_unit_t		pqr[NUM_IMU_DEVICES];
    sensor_comp_unit_t		acc[NUM_IMU_DEVICES];
    sensor_comp_unit_t		mag[NUM_MAG_DEVICES];
    imus_t 					referenceImu;	// External reference IMU
    float                   referenceMag[3];// External reference magnetometer (heading reference)
    uint32_t                sampleCount;    // Number of samples collected
    uint32_t                calState;       // state machine (see eScompCalState)
    uint32_t				status;         // Status used to control LED and indicate valid sensor samples (see eScompStatus)
    f_t						alignAccel[3];  // Alignment acceleration
} sensor_compensation_t;

#define NUM_ANA_CHANNELS	4
typedef struct PACKED
{                                       // LSB units for all except temperature, which is Celsius.
    double					time;
    sensors_imu_w_temp_t	imu[NUM_IMU_DEVICES];
    sensors_mag_t			mag[NUM_MAG_DEVICES];   // Magnetometers
    f_t						bar;            		// Barometric pressure
    f_t						barTemp;				// Temperature of barometric pressure sensor
    f_t                     humidity;				// Relative humidity as a percent (%rH).  Range is 0% - 100%
    f_t						ana[NUM_ANA_CHANNELS]; // ADC analog input
} sys_sensors_adc_t;

#define NUM_COM_PORTS       4	// Number of communication ports.  (Ser0, Ser1, Ser2, and USB).
#ifndef NUM_SERIAL_PORTS
#define NUM_SERIAL_PORTS	6
#endif

/** Realtime Message Controller (used in rmc_t). 
    The data sets available through RMC are broadcast at the availability of the data.  A goal of RMC is 
    to provide updates from each onboard sensor as fast as possible with minimal latency.  The RMC is 
    provided so that broadcast of sensor data is done as soon as it becomes available.   The exception to
    this rule is the INS output data, which has a configurable output data rate according to DID_RMC.insPeriodMs.
*/

#define RMC_OPTIONS_PORT_MASK           0x000000FF
#define RMC_OPTIONS_PORT_ALL            (RMC_OPTIONS_PORT_MASK)
#define RMC_OPTIONS_PORT_CURRENT        0x00000000
#define RMC_OPTIONS_PORT_SER0           0x00000001
#define RMC_OPTIONS_PORT_SER1           0x00000002	// also SPI
#define RMC_OPTIONS_PORT_SER2           0x00000004
#define RMC_OPTIONS_PORT_USB            0x00000008
#define RMC_OPTIONS_PRESERVE_CTRL       0x00000100	// Prevent any messages from getting turned off by bitwise OR'ing new message bits with current message bits.
#define RMC_OPTIONS_PERSISTENT          0x00000200	// Save current port RMC to flash memory for use following reboot, eliminating need to re-enable RMC to start data streaming.  

// RMC message data rates:
#define RMC_BITS_INS1                   0x0000000000000001      // rmc.insPeriodMs (4ms default)
#define RMC_BITS_INS2                   0x0000000000000002      // "
#define RMC_BITS_INS3                   0x0000000000000004      // "
#define RMC_BITS_INS4                   0x0000000000000008      // "
#define RMC_BITS_IMU                    0x0000000000000010      // DID_FLASH_CONFIG.startupNavDtMs (4ms default)
#define RMC_BITS_PIMU                   0x0000000000000020      // "
#define RMC_BITS_BAROMETER              0x0000000000000040      // ~8ms
#define RMC_BITS_MAGNETOMETER           0x0000000000000080      // ~10ms
// #define RMC_BITS_UNUSED              0x0000000000000100
// #define RMC_BITS_UNUSED              0x0000000000000200 
#define RMC_BITS_GPS1_POS               0x0000000000000400      // DID_FLASH_CONFIG.startupGpsDtMs (200ms default)
#define RMC_BITS_GPS2_POS               0x0000000000000800      // "
#define RMC_BITS_GPS1_RAW               0x0000000000001000      // "
#define RMC_BITS_GPS2_RAW               0x0000000000002000      // "
#define RMC_BITS_GPS1_SAT               0x0000000000004000      // 1s
#define RMC_BITS_GPS2_SAT               0x0000000000008000      // "
#define RMC_BITS_GPS_BASE_RAW           0x0000000000010000      // 
#define RMC_BITS_STROBE_IN_TIME         0x0000000000020000      // On strobe input event
#define RMC_BITS_DIAGNOSTIC_MESSAGE     0x0000000000040000
#define RMC_BITS_IMU3_UNCAL             0x0000000000080000      // DID_FLASH_CONFIG.startupImuDtMs (1ms default)
#define RMC_BITS_GPS1_VEL               0x0000000000100000      // DID_FLASH_CONFIG.startupGpsDtMs (200ms default)
#define RMC_BITS_GPS2_VEL               0x0000000000200000      // "
#define RMC_BITS_GPS1_UBX_POS           0x0000000000400000      // "
#define RMC_BITS_GPS1_RTK_POS           0x0000000000800000      // "
#define RMC_BITS_GPS1_RTK_POS_REL       0x0000000001000000      // "
#define RMC_BITS_GPS1_RTK_POS_MISC      0x0000000004000000      // "
#define RMC_BITS_INL2_NED_SIGMA         0x0000000008000000
#define RMC_BITS_RTK_STATE              0x0000000010000000
#define RMC_BITS_RTK_CODE_RESIDUAL      0x0000000020000000
#define RMC_BITS_RTK_PHASE_RESIDUAL     0x0000000040000000
#define RMC_BITS_WHEEL_ENCODER          0x0000000080000000
#define RMC_BITS_GROUND_VEHICLE         0x0000000100000000
// #define RMC_BITS_UNUSED              0x0000000200000000
#define RMC_BITS_IMU_MAG                0x0000000400000000
#define RMC_BITS_PIMU_MAG               0x0000000800000000
#define RMC_BITS_GPS1_RTK_HDG_REL       0x0000001000000000      // DID_FLASH_CONFIG.startupGpsDtMs (200ms default)
#define RMC_BITS_GPS1_RTK_HDG_MISC      0x0000002000000000      // "
#define RMC_BITS_REFERENCE_IMU          0x0000004000000000		// DID_FLASH_CONFIG.startupNavDtMs
#define RMC_BITS_REFERENCE_PIMU         0x0000008000000000		// "
#define RMC_BITS_IMU3_RAW               0x0000010000000000
#define RMC_BITS_IMU_RAW                0x0000020000000000

#define RMC_BITS_MASK                   0x0FFFFFFFFFFFFFFF
#define RMC_BITS_INTERNAL_PPD           0x4000000000000000      // 
#define RMC_BITS_PRESET                 0x8000000000000000		// Indicate BITS is a preset.  This sets the rmc period multiple and enables broadcasting.

#define RMC_PRESET_PPD_NAV_PERIOD_MULT_MS	100

// Preset: Post Processing Data
#define RMC_PRESET_PPD_BITS_NO_IMU		(RMC_BITS_PRESET \
                                        | RMC_BITS_INS2 \
                                        | RMC_BITS_BAROMETER \
                                        | RMC_BITS_MAGNETOMETER \
                                        | RMC_BITS_GPS1_POS \
                                        | RMC_BITS_GPS2_POS \
                                        | RMC_BITS_GPS1_VEL \
                                        | RMC_BITS_GPS2_VEL \
                                        | RMC_BITS_GPS1_RAW \
                                        | RMC_BITS_GPS2_RAW \
                                        | RMC_BITS_GPS_BASE_RAW \
                                        | RMC_BITS_GPS1_RTK_POS_REL \
                                        | RMC_BITS_GPS1_RTK_HDG_REL \
                                        | RMC_BITS_INTERNAL_PPD \
                                        | RMC_BITS_DIAGNOSTIC_MESSAGE)
#define RMC_PRESET_PPD_BITS				(RMC_PRESET_PPD_BITS_NO_IMU \
                                        | RMC_BITS_PIMU \
                                        | RMC_BITS_REFERENCE_PIMU)
#define RMC_PRESET_INS_BITS				(RMC_BITS_INS2 \
                                        | RMC_BITS_GPS1_POS \
                                        | RMC_BITS_PRESET)
#define RMC_PRESET_PPD_BITS_IMU3		(RMC_PRESET_PPD_BITS_NO_IMU \
                                        | RMC_BITS_IMU3_UNCAL)
#define RMC_PRESET_PPD_BITS_RTK_DBG		(RMC_PRESET_PPD_BITS \
                                        | RMC_BITS_RTK_STATE \
                                        | RMC_BITS_RTK_CODE_RESIDUAL \
                                        | RMC_BITS_RTK_PHASE_RESIDUAL)
#define RMC_PRESET_PPD_GROUND_VEHICLE	(RMC_PRESET_PPD_BITS \
                                        | RMC_BITS_WHEEL_ENCODER \
                                        | RMC_BITS_GROUND_VEHICLE)
#define RMC_PRESET_ALLAN_VARIANCE		(RMC_BITS_PRESET \
                                        | RMC_BITS_IMU)

/** (DID_RMC) Realtime message controller (RMC). */
typedef struct PACKED
{
    /** Data stream enable bits for the specified ports.  (see RMC_BITS_...) */
    uint64_t                bits;

    /** Options to select alternate ports to output data, etc.  (see RMC_OPTIONS_...) */
    uint32_t				options;
    
    /** IMU and Integrated IMU data transmit period is set using DID_SYS_PARAMS.navPeriodMs */
} rmc_t;


#define ASCII_RMC_BITS_PIMU				0x00000001		// 2
#define ASCII_RMC_BITS_PPIMU			0x00000002		// 3
#define ASCII_RMC_BITS_PRIMU			0x00000004		// 4
#define ASCII_RMC_BITS_PINS1			0x00000008		// 5
#define ASCII_RMC_BITS_PINS2			0x00000010		// 6
#define ASCII_RMC_BITS_PGPSP			0x00000020		// 7
#define ASCII_RMC_BITS_GPGGA			0x00000040		// 8
#define ASCII_RMC_BITS_GPGLL			0x00000080		// 9
#define ASCII_RMC_BITS_GPGSA			0x00000100		// 10
#define ASCII_RMC_BITS_GPRMC			0x00000200		// 11
#define ASCII_RMC_BITS_GPZDA			0x00000400		// 12
#define ASCII_RMC_BITS_PASHR			0x00000800		// 13 
#define ASCII_RMC_BITS_PSTRB			0x00001000		// 14
#define ASCII_RMC_BITS_INFO				0x00002000		//

/** Realtime message controller internal (RMCI). */
typedef struct PACKED
{
    /** Data stream enable bits for the specified ports.  (see RMC_BITS_...) */
    uint64_t                bits;

    /** Options to select alternate ports to output data, etc.  (see RMC_OPTIONS_...) */
    uint32_t				options;
    
    /**  */
    uint8_t                 periodMultiple[DID_COUNT_UINS];

    /** ASCII NMEA data stream enable bits for the specified ports.  (see ASCII_RMC_BITS_...) */
    uint32_t                bitsAscii;

} rmci_t;


/** (DID_IO) Input/Output */
typedef struct PACKED
{
    /** GPS time of week (since Sunday morning) in milliseconds */
    uint32_t                timeOfWeekMs;

    /** General purpose I/O status */
    uint32_t				gpioStatus;
} io_t;

enum eMagCalState
{
    MAG_CAL_STATE_DO_NOTHING		= (int)0, 

    /** COMMAND: Recalibrate magnetometers using multiple axis */
    MAG_CAL_STATE_MULTI_AXIS		= (int)1,

    /** COMMAND: Recalibrate magnetometers using only one axis */
    MAG_CAL_STATE_SINGLE_AXIS		= (int)2,

    /** COMMAND: Stop mag recalibration and do not save results */
    MAG_CAL_STATE_ABORT				= (int)101,

    /** STATUS: Mag recalibration is in progress */
    MAG_CAL_STATE_RECAL_RUNNING		= (int)200,

    /** STATUS: Mag recalibration has completed */
    MAG_CAL_STATE_RECAL_COMPLETE	= (int)201,
};

/** (DID_MAG_CAL) Magnetometer Calibration */
typedef struct PACKED
{
    /** Mag recalibration state.  COMMANDS: 1=multi-axis, 2=single-axis, 101=abort, STATUS: 200=running, 201=done (see eMagCalState) */
    uint32_t                state;
    
    /** Mag recalibration progress indicator: 0-100 % */
    float					progress;

	/** Magnetic declination estimate */
	float					declination;
} mag_cal_t;

// (DID_INL2_MAG_OBS_INFO)
typedef struct PACKED
{											// INL2 - Magnetometer observer info 
    /** Timestamp in milliseconds */
    uint32_t				timeOfWeekMs;	

    /** Number of calibration samples */
    uint32_t				Ncal_samples;

    /** Data ready to be processed */
    uint32_t				ready;

    /** Calibration data present.  Set to -1 to force mag recalibration. */	
    uint32_t				calibrated;

    /** Allow mag to auto-recalibrate */
    uint32_t				auto_recal;

    /** Bad sample data */		
    uint32_t				outlier;

    /** Heading from magnetometer */
    float					magHdg;

    /** Heading from INS */			
    float					insHdg;

	/** Difference between mag heading and (INS heading plus mag declination) */
	float					magInsHdgDelta;

    /** Normalized innovation squared (likelihood metric) */
    float					nis;

    /** Threshold for maximum NIS */
    float					nis_threshold;

    /** Magnetometer calibration matrix. Must be initialized with a unit matrix, not zeros! */
    float					Wcal[9];

    /** Active calibration set (0 or 1) */
    uint32_t				activeCalSet;

    /** Offset between magnetometer heading and estimate heading */
    float					magHdgOffset;

    /** Scaled computed variance between calibrated magnetometer samples.  */
    float                   Tcal;

    /** Calibrated magnetometer output can be produced using: Bcal = Wcal * (Braw - bias_cal) */
    float                   bias_cal[3];
} inl2_mag_obs_info_t;

/** Built-in Test: State */
enum eBitState
{
    BIT_STATE_OFF					                    = (int)0,
    BIT_STATE_DONE				                        = (int)1,   // Test is finished
    BIT_STATE_CMD_FULL_STATIONARY                       = (int)2,   // (FULL) Comprehensive test.  Requires system be completely stationary without vibrations. 
    BIT_STATE_CMD_BASIC_MOVING                          = (int)3,   // (BASIC) Ignores sensor output.  Can be run while moving.  This mode is automatically run after bootup.
    BIT_STATE_CMD_FULL_STATIONARY_HIGH_ACCURACY         = (int)4,   // Same as BIT_STATE_CMD_FULL_STATIONARY but with higher requirements for accuracy.  In order to pass, this test may require the Infield Calibration (DID_INFIELD_CAL) to be run. 
    BIT_STATE_RESERVED_2                                = (int)5,   
    BIT_STATE_RUNNING                                   = (int)6,   
    BIT_STATE_FINISHING                                 = (int)7,	// Computing results
    BIT_STATE_CMD_OFF                                   = (int)8,   // Stop built-in test
};

/** Built-in Test: Test Mode */
enum eBitTestMode
{
    BIT_TEST_MODE_SIM_GPS_NOISE                         = (int)100, // Simulate CNO noise
};

/** Hardware built-in test (BIT) flags */
enum eHdwBitStatusFlags
{
    HDW_BIT_PASSED_MASK             = (int)0x0000000F,
    HDW_BIT_PASSED_ALL              = (int)0x00000001,
    HDW_BIT_PASSED_NO_GPS           = (int)0x00000002,    // Passed w/o valid GPS signal
    HDW_BIT_MODE_MASK               = (int)0x000000F0,    // BIT mode run
    HDW_BIT_MODE_OFFSET             = (int)4,
#define HDW_BIT_MODE(hdwBitStatus) ((hdwBitStatus&HDW_BIT_MODE_MASK)>>HDW_BIT_MODE_OFFSET)
    HDW_BIT_FAILED_MASK             = (int)0xFFFFFF00,
    HDW_BIT_FAILED_AHRS_MASK        = (int)0xFFFF0F00,
    HDW_BIT_FAULT_NOISE_PQR         = (int)0x00000100,
    HDW_BIT_FAULT_NOISE_ACC         = (int)0x00000200,
    HDW_BIT_FAULT_MAGNETOMETER      = (int)0x00000400,
    HDW_BIT_FAULT_BAROMETER         = (int)0x00000800,
    HDW_BIT_FAULT_GPS_NO_COM        = (int)0x00001000,    // No GPS serial communications
    HDW_BIT_FAULT_GPS_POOR_CNO      = (int)0x00002000,    // Poor GPS signal strength.  Check antenna
    HDW_BIT_FAULT_GPS_POOR_ACCURACY = (int)0x00002000,    // Low number of satellites, or bad accuracy 
    HDW_BIT_FAULT_GPS_NOISE         = (int)0x00004000,    // (Not implemented)
};

/** Calibration built-in test flags */
enum eCalBitStatusFlags
{
    CAL_BIT_PASSED_MASK             = (int)0x0000000F,
    CAL_BIT_PASSED_ALL              = (int)0x00000001,
    CAL_BIT_MODE_MASK               = (int)0x000000F0,    // BIT mode run
    CAL_BIT_MODE_OFFSET             = (int)4,
#define CAL_BIT_MODE(calBitStatus) ((calBitStatus&CAL_BIT_MODE_MASK)>>CAL_BIT_MODE_OFFSET)
    CAL_BIT_FAILED_MASK             = (int)0x00FFFF00,
    CAL_BIT_FAULT_TCAL_EMPTY        = (int)0x00000100,    // Temperature calibration not present
    CAL_BIT_FAULT_TCAL_TSPAN        = (int)0x00000200,    // Temperature calibration temperature range is inadequate
    CAL_BIT_FAULT_TCAL_INCONSISTENT = (int)0x00000400,    // Temperature calibration number of points or slopes are not consistent
    CAL_BIT_FAULT_TCAL_CORRUPT      = (int)0x00000800,    // Temperature calibration memory corruption
    CAL_BIT_FAULT_TCAL_PQR_BIAS     = (int)0x00001000,    // Temperature calibration gyro bias
    CAL_BIT_FAULT_TCAL_PQR_SLOPE    = (int)0x00002000,    // Temperature calibration gyro slope
    CAL_BIT_FAULT_TCAL_PQR_LIN      = (int)0x00004000,    // Temperature calibration gyro linearity
    CAL_BIT_FAULT_TCAL_ACC_BIAS     = (int)0x00008000,    // Temperature calibration accelerometer bias
    CAL_BIT_FAULT_TCAL_ACC_SLOPE    = (int)0x00010000,    // Temperature calibration accelerometer slope
    CAL_BIT_FAULT_TCAL_ACC_LIN      = (int)0x00020000,    // Temperature calibration accelerometer linearity
    CAL_BIT_FAULT_CAL_SERIAL_NUM    = (int)0x00040000,    // Calibration info: wrong device serial number
    CAL_BIT_FAULT_MCAL_EMPTY        = (int)0x00100000,    // Motion calibration Cross-axis alignment is not calibrated
    CAL_BIT_FAULT_MCAL_INVALID      = (int)0x00200000,    // Motion calibration Cross-axis alignment is poorly formed
    CAL_BIT_FAULT_MOTION_PQR        = (int)0x00400000,    // Motion on gyros
    CAL_BIT_FAULT_MOTION_ACC        = (int)0x00800000,    // Motion on accelerometers
    CAL_BIT_NOTICE_IMU1_PQR_BIAS    = (int)0x01000000,    // IMU 1 gyro bias offset detected.  If stationary, zero gyros command may be used.
    CAL_BIT_NOTICE_IMU2_PQR_BIAS    = (int)0x02000000,    // IMU 2 gyro bias offset detected.  If stationary, zero gyros command may be used.
    CAL_BIT_NOTICE_IMU1_ACC_BIAS    = (int)0x10000000,    // IMU 1 accelerometer bias offset detected.  If stationary, zero accelerometer command may be used only on the vertical access.
    CAL_BIT_NOTICE_IMU2_ACC_BIAS    = (int)0x20000000,    // IMU 2 accelerometer bias offset detected.  If stationary, zero accelerometer command may be used only on the vertical access.
};


/** (DID_BIT) Built-in self-test parameters */
typedef struct PACKED
{
    /** Built-in self-test state (see eBitState) */
    uint32_t                state;

    /** Hardware BIT status (see eHdwBitStatusFlags) */
    uint32_t                hdwBitStatus;

    /** Calibration BIT status (see eCalBitStatusFlags) */
    uint32_t                calBitStatus;

    /** Temperature calibration bias */
    float                   tcPqrBias;
    float                   tcAccBias;

    /** Temperature calibration slope */
    float                   tcPqrSlope;
    float                   tcAccSlope;

    /** Temperature calibration linearity */
    float                   tcPqrLinearity;
    float                   tcAccLinearity;

    /** Gyro error (rad/s) */
    float                   pqr;

    /** Accelerometer error (m/s^2) */
    float                   acc;

    /** Angular rate standard deviation */
    float                   pqrSigma;

    /** Acceleration standard deviation */
    float                   accSigma;

    /** Self-test mode (see eBitTestMode) */
    uint32_t                testMode;

} bit_t;


enum eInfieldCalState
{
    /** User Commands: */
    INFIELD_CAL_STATE_CMD_OFF                           = 0,

    /** Initialization Commands.  Select one of the following to clear prior samples and set the mode.  Zero accels requires vertical alignment.  No motion is required for all unless disabled.  */
    INFIELD_CAL_STATE_CMD_INIT_ZERO_IMU                     = 1,    // Zero accel and gyro biases.
    INFIELD_CAL_STATE_CMD_INIT_ZERO_GYRO                    = 2,    // Zero only gyro  biases.
    INFIELD_CAL_STATE_CMD_INIT_ZERO_ACCEL                   = 3,    // Zero only accel biases.
    INFIELD_CAL_STATE_CMD_INIT_ZERO_ATTITUDE                = 4,    // Zero (level) INS attitude by adjusting INS rotation.
    INFIELD_CAL_STATE_CMD_INIT_ZERO_ATTITUDE_IMU            = 5,    // Zero gyro and accel biases.  Zero (level) INS attitude by adjusting INS rotation. 
    INFIELD_CAL_STATE_CMD_INIT_ZERO_ATTITUDE_GYRO           = 6,    // Zero only gyro  biases.  Zero (level) INS attitude by adjusting INS rotation. 
    INFIELD_CAL_STATE_CMD_INIT_ZERO_ATTITUDE_ACCEL          = 7,    // Zero only accel biases.  Zero (level) INS attitude by adjusting INS rotation.
    INFIELD_CAL_STATE_CMD_INIT_OPTION_DISABLE_MOTION_DETECT     = 0x00010000,	// Bitwise AND this with the above init commands to disable motion detection during sampling (allow for more tolerant sampling).
    INFIELD_CAL_STATE_CMD_INIT_OPTION_DISABLE_REQUIRE_VERTIAL   = 0x00020000,	// Bitwise AND this with the above init commands to disable vertical alignment requirement for accelerometer bias calibration (allow for more tolerant sampling).

    /** Sample and End Commands: */
    INFIELD_CAL_STATE_CMD_START_SAMPLE                  = 8,	// Initiate 5 second sensor sampling and averaging.  Run for each orientation and 180 degree yaw rotation.
    INFIELD_CAL_STATE_CMD_SAVE_AND_FINISH               = 9,    // Run this command to compute and save results.  Must be run following INFIELD_CAL_STATE_CMD_START_SAMPLE.
    
    /** Status: (read only) */
    INFIELD_CAL_STATE_READY_FOR_SAMPLING                = 50,   // System has been initialized and is waiting for user to intiate sampling.  User must send a command to exit this state.
    INFIELD_CAL_STATE_SAMPLING                          = 51,   // System is averaging the IMU data.  Minimize all motion and vibration.
    INFIELD_CAL_STATE_RUN_BIT_AND_FINISH                = 52,   // Follow up calibration zero with BIT and copy out IMU biases.
    INFIELD_CAL_STATE_SAVED_AND_FINISHED                = 53,   // Calculations are complete and DID_INFIELD_CAL.imu holds the update IMU biases.  Updates are saved to flash. 

    /** Error Status: (read only) */
    INFIELD_CAL_STATE_ERROR_NOT_INITIALIZED             = 100,  // Init command (INFIELD_CAL_STATE_CMD_INIT_...) not set. 
    INFIELD_CAL_STATE_ERROR_SAMPLE_ABORT_MOTION_DETECTED= 101,  // Error: Motion detected. Sampling aborted. 
    INFIELD_CAL_STATE_ERROR_SAMPLE_ABORT_NOT_VERTICAL   = 102,  // Error: System not vertical. Sampling aborted. 
    INFIELD_CAL_STATE_ERROR_NO_SAMPLES_COLLECTED        = 103,  // Error: No samples have been collected
    INFIELD_CAL_STATE_ERROR_POOR_CAL_FIT                = 104,  // Error: Calibration zero is not 

    /** Internal Use Only */
    INFIELD_CAL_STATE_CMD_MASK                          = 0x0000FFFF,
    INFIELD_CAL_STATE_CMD_START_SAMPLE_BIT              = 11,	// Initiate 5 second sensor sample and averaging.  Does not save sample into cal data.
};

enum eInfieldCalStatus
{
    INFIELD_CAL_STATUS_AXIS_DN_GRAVITY                  = 0x00000001,	// Axis points in direction of gravity more than any other axis.
    INFIELD_CAL_STATUS_AXIS_DN_SAMPLED                  = 0x00000002,	// Sampled
    INFIELD_CAL_STATUS_AXIS_DN_SAMPLED_180              = 0x00000004,	// Sampled based on average of two orientations with 180 degree delta yaw. 
    INFIELD_CAL_STATUS_AXIS_UP_GRAVITY                  = 0x00000008,	// Axis points in direction of gravity more than any other axis.
    INFIELD_CAL_STATUS_AXIS_UP_SAMPLED                  = 0x00000010,	// Sampled
    INFIELD_CAL_STATUS_AXIS_UP_SAMPLED_180              = 0x00000020,	// Sampled based on average of two orientations with 180 degree delta yaw.

    INFIELD_CAL_STATUS_SAMPLE_X_OFFSET                  = 0,
    INFIELD_CAL_STATUS_SAMPLE_Y_OFFSET                  = 6,
    INFIELD_CAL_STATUS_SAMPLE_Z_OFFSET                  = 12,
    
    INFIELD_CAL_STATUS_AXIS_MASK                        = 0x0000003F,
    INFIELD_CAL_STATUS_AXES_GRAVITY_MASK                = ( \
        ((INFIELD_CAL_STATUS_AXIS_DN_GRAVITY|INFIELD_CAL_STATUS_AXIS_UP_GRAVITY)<<INFIELD_CAL_STATUS_SAMPLE_X_OFFSET) | \
        ((INFIELD_CAL_STATUS_AXIS_DN_GRAVITY|INFIELD_CAL_STATUS_AXIS_UP_GRAVITY)<<INFIELD_CAL_STATUS_SAMPLE_Y_OFFSET) | \
        ((INFIELD_CAL_STATUS_AXIS_DN_GRAVITY|INFIELD_CAL_STATUS_AXIS_UP_GRAVITY)<<INFIELD_CAL_STATUS_SAMPLE_Z_OFFSET) ),

    INFIELD_CAL_STATUS_ENABLED_ZERO_ACCEL               = 0x00100000,	// Zero accel bias.  Require vertical alignment for sampling. 
    INFIELD_CAL_STATUS_ENABLED_ZERO_GYRO                = 0x00200000,	// Zero gyro bias.
    INFIELD_CAL_STATUS_ENABLED_ZERO_ATTITUDE            = 0x00400000,	// Zero (level) INS attitude by adjusting INS rotation.
    INFIELD_CAL_STATUS_ENABLED_MOTION_DETECT            = 0x00800000,	// Require no motion during sampling. 
    INFIELD_CAL_STATUS_ENABLED_NORMAL_MASK              = 0x00F00000,
    INFIELD_CAL_STATUS_ENABLED_BIT                      = 0x01000000,	// Used for BIT 
    INFIELD_CAL_STATUS_DISABLED_REQUIRE_VERTICAL        = 0x02000000,	// Do not require vertical alignment for accelerometer calibration. 

    INFIELD_CAL_STATUS_AXIS_NOT_VERTICAL                = 0x10000000,	// Axis is not aligned vertically and cannot be used for zero accel sampling.  
    INFIELD_CAL_STATUS_MOTION_DETECTED                  = 0x20000000,	// System is not stationary and cannot be used for infield calibration.
};

/** Inertial Measurement Unit (IMU) data */
typedef struct PACKED
{
    /** Vertical axis acceleration (m/s^2) */
    float                   acc[3];
} imus_acc_t;

typedef struct PACKED
{
    imus_acc_t              dev[NUM_IMU_DEVICES];

    float					yaw;		// (rad) Heading of IMU sample.  Used to determine how to average additional samples.  0 = invalid, 999 = averaged
} infield_cal_direction_t;

typedef struct PACKED
{
    infield_cal_direction_t down;		// Pointed toward earth
    infield_cal_direction_t up;			// Pointed toward sky
} infield_cal_vaxis_t;

// (DID_INFIELD_CAL)
typedef struct PACKED
{
    /** Used to set and monitor the state of the infield calibration system. (see eInfieldCalState) */
    uint32_t                state;

    /** Infield calibration status. (see eInfieldCalStatus) */
    uint32_t                status;

    /** Number of samples used in IMU average. sampleTimeMs = 0 means "imu" member contains the IMU bias from flash.  */
    uint32_t                sampleTimeMs;

    /** Dual purpose variable.  1.) This is the averaged IMU sample when sampleTimeMs != 0.  2.) This is a mirror of the motion calibration IMU bias from flash when sampleTimeMs = 0. */ 
    imus_t                  imu[NUM_IMU_DEVICES];

    /** Collected data used to solve for the bias error and INS rotation.  Vertical axis: 0 = X, 1 = Y, 2 = Z  */
    infield_cal_vaxis_t		calData[3];

} infield_cal_t;


/** System Configuration (used with DID_FLASH_CONFIG.sysCfgBits) */
enum eSysConfigBits
{
	UNUSED1                                             = (int)0x00000001,
	UNUSED2                                             = (int)0x00000002,
	/*! Enable automatic mag recalibration */
	SYS_CFG_BITS_AUTO_MAG_RECAL                         = (int)0x00000004,
	/*! Disable mag declination estimation */
	SYS_CFG_BITS_DISABLE_MAG_DECL_ESTIMATION            = (int)0x00000008,

    /*! Disable LEDs */
    SYS_CFG_BITS_DISABLE_LEDS                           = (int)0x00000010,

    /** Magnetometer recalibration.  (see eMagCalState) 1 = multi-axis, 2 = single-axis */
    SYS_CFG_BITS_MAG_RECAL_MODE_MASK					= (int)0x00000700,
    SYS_CFG_BITS_MAG_RECAL_MODE_OFFSET					= 8,
#define SYS_CFG_BITS_MAG_RECAL_MODE(sysCfgBits) ((sysCfgBits&SYS_CFG_BITS_MAG_RECAL_MODE_MASK)>>SYS_CFG_BITS_MAG_RECAL_MODE_OFFSET)

    /** Disable magnetometer fusion */
    SYS_CFG_BITS_DISABLE_MAGNETOMETER_FUSION			= (int)0x00001000,
    /** Disable barometer fusion */
    SYS_CFG_BITS_DISABLE_BAROMETER_FUSION				= (int)0x00002000,
    /** Disable GPS 1 fusion */
    SYS_CFG_BITS_DISABLE_GPS1_FUSION					= (int)0x00004000,
    /** Disable GPS 2 fusion */
    SYS_CFG_BITS_DISABLE_GPS2_FUSION					= (int)0x00008000,

    /** Disable automatic Zero Velocity Updates (ZUPT).  Disabling automatic ZUPT is useful for degraded GPS environments or applications with very slow velocities. */
    SYS_CFG_BITS_DISABLE_AUTO_ZERO_VELOCITY_UPDATES		= (int)0x00010000,
    /** Disable automatic Zero Angular Rate Updates (ZARU).  Disabling automatic ZARU is useful for applications with small/slow angular rates. */
    SYS_CFG_BITS_DISABLE_AUTO_ZERO_ANGULAR_RATE_UPDATES	= (int)0x00020000,
    /** Disable INS EKF updates */
    SYS_CFG_BITS_DISABLE_INS_EKF						= (int)0x00040000,
    /** Prevent built-in test (BIT) from running automatically on startup */
    SYS_CFG_BITS_DISABLE_AUTO_BIT_ON_STARTUP			= (int)0x00080000,

    /** Disable wheel encoder fusion */
    SYS_CFG_BITS_DISABLE_WHEEL_ENCODER_FUSION			= (int)0x00100000,
    /** Disable packet encoding, binary data will have all bytes as is */
    SYS_CFG_BITS_DISABLE_PACKET_ENCODING				= (int)0x00400000,

    /** Use reference IMU in EKF instead of onboard IMU */
    SYS_CFG_USE_REFERENCE_IMU_IN_EKF					= (int)0x01000000,
    /** Reference point stationary on strobe input */
    SYS_CFG_EKF_REF_POINT_STATIONARY_ON_STROBE_INPUT	= (int)0x02000000,

};

/** GNSS satellite system signal constellation (used with nvm_flash_cfg_t.gnssSatSigConst) */
enum eGnssSatSigConst
{
    /*! GPS  */
    GNSS_SAT_SIG_CONST_GPS                              = (uint16_t)0x0003,
    /*! QZSS  */
    GNSS_SAT_SIG_CONST_QZSS                             = (uint16_t)0x000C,
    /*! Galileo  */
    GNSS_SAT_SIG_CONST_GAL                              = (uint16_t)0x0030,
    /*! BeiDou  */
    GNSS_SAT_SIG_CONST_BDS                              = (uint16_t)0x00C0,
    /*! GLONASS  */
    GNSS_SAT_SIG_CONST_GLO                              = (uint16_t)0x0300,
    /*! SBAS  */
    GNSS_SAT_SIG_CONST_SBAS                             = (uint16_t)0x1000,
    
    /*! GNSS default */
    GNSS_SAT_SIG_CONST_DEFAULT = \
        GNSS_SAT_SIG_CONST_GPS | \
        GNSS_SAT_SIG_CONST_SBAS | \
        GNSS_SAT_SIG_CONST_QZSS | \
        GNSS_SAT_SIG_CONST_GAL | \
        GNSS_SAT_SIG_CONST_GLO | \
        GNSS_SAT_SIG_CONST_BDS
};

/** RTK Configuration (used with nvm_flash_cfg_t.RTKCfgBits) */
enum eRTKConfigBits
{
    /** Enable onboard RTK GNSS precision positioning (GPS1) */
    RTK_CFG_BITS_ROVER_MODE_RTK_POSITIONING				= (int)0x00000001,

    /** Enable external RTK GNSS positioning (GPS1) */
    RTK_CFG_BITS_ROVER_MODE_RTK_POSITIONING_EXTERNAL	= (int)0x00000002,

    /** Enable external RTK GNSS compassing on uBlox F9P (GPS2) */
    RTK_CFG_BITS_ROVER_MODE_RTK_COMPASSING_F9P			= (int)0x00000004,

    /** Enable dual GNSS RTK compassing (GPS2 to GPS1) */
    RTK_CFG_BITS_ROVER_MODE_RTK_COMPASSING				= (int)0x00000008,	

    /** Mask of RTK GNSS positioning types */
    RTK_CFG_BITS_ROVER_MODE_RTK_POSITIONING_MASK		= (RTK_CFG_BITS_ROVER_MODE_RTK_POSITIONING|RTK_CFG_BITS_ROVER_MODE_RTK_POSITIONING_EXTERNAL),

    /** Mask of dual GNSS RTK compassing types */
    RTK_CFG_BITS_ROVER_MODE_RTK_COMPASSING_MASK			= (RTK_CFG_BITS_ROVER_MODE_RTK_COMPASSING|RTK_CFG_BITS_ROVER_MODE_RTK_COMPASSING_F9P),

    /** Mask of RTK position, heading, and base modes */
    RTK_CFG_BITS_ROVER_MODE_MASK						= (int)0x0000000F,
    
    /** Enable RTK base and output ublox data from GPS 1 on serial port 0 */
    RTK_CFG_BITS_BASE_OUTPUT_GPS1_UBLOX_SER0			= (int)0x00000010,

    /** Enable RTK base and output ublox data from GPS 1 on serial port 1 */
    RTK_CFG_BITS_BASE_OUTPUT_GPS1_UBLOX_SER1			= (int)0x00000020,

    /** Enable RTK base and output ublox data from GPS 1 on serial port 2 */
    RTK_CFG_BITS_BASE_OUTPUT_GPS1_UBLOX_SER2			= (int)0x00000040,

    /** Enable RTK base and output ublox data from GPS 1 on USB port */
    RTK_CFG_BITS_BASE_OUTPUT_GPS1_UBLOX_USB				= (int)0x00000080,

    /** Enable RTK base and output RTCM3 data from GPS 1 on serial port 0 */
    RTK_CFG_BITS_BASE_OUTPUT_GPS1_RTCM3_SER0			= (int)0x00000100,
    
    /** Enable RTK base and output RTCM3 data from GPS 1 on serial port 1 */
    RTK_CFG_BITS_BASE_OUTPUT_GPS1_RTCM3_SER1			= (int)0x00000200,

    /** Enable RTK base and output RTCM3 data from GPS 1 on serial port 2 */
    RTK_CFG_BITS_BASE_OUTPUT_GPS1_RTCM3_SER2			= (int)0x00000400,

    /** Enable RTK base and output RTCM3 data from GPS 1 on USB port */
    RTK_CFG_BITS_BASE_OUTPUT_GPS1_RTCM3_USB				= (int)0x00000800,

    /** Enable RTK base and output ublox data from GPS 2 on serial port 0 */
    RTK_CFG_BITS_BASE_OUTPUT_GPS2_UBLOX_SER0			= (int)0x00001000,

    /** Enable RTK base and output ublox data from GPS 2 on serial port 1 */
    RTK_CFG_BITS_BASE_OUTPUT_GPS2_UBLOX_SER1			= (int)0x00002000,

    /** Enable RTK base and output ublox data from GPS 2 on serial port 2 */
    RTK_CFG_BITS_BASE_OUTPUT_GPS2_UBLOX_SER2			= (int)0x00004000,

    /** Enable RTK base and output ublox data from GPS 2 on USB port */
    RTK_CFG_BITS_BASE_OUTPUT_GPS2_UBLOX_USB				= (int)0x00008000,

    /** Enable RTK base and output RTCM3 data from GPS 2 on serial port 0 */
    RTK_CFG_BITS_BASE_OUTPUT_GPS2_RTCM3_SER0			= (int)0x00010000,
    
    /** Enable RTK base and output RTCM3 data from GPS 2 on serial port 1 */
    RTK_CFG_BITS_BASE_OUTPUT_GPS2_RTCM3_SER1			= (int)0x00020000,

    /** Enable RTK base and output RTCM3 data from GPS 2 on serial port 2 */
    RTK_CFG_BITS_BASE_OUTPUT_GPS2_RTCM3_SER2			= (int)0x00040000,

    /** Enable RTK base and output RTCM3 data from GPS 2 on USB port */
    RTK_CFG_BITS_BASE_OUTPUT_GPS2_RTCM3_USB				= (int)0x00080000,

    /** Enable base mode moving position. (For future use. Not implemented. This bit should always be 0 for now.) TODO: Implement moving base. */
    RTK_CFG_BITS_BASE_POS_MOVING						= (int)0x00100000,
    
    /** Reserved for future use */
    RTK_CFG_BITS_RESERVED1								= (int)0x00200000,	
    
    /** When using RTK, specifies whether the base station is identical hardware to this rover. If so, there are optimizations enabled to get fix faster. */
    RTK_CFG_BITS_RTK_BASE_IS_IDENTICAL_TO_ROVER			= (int)0x00400000,

    /** Forward all messages between the selected GPS and serial port.  Disable for RTK base use (to forward only GPS raw messages and use the surveyed location refLLA instead of current GPS position).  */
    RTK_CFG_BITS_GPS_PORT_PASS_THROUGH					= (int)0x00800000,

    /** All base station bits */
    RTK_CFG_BITS_BASE_MODE = (
        RTK_CFG_BITS_BASE_OUTPUT_GPS1_UBLOX_SER0 | RTK_CFG_BITS_BASE_OUTPUT_GPS1_RTCM3_SER0 |
        RTK_CFG_BITS_BASE_OUTPUT_GPS1_UBLOX_SER1 | RTK_CFG_BITS_BASE_OUTPUT_GPS1_RTCM3_SER1 |
        RTK_CFG_BITS_BASE_OUTPUT_GPS1_UBLOX_SER2 | RTK_CFG_BITS_BASE_OUTPUT_GPS1_RTCM3_SER2 |
        RTK_CFG_BITS_BASE_OUTPUT_GPS1_UBLOX_USB  | RTK_CFG_BITS_BASE_OUTPUT_GPS1_RTCM3_USB  |
        RTK_CFG_BITS_BASE_OUTPUT_GPS2_UBLOX_SER0 | RTK_CFG_BITS_BASE_OUTPUT_GPS2_RTCM3_SER0 |
        RTK_CFG_BITS_BASE_OUTPUT_GPS2_UBLOX_SER1 | RTK_CFG_BITS_BASE_OUTPUT_GPS2_RTCM3_SER1 |
        RTK_CFG_BITS_BASE_OUTPUT_GPS2_UBLOX_SER2 | RTK_CFG_BITS_BASE_OUTPUT_GPS2_RTCM3_SER2 |
        RTK_CFG_BITS_BASE_OUTPUT_GPS2_UBLOX_USB  | RTK_CFG_BITS_BASE_OUTPUT_GPS2_RTCM3_USB ),

    /** Base station bits enabled on Ser0 */
    RTK_CFG_BITS_RTK_BASE_SER0 = (
        RTK_CFG_BITS_BASE_OUTPUT_GPS1_UBLOX_SER0 | RTK_CFG_BITS_BASE_OUTPUT_GPS1_RTCM3_SER0 |
        RTK_CFG_BITS_BASE_OUTPUT_GPS2_UBLOX_SER0 | RTK_CFG_BITS_BASE_OUTPUT_GPS2_RTCM3_SER0 ),

    /** Base station bits enabled on Ser1 */
    RTK_CFG_BITS_RTK_BASE_SER1 = (
        RTK_CFG_BITS_BASE_OUTPUT_GPS1_UBLOX_SER1 | RTK_CFG_BITS_BASE_OUTPUT_GPS1_RTCM3_SER1 |
        RTK_CFG_BITS_BASE_OUTPUT_GPS2_UBLOX_SER1 | RTK_CFG_BITS_BASE_OUTPUT_GPS2_RTCM3_SER1 ),

    /** Base station bits enabled on Ser2 */
    RTK_CFG_BITS_RTK_BASE_SER2 = (
        RTK_CFG_BITS_BASE_OUTPUT_GPS1_UBLOX_SER2 | RTK_CFG_BITS_BASE_OUTPUT_GPS1_RTCM3_SER2 |
        RTK_CFG_BITS_BASE_OUTPUT_GPS2_UBLOX_SER2 | RTK_CFG_BITS_BASE_OUTPUT_GPS2_RTCM3_SER2 ),

    /** Base station bits for GPS1 Ublox */
    RTK_CFG_BITS_RTK_BASE_OUTPUT_GPS1_UBLOX = (
        RTK_CFG_BITS_BASE_OUTPUT_GPS1_UBLOX_SER0 |
        RTK_CFG_BITS_BASE_OUTPUT_GPS1_UBLOX_SER1 |
        RTK_CFG_BITS_BASE_OUTPUT_GPS1_UBLOX_SER2 |
        RTK_CFG_BITS_BASE_OUTPUT_GPS1_UBLOX_USB ),

    /** Base station bits for GPS2 Ublox */
    RTK_CFG_BITS_RTK_BASE_OUTPUT_GPS2_UBLOX = (
        RTK_CFG_BITS_BASE_OUTPUT_GPS2_UBLOX_SER0 |
        RTK_CFG_BITS_BASE_OUTPUT_GPS2_UBLOX_SER1 |
        RTK_CFG_BITS_BASE_OUTPUT_GPS2_UBLOX_SER2 |
        RTK_CFG_BITS_BASE_OUTPUT_GPS2_UBLOX_USB ),

    /** Base station bits for GPS1 RTCM */
    RTK_CFG_BITS_RTK_BASE_OUTPUT_GPS1_RTCM = (
        RTK_CFG_BITS_BASE_OUTPUT_GPS1_RTCM3_SER0 |
        RTK_CFG_BITS_BASE_OUTPUT_GPS1_RTCM3_SER1 | 
        RTK_CFG_BITS_BASE_OUTPUT_GPS1_RTCM3_SER2 | 
        RTK_CFG_BITS_BASE_OUTPUT_GPS1_RTCM3_USB ),

    /** Base station bits for GPS2 RTCM */
    RTK_CFG_BITS_RTK_BASE_OUTPUT_GPS2_RTCM = (
        RTK_CFG_BITS_BASE_OUTPUT_GPS2_RTCM3_SER0 |
        RTK_CFG_BITS_BASE_OUTPUT_GPS2_RTCM3_SER1 |
        RTK_CFG_BITS_BASE_OUTPUT_GPS2_RTCM3_SER2 |
        RTK_CFG_BITS_BASE_OUTPUT_GPS2_RTCM3_USB),

    /** Rover on-board RTK engine used */
    RTK_CFG_BITS_ROVER_MODE_ONBOARD_MASK = (RTK_CFG_BITS_ROVER_MODE_RTK_POSITIONING | RTK_CFG_BITS_ROVER_MODE_RTK_COMPASSING),

    /** Mask of Rover, Compassing, and Base modes */
    RTK_CFG_BITS_ALL_MODES_MASK = (RTK_CFG_BITS_ROVER_MODE_MASK | RTK_CFG_BITS_BASE_MODE),	
};

/** Sensor Configuration (used with nvm_flash_cfg_t.sensorConfig) */
enum eSensorConfig
{
    /** Gyro full-scale sensing range selection: +- 250, 500, 1000, 2000 deg/s */	
    SENSOR_CFG_GYR_FS_250				= (int)0x00000000,
    SENSOR_CFG_GYR_FS_500				= (int)0x00000001,
    SENSOR_CFG_GYR_FS_1000				= (int)0x00000002,
    SENSOR_CFG_GYR_FS_2000				= (int)0x00000003,
    SENSOR_CFG_GYR_FS_MASK				= (int)0x00000003,
    SENSOR_CFG_GYR_FS_OFFSET			= (int)0,
    
    /** Accelerometer full-scale sensing range selection: +- 2, 4, 8, 16 m/s^2 */
    SENSOR_CFG_ACC_FS_2G				= (int)0x00000000,
    SENSOR_CFG_ACC_FS_4G				= (int)0x00000001,
    SENSOR_CFG_ACC_FS_8G				= (int)0x00000002,
    SENSOR_CFG_ACC_FS_16G				= (int)0x00000003,
    SENSOR_CFG_ACC_FS_MASK				= (int)0x0000000C,
    SENSOR_CFG_ACC_FS_OFFSET			= (int)2,
    
    /** Gyro digital low-pass filter (DLPF) is set automatically based on the IMU sample rate.  The following 
    bit values can be used to override the bandwidth (frequency) to: 250, 184, 92, 41, 20, 10, 5 Hz */
    SENSOR_CFG_GYR_DLPF_250HZ			= (int)0x00000000,
    SENSOR_CFG_GYR_DLPF_184HZ			= (int)0x00000001,
    SENSOR_CFG_GYR_DLPF_92HZ			= (int)0x00000002,
    SENSOR_CFG_GYR_DLPF_41HZ			= (int)0x00000003,
    SENSOR_CFG_GYR_DLPF_20HZ			= (int)0x00000004,
    SENSOR_CFG_GYR_DLPF_10HZ			= (int)0x00000005,
    SENSOR_CFG_GYR_DLPF_5HZ				= (int)0x00000006,
     SENSOR_CFG_GYR_DLPF_MASK			= (int)0x00000F00,
    SENSOR_CFG_GYR_DLPF_OFFSET			= (int)8,

    /** Accelerometer digital low-pass filter (DLPF) is set automatically based on the IMU sample rate.  The 
    following bit values can be used to override the bandwidth (frequency) to: 218, 218, 99, 45, 21, 10, 5 Hz */
    SENSOR_CFG_ACC_DLPF_218HZ			= (int)0x00000000,
    SENSOR_CFG_ACC_DLPF_218HZb			= (int)0x00000001,
    SENSOR_CFG_ACC_DLPF_99HZ			= (int)0x00000002,
    SENSOR_CFG_ACC_DLPF_45HZ			= (int)0x00000003,
    SENSOR_CFG_ACC_DLPF_21HZ			= (int)0x00000004,
    SENSOR_CFG_ACC_DLPF_10HZ			= (int)0x00000005,
    SENSOR_CFG_ACC_DLPF_5HZ				= (int)0x00000006,
    SENSOR_CFG_ACC_DLPF_MASK			= (int)0x0000F000,
    SENSOR_CFG_ACC_DLPF_OFFSET			= (int)12,

    /** Euler rotation of IMU and magnetometer from Hardware Frame to Sensor Frame.  Rotation applied in the order of yaw, pitch, roll from the sensor frame (labeled on uINS). */
    SENSOR_CFG_SENSOR_ROTATION_MASK        = (int)0x00FF0000,
    SENSOR_CFG_SENSOR_ROTATION_OFFSET      = (int)16,
    SENSOR_CFG_SENSOR_ROTATION_0_0_0       = (int)0,	// roll, pitch, yaw rotation (deg).
    SENSOR_CFG_SENSOR_ROTATION_0_0_90      = (int)1,
    SENSOR_CFG_SENSOR_ROTATION_0_0_180     = (int)2,
    SENSOR_CFG_SENSOR_ROTATION_0_0_N90     = (int)3,
    SENSOR_CFG_SENSOR_ROTATION_90_0_0      = (int)4,
    SENSOR_CFG_SENSOR_ROTATION_90_0_90     = (int)5,
    SENSOR_CFG_SENSOR_ROTATION_90_0_180    = (int)6,
    SENSOR_CFG_SENSOR_ROTATION_90_0_N90    = (int)7,
    SENSOR_CFG_SENSOR_ROTATION_180_0_0     = (int)8,
    SENSOR_CFG_SENSOR_ROTATION_180_0_90    = (int)9,
    SENSOR_CFG_SENSOR_ROTATION_180_0_180   = (int)10,
    SENSOR_CFG_SENSOR_ROTATION_180_0_N90   = (int)11,
    SENSOR_CFG_SENSOR_ROTATION_N90_0_0     = (int)12,
    SENSOR_CFG_SENSOR_ROTATION_N90_0_90    = (int)13,
    SENSOR_CFG_SENSOR_ROTATION_N90_0_180   = (int)14,
    SENSOR_CFG_SENSOR_ROTATION_N90_0_N90   = (int)15,
    SENSOR_CFG_SENSOR_ROTATION_0_90_0      = (int)16,
    SENSOR_CFG_SENSOR_ROTATION_0_90_90     = (int)17,
    SENSOR_CFG_SENSOR_ROTATION_0_90_180    = (int)18,
    SENSOR_CFG_SENSOR_ROTATION_0_90_N90    = (int)19,
    SENSOR_CFG_SENSOR_ROTATION_0_N90_0     = (int)20,
    SENSOR_CFG_SENSOR_ROTATION_0_N90_90    = (int)21,
    SENSOR_CFG_SENSOR_ROTATION_0_N90_180   = (int)22,
    SENSOR_CFG_SENSOR_ROTATION_0_N90_N90   = (int)23,

    /** Triple IMU fault detection level. Higher levels add new features to previous levels */
    SENSOR_CFG_IMU_FAULT_DETECT_MASK	   	= (int)0x0F000000,
    SENSOR_CFG_IMU_FAULT_DETECT_OFFSET		= (int)24,
    SENSOR_CFG_IMU_FAULT_DETECT_NONE		= (int)0,	// Simple averaging
    SENSOR_CFG_IMU_FAULT_DETECT_OFFLINE		= (int)1,	// One or more IMUs is offline or stuck
    SENSOR_CFG_IMU_FAULT_DETECT_LARGE_BIAS	= (int)2,
    SENSOR_CFG_IMU_FAULT_DETECT_BIAS_JUMPS	= (int)3,
    SENSOR_CFG_IMU_FAULT_DETECT_SENSOR_NOISE = (int)4,
};

/** IO configuration (used with nvm_flash_cfg_t.ioConfig) */
enum eIoConfig
{
    /** Strobe (input and output) trigger on rising edge (0 = falling edge) (ioConfig[0]) */
    IO_CONFIG_STROBE_TRIGGER_HIGH               = (int)0x00000001,

    // G1,G2 - STROBE, CAN, Ser2, I2C (future) (ioConfig[3-1])
    /** G1,G2 - STROBE input on G2 */
    IO_CONFIG_G1G2_STROBE_INPUT_G2              = (int)0x00000002,
    /** G1,G2 - CAN Bus */
    IO_CONFIG_G1G2_CAN_BUS                      = (int)0x00000004,
    /** G1,G2 - General Communications on Ser2. Excludes GPS communications. */
    IO_CONFIG_G1G2_COM2                         = (int)0x00000006,
    /** G1,G2 - I2C */
    IO_CONFIG_G1G2_I2C							= (int)0x00000008,
    /** G1,G2 - MASK.  Note: This G1,G2 setting is overriden when GPS1 or GPS2 is configured to use Ser2. */
    IO_CONFIG_G1G2_MASK                         = (int)0x0000000E,
    /** G1,G2 - Default */
    IO_CONFIG_G1G2_DEFAULT                      = IO_CONFIG_G1G2_CAN_BUS,

    // G9 - STROBE, QDEC0 (future) (ioConfig[5-4])
    /** G9 - Strobe input */
    IO_CONFIG_G9_STROBE_INPUT                   = (int)0x00000010,
    /** G9 - Enable Nav update strobe output pulse on G9 (uINS pin 10) indicating preintegrated IMU and navigation updates */
    IO_CONFIG_G9_STROBE_OUTPUT_NAV              = (int)0x00000020,
    /** G9 - SPI DRDY */
    IO_CONFIG_G9_SPI_DRDY                    	= (int)0x00000030,
    /** G9 - Bit mask */
    IO_CONFIG_G9_MASK                           = (int)0x00000030,
    /** G9 - Default */
    IO_CONFIG_G9_DEFAULT                        = (int)0,	

    // G6,G7 - Ser1, QDEC0 (future) (ioConfig[7-6])
    /** G6,G7 - General Communications on Ser1. Excludes GPS communications.  Overriden when SPI is enabled (G9 held low on bootup/config). */
    IO_CONFIG_G6G7_COM1                         = (int)0x00000040,
    /** G6,G7 - Quadrature wheel encoder input (G6 QDEC0-A).  Overriden when SPI is enabled (G9 held low on bootup/config). */
//  IO_CONFIG_G6G7_QDEC0_INPUT_G6               = (int)0x00000080,
    /** G6,G7 - Bit mask */
    IO_CONFIG_G6G7_MASK                         = (int)0x000000C0,
    /** G6,G7 - Default */
    IO_CONFIG_G6G7_DEFAULT                      = IO_CONFIG_G6G7_COM1,	

    // G5,G8 - STROBE, QDEC1 (future), SPI (enabled when G9 is held low on bootup/config) (ioConfig[10-8])
    /** G5,G8 - Strobe input on G5 */
    IO_CONFIG_G5G8_STROBE_INPUT_G5              = (int)0x00000100,
    /** G5,G8 - Strobe input on G8 */
    IO_CONFIG_G5G8_STROBE_INPUT_G8              = (int)0x00000200,
    /** G5,G8 - Strobe input on both G5 and G8 */
    IO_CONFIG_G5G8_STROBE_INPUT_G5_G8           = (int)0x00000300,
    /** G5,G8 - Strobe input on both G5 and G8 */
    IO_CONFIG_G5G8_G6G7_SPI_ENABLE              = (int)0x00000400,
    /** G5,G8 - Quadrature wheel encoder input (G5 QDEC1-B, G8 QDEC1-A) */
    IO_CONFIG_G5G8_QDEC_INPUT                   = (int)0x00000500,
    /** G5,G8 - Bit mask */
    IO_CONFIG_G5G8_MASK                         = (int)0x00000700,
    /** G5,G8 - Default */
    IO_CONFIG_G5G8_DEFAULT                      = (int)0,	

    /** G15 (GPS PPS) - STROBE (ioConfig[11]) */
    IO_CONFIG_G15_STROBE_INPUT                  = (int)0x00000800,

    /** GPS 1 skip initialization (ioConfig[12]) */
    IO_CONFIG_GPS1_NO_INIT 						= (int)0x00001000,
    /** GPS 2 skip initialization (ioConfig[28]) */
    IO_CONFIG_GPS2_NO_INIT 						= (int)0x10000000,

    /** External GPS TIMEPULSE source (ioConfig[15-13]) */
    IO_CFG_GPS_TIMEPUSE_SOURCE_BITMASK			= (int)0x0000E000,	
    /** 0 = internal, 1 = disabled, 2 = G2_PIN6, 3 = G5_PIN9, 4 = G8_PIN12, 5 = G9_PIN13 */
    IO_CFG_GPS_TIMEPUSE_SOURCE_OFFSET			= (int)13,
    IO_CFG_GPS_TIMEPUSE_SOURCE_MASK				= (int)0x00000007,
    IO_CFG_GPS_TIMEPUSE_SOURCE_DISABLED			= (int)0,
    IO_CFG_GPS_TIMEPUSE_SOURCE_GPS1_PPS_PIN20	= (int)1,
    IO_CFG_GPS_TIMEPUSE_SOURCE_GPS2_PPS			= (int)2,
    IO_CFG_GPS_TIMEPUSE_SOURCE_STROBE_G2_PIN6	= (int)3,
    IO_CFG_GPS_TIMEPUSE_SOURCE_STROBE_G5_PIN9	= (int)4,
    IO_CFG_GPS_TIMEPUSE_SOURCE_STROBE_G8_PIN12	= (int)5,
    IO_CFG_GPS_TIMEPUSE_SOURCE_STROBE_G9_PIN13	= (int)6,
#define SET_STATUS_OFFSET_MASK(result,val,offset,mask)	{ (result) &= ~((mask)<<(offset)); (result) |= ((val)<<(offset)); }
    
#define IO_CFG_GPS_TIMEPUSE_SOURCE(ioConfig) ((ioConfig>>IO_CFG_GPS_TIMEPUSE_SOURCE_OFFSET)&IO_CFG_GPS_TIMEPUSE_SOURCE_MASK)
    
    /** GPS 1 source OFFSET */
    IO_CONFIG_GPS1_SOURCE_OFFSET				= (int)16,				// ioConfig[18-16]
    /** GPS 2 source OFFSET */
    IO_CONFIG_GPS2_SOURCE_OFFSET				= (int)19,				// ioConfig[21-19]
    /** GPS 1 type OFFSET */
    IO_CONFIG_GPS1_TYPE_OFFSET					= (int)22,				// ioConfig[24-22]
    /** GPS 2 type OFFSET */
    IO_CONFIG_GPS2_TYPE_OFFSET					= (int)25,				// ioConfig[27-25]

    /** GPS source MASK */
    IO_CONFIG_GPS_SOURCE_MASK					= (int)0x00000007,
    /** GPS source - Disable */
    IO_CONFIG_GPS_SOURCE_DISABLE				= (int)0,
    /** GPS source - GNSS receiver 1 onboard uINS */
    IO_CONFIG_GPS_SOURCE_ONBOARD_1				= (int)1,
    /** GPS source - GNSS receiver 2 onboard uINS */
    IO_CONFIG_GPS_SOURCE_ONBOARD_2				= (int)2,
    /** GPS source - Serial 0 */
    IO_CONFIG_GPS_SOURCE_SER0					= (int)3,
    /** GPS source - Serial 1 */
    IO_CONFIG_GPS_SOURCE_SER1					= (int)4,
    /** GPS source - Serial 2 */
    IO_CONFIG_GPS_SOURCE_SER2					= (int)5,
    /** GPS source - last type */
    IO_CONFIG_GPS_SOURCE_LAST					= IO_CONFIG_GPS_SOURCE_SER2,	// set to last source

    /** GPS type MASK */
    IO_CONFIG_GPS_TYPE_MASK						= (int)0x00000007,
    /** GPS type - ublox M8 */
    IO_CONFIG_GPS_TYPE_UBX_M8					= (int)0,
    /** GPS type - ublox ZED-F9P w/ RTK */
    IO_CONFIG_GPS_TYPE_UBX_F9P					= (int)1,
    /** GPS type - NMEA */
    IO_CONFIG_GPS_TYPE_NMEA						= (int)2,
    /** GPS type - InertialSense GPX */
    IO_CONFIG_GPS_TYPE_GPX						= (int)3,
    /** GPS type - Sony CXD5610 */
    IO_CONFIG_GPS_TYPE_CXD5610					= (int)4,
    /** GPS type - last type */
    IO_CONFIG_GPS_TYPE_LAST						= IO_CONFIG_GPS_TYPE_CXD5610,		// Set to last type

#define IO_CONFIG_GPS1_SOURCE(ioConfig) ((ioConfig>>IO_CONFIG_GPS1_SOURCE_OFFSET)&IO_CONFIG_GPS_SOURCE_MASK)
#define IO_CONFIG_GPS2_SOURCE(ioConfig) ((ioConfig>>IO_CONFIG_GPS2_SOURCE_OFFSET)&IO_CONFIG_GPS_SOURCE_MASK)
#define IO_CONFIG_GPS1_TYPE(ioConfig)	((ioConfig>>IO_CONFIG_GPS1_TYPE_OFFSET)&IO_CONFIG_GPS_TYPE_MASK)
#define IO_CONFIG_GPS2_TYPE(ioConfig)	((ioConfig>>IO_CONFIG_GPS2_TYPE_OFFSET)&IO_CONFIG_GPS_TYPE_MASK)

    /** IMU 1 disable (ioConfig[29]) */	
    IO_CONFIG_IMU_1_DISABLE						= (int)0x20000000,
    /** IMU 2 disable (ioConfig[30]) */
    IO_CONFIG_IMU_2_DISABLE						= (int)0x40000000,
    /** IMU 3 disable (ioConfig[31]) */
    IO_CONFIG_IMU_3_DISABLE						= (int)0x80000000,
};

#define IO_CONFIG_DEFAULT 	(IO_CONFIG_G1G2_DEFAULT | IO_CONFIG_G5G8_DEFAULT | IO_CONFIG_G6G7_DEFAULT | IO_CONFIG_G9_DEFAULT | (IO_CONFIG_GPS_SOURCE_ONBOARD_1<<IO_CONFIG_GPS1_SOURCE_OFFSET) | (IO_CONFIG_GPS_SOURCE_ONBOARD_2<<IO_CONFIG_GPS2_SOURCE_OFFSET))

enum ePlatformConfig
{
    // IMX Carrier Board
    PLATFORM_CFG_TYPE_MASK                      = (int)0x0000001F,
    PLATFORM_CFG_TYPE_NONE                      = (int)0,		// IMX-5 default
    PLATFORM_CFG_TYPE_NONE_ONBOARD_G2           = (int)1,		// uINS-3 default
    PLATFORM_CFG_TYPE_RUG1                      = (int)2,
    PLATFORM_CFG_TYPE_RUG2_0_G1                 = (int)3,
    PLATFORM_CFG_TYPE_RUG2_0_G2                 = (int)4,
    PLATFORM_CFG_TYPE_RUG2_1_G0                 = (int)5,	    // PCB RUG-2.1, Case RUG-3.  GPS1 timepulse on G9
    PLATFORM_CFG_TYPE_RUG2_1_G1                 = (int)6,       // "
    PLATFORM_CFG_TYPE_RUG2_1_G2                 = (int)7,       // "
    PLATFORM_CFG_TYPE_RUG3_G0                   = (int)8,       // PCB RUG-3.x.  GPS1 timepulse on GPS1_PPS TIMESYNC (pin 20)
    PLATFORM_CFG_TYPE_RUG3_G1                   = (int)9,       // "
    PLATFORM_CFG_TYPE_RUG3_G2                   = (int)10,      // "
    PLATFORM_CFG_TYPE_EVB2_G2                   = (int)11,
    PLATFORM_CFG_TYPE_EVB3                      = (int)12,
    PLATFORM_CFG_TYPE_IG1_0_G2                  = (int)13,      // PCB IG-1.0.  GPS1 timepulse on G8
    PLATFORM_CFG_TYPE_IG1_G1                    = (int)14,      // PCB IG-1.1 and later.  GPS1 timepulse on GPS1_PPS TIMESYNC (pin 20)
    PLATFORM_CFG_TYPE_IG1_G2                    = (int)15,
    PLATFORM_CFG_TYPE_IG2                       = (int)16,		// IG-2 w/ IMX-5 and GPX-1
    PLATFORM_CFG_TYPE_LAMBDA_G1                 = (int)50,		// Enable UBX output on Lambda for testbed
    PLATFORM_CFG_TYPE_LAMBDA_G2                 = (int)51,		// "
    PLATFORM_CFG_TYPE_TBED_2_G1_W_LAMBDA       = (int)52,		// Enable UBX input from Lambda
    PLATFORM_CFG_TYPE_TBED_2_G2_W_LAMBDA       = (int)53,		// "

    // Presets
    PLATFORM_CFG_PRESET_MASK                    = (int)0x0000FF00,
    PLATFORM_CFG_PRESET_OFFSET                  = (int)8,

    // RUG-3 - Presets
    PLATFORM_CFG_RUG3_PRESET__0__PRESETS_DISABLED								= 0,	// Don't use presets.  IOEXP_BITS can be set directly.
    PLATFORM_CFG_RUG3_PRESET__1__S0_RS232_7_9___CAN_11_12______S1_GPS1			= 1,	// RUG-3-G0 default
    PLATFORM_CFG_RUG3_PRESET__2__S0_TTL_7_9_____CAN_11_12______S1_GPS1			= 2,
    PLATFORM_CFG_RUG3_PRESET__3__S0_TTL_7_9_____S2_TTL_8_10____S1_GPS1			= 3,
    PLATFORM_CFG_RUG3_PRESET__4__S0_RS232_7_9___S1_RS232_8_10__S2_GPS1			= 4,
    PLATFORM_CFG_RUG3_PRESET__5__S2_RS485_7_8_9_10_____________S2_GPS1__S0_GPS2	= 5,
    PLATFORM_CFG_RUG3_PRESET__6__SPI_7_8_9_10__________________S2_GPS1__S0_GPS2	= 6,
    PLATFORM_CFG_RUG3_PRESET__7__S1_RS232_8_10_________________S2_GPS1__S0_GPS2	= 7,	// RUG-3-G2 default
    PLATFORM_CFG_RUG3_PRESET__8_________________CAN_11_12______S1_GPS1__S0_GPS2	= 8,
    PLATFORM_CFG_RUG3_PRESET__9__S2_TTL_8_10___________________S1_GPS1__S0_GPS2	= 9,
    PLATFORM_CFG_RUG3_PRESET__COUNT												= 10,

    PLATFORM_CFG_RUG3_PRESET__G0_DEFAULT		= PLATFORM_CFG_RUG3_PRESET__1__S0_RS232_7_9___CAN_11_12______S1_GPS1,
    PLATFORM_CFG_RUG3_PRESET__G2_DEFAULT		= PLATFORM_CFG_RUG3_PRESET__7__S1_RS232_8_10_________________S2_GPS1__S0_GPS2,

    // RUG-3 - I/O Expander disabled if platform type is != PLATFORM_CFG_TYPE_RUG3_x.
    PLATFORM_CFG_RUG3_IOEXP_BIT_MASK            = (int)0x00FF0000,
    PLATFORM_CFG_RUG3_IOEXP_BIT_OFFSET          = (int)16,

    RUG3_IOEXP_BIT_OFFSET_n232_485    			= (int)0,
    RUG3_IOEXP_BIT_OFFSET_n232_TTL    			= (int)1,
    RUG3_IOEXP_BIT_OFFSET_nRS_CAN     			= (int)2,
    RUG3_IOEXP_BIT_OFFSET_nGPS2_RS    			= (int)3,
    RUG3_IOEXP_BIT_OFFSET_nSPIEN      			= (int)4,
    RUG3_IOEXP_BIT_OFFSET_nSPI_SER    			= (int)5,
    RUG3_IOEXP_BIT_OFFSET_nGPSRST     			= (int)6,
};

/** (DID_WHEEL_ENCODER) Message to communicate wheel encoder measurements to GPS-INS */
typedef struct PACKED
{
    /** Time of measurement wrt current week */
    double timeOfWeek;

    /** Status Word */
    uint32_t status;

    /** Left wheel angle (rad) */
    float theta_l;

    /** Right wheel angle (rad) */
    float theta_r;
    
    /** Left wheel angular rate (rad/s) */
    float omega_l;

    /** Right wheel angular rate (rad/s) */
    float omega_r;

    /** Left wheel revolution count */
    uint32_t wrap_count_l;

    /** Right wheel revolution count */
    uint32_t wrap_count_r;

} wheel_encoder_t;

enum eWheelCfgBits
{
    WHEEL_CFG_BITS_ENABLE_ENCODER           = (int)0x00000002,
    WHEEL_CFG_BITS_ENABLE_CONTROL           = (int)0x00000004,
    WHEEL_CFG_BITS_ENABLE_MASK              = (int)0x0000000F,
    WHEEL_CFG_BITS_DIRECTION_REVERSE_LEFT   = (int)0x00000100,
    WHEEL_CFG_BITS_DIRECTION_REVERSE_RIGHT  = (int)0x00000200,
    WHEEL_CFG_BITS_ENCODER_SOURCE			= (int)0x00000400,	// 0 = uINS, 1 = EVB
};

typedef enum
{
    GV_MODE_STANDBY                         = 0,
    GV_MODE_LEARNING                        = 1,
    GV_CMD_LEARNING_START                   = 2,    // Use provided transform and sigma
    GV_CMD_LEARNING_RESUME                  = 3,    // Reset sigma values
    GV_CMD_LEARNING_CLEAR_AND_START         = 4,    // Zero transform and reset sigma values
    GV_CMD_LEARNING_STOP_AND_SAVE           = 5,
    GV_CMD_LEARNING_CANCEL                  = 6,
 } eGroundVehicleMode;

typedef struct PACKED
{
    /** Euler angles describing the rotation from imu (body) to the wheel frame (center of the non-steering axle) in radians */
    float                   e_b2w[3];

    /** Euler angle standard deviation of measurements describing the rotation from imu (body) to the wheel frame (center of the non-steering axle) in radians */
    float                   e_b2w_sigma[3];

    /** Translation from the imu (body) to the wheel frame origin (center of the non-steering axle), expressed in the imu (body) frame in meters */
    float                   t_b2w[3];

    /** Translation standard deviation from the imu (body) to the wheel frame origin (center of the non-steering axle), expressed in the imu (body) frame in meters */
    float                   t_b2w_sigma[3];

} wheel_transform_t;

typedef struct PACKED
{
    /** Config bits (see eWheelCfgBits) */
    uint32_t                bits;

    /** Euler angles and offset describing the rotation and tranlation from imu (body) to the wheel frame (center of the non-steering axle) */
    wheel_transform_t       transform;

    /** Distance between the left and right wheels */
    float                   track_width;

    /** Estimate of wheel radius */
    float                   radius;

} wheel_config_t;

typedef enum
{
    /** Kinematic learing is solving for the translation from IMU to wheel (wheel_config). */ 
    GV_STATUS_LEARNING_ENABLED		= 0x00000001,
    
    /** Navigation is running without GPS input. */ 
    GV_STATUS_DEAD_RECKONING		= 0x01000000,

    /** Vehicle kinematic parameters agree with GPS. */ 
    GV_STATUS_KINEMATIC_CAL_GOOD	= 0x02000000,

    /** Vehicle kinematic learning has converged and is complete. */ 
    GV_STATUS_LEARNING_CONVERGED    = 0x04000000,

    /** Vehicle kinematic learning data (wheel_config_t) is missing. */ 
    GV_STATUS_LEARNING_NEEDED       = 0x08000000,

} eGroundVehicleStatus;

/** (DID_GROUND_VEHICLE) Configuration of ground vehicle kinematic constraints. */
typedef struct PACKED
{
    /** GPS time of week (since Sunday morning) in milliseconds */
    uint32_t				timeOfWeekMs;

    /** Ground vehicle status flags (eGroundVehicleStatus) */
    uint32_t                status;

    /** Current mode of the ground vehicle.  Use this field to apply commands. (see eGroundVehicleMode) */
    uint32_t                mode;

    /** Wheel transform, track width, and wheel radius. */
    wheel_config_t       	wheelConfig;

} ground_vehicle_t;

typedef enum
{
    INS_DYN_MODEL_PORTABLE       	= 0,
    INS_DYN_MODEL_STATIONARY        = 2,
    INS_DYN_MODEL_PEDESTRIAN        = 3,
    INS_DYN_MODEL_GROUND_VEHICLE    = 4,
    INS_DYN_MODEL_MARINE            = 5,
    INS_DYN_MODEL_AIRBORNE_1G       = 6,
    INS_DYN_MODEL_AIRBORNE_2G       = 7,
    INS_DYN_MODEL_AIRBORNE_4G       = 8,
    INS_DYN_MODEL_WRIST             = 9,
    INS_DYN_MODEL_INDOOR            = 10
} eInsDynModel;

/** (DID_FLASH_CONFIG) Configuration data
 * IMPORTANT! These fields should not be deleted, they can be deprecated and marked as reserved,
 * or new fields added to the end.
*/
typedef struct PACKED
{
    /** Size of group or union, which is nvm_group_x_t + padding */
    uint32_t				size;

    /** Checksum, excluding size and checksum */
    uint32_t                checksum;

    /** Manufacturer method for restoring flash defaults */
    uint32_t                key;

    /** IMU sample (system input data) period in milliseconds set on startup. Cannot be larger than startupNavDtMs. Zero disables sensor/IMU sampling. */
    uint32_t				startupImuDtMs;

    /** Navigation filter (system output data) update period in milliseconds set on startup. 1ms minimum (1KHz max). */
    uint32_t				startupNavDtMs;

    /** Serial port 0 baud rate in bits per second */
    uint32_t				ser0BaudRate;

    /** Serial port 1 baud rate in bits per second */
    uint32_t				ser1BaudRate;

    /** Rotation in radians about the X,Y,Z axes from Sensor Frame to Intermediate Output Frame.  Order applied: Z,Y,X. */
    float					insRotation[3];

    /** X,Y,Z offset in meters from Intermediate Output Frame to INS Output Frame. */
    float					insOffset[3];

    /** X,Y,Z offset in meters in Sensor Frame to GPS 1 antenna. */
    float					gps1AntOffset[3];
 
    /** INS dynamic platform model (see eInsDynModel).  Options are: 0=PORTABLE, 2=STATIONARY, 3=PEDESTRIAN, 4=GROUND VEHICLE, 5=SEA, 6=AIRBORNE_1G, 7=AIRBORNE_2G, 8=AIRBORNE_4G, 9=WRIST.  Used to balance noise and performance characteristics of the system.  The dynamics selected here must be at least as fast as your system or you experience accuracy error.  This is tied to the GPS position estimation model and intend in the future to be incorporated into the INS position model. */
    uint8_t					insDynModel;

    /** Debug */
    uint8_t					debug;

    /** Satellite system constellation used in GNSS solution.  (see eGnssSatSigConst) 0x0003=GPS, 0x000C=QZSS, 0x0030=Galileo, 0x00C0=Beidou, 0x0300=GLONASS, 0x1000=SBAS */
    uint16_t				gnssSatSigConst;

    /** System configuration bits (see eSysConfigBits). */
    uint32_t				sysCfgBits;

    /** Reference latitude, longitude and height above ellipsoid for north east down (NED) calculations (deg, deg, m) */
    double                  refLla[3];

    /** Last latitude, longitude, HAE (height above ellipsoid) used to aid GPS startup (deg, deg, m).  Updated when the distance between current LLA and lastLla exceeds lastLlaUpdateDistance. */
    double					lastLla[3];

    /** Last LLA GPS time since week start (Sunday morning) in milliseconds */
    uint32_t				lastLlaTimeOfWeekMs;

    /** Last LLA GPS number of weeks since January 6th, 1980 */
    uint32_t				lastLlaWeek;

    /** Distance between current and last LLA that triggers an update of lastLla  */
    float					lastLlaUpdateDistance;

    /** Hardware interface configuration bits (see eIoConfig). */
    uint32_t				ioConfig;

    /** Hardware platform specifying the IMX carrier board type (i.e. RUG, EVB, IG) and configuration bits (see ePlatformConfig).  The platform type is used to simplify the GPS and I/O configuration process.  */
    uint32_t				platformConfig;

    /** X,Y,Z offset in meters from DOD_ Frame origin to GPS 2 antenna. */
    float					gps2AntOffset[3];

    /** Euler (roll, pitch, yaw) rotation in radians from INS Sensor Frame to Intermediate ZeroVelocity Frame.  Order applied: heading, pitch, roll. */
    float					zeroVelRotation[3];

    /** X,Y,Z offset in meters from Intermediate ZeroVelocity Frame to Zero Velocity Frame. */
    float					zeroVelOffset[3];

    /** (sec) User defined delay for GPS time.  This parameter can be used to account for GPS antenna cable delay.  */
    float                   gpsTimeUserDelay;

    /** Earth magnetic field (magnetic north) declination (heading offset from true north) in radians */
    float                   magDeclination;

    /** Time between GPS time synchronization pulses in milliseconds.  Requires reboot to take effect. */
    uint32_t				gpsTimeSyncPeriodMs;
    
    /** GPS measurement (system input data) update period in milliseconds set on startup. 200ms minimum (5Hz max). */
    uint32_t				startupGPSDtMs;
    
    /** RTK configuration bits (see eRTKConfigBits). */
    uint32_t				RTKCfgBits;

    /** Sensor config to specify the full-scale sensing ranges and output rotation for the IMU and magnetometer (see eSensorConfig in data_sets.h) */
    uint32_t                sensorConfig;

    /** Minimum elevation of a satellite above the horizon to be used in the solution (radians). Low elevation satellites may provide degraded accuracy, due to the long signal path through the atmosphere. */
    float                   gpsMinimumElevation;

    /** Serial port 2 baud rate in bits per second */
    uint32_t				ser2BaudRate;

    /** Wheel encoder: euler angles describing the rotation from imu to left wheel */
    wheel_config_t          wheelConfig;

} nvm_flash_cfg_t;

/** (DID_INL2_NED_SIGMA) Standard deviation of INL2 EKF estimates in the NED frame. */
typedef struct PACKED
{											
    /** Timestamp in milliseconds */
    unsigned int			timeOfWeekMs;	
    /** NED position error sigma */
    float					StdPosNed[3];		
    /** NED velocity error sigma */
    float					StdVelNed[3];		
    /** NED attitude error sigma */
    float					StdAttNed[3];		
    /** Acceleration bias error sigma */
    float					StdAccBias[3];		
    /** Angular rate bias error sigma */
    float					StdGyrBias[3];		
    /** Barometric altitude bias error sigma */
	float					StdBarBias;		
    /** Mag declination error sigma */
	float					StdMagDeclination;	
} inl2_ned_sigma_t;

/** (DID_STROBE_IN_TIME) Timestamp for input strobe. */
typedef struct PACKED
{
    /** GPS number of weeks since January 6th, 1980 */
    uint32_t				week;

    /** GPS time of week (since Sunday morning) in milliseconds */
    uint32_t				timeOfWeekMs;

    /** Strobe input pin (i.e. G1, G2, G5, or G9) */
    uint16_t				pin;

    /** Strobe serial index number */
    uint16_t				count;
} strobe_in_time_t;

#define DEBUG_I_ARRAY_SIZE		9
#define DEBUG_F_ARRAY_SIZE		9
#define DEBUG_LF_ARRAY_SIZE		3

/* (DID_DEBUG_ARRAY) */
typedef struct PACKED
{
    int32_t					i[DEBUG_I_ARRAY_SIZE];
    f_t						f[DEBUG_F_ARRAY_SIZE];
    double                  lf[DEBUG_LF_ARRAY_SIZE];
} debug_array_t;

#define DEBUG_STRING_SIZE		80

/* (DID_DEBUG_STRING) */
typedef struct PACKED
{
    uint8_t					s[DEBUG_STRING_SIZE];
} debug_string_t;

POP_PACK

PUSH_PACK_8

#ifndef GPX_1

/** time struct */
typedef struct
{
    /** time (s) expressed by standard time_t */
    int64_t time;

    /** fraction of second under 1 s */
    double sec;         
} gtime_t;

typedef struct PACKED
{
    gtime_t time;
    double rp_ecef[3]; // Rover position
    double rv_ecef[3]; // Rover velocity
    double ra_ecef[3]; // Rover acceleration
    double bp_ecef[3]; // Base position
    double bv_ecef[3]; // Base velocity
    double qr[6]; // rover position and velocity covariance main diagonal
    double b[24]; // satellite bias
    double qb[24]; // main diagonal of sat bias covariances
    uint8_t sat_id[24]; // satellite id of b[]
} rtk_state_t;

typedef struct PACKED
{
    gtime_t time;
    int32_t nv; // number of measurements
    uint8_t sat_id_i[24]; // sat id of measurements (reference sat)
    uint8_t sat_id_j[24]; // sat id of measurements
    uint8_t type[24]; // type (0 = dd-range, 1 = dd-phase, 2 = baseline)
    double v[24]; // residual
} rtk_residual_t;

typedef struct PACKED
{
    gtime_t time;

    uint8_t rej_ovfl;
    uint8_t code_outlier;
    uint8_t phase_outlier;
    uint8_t code_large_residual;

    uint8_t phase_large_residual;
    uint8_t invalid_base_position;
    uint8_t bad_baseline_holdamb;
    uint8_t base_position_error;

    uint8_t outc_ovfl;
    uint8_t reset_timer;
    uint8_t use_ubx_position;
    uint8_t large_v2b;

    uint8_t base_position_update;
    uint8_t rover_position_error;
    uint8_t reset_bias;
    uint8_t start_relpos;

    uint8_t end_relpos;
    uint8_t start_rtkpos;
    uint8_t pnt_pos_error;
    uint8_t no_base_obs_data;

    uint8_t diff_age_error;
    uint8_t moveb_time_sync_error;
    uint8_t waiting_for_rover_packet;
    uint8_t waiting_for_base_packet;

    uint8_t lsq_error;
    uint8_t lack_of_valid_sats;
    uint8_t divergent_pnt_pos_iteration;
    uint8_t chi_square_error;

    uint32_t cycle_slips;

    float ubx_error;

    uint8_t solStatus;
    uint8_t rescode_err_marker;
    uint8_t error_count;
    uint8_t error_code;

    float dist2base;

    uint8_t reserved1;
    uint8_t gdop_error;
    uint8_t warning_count;
    uint8_t warning_code;

    double double_debug[4];

    uint8_t debug[2];
    uint8_t obs_count_bas;
    uint8_t obs_count_rov;

    uint8_t obs_pairs_filtered;
    uint8_t obs_pairs_used;
    uint8_t raw_ptr_queue_overrun;
    uint8_t raw_dat_queue_overrun;
} rtk_debug_t;

#endif

POP_PACK

PUSH_PACK_1

#ifndef GPX_1

/** (DID_GPS_RTK_OPT) RTK processing options */
typedef struct
{
    /** positioning mode (PMODE_???) */
    int32_t mode;           

    /** solution type (0:forward,1:backward,2:combined) */
    int32_t soltype;

    /** number of frequencies (1:L1,2:L1+L2,3:L1+L2+L5) */
    int32_t nf;

    /** navigation systems */
    int32_t navsys;

    /** elevation mask angle (rad) */
    double elmin;

    /** Min snr to consider satellite for rtk */
    int32_t snrmin;

    /** AR mode (0:off,1:continuous,2:instantaneous,3:fix and hold,4:ppp-ar) */
    int32_t modear;

    /** GLONASS AR mode (0:off,1:on,2:auto cal,3:ext cal) */
    int32_t glomodear;

    /** GPS AR mode (0:off,1:on) */
    int32_t gpsmodear;

    /** SBAS AR mode (0:off,1:on) */
    int32_t sbsmodear;

    /** BeiDou AR mode (0:off,1:on) */
    int32_t bdsmodear;

    /** AR filtering to reject bad sats (0:off,1:on) */
    int32_t arfilter;

    /** obs outage count to reset bias */
    int32_t maxout;

    /** reject count to reset bias */
    int32_t maxrej;

    /** min lock count to fix ambiguity */
    int32_t minlock;

    /** min sats to fix integer ambiguities */
    int32_t minfixsats;

    /** min sats to hold integer ambiguities */
    int32_t minholdsats;

    /** min sats to drop sats in AR */
    int32_t mindropsats;

    /** use stdev estimates from receiver to adjust measurement variances */
    int32_t rcvstds;

    /** min fix count to hold ambiguity */
    int32_t minfix;

    /** max iteration to resolve ambiguity */
    int32_t armaxiter;

    /** dynamics model (0:none,1:velociy,2:accel) */
    int32_t dynamics;

    /** number of filter iteration */
    int32_t niter;

    /** interpolate reference obs (for post mission) */
    int32_t intpref;

    /** rover position for fixed mode */
    int32_t rovpos;

    /** base position for relative mode */
    int32_t refpos;

    /** code/phase error ratio */
    double eratio[1];

    /** measurement error factor */
    double err[5];

    /** initial-state std [0]bias,[1]iono [2]trop */
    double std[3];

    /** process-noise std [0]bias,[1]iono [2]trop [3]acch [4]accv [5] pos */
    double prn[6];

    /** satellite clock stability (sec/sec) */
    double sclkstab;

    /** AR validation threshold */
    double thresar[8];

    /** elevation mask of AR for rising satellite (rad) */
    double elmaskar;

    /** elevation mask to hold ambiguity (rad) */
    double elmaskhold;

    /** slip threshold of geometry-free phase (m) */
    double thresslip;

    /** variance for fix-and-hold pseudo measurements (cycle^2) */
    double varholdamb;

    /** gain used for GLO and SBAS sats to adjust ambiguity */
    double gainholdamb;

    /** max difference of time (sec) */
    double maxtdiff;

    /** reset sat biases after this long trying to get fix if not acquired */
    int fix_reset_base_msgs;

    /** reject threshold of NIS */
    double maxinnocode;
    double maxinnophase;
    double maxnis;

    /** reject threshold of gdop */
    double maxgdop;

    /** baseline length constraint {const,sigma before fix, sigma after fix} (m) */
    double baseline[3];
    double max_baseline_error;
    double reset_baseline_error;

    /** maximum error wrt ubx position (triggers reset if more than this far) (m) */
    float max_ubx_error;

    /** rover position for fixed mode {x,y,z} (ecef) (m) */
    double ru[3];

    /** base position for relative mode {x,y,z} (ecef) (m) */
    double rb[3];

    /** max averaging epochs */
    int32_t maxaveep;

    /** output single by dgps/float/fix/ppp outage */
    int32_t outsingle;
} prcopt_t;
typedef prcopt_t gps_rtk_opt_t;

/** Raw satellite observation data */
typedef struct PACKED
{
    /** Receiver local time approximately aligned to the GPS time system (GPST) */
    gtime_t time;

    /** Satellite number in RTKlib notation.  GPS: 1-32, GLONASS: 33-59, Galilleo: 60-89, SBAS: 90-95 */
    uint8_t sat;

    /** receiver number */
    uint8_t rcv;

    /** Cno, carrier-to-noise density ratio (signal strength) (0.25 dB-Hz) */
    uint8_t SNR[1];

    /** Loss of Lock Indicator. Set to non-zero values only when carrier-phase is valid (L > 0).  bit1 = loss-of-lock, bit2 = half-cycle-invalid */
    uint8_t LLI[1];

    /** Code indicator: CODE_L1C (1) = L1C/A,G1C/A,E1C (GPS,GLO,GAL,QZS,SBS), CODE_L1X (12) = E1B+C,L1C(D+P) (GAL,QZS), CODE_L1I (47) = B1I (BeiDou) */
    uint8_t code[1];

    /** Estimated carrier phase measurement standard deviation (0.004 cycles), zero means invalid */
    uint8_t qualL[1];

    /** Estimated pseudorange measurement standard deviation (0.01 m), zero means invalid */
    uint8_t qualP[1];

    /** reserved, for alignment */
    uint8_t reserved;

    /** Observation data carrier-phase (cycle). The carrier phase initial ambiguity is initialized using an approximate value to make the magnitude of the phase close to the pseudorange measurement. Clock resets are applied to both phase and code measurements in accordance with the RINEX specification. */
    double L[1];

    /** Observation data pseudorange (m). GLONASS inter frequency channel delays are compensated with an internal calibration table */
    double P[1]; 

    /** Observation data Doppler measurement (positive sign for approaching satellites) (Hz) */
    float D[1];
} obsd_t;

#define GPS_RAW_MESSAGE_BUF_SIZE    1000
#define MAX_OBSERVATION_COUNT_IN_RTK_MESSAGE (GPS_RAW_MESSAGE_BUF_SIZE / sizeof(obsd_t))

/** observation data */
typedef struct
{
    /** number of observation slots used */
    uint32_t n;

    /** number of observation slots allocated */
    uint32_t nmax;

    /** observation data buffer */
    obsd_t* data;
} obs_t;

/** non-Glonass ephemeris data */
typedef struct
{
    /** Satellite number in RTKlib notation.  GPS: 1-32, GLONASS: 33-59, Galilleo: 60-89, SBAS: 90-95 */
    int32_t sat;

    /** IODE Issue of Data, Ephemeris (ephemeris version) */
    int32_t iode;
    
    /** IODC Issue of Data, Clock (clock version) */
    int32_t iodc;

    /** SV accuracy (URA index) IRN-IS-200H p.97 */
    int32_t sva;            

    /** SV health GPS/QZS (0:ok) */
    int32_t svh;            

    /** GPS/QZS: gps week, GAL: galileo week */
    int32_t week;

    /** GPS/QZS: code on L2. (00 = Invalid, 01 = P Code ON, 11 = C/A code ON, 11 = Invalid).  GAL/CMP: data sources */
    int32_t code;

    /** GPS/QZS: L2 P data flag (indicates that the NAV data stream was commanded OFF on the P-code of the in-phase component of the L2 channel). CMP: nav type */
    int32_t flag;

    /** Time Of Ephemeris, ephemeris reference epoch in seconds within the week (s) */
    gtime_t toe;
    
    /** clock data reference time (s) (20.3.4.5) */
    gtime_t toc;
    
    /** T_trans (s) */
    gtime_t ttr;

    /** Orbit semi-major axis (m) */
    double A;

    /** Orbit eccentricity (non-dimensional)  */
    double e;

	/** Orbit inclination angle at reference time (rad) */
	double i0;

    /** Longitude of ascending node of orbit plane at weekly epoch (rad) */
    double OMG0;

    /** Argument of perigee (rad) */
    double omg;

    /** Mean anomaly at reference time (rad) */
    double M0;

    /** Mean Motion Difference From Computed Value (rad) */
    double deln;

    /** Rate of Right Ascension (rad/s) */
    double OMGd;

    /** Rate of Inclination Angle (rad/s) */
    double idot;

    /** Amplitude of the Cosine Harmonic Correction Term to the Orbit Radius (m) */
    double crc;

    /** Amplitude of the Sine Harmonic Correction Term to the Orbit Radius (m) */
    double crs;

    /** Amplitude of the Cosine Harmonic Correction Term to the Argument of Latitude (rad)  */
    double cuc;

    /** Amplitude of the Sine Harmonic Correction Term to the Argument of Latitude (rad) */
    double cus;

    /** Amplitude of the Cosine Harmonic Correction Term to the Angle of Inclination (rad) */
    double cic;

    /** Amplitude of the Sine Harmonic Correction Term to the Angle of Inclination (rad) */
    double cis;

    /** Time Of Ephemeris, ephemeris reference epoch in seconds within the week (s), same as <toe> above but represented as double type. Note that toe is computed as eph->toe = gst2time(week, eph->toes) */
    double toes;

    /** Fit interval (h) (0: 4 hours, 1: greater than 4 hours) */
    double fit;

    /** SV clock offset, af0 (s) */
    double f0;
    
    /** SV clock drift, af1 (s/s, non-dimensional) */
    double f1;
    
    /** SV clock drift rate, af2 (1/s) */
    double f2;

    /** Group delay parameters GPS/QZS: tgd[0] = TGD (IRN-IS-200H p.103). Galilleo: tgd[0] = BGD E5a/E1, tgd[1] = BGD E5b/E1. Beidou: tgd[0] = BGD1, tgd[1] = BGD2 */
    double tgd[4];

    /** Adot for CNAV, not used */
    double Adot;
    
    /** First derivative of mean motion n (second derivative of mean anomaly M), ndot for CNAV (rad/s/s). Not used. */
    double ndot;
} eph_t;

/** Glonass ephemeris data */
typedef struct
{        
    /** Satellite number in RTKlib notation.  GPS: 1-32, GLONASS: 33-59, Galilleo: 60-89, SBAS: 90-95 */
    int32_t sat;

    /** IODE (0-6 bit of tb field) */
    int32_t iode;

    /** satellite frequency number */
    int32_t frq;

    /** satellite health */
    int32_t svh;
    
    /** satellite accuracy */
    int32_t sva;
    
    /** satellite age of operation */
    int32_t age;

    /** Ephemeris reference epoch in seconds within the week in GPS time gpst (s) */
    gtime_t toe;

    /** message frame time in gpst (s) */
    gtime_t tof;

    /** satellite position (ecef) (m) */
    double pos[3];

    /** satellite velocity (ecef) (m/s) */
    double vel[3];

    /** satellite acceleration (ecef) (m/s^2) */
    double acc[3];

    /** SV clock bias (s) */
    double taun;

    /** relative frequency bias */
    double gamn;

    /** delay between L1 and L2 (s) */
    double dtaun;
} geph_t;

/** SBAS message type */
typedef struct
{
    /** receiption time - week */
    int32_t week;
    
    /** reception time - tow */
    int32_t tow;

    /** SBAS satellite PRN number */
    int32_t prn;

    /** SBAS message (226bit) padded by 0 */
    uint8_t msg[29];

    /** reserved for alighment */
    uint8_t reserved[3];
} sbsmsg_t;

/** station parameter type */
typedef struct
{
    /** antenna delta type (0:enu,1:xyz) */
    int32_t deltype;
    
    /** station position (ecef) (m) */
    double pos[3];

    /** antenna position delta (e/n/u or x/y/z) (m) */
    double del[3];

    /** antenna height (m) */
    double hgt;
    
    /** station id */
    int32_t stationId;
} sta_t;

/** almanac type */
typedef struct
{
    /** satellite number */
    int32_t sat;

    /** sv health (0:ok) */
    int32_t svh;

    /** as and sv config */
    int32_t svconf;

    /* GPS/QZS: gps week, GAL: galileo week */
    int32_t week;

    /* Toa */
    gtime_t toa;        
                        
    /** SV orbit parameters - A */
    double A;

    /** SV orbit parameters - e */
    double e;

    /** SV orbit parameters - i0 */
    double i0;

    /** SV orbit parameters - OMG0 */
    double OMG0;
    
    /** SV orbit parameters - omg */
    double omg;
    
    /** SV orbit parameters - M0 */
    double M0;
    
    /** SV orbit parameters - OMGd */
    double OMGd;

    /** Toa (s) in week - toas */
    double toas;

    /** SV clock parameters - af0 */
    double f0;
    
    /** SV clock parameters - af1 */
    double f1;
} alm_t;

/** ionosphere model and utc parameters */
typedef struct
{
    double ion_gps[8];  /* GPS iono model parameters {a0,a1,a2,a3,b0,b1,b2,b3} */
    double ion_gal[4];  /* Galileo iono model parameters {ai0,ai1,ai2,0} */
    double ion_qzs[8];  /* QZSS iono model parameters {a0,a1,a2,a3,b0,b1,b2,b3} */
    double ion_cmp[8];  /* BeiDou iono model parameters {a0,a1,a2,a3,b0,b1,b2,b3} */
    double ion_irn[8];  /* IRNSS iono model parameters {a0,a1,a2,a3,b0,b1,b2,b3} */

    double utc_gps[4];  /* GPS delta-UTC parameters {A0,A1,T,W} */
    double utc_glo[4];  /* GLONASS UTC GPS time parameters */
    double utc_gal[4];  /* Galileo UTC GPS time parameters */
    double utc_qzs[4];  /* QZS UTC GPS time parameters */
    double utc_cmp[4];  /* BeiDou UTC parameters */
    double utc_irn[4];  /* IRNSS UTC parameters */
    double utc_sbs[4];  /* SBAS UTC parameters */

    int32_t leaps;      /* leap seconds (s) */
    
    alm_t alm;			/* almanac */
} ion_model_utc_alm_t;

#endif	// GPX-1

/** RTK solution status */
typedef enum
{
    /** No status */
    rtk_solution_status_none = 0,

    /** RTK fix */
    rtk_solution_status_fix = 1,

    /** RTK float */
    rtk_solution_status_float = 2,

    /** RTK SBAS */
    rtk_solution_status_sbas = 3,

    /** RTK DGPS */
    rtk_solution_status_dgps = 4,

    /** RTK SINGLE */
    rtk_solution_status_single = 5
} eRtkSolStatus;

/** (DID_GPS1_RTK_POS_REL, DID_GPS2_RTK_CMP_REL) - RTK and Dual GNSS heading base to rover relative info. */
typedef struct PACKED
{
    /** GPS time of week (since Sunday morning) in milliseconds */
    uint32_t                timeOfWeekMs;

    /** Age of differential (seconds) */
    float					differentialAge;

    /** Ambiguity resolution ratio factor for validation */
    float					arRatio;

    /** Vector from base to rover (m) in ECEF - If Compassing enabled, this is the 3-vector from antenna 2 to antenna 1 */
    float					baseToRoverVector[3];

    /** Distance from base to rover (m) */
    float                   baseToRoverDistance;
    
    /** Angle from north to baseToRoverVector in local tangent plane. (rad) */
    float                   baseToRoverHeading;

    /** Accuracy of baseToRoverHeading. (rad) */
    float                   baseToRoverHeadingAcc;

    /** (see eGpsStatus) GPS status: [0x000000xx] number of satellites used, [0x0000xx00] fix type, [0x00xx0000] status flags, NMEA input flag */
    uint32_t                status;
    
} gps_rtk_rel_t;

/** (DID_GPS1_RTK_POS_MISC, DID_GPS2_RTK_CMP_MISC) - requires little endian CPU */
typedef struct PACKED
{
    /** GPS time of week (since Sunday morning) in milliseconds */
    uint32_t                timeOfWeekMs;

    /** Accuracy - estimated standard deviations of the solution assuming a priori error model and error parameters by the positioning options. []: standard deviations {ECEF - x,y,z} or {north, east, down} (meters) */
    float					accuracyPos[3];

    /** Accuracy - estimated standard deviations of the solution assuming a priori error model and error parameters by the positioning options. []: Absolute value of means square root of estimated covariance NE, EU, UN */
    float					accuracyCov[3];

    /** Ambiguity resolution threshold for validation */
    float					arThreshold;

    /** Geometric dilution of precision (meters) */
    float					gDop;
    
    /** Horizontal dilution of precision (meters) */
    float					hDop;
    
    /** Vertical dilution of precision (meters) */
    float					vDop;

    /** Base Position - latitude, longitude, height (degrees, meters) */
     double					baseLla[3];

    /** Cycle slip counter */
    uint32_t                cycleSlipCount;
    
    /** Rover gps observation element counter */
    uint32_t				roverGpsObservationCount;

    /** Base station gps observation element counter */
    uint32_t				baseGpsObservationCount;

    /** Rover glonass observation element counter */
    uint32_t				roverGlonassObservationCount;

    /** Base station glonass observation element counter */
    uint32_t				baseGlonassObservationCount;

    /** Rover galileo observation element counter */
    uint32_t				roverGalileoObservationCount;

    /** Base station galileo observation element counter */
    uint32_t				baseGalileoObservationCount;

    /** Rover beidou observation element counter */
    uint32_t				roverBeidouObservationCount;

    /** Base station beidou observation element counter */
    uint32_t				baseBeidouObservationCount;

    /** Rover qzs observation element counter */
    uint32_t				roverQzsObservationCount;

    /** Base station qzs observation element counter */
    uint32_t				baseQzsObservationCount;

    /** Rover gps ephemeris element counter */
    uint32_t				roverGpsEphemerisCount;

    /** Base station gps ephemeris element counter */
    uint32_t				baseGpsEphemerisCount;

    /** Rover glonass ephemeris element counter */
    uint32_t				roverGlonassEphemerisCount;

    /** Base station glonass ephemeris element counter */
    uint32_t				baseGlonassEphemerisCount;
    
    /** Rover galileo ephemeris element counter */
    uint32_t				roverGalileoEphemerisCount;

    /** Base station galileo ephemeris element counter */
    uint32_t				baseGalileoEphemerisCount;

    /** Rover beidou ephemeris element counter */
    uint32_t				roverBeidouEphemerisCount;

    /** Base station beidou ephemeris element counter */
    uint32_t				baseBeidouEphemerisCount;

    /** Rover qzs ephemeris element counter */
    uint32_t				roverQzsEphemerisCount;

    /** Base station qzs ephemeris element counter */
    uint32_t				baseQzsEphemerisCount;

    /** Rover sbas element counter */
    uint32_t				roverSbasCount;

    /** Base station sbas element counter */
    uint32_t				baseSbasCount;

    /** Base station antenna position element counter */
    uint32_t				baseAntennaCount;

    /** Ionosphere model, utc and almanac count */
    uint32_t				ionUtcAlmCount;
    
    /** Number of checksum failures from received corrections */
    uint32_t				correctionChecksumFailures;

    /** Time to first RTK fix. */
    uint32_t				timeToFirstFixMs;
    
} gps_rtk_misc_t;

/** RAW data types for DID_GPS_BASE_RAW and DID_GPS2_RAW */
typedef enum
{
    /** obsd_t */
    raw_data_type_observation = 1,

    /** eph_t */
    raw_data_type_ephemeris = 2,

    /** geph_t */
    raw_data_type_glonass_ephemeris = 3,

    /** sbsmsg_t */
    raw_data_type_sbas = 4,

    /** sta_t */
    raw_data_type_base_station_antenna_position = 5,

    /** ion_model_utc_alm_t */
    raw_data_type_ionosphere_model_utc_alm = 6,
    
    /** gps_rtk_misc_t */
    raw_data_type_rtk_solution = 123
} eRawDataType;



typedef union PACKED
{   
#ifndef GPX_1
    /** Satellite observation data */
    obsd_t              obs[MAX_OBSERVATION_COUNT_IN_RTK_MESSAGE];
    
    /** Satellite non-GLONASS ephemeris data (GPS, Galileo, Beidou, QZSS) */
    eph_t               eph;
    
    /** Satellite GLONASS ephemeris data */
    geph_t              gloEph;
    
    /** Satellite-Based Augmentation Systems (SBAS) data */
    sbsmsg_t            sbas;
        
    /** Base station information (base position, antenna position, antenna height, etc.) */
    sta_t               sta;

    /** Ionosphere model and UTC parameters */
    ion_model_utc_alm_t ion;


    /** Byte buffer */
    uint8_t             buf[GPS_RAW_MESSAGE_BUF_SIZE];

#endif
} uGpsRawData;

/** Message wrapper for DID_GPS1_RAW, DID_GPS2_RAW, and DID_GPS_BASE_RAW.  The contents of data can vary for this message and are determined by `dataType` field. */
typedef struct PACKED
{
    /** Receiver index (1=RECEIVER_INDEX_GPS1, 2=RECEIVER_INDEX_EXTERNAL_BASE, or 3=RECEIVER_INDEX_GPS2 ) */
    uint8_t receiverIndex;

    /** Type of data (eRawDataType: 1=observations, 2=ephemeris, 3=glonassEphemeris, 4=SBAS, 5=baseAntenna, 6=IonosphereModel) */
    uint8_t dataType;

    /** Number of observations in data (obsd_t) when dataType==1 (raw_data_type_observation). */
    uint8_t obsCount;

    /** Reserved */
    uint8_t reserved;

    /** Interpret based on dataType (see eRawDataType) */    
    uGpsRawData data;
} gps_raw_t;

// (DID_GPS1_TIMEPULSE)
typedef struct
{
    /*! (s)	Week seconds offset from MCU to GPS time. */
    double		towOffset;			

    /*! (s)	Week seconds for next timepulse (from start of GPS week) */
    double		towGps;				

    /*! (s)	Local MCU week seconds */
    double		timeMcu;			

    /*! (ms) Local timestamp of TIM-TP message used to validate timepulse. */
    uint32_t	msgTimeMs;			

    /*! (ms) Local timestamp of time sync pulse external interrupt used to validate timepulse. */
    uint32_t	plsTimeMs;			

    /*! Counter for successful timesync events. */
    uint8_t		syncCount;			

    /*! Counter for failed timesync events. */
    uint8_t		badPulseAgeCount;			

    /*! Counter for GPS PPS interrupt re-initalization. */
    uint8_t		ppsInterruptReinitCount;

    /*! */
    uint8_t		unused;			

    /*! (ms) Local timestamp of last valid PPS sync. */
    uint32_t	lastSyncTimeMs;		

    /*! (ms) Time since last valid PPS sync. */
    uint32_t 	sinceLastSyncTimeMs;

} gps_timepulse_t;

/**
* Diagnostic message
*/
typedef struct 
{
    /** GPS time of week (since Sunday morning) in milliseconds */
    uint32_t timeOfWeekMs;
    
    /** Message length, including null terminator */
    uint32_t messageLength;
    
    /** Message data, max size of message is 256 */
    char message[256];
} diag_msg_t;

typedef enum
{
    // default state
    SURVEY_IN_STATE_OFF                     = 0,

    // commands
    SURVEY_IN_STATE_CANCEL                  = 1,
    SURVEY_IN_STATE_START_3D                = 2,
    SURVEY_IN_STATE_START_FLOAT             = 3,
    SURVEY_IN_STATE_START_FIX               = 4,

    // status
    SURVEY_IN_STATE_RUNNING_3D              = 8,
    SURVEY_IN_STATE_RUNNING_FLOAT           = 9,
    SURVEY_IN_STATE_RUNNING_FIX             = 10,
    SURVEY_IN_STATE_SAVE_POS                = 19,
    SURVEY_IN_STATE_DONE                    = 20
} eSurveyInStatus;

/**
* Survey in status
*/
typedef struct
{
    /** State of current survey, eSurveyInStatus */
    uint32_t state;

    /** Maximum time (milliseconds) survey will run if minAccuracy is not first achieved. (ignored if 0). */
    uint32_t maxDurationSec;

    /** Required horizontal accuracy (m) for survey to complete before maxDuration. (ignored if 0) */
    float minAccuracy;

    /** Elapsed time (seconds) of the survey. */
    uint32_t elapsedTimeSec;

    /** Approximate horizontal accuracy of the survey (m). */
    float hAccuracy;

    /** The current surveyed latitude, longitude, altitude (deg, deg, m) */
    double lla[3];
} survey_in_t;


//////////////////////////////////////////////////////////////////////////
//  GPX
//////////////////////////////////////////////////////////////////////////

/**
* (DID_GPX_FLASH_CFG) GPX flash config.
*/
typedef struct
{  
    /** Size of this struct */
    uint32_t				size;

    /** Checksum, excluding size and checksum */
    uint32_t                checksum;

    /** Manufacturer method for restoring flash defaults */
    uint32_t                key;

} gpx_flash_cfg_t;

/**
* (DID_GPX_STATUS) GPX status.
*/
typedef struct
{
	/** GPS time of week (since Sunday morning) in milliseconds */
	uint32_t               	timeOfWeekMs;
	
	/** Status (eGpxStatus) */
	uint32_t                gpxStatus;

} gpx_status_t;


//////////////////////////////////////////////////////////////////////////
//  EVB
//////////////////////////////////////////////////////////////////////////

typedef enum
{
    /** SD card logger: card ready */
    EVB_STATUS_SD_CARD_READY                = 0x00000001,

    /** SD card Logger: running */
    EVB_STATUS_SD_LOG_ENABLED               = 0x00000002,

    /** SD card error: card file system */
    EVB_STATUS_SD_ERR_CARD_FAULT            = 0x00000010,

    /** SD card error: card full */
    EVB_STATUS_SD_ERR_CARD_FULL             = 0x00000020,

    /** SD card error: mask */
    EVB_STATUS_SD_ERR_CARD_MASK             = 0x000000F0,

    /** WiFi: enabled */
    EVB_STATUS_WIFI_ENABLED                 = 0x00010000,

    /** WiFi: connected to access point (hot spot) or another device */
    EVB_STATUS_WIFI_CONNECTED               = 0x00020000,

    /** XBee: enabled */
    EVB_STATUS_XBEE_ENABLED                 = 0x00100000,

    /** XBee: connected */
    EVB_STATUS_XBEE_CONNECTED               = 0x00200000,

    /** XBee: configured */
    EVB_STATUS_XBEE_CONFIGURED              = 0x00400000,

    /** XBee: failed to configure */
    EVB_STATUS_XBEE_CONFIG_FAILURE          = 0x00800000,

    /** System flash write staging or occuring now.  Processor will pause and not respond during a flash write, typicaly 150-250 ms. */
    EVB_STATUS_FLASH_WRITE_IN_PROGRESS      = 0x01000000,

    /** Manufacturing unlocked */
    EVB_STATUS_MANF_UNLOCKED                = 0x02000000,

} eEvbStatus;

/** EVB-2 communications ports. */
enum eEvb2CommPorts
{
    EVB2_PORT_UINS0     = 0,
    EVB2_PORT_UINS1     = 1,
    EVB2_PORT_XBEE      = 2,
    EVB2_PORT_XRADIO    = 3,		// H4-8 (orange) Tx, H4-7 (brown) Rx 
    EVB2_PORT_BLE       = 4,		
    EVB2_PORT_SP330     = 5,		// H3-2 (brown) Tx, H3-5 (green)  Rx
    EVB2_PORT_GPIO_H8   = 6,		// H8-5 (brown) Tx, H8-6 (orange) Rx
    EVB2_PORT_USB       = 7,
    EVB2_PORT_WIFI      = 8,		
    EVB2_PORT_CAN		= 9,		// H2-3 CANL (brown), H2-4 CANH (orange)
    EVB2_PORT_COUNT
};

/** EVB-2 Communications Bridge Options */
enum eEvb2ComBridgeOptions
{
    EVB2_CB_OPTIONS_TRISTATE_UINS_IO  = 0x00000001,
    EVB2_CB_OPTIONS_SP330_RS422       = 0x00000002,
    EVB2_CB_OPTIONS_XBEE_ENABLE       = 0x00000010,
    EVB2_CB_OPTIONS_WIFI_ENABLE       = 0x00000020,
    EVB2_CB_OPTIONS_BLE_ENABLE        = 0x00000040,
    EVB2_CB_OPTIONS_SPI_ENABLE        = 0x00000080,
    EVB2_CB_OPTIONS_CAN_ENABLE	      = 0x00000100,
    EVB2_CB_OPTIONS_I2C_ENABLE	      = 0x00000200,		// Tied to uINS G1,G2
};

enum eEvb2PortOptions
{
    EVB2_PORT_OPTIONS_RADIO_RTK_FILTER		= 0x00000001,	// Allow RTCM3, NMEA, and RTCM3.  Reject IS binary.
    EVB2_PORT_OPTIONS_DEFAULT				= EVB2_PORT_OPTIONS_RADIO_RTK_FILTER,
};

/**
* (DID_EVB_STATUS) EVB-2 status and logger control interface
*/
typedef struct
{
    /** GPS number of weeks since January 6th, 1980 */
    uint32_t                week;

    /** GPS time of week (since Sunday morning) in milliseconds */
    uint32_t                timeOfWeekMs;

    /** Firmware (software) version */
    uint8_t                 firmwareVer[4];

    /** Status (eEvbStatus) */
    uint32_t                evbStatus;

    /** Data logger control state. (see eEvb2LoggerMode) */
    uint32_t                loggerMode;

    /** logger */
    uint32_t                loggerElapsedTimeMs;

    /** WiFi IP address */
    uint32_t                wifiIpAddr;

    /** System command (see eSystemCommand).  99 = software reset */
    uint32_t                sysCommand;

    /** Time sync offset between local time since boot up to GPS time of week in seconds.  Add this to IMU and sensor time to get GPS time of week in seconds. */
    double                  towOffset;

} evb_status_t;

#define WIFI_SSID_PSK_SIZE      40

typedef struct
{
    /** WiFi SSID */
    char                    ssid[WIFI_SSID_PSK_SIZE];

    /** WiFi PSK */
    char                    psk[WIFI_SSID_PSK_SIZE];

} evb_wifi_t;

typedef struct
{  
    /** Server IP address */
    union {
        uint32_t	u32;
        uint8_t		u8[4];
    } ipAddr;

    /** Server port */
    uint32_t                port;

} evb_server_t;

typedef enum
{
    EVB_CFG_BITS_WIFI_SELECT_MASK               = 0x00000003,
    EVB_CFG_BITS_WIFI_SELECT_OFFSET             = 0,
    EVB_CFG_BITS_SERVER_SELECT_MASK             = 0x0000000C,
    EVB_CFG_BITS_SERVER_SELECT_OFFSET           = 2,
    EVB_CFG_BITS_NO_STREAM_PPD_ON_LOG_BUTTON    = 0x00000010,		// Don't enable PPD stream when log button is pressed
    EVB_CFG_BITS_ENABLE_ADC4                    = 0x00000200,
    EVB_CFG_BITS_ENABLE_ADC10					= 0x00000400,
} eEvbFlashCfgBits;

#define NUM_WIFI_PRESETS     3
#define EVB_CFG_BITS_SET_IDX_WIFI(bits,idx)     {bits&=EVB_CFG_BITS_WIFI_SELECT_MASK; bits|=((idx<<EVB_CFG_BITS_WIFI_SELECT_OFFSET)&EVB_CFG_BITS_WIFI_SELECT_MASK);}
#define EVB_CFG_BITS_SET_IDX_SERVER(bits,idx)   {bits&=EVB_CFG_BITS_SERVER_SELECT_MASK; bits|=((idx<<EVB_CFG_BITS_SERVER_SELECT_OFFSET)&EVB_CFG_BITS_SERVER_SELECT_MASK);}
#define EVB_CFG_BITS_IDX_WIFI(bits)             ((bits&EVB_CFG_BITS_WIFI_SELECT_MASK)>>EVB_CFG_BITS_WIFI_SELECT_OFFSET)
#define EVB_CFG_BITS_IDX_SERVER(bits)           ((bits&EVB_CFG_BITS_SERVER_SELECT_MASK)>>EVB_CFG_BITS_SERVER_SELECT_OFFSET)

/**
* (DID_EVB_FLASH_CFG) EVB-2 flash config for monitor, config, and logger control interface
*/
typedef struct
{  
    /** Size of this struct */
    uint32_t				size;

    /** Checksum, excluding size and checksum */
    uint32_t                checksum;

    /** Manufacturer method for restoring flash defaults */
    uint32_t                key;

    /** Communications bridge preset. (see eEvb2ComBridgePreset) */
    uint8_t                 cbPreset;

    // 32-bit alignment
    uint8_t                 reserved1[3];

    /** Communications bridge forwarding */
    uint32_t                cbf[EVB2_PORT_COUNT];

    /** Communications bridge options (see eEvb2ComBridgeOptions) */
    uint32_t                cbOptions;

    /** Config bits (see eEvbFlashCfgBits) */
    uint32_t                bits;

    /** Radio preamble ID (PID) - 0x0 to 0x9. Only radios with matching PIDs can communicate together. Different PIDs minimize interference between multiple sets of networks. Checked before the network ID. */
    uint32_t                radioPID;

    /** Radio network ID (NID) - 0x0 to 0x7FFF. Only radios with matching NID can communicate together. Checked after the preamble ID. */
    uint32_t                radioNID;

    /** Radio power level - Transmitter output power level. (XBee PRO SX 0=20dBm, 1=27dBm, 2=30dBm)  */
    uint32_t                radioPowerLevel;

    /** WiFi SSID and PSK */
    evb_wifi_t              wifi[NUM_WIFI_PRESETS];

    /** Server IP and port */
    evb_server_t            server[NUM_WIFI_PRESETS];

    /** Encoder tick to wheel rotation conversion factor (in radians).  Encoder tick count per revolution on 1 channel x gear ratio x 2pi. */
    float                   encoderTickToWheelRad;

    /** CAN baudrate */
    uint32_t				CANbaud_kbps;

    /** CAN receive address */
    uint32_t				can_receive_address;

    /** EVB port for uINS communications and SD card logging. 0=uINS-Ser0 (default), 1=uINS-Ser1, SP330=5, 6=GPIO_H8 (use eEvb2CommPorts) */
    uint8_t                 uinsComPort;

    /** EVB port for uINS aux com and RTK corrections. 0=uINS-Ser0, 1=uINS-Ser1 (default), 5=SP330, 6=GPIO_H8 (use eEvb2CommPorts) */
    uint8_t                 uinsAuxPort;

    // Ensure 32-bit alignment
    uint8_t                	reserved2[2];

    /** Enable radio RTK filtering, etc. (see eEvb2PortOptions) */
    uint32_t                portOptions;

    /** Baud rate for EVB serial port H3 (SP330 RS233 and RS485/422). */
    uint32_t                h3sp330BaudRate;

    /** Baud rate for EVB serial port H4 (TLL to external radio). */
    uint32_t                h4xRadioBaudRate;

    /** Baud rate for EVB serial port H8 (TLL). */
    uint32_t                h8gpioBaudRate;

    /** Wheel encoder configuration (see eWheelCfgBits) */
    uint32_t                wheelCfgBits;

    /** Wheel update period.  Sets the wheel encoder and control update period. (ms) */
    uint32_t				velocityControlPeriodMs;

} evb_flash_cfg_t;


/** EVB-2 communications bridge configuration. */
enum eEvb2ComBridgePreset
{
    /** No change.  Sending this value causes no effect. */
    EVB2_CB_PRESET_NA = 0,

    /** No connections.  Off: XBee, WiFi */
    EVB2_CB_PRESET_ALL_OFF = 1,

    /** [uINS Hub] LED-GRN (uINS-COM): USB, RS232, H8.  (uINS-AUX): XRadio.  Off: XBee, WiFi */
    EVB2_CB_PRESET_RS232 = 2,

    /** [uINS Hub] LED-BLU (uINS-COM): USB, RS232, H8.  (uINS-AUX): XBee, XRadio.  Off: WiFi */
    EVB2_CB_PRESET_RS232_XBEE = 3,

    /** [uINS Hub] LED-PUR (uINS-COM): USB, RS422, H8.  (uINS-AUX): WiFi, XRadio.  Off: XBee */
    EVB2_CB_PRESET_RS422_WIFI = 4,

    /** [uINS Hub] LED-CYA (uINS-SER1 SPI): USB, RS423, H8.  Off: WiFi, XBee.  A reset is required following selection of this CBPreset to enable SPI on the uINS, in order to assert uINS pin 10 (G9/nSPI_EN) during bootup. */
    EVB2_CB_PRESET_SPI_RS232 = 5,

    /** [USB Hub]  LED-YEL (USB): RS232, H8, XBee, XRadio. */
    EVB2_CB_PRESET_USB_HUB_RS232 = 6,

    /** [USB Hub]  LED-WHT (USB): RS485/RS422, H8, XRadio. */
    EVB2_CB_PRESET_USB_HUB_RS422 = 7,
    
    /** Number of bridge configuration presets */
    EVB2_CB_PRESET_COUNT = 8,
    
};

#define EVB2_CB_PRESET_DEFAULT      EVB2_CB_PRESET_RS232

/** Data logger control.  Values labeled CMD  */
enum eEvb2LoggerMode
{
    /** Do not change.  Sending this value causes no effect. */
    EVB2_LOG_NA                         = 0,

    /** Start new log */
    EVB2_LOG_CMD_START                  = 2,

    /** Stop logging */
    EVB2_LOG_CMD_STOP                   = 4,

    /** Purge all data logs from drive */
    EVB2_LOG_CMD_PURGE                  = 1002,
        
};


/** 
* (DID_PORT_MONITOR) Data rate and status monitoring for each communications port. 
*/
typedef struct
{
    /** Tx rate (bytes/s) */
    uint32_t        txBytesPerS;

    /** Rx rate (bytes/s) */
    uint32_t        rxBytesPerS;

    /** Status */
    uint32_t        status;
    
} port_monitor_set_t;

typedef struct
{
    /** Port monitor set */
    port_monitor_set_t port[NUM_SERIAL_PORTS];
        
} port_monitor_t;


/**
* (DID_SYS_FAULT) System Fault Information 
* NOTE: If you modify these, please update crash_info_special_values in IS-src/python/src/ci_hdw/data_sets.py */
#define SYS_FAULT_STATUS_HARDWARE_RESET                 0x00000000
#define SYS_FAULT_STATUS_USER_RESET                     0x00000001
#define SYS_FAULT_STATUS_ENABLE_BOOTLOADER              0x00000002
// General:
#define SYS_FAULT_STATUS_SOFT_RESET                     0x00000010
#define SYS_FAULT_STATUS_FLASH_MIGRATION_EVENT          0x00000020
#define SYS_FAULT_STATUS_FLASH_MIGRATION_COMPLETED      0x00000040
#define SYS_FAULT_STATUS_RTK_MISC_ERROR                 0x00000080
#define SYS_FAULT_STATUS_MASK_GENERAL_ERROR             0xFFFFFFF0
// Critical: (usually associated with system reset)
#define SYS_FAULT_STATUS_HARD_FAULT                     0x00010000
#define SYS_FAULT_STATUS_USAGE_FAULT                    0x00020000
#define SYS_FAULT_STATUS_MEM_MANGE                      0x00040000
#define SYS_FAULT_STATUS_BUS_FAULT                      0x00080000
#define SYS_FAULT_STATUS_MALLOC_FAILED                  0x00100000
#define SYS_FAULT_STATUS_STACK_OVERFLOW                 0x00200000
#define SYS_FAULT_STATUS_INVALID_CODE_OPERATION         0x00400000
#define SYS_FAULT_STATUS_FLASH_MIGRATION_MARKER_UPDATED 0x00800000
#define SYS_FAULT_STATUS_WATCHDOG_RESET                 0x01000000
#define SYS_FAULT_STATUS_RTK_BUFFER_LIMIT               0x02000000
#define SYS_FAULT_STATUS_SENSOR_CALIBRATION             0x04000000
#define SYS_FAULT_STATUS_HARDWARE_DETECTION             0x08000000
#define SYS_FAULT_STATUS_MASK_CRITICAL_ERROR            0xFFFF0000

typedef struct 
{
    /** System fault status */
    uint32_t status;

    /** Fault Type at HardFault */
    uint32_t g1Task;

    /** Multipurpose register - Line number of fault */
    uint32_t g2FileNum;
    
    /** Multipurpose register - File number at fault */
    uint32_t g3LineNum;
        
    /** Multipurpose register - at time of fault.  */
    uint32_t g4;

    /** Multipurpose register - link register value at time of fault.  */
    uint32_t g5Lr;
    
    /** Program Counter value at time of fault */
    uint32_t pc;
    
    /** Program Status Register value at time of fault */
    uint32_t psr;
        
} system_fault_t;

/** Diagnostic information for internal use */
typedef struct
{
    /** Count of gap of more than 0.5 seconds receiving serial data, driver level, one entry for each com port */
    uint32_t gapCountSerialDriver[NUM_SERIAL_PORTS];

    /** Count of gap of more than 0.5 seconds receiving serial data, class / parser level, one entry for each com port */
    uint32_t gapCountSerialParser[NUM_SERIAL_PORTS];

    /** Count of rx overflow, one entry for each com port */
    uint32_t rxOverflowCount[NUM_SERIAL_PORTS];

    /** Count of tx overflow, one entry for each com port */
    uint32_t txOverflowCount[NUM_SERIAL_PORTS];
    
    /** Count of checksum failures, one entry for each com port */
    uint32_t checksumFailCount[NUM_SERIAL_PORTS];
} internal_diagnostic_t;

/** RTOS tasks */
typedef enum
{
    /** Task 0: Sample	*/
    TASK_SAMPLE = 0,

    /** Task 1: Nav */
    TASK_NAV,

    /** Task 2: Communications */
    TASK_COMMUNICATIONS,

    /** Task 3: Maintenance */
    TASK_MAINTENANCE,

    /** Task 4: Idle */
    TASK_IDLE,

    /** Task 5: Timer */
    TASK_TIMER,

<<<<<<< HEAD
    /** Number of RTOS tasks */
    IMX_RTOS_NUM_TASKS,                 // Keep last
=======
	/** Number of RTOS tasks */
	IMX_RTOS_NUM_TASKS                 // Keep last
>>>>>>> 5f054d9f
} eRtosTask;

/** RTOS tasks */
typedef enum
{
    /** Task 0: Sample	*/
    GPX_TASK_COMM = 0,

    /** Task 1: Nav */
    GPX_TASK_RTK,

    /** Number of RTOS tasks */
    GPX_RTOS_NUM_TASKS,					// Keep last
} eGpxRtosTask;

/** EVB RTOS tasks */
typedef enum
{
    /** Task 0: Communications */
    EVB_TASK_COMMUNICATIONS,

    /** Task 1: Logger */
    EVB_TASK_LOGGER,

    /** Task 2: WiFi */
    EVB_TASK_WIFI,

    /** Task 3: Maintenance */
    EVB_TASK_MAINTENANCE,

    /** Task 4: Idle */
    EVB_TASK_IDLE,

    /** Task 5: Timer */
    EVB_TASK_TIMER,

    /** Task 6: SPI to uINS */
    EVB_TASK_SPI_UINS_COM,

    /** Number of RTOS tasks */
    EVB_RTOS_NUM_TASKS                  // Keep last
} eEvbRtosTask;

/** Max task name length - do not change */
#define MAX_TASK_NAME_LEN 12

/** RTOS task info */
typedef struct PACKED
{
    /** Task name */
    char                    name[MAX_TASK_NAME_LEN];

    /** Task priority (0 - 8) */
    uint32_t                priority;

    /** Stack high water mark bytes */
    uint32_t                stackUnused;

    /** Task period ms */
    uint32_t                periodMs;

    /** Last run time microseconds */
    uint32_t                runTimeUs;

    /** Max run time microseconds */
    uint32_t                maxRunTimeUs;
    
    /** Rolling average over last 1000 executions */
    float					averageRunTimeUs;
    
    /** Counter of times task took too long to run */
    uint32_t				gapCount;

    /** Cpu usage percent */
    float					cpuUsage;

    /** Handle */
    uint32_t                handle;

    /** Local time when task loop started (following delay) */
    uint32_t                profileStartTimeUs;
} rtos_task_t;

/** Internal RTOS task profiling info (processor ticks instead of usec) */
typedef struct PACKED
{
    /** Last run time microseconds */
    uint32_t                runTimeTicks;

    /** Max run time microseconds */
    uint32_t                maxRunTimeTicks;
    
    /** Rolling average over last 1000 executions */
    float					averageRunTimeTicks;

    /** Local time when task loop started (following delay) */
    uint32_t                profileStartTimeTicks;

    /** Counter of times task took too long to run */
    uint32_t				gapCount;

    uint32_t 				periodTicks;
    
} rtos_profile_t;

/** (DID_RTOS_INFO) */
typedef struct PACKED
{
    /** Heap high water mark bytes */
    uint32_t                freeHeapSize;

    /** Total memory allocated using RTOS pvPortMalloc() */
    uint32_t				mallocSize;
    
    /** Total memory freed using RTOS vPortFree() */
    uint32_t				freeSize;

<<<<<<< HEAD
    /** Tasks */
    rtos_task_t             task[IMX_RTOS_NUM_TASKS];
=======
	/** Tasks */
	rtos_task_t             task[IMX_RTOS_NUM_TASKS];
>>>>>>> 5f054d9f

} rtos_info_t;

/** (DID_EVB_RTOS_INFO) */
typedef struct PACKED
{
    /** Heap high water mark bytes */
    uint32_t                freeHeapSize;

    /** Total memory allocated using RTOS pvPortMalloc() */
    uint32_t				mallocSize;

    /** Total memory freed using RTOS vPortFree() */
    uint32_t				freeSize;

    /** Tasks */
    rtos_task_t             task[EVB_RTOS_NUM_TASKS];

} evb_rtos_info_t;
enum
{
    CID_INS_TIME,
    CID_INS_STATUS,
    CID_INS_EULER,
    CID_INS_QUATN2B,
    CID_INS_QUATE2B,
    CID_INS_UVW,
    CID_INS_VE,
    CID_INS_LAT,
    CID_INS_LON,
    CID_INS_ALT,
    CID_INS_NORTH_EAST,
    CID_INS_DOWN,
    CID_INS_ECEF_X,
    CID_INS_ECEF_Y,
    CID_INS_ECEF_Z,
    CID_INS_MSL,
    CID_PREINT_PX,
    CID_PREINT_QY,
    CID_PREINT_RZ,
    CID_DUAL_PX,
    CID_DUAL_QY,
    CID_DUAL_RZ,
    CID_GPS1_POS,
    CID_GPS1_RTK_REL,
    CID_ROLL_ROLLRATE,
    NUM_CIDS
};

/** Valid baud rates for Inertial Sense hardware */
typedef enum
{
    CAN_BAUDRATE_20_KBPS   =   20,
    CAN_BAUDRATE_33_KBPS   =   33,
    CAN_BAUDRATE_50_KBPS   =   50,
    CAN_BAUDRATE_83_KBPS   =   83,
    CAN_BAUDRATE_100_KBPS  =  100,
    CAN_BAUDRATE_125_KBPS  =  125,
    CAN_BAUDRATE_200_KBPS  =  200,
    CAN_BAUDRATE_250_KBPS  =  250,
    CAN_BAUDRATE_500_KBPS  =  500,
    CAN_BAUDRATE_1000_KBPS = 1000,

    CAN_BAUDRATE_COUNT = 10
} can_baudrate_t;

/** (DID_CAN_BCAST_PERIOD) Broadcast period of CAN messages */
typedef struct PACKED
{
    /** Broadcast period multiple - CAN time message. 0 to disable. */
    uint16_t				can_period_mult[NUM_CIDS];
    
    /** Transmit address. */
    uint32_t				can_transmit_address[NUM_CIDS];
    
    /** Baud rate (kbps)  (See can_baudrate_t for valid baud rates)  */
    uint16_t				can_baudrate_kbps;

    /** Receive address. */
    uint32_t				can_receive_address;

} can_config_t;

#if defined(INCLUDE_LUNA_DATA_SETS)
#include "luna_data_sets.h"
#endif

/** Union of datasets */
typedef union PACKED
{
    dev_info_t				devInfo;
    ins_1_t					ins1;
    ins_2_t					ins2;
     ins_3_t					ins3;
    ins_4_t					ins4;
    imu_t					imu;
    imu3_t					imu3;
    magnetometer_t			mag;
    mag_cal_t				magCal;
    barometer_t				baro;
    wheel_encoder_t			wheelEncoder;
    ground_vehicle_t		groundVehicle;
    pos_measurement_t		posMeasurement;
    pimu_t					pImu;
    gps_pos_t				gpsPos;
    gps_vel_t				gpsVel;
    gps_sat_t				gpsSat;
    gps_rtk_rel_t			gpsRtkRel;
    gps_rtk_misc_t			gpsRtkMisc;
    inl2_states_t			inl2States;
    inl2_ned_sigma_t        inl2NedSigma;
    nvm_flash_cfg_t			flashCfg;
    survey_in_t             surveyIn;
    sys_params_t			sysParams;
    sys_sensors_t			sysSensors;
    rtos_info_t				rtosInfo;
    gps_raw_t				gpsRaw;
    sys_sensors_adc_t       sensorsAdc;
    rmc_t					rmc;
    evb_status_t			evbStatus;
    infield_cal_t			infieldCal;

#if defined(INCLUDE_LUNA_DATA_SETS)
    evb_luna_velocity_control_t     wheelController;
#endif
} uDatasets;

/** Union of INS output datasets */
typedef union PACKED
{
    ins_1_t					ins1;
    ins_2_t					ins2;
    ins_3_t					ins3;
    ins_4_t					ins4;
} uInsOutDatasets;

POP_PACK

/**
Creates a 32 bit checksum from data

@param data the data to create a checksum for
@param count the number of bytes in data

@return the 32 bit checksum for data
*/
uint32_t checksum32(const void* data, int count);
uint32_t serialNumChecksum32(const void* data, int size);
uint32_t flashChecksum32(const void* data, int size);

/**
Flip the endianess of 32 bit values in data

@param data the data to flip 32 bit values in
@param dataLength the number of bytes in data
*/
void flipEndianess32(uint8_t* data, int dataLength);

/**
Flip the bytes of a float in place (4 bytes) - ptr is assumed to be at least 4 bytes

@param ptr the float to flip
*/
void flipFloat(uint8_t* ptr);

/**
Flip the bytes of a float (4 bytes) - ptr is assumed to be at least 4 bytes

@param val the float to flip
@return the flipped float
*/
float flipFloatCopy(float val);

/**
Flip the bytes of a double in place (8 bytes) - ptr is assumed to be at least 8 bytes
Only flips each 4 byte pair, does not flip the individual bytes within the pair

@param ptr the double to flip
*/
void flipDouble(void* ptr);

/**
Flip the bytes of a double in place (8 bytes)
Unlike flipDouble, this also flips the individual bytes in each 4 byte pair

@param val the double to flip
@return the flipped double
*/
double flipDoubleCopy(double val);

/**
Flip double (64 bit) floating point values in data

@param data the data to flip doubles in
@param dataLength the number of bytes in data
@param offset offset into data to start flipping at
@param offsets a list of offsets of all doubles in data, starting at position 0
@param offsetsLength the number of items in offsets
*/
void flipDoubles(uint8_t* data, int dataLength, int offset, uint16_t* offsets, uint16_t offsetsLength);

/**
Flip string values in data - this compensates for the fact that flipEndianess32 is called on all the data

@param data the data to flip string values in
@param dataLength the number of bytes in data
@param offset the offset into data to start flipping strings at
@param offsets a list of offsets and byte lengths into data where strings start at
@param offsetsLength the number of items in offsets, should be 2 times the string count
*/
void flipStrings(uint8_t* data, int dataLength, int offset, uint16_t* offsets, uint16_t offsetsLength);

// BE_SWAP: if big endian then swap, else no-op
// LE_SWAP: if little endian then swap, else no-op
#if CPU_IS_BIG_ENDIAN
#define BE_SWAP64F(_i) flipDoubleCopy(_i)
#define BE_SWAP32F(_i) flipFloatCopy(_i)
#define BE_SWAP32(_i) (SWAP32(_i))
#define BE_SWAP16(_i) (SWAP16(_i))
#define LE_SWAP64F(_i) (_i)
#define LE_SWAP32F(_i) (_i)
#define LE_SWAP32(_i) (_i)
#define LE_SWAP16(_i) (_i)
#else // little endian
#define BE_SWAP64F(_i) (_i)
#define BE_SWAP32F(_i) (_i)
#define BE_SWAP32(_i) (_i)
#define BE_SWAP16(_i) (_i)
#define LE_SWAP64F(_i) flipDoubleCopy(_i)
#define LE_SWAP32F(_i) flipFloatCopy(_i)
#define LE_SWAP32(_i) (SWAP32(_i))
#define LE_SWAP16(_i) (SWAP16(_i))
#endif

/**
Get the offsets of double / int64 (64 bit) values given a data id

@param dataId the data id to get double offsets for
@param offsetsLength receives the number of double offsets

@return a list of offets of doubles or 0 if none, offset will have high bit set if it is an int64 instead of a double
*/
uint16_t* getDoubleOffsets(eDataIDs dataId, uint16_t* offsetsLength);

/**
Gets the offsets and lengths of strings given a data id

@param dataId the data id to get string offsets and lengths for
@param offsetsLength receives the number of items in the return value

@return a list of offsets and lengths of strings for the data id or 0 if none
*/
uint16_t* getStringOffsetsLengths(eDataIDs dataId, uint16_t* offsetsLength);

/** Convert DID to realtime message bits */
uint64_t didToRmcBit(uint32_t dataId, uint64_t defaultRmcBits, uint64_t devInfoRmcBits);

uint32_t didToAsciiRmcBits(uint32_t dataId);


//Time conversion constants
#define SECONDS_PER_WEEK        604800
#define SECONDS_PER_DAY         86400
#define GPS_TO_UNIX_OFFSET      315964800
/** Convert GPS Week and Ms and leapSeconds to Unix seconds**/
double gpsToUnix(uint32_t gpsWeek, uint32_t gpsTimeofWeekMS, uint8_t leapSeconds);

/** Convert Julian Date to calendar date. */
void julianToDate(double julian, int32_t* year, int32_t* month, int32_t* day, int32_t* hour, int32_t* minute, int32_t* second, int32_t* millisecond);

/** Convert GPS Week and Seconds to Julian Date.  Leap seconds are the GPS-UTC offset (18 seconds as of December 31, 2016). */
double gpsToJulian(int32_t gpsWeek, int32_t gpsMilliseconds, int32_t leapSeconds);


#ifndef GPX_1

#ifndef RTKLIB_H
#define SYS_NONE    0x00                /* navigation system: none */
#define SYS_GPS     0x01                /* navigation system: GPS */
#define SYS_SBS     0x02                /* navigation system: SBAS */
#define SYS_GLO     0x04                /* navigation system: GLONASS */
#define SYS_GAL     0x08                /* navigation system: Galileo */
#define SYS_QZS     0x10                /* navigation system: QZSS */
#define SYS_CMP     0x20                /* navigation system: BeiDou */
#define SYS_IRN     0x40                /* navigation system: IRNS */
#define SYS_LEO     0x80                /* navigation system: LEO */
#define SYS_ALL     0xFF                /* navigation system: all */
#endif

/*
Convert gnssID to ubx gnss indicator (ref [2] 25)

@param gnssID gnssID of satellite
@return ubx gnss indicator
*/
int ubxSys(int gnssID);

#ifndef __RTKLIB_EMBEDDED_DEFINES_H_

#undef ENAGLO
#define ENAGLO

#undef ENAGAL
#define ENAGAL

#undef ENAQZS
//#define ENAQZS

#undef ENASBS
#define ENASBS

#undef MAXSUBFRMLEN
#define MAXSUBFRMLEN 152

#undef MAXRAWLEN
#define MAXRAWLEN 2048

#undef NFREQ
#define NFREQ 1

#undef NFREQGLO
#ifdef ENAGLO
#define NFREQGLO 1
#else
#define NFREQGLO 0
#endif

#undef NFREQGAL
#ifdef ENAGAL
#define NFREQGAL 1
#else
#define NFREQGAL 0
#endif

#undef NEXOBS
#define NEXOBS 0

#undef MAXOBS
#define MAXOBS 56               // Also defined inside rtklib_defines.h
#define HALF_MAXOBS (MAXOBS/2)

#undef NUMSATSOL
#define NUMSATSOL 22

#undef MAXERRMSG
#define MAXERRMSG 0

#ifdef ENASBS

// sbas waas only satellites
#undef MINPRNSBS
#define MINPRNSBS 133                 /* min satellite PRN number of SBAS */

#undef MAXPRNSBS
#define MAXPRNSBS 138                 /* max satellite PRN number of SBAS */

#undef NSATSBS
#define NSATSBS (MAXPRNSBS - MINPRNSBS + 1) /* number of SBAS satellites */

#define SBAS_EPHEMERIS_ARRAY_SIZE NSATSBS

#else

#define SBAS_EPHEMERIS_ARRAY_SIZE 0

#endif


#endif

#ifndef RTKLIB_H

#define MINPRNGPS   1                   /* min satellite PRN number of GPS */
#define MAXPRNGPS   32                  /* max satellite PRN number of GPS */
#define NSATGPS     (MAXPRNGPS-MINPRNGPS+1) /* number of GPS satellites */
#define NSYSGPS     1

#ifdef ENAGLO
#define MINPRNGLO   1                   /* min satellite slot number of GLONASS */
#define MAXPRNGLO   27                  /* max satellite slot number of GLONASS */
#define NSATGLO     (MAXPRNGLO-MINPRNGLO+1) /* number of GLONASS satellites */
#define NSYSGLO     1
#else
#define MINPRNGLO   0
#define MAXPRNGLO   0
#define NSATGLO     0
#define NSYSGLO     0
#endif
#ifdef ENAGAL
#define MINPRNGAL   1                   /* min satellite PRN number of Galileo */
#define MAXPRNGAL   30                  /* max satellite PRN number of Galileo */
#define NSATGAL    (MAXPRNGAL-MINPRNGAL+1) /* number of Galileo satellites */
#define NSYSGAL     1
#else
#define MINPRNGAL   0
#define MAXPRNGAL   0
#define NSATGAL     0
#define NSYSGAL     0
#endif
#ifdef ENAQZS
#define MINPRNQZS   193                 /* min satellite PRN number of QZSS */
#define MAXPRNQZS   199                 /* max satellite PRN number of QZSS */
#define MINPRNQZS_S 183                 /* min satellite PRN number of QZSS SAIF */
#define MAXPRNQZS_S 189                 /* max satellite PRN number of QZSS SAIF */
#define NSATQZS     (MAXPRNQZS-MINPRNQZS+1) /* number of QZSS satellites */
#define NSYSQZS     1
#else
#define MINPRNQZS   0
#define MAXPRNQZS   0
#define MINPRNQZS_S 0
#define MAXPRNQZS_S 0
#define NSATQZS     0
#define NSYSQZS     0
#endif
#ifdef ENACMP
#define MINPRNCMP   1                   /* min satellite sat number of BeiDou */
#define MAXPRNCMP   35                  /* max satellite sat number of BeiDou */
#define NSATCMP     (MAXPRNCMP-MINPRNCMP+1) /* number of BeiDou satellites */
#define NSYSCMP     1
#else
#define MINPRNCMP   0
#define MAXPRNCMP   0
#define NSATCMP     0
#define NSYSCMP     0
#endif
#ifdef ENAIRN
#define MINPRNIRN   1                   /* min satellite sat number of IRNSS */
#define MAXPRNIRN   7                   /* max satellite sat number of IRNSS */
#define NSATIRN     (MAXPRNIRN-MINPRNIRN+1) /* number of IRNSS satellites */
#define NSYSIRN     1
#else
#define MINPRNIRN   0
#define MAXPRNIRN   0
#define NSATIRN     0
#define NSYSIRN     0
#endif
#ifdef ENALEO
#define MINPRNLEO   1                   /* min satellite sat number of LEO */
#define MAXPRNLEO   10                  /* max satellite sat number of LEO */
#define NSATLEO     (MAXPRNLEO-MINPRNLEO+1) /* number of LEO satellites */
#define NSYSLEO     1
#else
#define MINPRNLEO   0
#define MAXPRNLEO   0
#define NSATLEO     0
#define NSYSLEO     0
#endif
#define NSYS        (NSYSGPS+NSYSGLO+NSYSGAL+NSYSQZS+NSYSCMP+NSYSIRN+NSYSLEO) /* number of systems */
#ifndef NSATSBS
#ifdef ENASBS
#define MINPRNSBS   120                 /* min satellite PRN number of SBAS */
#define MAXPRNSBS   142                 /* max satellite PRN number of SBAS */
#define NSATSBS     (MAXPRNSBS-MINPRNSBS+1) /* number of SBAS satellites */
#else
#define MINPRNSBS   0
#define MAXPRNSBS   0
#define NSATSBS     0
#endif
#endif

#endif

#endif

/*
Convert satellite constelation and prn/slot number to satellite number

@param sys satellite system (SYS_GPS,SYS_GLO,...)
@param prn satellite prn/slot number
@return satellite number (0:error)
*/
int satNo(int sys, int prn);

/*
convert satellite gnssID + svID to satellite number

@param gnssID satellite system 
@param svID satellite prn/slot number
@return satellite number (0:error)
*/
int satNumCalc(int gnssID, int svID);


#ifdef __cplusplus
}
#endif

#endif // DATA_SETS_H<|MERGE_RESOLUTION|>--- conflicted
+++ resolved
@@ -4059,13 +4059,8 @@
     /** Task 5: Timer */
     TASK_TIMER,
 
-<<<<<<< HEAD
-    /** Number of RTOS tasks */
-    IMX_RTOS_NUM_TASKS,                 // Keep last
-=======
 	/** Number of RTOS tasks */
 	IMX_RTOS_NUM_TASKS                 // Keep last
->>>>>>> 5f054d9f
 } eRtosTask;
 
 /** RTOS tasks */
@@ -4183,13 +4178,8 @@
     /** Total memory freed using RTOS vPortFree() */
     uint32_t				freeSize;
 
-<<<<<<< HEAD
-    /** Tasks */
-    rtos_task_t             task[IMX_RTOS_NUM_TASKS];
-=======
 	/** Tasks */
 	rtos_task_t             task[IMX_RTOS_NUM_TASKS];
->>>>>>> 5f054d9f
 
 } rtos_info_t;
 
