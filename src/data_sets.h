--- conflicted
+++ resolved
@@ -1568,16 +1568,11 @@
     SYS_CMD_TEST_SER0_TX_PP_U                           = 81,           // (uint32 inv: 4294967214)
     SYS_CMD_TEST_SER0_TX_PP_D                           = 82,           // (uint32 inv: 4294967213)
 
-<<<<<<< HEAD
     // Experimental commands debuging TX->RX bug (TM) 
     // TODO: Action date (after 8/8/25): 
     //  A: Remove if does not fix tx->rx bug. 
     //  B: If it does help consider expanding to all pins to prevent from happening.
-    SYS_CMD_OUTPUT_IDLE                  = 96,           // (uint32 inv: 4294967199)
-=======
-    // Experimental to help debug TX->RX bug (TM, 4/3/2025) TODO: If using this resolves the latched output pin issue, consider refactoring into general purpose SYS_CMD_SYS_IDLE.
-    SYS_CMD_SET_OUTPUT_PIN_TO_TRISTATE                  = 96,           // (uint32 inv: 4294967199)
->>>>>>> 20ce9caa
+    SYS_CMD_OUTPUT_IDLE                                 = 96,           // (uint32 inv: 4294967199)
     
     SYS_CMD_SAVE_FLASH                                  = 97,           // (uint32 inv: 4294967198)
     SYS_CMD_SAVE_GPS_ASSIST_TO_FLASH_RESET              = 98,           // (uint32 inv: 4294967197)
