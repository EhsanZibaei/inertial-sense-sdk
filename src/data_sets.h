/*
MIT LICENSE

Copyright (c) 2014-2021 Inertial Sense, Inc. - http://inertialsense.com

Permission is hereby granted, free of charge, to any person obtaining a copy of this software and associated documentation files(the "Software"), to deal in the Software without restriction, including without limitation the rights to use, copy, modify, merge, publish, distribute, sublicense, and/or sell copies of the Software, and to permit persons to whom the Software is furnished to do so, subject to the following conditions :

The above copyright notice and this permission notice shall be included in all copies or substantial portions of the Software.

THE SOFTWARE IS PROVIDED "AS IS", WITHOUT WARRANTY OF ANY KIND, EXPRESS OR IMPLIED, INCLUDING BUT NOT LIMITED TO THE WARRANTIES OF MERCHANTABILITY, FITNESS FOR A PARTICULAR PURPOSE AND NONINFRINGEMENT.IN NO EVENT SHALL THE AUTHORS OR COPYRIGHT HOLDERS BE LIABLE FOR ANY CLAIM, DAMAGES OR OTHER LIABILITY, WHETHER IN AN ACTION OF CONTRACT, TORT OR OTHERWISE, ARISING FROM, OUT OF OR IN CONNECTION WITH THE SOFTWARE OR THE USE OR OTHER DEALINGS IN THE SOFTWARE.
*/

#ifndef DATA_SETS_H
#define DATA_SETS_H

#include <stdint.h>
#include <stdlib.h>
#include <time.h>
#include <string.h>
#include "ISConstants.h"

#ifdef __cplusplus
extern "C" {
#endif

// *****************************************************************************
// ****** InertialSense binary message Data Identification Numbers (DIDs) ****** 
// ******                                                                 ******
// ****** NEVER REORDER THESE VALUES!                                     ******
// *****************************************************************************
/** Data identifiers - these are unsigned int and #define because enum are signed according to C standard */
typedef uint32_t eDataIDs;

#define DID_NULL                        (eDataIDs)0  /** NULL (INVALID) */
#define DID_DEV_INFO                    (eDataIDs)1  /** (dev_info_t) Device information */
#define DID_SYS_FAULT                   (eDataIDs)2  /** (system_fault_t) System fault information */
#define DID_PREINTEGRATED_IMU           (eDataIDs)3  /** (preintegrated_imu_t) Coning and sculling integral in body/IMU frame.  Updated at IMU rate. Also know as Delta Theta Delta Velocity, or Integrated IMU. For clarification, we use the name "Preintegrated IMU" through the User Manual. This data is integrated from the IMU data at the IMU update rate (startupImuDtMs, default 1ms).  The integration period (dt) and output data rate are the same as the NAV rate (startupNavDtMs, default 4ms) and cannot be output at any other rate. If a different output data rate is desired, DID_IMU which is derived from DID_PREINTEGRATED_IMU can be used instead. Preintegrated IMU data acts as a form of compression, adding the benefit of higher integration rates for slower output data rates, preserving the IMU data without adding filter delay and addresses antialiasing. It is most effective for systems that have higher dynamics and lower communications data rates.  The minimum data period is DID_FLASH_CONFIG.startupImuDtMs or 4, whichever is larger (250Hz max). */
#define DID_INS_1                       (eDataIDs)4  /** (ins_1_t) INS output: euler rotation w/ respect to NED, NED position from reference LLA. */
#define DID_INS_2                       (eDataIDs)5  /** (ins_2_t) INS output: quaternion rotation w/ respect to NED, ellipsoid altitude */
#define DID_GPS1_UBX_POS                (eDataIDs)6  /** (gps_pos_t) GPS 1 position data from ublox receiver. */
#define DID_SYS_CMD                     (eDataIDs)7  /** (system_command_t) System commands. Both the command and invCommand fields must be set at the same time for a command to take effect. */
#define DID_ASCII_BCAST_PERIOD          (eDataIDs)8  /** (ascii_msgs_t) Broadcast period for ASCII messages */
#define DID_RMC                         (eDataIDs)9  /** (rmc_t) Realtime Message Controller (RMC). The data sets available through RMC are driven by the availability of the data. The RMC provides updates from various data sources (i.e. sensors) as soon as possible with minimal latency. Several of the data sources (sensors) output data at different data rates that do not all correspond. The RMC is provided so that broadcast of sensor data is done as soon as it becomes available. All RMC messages can be enabled using the standard Get Data packet format. */
#define DID_SYS_PARAMS                  (eDataIDs)10 /** (sys_params_t) System parameters / info */
#define DID_SYS_SENSORS                 (eDataIDs)11 /** (sys_sensors_t) System sensor information */
#define DID_FLASH_CONFIG                (eDataIDs)12 /** (nvm_flash_cfg_t) Flash memory configuration */
#define DID_GPS1_POS                    (eDataIDs)13 /** (gps_pos_t) GPS 1 position data.  This comes from DID_GPS1_UBX_POS or DID_GPS1_RTK_POS, depending on whichever is more accurate. */
#define DID_GPS2_POS                    (eDataIDs)14 /** (gps_pos_t) GPS 2 position data */
#define DID_GPS1_SAT                    (eDataIDs)15 /** (gps_sat_t) GPS 1 GNSS and sat identifiers, carrier to noise ratio (signal strength), elevation and azimuth angles, pseudo range residual. */
#define DID_GPS2_SAT                    (eDataIDs)16 /** (gps_sat_t) GPS 2 GNSS and sat identifiers, carrier to noise ratio (signal strength), elevation and azimuth angles, pseudo range residual. */
#define DID_GPS1_VERSION                (eDataIDs)17 /** (gps_version_t) GPS 1 version info */
#define DID_GPS2_VERSION                (eDataIDs)18 /** (gps_version_t) GPS 2 version info */
#define DID_MAG_CAL                     (eDataIDs)19 /** (mag_cal_t) Magnetometer calibration */
#define DID_INTERNAL_DIAGNOSTIC         (eDataIDs)20 /** INTERNAL USE ONLY (internal_diagnostic_t) Internal diagnostic info */
#define DID_GPS1_RTK_POS_REL            (eDataIDs)21 /** (gps_rtk_rel_t) RTK precision position base to rover relative info. */
#define DID_GPS1_RTK_POS_MISC           (eDataIDs)22 /** (gps_rtk_misc_t) RTK precision position related data. */
#define DID_FEATURE_BITS                (eDataIDs)23 /** INTERNAL USE ONLY (feature_bits_t) */
#define DID_SENSORS_IS1                 (eDataIDs)24 /** INTERNAL USE ONLY (sensors_w_temp_t) Cross-axis aligned w/ scale factor */
#define DID_SENSORS_IS2                 (eDataIDs)25 /** INTERNAL USE ONLY (sensors_w_temp_t) Temperature compensated */
#define DID_SENSORS_TC_BIAS             (eDataIDs)26 /** INTERNAL USE ONLY (sensors_t) */
#define DID_IO                          (eDataIDs)27 /** (io_t) I/O */
#define DID_SENSORS_ADC                 (eDataIDs)28 /** INTERNAL USE ONLY (sys_sensors_adc_t) */
#define DID_SCOMP                       (eDataIDs)29 /** INTERNAL USE ONLY (sensor_compensation_t) */
#define DID_GPS1_VEL                    (eDataIDs)30 /** (gps_vel_t) GPS 1 velocity data */
#define DID_GPS2_VEL                    (eDataIDs)31 /** (gps_vel_t) GPS 2 velocity data */
#define DID_HDW_PARAMS                  (eDataIDs)32 /** INTERNAL USE ONLY (hdw_params_t) */
#define DID_NVR_MANAGE_USERPAGE         (eDataIDs)33 /** INTERNAL USE ONLY (nvr_manage_t) */
#define DID_NVR_USERPAGE_SN             (eDataIDs)34 /** INTERNAL USE ONLY (nvm_group_sn_t) */
#define DID_NVR_USERPAGE_G0             (eDataIDs)35 /** INTERNAL USE ONLY (nvm_group_0_t) */
#define DID_NVR_USERPAGE_G1             (eDataIDs)36 /** INTERNAL USE ONLY (nvm_group_1_t) */
#define DID_DEBUG_STRING                (eDataIDs)37 /** INTERNAL USE ONLY (debug_string_t) */
#define DID_RTOS_INFO                   (eDataIDs)38 /** (rtos_info_t) RTOS information. */
#define DID_DEBUG_ARRAY                 (eDataIDs)39 /** INTERNAL USE ONLY (debug_array_t) */
#define DID_SENSORS_CAL1                (eDataIDs)40 /** INTERNAL USE ONLY (sensors_mpu_w_temp_t) (not needed) */
#define DID_SENSORS_CAL2                (eDataIDs)41 /** INTERNAL USE ONLY (sensors_mpu_w_temp_t) (not needed) */
#define DID_CAL_SC                      (eDataIDs)42 /** INTERNAL USE ONLY (sensor_cal_t) */
#define DID_CAL_TEMP_COMP               (eDataIDs)43 /** INTERNAL USE ONLY (sensor_tcal_group_t) */
#define DID_CAL_MOTION                  (eDataIDs)44 /** INTERNAL USE ONLY (sensor_mcal_group_t) */
#define DID_SYS_SENSORS_SIGMA           (eDataIDs)45 /** INTERNAL USE ONLY (sys_sensors_t) */
#define DID_SENSORS_ADC_SIGMA           (eDataIDs)46 /** INTERNAL USE ONLY (sys_sensors_adc_t) */
#define DID_INS_DEV_1                   (eDataIDs)47 /** INTERNAL USE ONLY (ins_dev_1_t) (not needed) */
#define DID_INL2_STATES                 (eDataIDs)48 /** (inl2_states_t) */
#define DID_INL2_COVARIANCE_LD          (eDataIDs)49 /** (INL2_COVARIANCE_LD_ARRAY_SIZE) */
#define DID_INL2_STATUS                 (eDataIDs)50 /** (inl2_status_t) */
#define DID_INL2_MISC                   (eDataIDs)51 /** (inl2_misc_t) */
#define DID_MAGNETOMETER                (eDataIDs)52 /** (magnetometer_t) Magnetometer sensor output */
#define DID_BAROMETER                   (eDataIDs)53 /** (barometer_t) Barometric pressure sensor data */
#define DID_GPS1_RTK_POS                (eDataIDs)54 /** (gps_pos_t) GPS RTK position data */
#define DID_ROS_COVARIANCE_POSE_TWIST   (eDataIDs)55 /** (ros_covariance_pose_twist_t) INL2 EKF covariances matrix lower diagonals */
#define DID_COMMUNICATIONS_LOOPBACK     (eDataIDs)56 /** INTERNAL USE ONLY - Unit test for communications manager  */
#define DID_IMU3_RAW                    (eDataIDs)57 /** (imu3_t) Inertial measurement unit data directly from IMU.  We recommend use of DID_IMU or DID_PREINTEGRATED_IMU as they are oversampled and contain less noise.  Minimum data period is DID_FLASH_CONFIG.startupImuDtMs or 4, whichever is larger (250Hz max). */
#define DID_IMU                         (eDataIDs)58 /** (imu_t) Inertial measurement unit data down-sampled from IMU rate (DID_FLASH_CONFIG.startupImuDtMs (1KHz)) to navigation update rate (DID_FLASH_CONFIG.startupNavDtMs) as an anti-aliasing filter to reduce noise and preserve accuracy.  Minimum data period is DID_FLASH_CONFIG.startupNavDtMs (1KHz max).  */
#define DID_INL2_MAG_OBS_INFO           (eDataIDs)59 /** (inl2_mag_obs_info_t) INL2 magnetometer calibration information. */
#define DID_GPS_BASE_RAW                (eDataIDs)60 /** (gps_raw_t) GPS raw data for base station (observation, ephemeris, etc.) - requires little endian CPU. The contents of data can vary for this message and are determined by dataType field. RTK positioning or RTK compassing must be enabled to stream this message. */
#define DID_GPS_RTK_OPT                 (eDataIDs)61 /** (gps_rtk_opt_t) RTK options - requires little endian CPU. */
#define DID_NVR_USERPAGE_INTERNAL       (eDataIDs)62 /** (internal) Internal user page data */
#define DID_MANUFACTURING_INFO          (eDataIDs)63 /** INTERNAL USE ONLY (manufacturing_info_t) Manufacturing info */
#define DID_BIT                         (eDataIDs)64 /** (bit_t) System built-in self-test */
#define DID_INS_3                       (eDataIDs)65 /** (ins_3_t) Inertial navigation data with quaternion NED to body rotation and ECEF position. */
#define DID_INS_4                       (eDataIDs)66 /** (ins_4_t) INS output: quaternion rotation w/ respect to ECEF, ECEF position. */
#define DID_INL2_NED_SIGMA              (eDataIDs)67 /** (inl2_ned_sigma_t) INL2 standard deviation in the NED frame */
#define DID_STROBE_IN_TIME              (eDataIDs)68 /** (strobe_in_time_t) Timestamp for input strobe. */
#define DID_GPS1_RAW                    (eDataIDs)69 /** (gps_raw_t) GPS raw data for rover (observation, ephemeris, etc.) - requires little endian CPU. The contents of data can vary for this message and are determined by dataType field. RTK positioning or RTK compassing must be enabled to stream this message. */
#define DID_GPS2_RAW                    (eDataIDs)70 /** (gps_raw_t) GPS raw data for rover (observation, ephemeris, etc.) - requires little endian CPU. The contents of data can vary for this message and are determined by dataType field. RTK positioning or RTK compassing must be enabled to stream this message. */
#define DID_WHEEL_ENCODER               (eDataIDs)71 /** (wheel_encoder_t) Wheel encoder data to be fused with GPS-INS measurements, set DID_GROUND_VEHICLE for configuration before sending this message */
#define DID_DIAGNOSTIC_MESSAGE          (eDataIDs)72 /** (diag_msg_t) Diagnostic message */
#define DID_SURVEY_IN                   (eDataIDs)73 /** (survey_in_t) Survey in, used to determine position for RTK base station. Base correction output cannot run during a survey and will be automatically disabled if a survey is started. */
#define DID_CAL_SC_INFO                 (eDataIDs)74 /** INTERNAL USE ONLY (sensor_cal_info_t) */
#define DID_PORT_MONITOR                (eDataIDs)75 /** (port_monitor_t) Data rate and status monitoring for each communications port. */
#define DID_RTK_STATE                   (eDataIDs)76 /** INTERNAL USE ONLY (rtk_state_t) */
#define DID_RTK_PHASE_RESIDUAL          (eDataIDs)77 /** INTERNAL USE ONLY (rtk_residual_t) */
#define DID_RTK_CODE_RESIDUAL           (eDataIDs)78 /** INTERNAL USE ONLY (rtk_residual_t) */
#define DID_RTK_DEBUG                   (eDataIDs)79 /** INTERNAL USE ONLY (rtk_debug_t) */
#define DID_EVB_STATUS                  (eDataIDs)80 /** (evb_status_t) EVB monitor and log control interface. */
#define DID_EVB_FLASH_CFG               (eDataIDs)81 /** (evb_flash_cfg_t) EVB configuration. */
#define DID_EVB_DEBUG_ARRAY             (eDataIDs)82 /** INTERNAL USE ONLY (debug_array_t) */
#define DID_EVB_RTOS_INFO               (eDataIDs)83 /** (evb_rtos_info_t) EVB-2 RTOS information. */
#define DID_IMU3_RAW_MAG                (eDataIDs)84 /** (imu3_mag_t) DID_IMU3_RAW + DID_MAGNETOMETER. Only one of DID_IMU3_RAW_MAG, DID_IMU_MAG, or DID_PREINTEGRATED_IMU_MAG should be streamed simultaneously. We recommend use of DID_IMU_MAG or DID_PREINTEGRATED_IMU_MAG as they are oversampled and contain less noise. */
#define DID_IMU_MAG                     (eDataIDs)85 /** (imu_mag_t) DID_IMU + DID_MAGNETOMETER. Only one of DID_IMU3_RAW_MAG, DID_IMU_MAG, or DID_PREINTEGRATED_IMU_MAG should be streamed simultaneously. */
#define DID_PREINTEGRATED_IMU_MAG		(eDataIDs)86 /** (pimu_mag_t) DID_PREINTEGRATED_IMU + DID_MAGNETOMETER. Only one of DID_IMU3_RAW_MAG, DID_IMU_MAG, or DID_PREINTEGRATED_IMU_MAG should be streamed simultaneously. */
#define DID_GROUND_VEHICLE				(eDataIDs)87 /** (ground_vehicle_t) Static configuration for wheel transform measurements. */
#define DID_POSITION_MEASUREMENT		(eDataIDs)88 /** (pos_measurement_t) External position estimate*/
#define DID_RTK_DEBUG_2                 (eDataIDs)89 /** INTERNAL USE ONLY (rtk_debug_2_t) */
#define DID_CAN_CONFIG					(eDataIDs)90 /** (can_config_t) Addresses for CAN messages*/
#define DID_GPS2_RTK_CMP_REL            (eDataIDs)91 /** (gps_rtk_rel_t) Dual GNSS RTK compassing / moving base to rover (GPS 1 to GPS 2) relative info. */
#define DID_GPS2_RTK_CMP_MISC           (eDataIDs)92 /** (gps_rtk_misc_t) RTK Dual GNSS RTK compassing related data. */
#define DID_EVB_DEV_INFO                (eDataIDs)93 /** (dev_info_t) EVB device information */
#define DID_UNUSED_94                   (eDataIDs)94 /** () */
#define DID_REFERENCE_IMU               (eDataIDs)95 /** (imu_t) Reference or truth IMU used for manufacturing calibration and testing */

// Adding a new data id?
// 1] Add it above and increment the previous number, include the matching data structure type in the comments
// 2] Add flip doubles and flip strings entries in data_sets.c
// 3] Add data id to ISDataMappings.cpp
// 4] Increment DID_COUNT
// 5) Update the DIDs in IS-src/python/src/ci_hdw/data_sets.py
// 6] Test!

/** Count of data ids (including null data id 0) - MUST BE MULTPLE OF 4 and larger than last DID number! */
#define DID_COUNT		(eDataIDs)120	// Used in SDK
#define DID_COUNT_UINS	(eDataIDs)96	// Used in uINS

/** Maximum number of data ids */
#define DID_MAX_COUNT 256

// END DATA IDENTIFIERS --------------------------------------------------------------------------

/** Maximum number of satellite channels */
#define MAX_NUM_SAT_CHANNELS 50

/** Maximum length of device info manufacturer string (must be a multiple of 4) */
#define DEVINFO_MANUFACTURER_STRLEN 24
#define DEVINFO_ADDINFO_STRLEN 24


/** Defines the 4 parts to the communications version. Major changes involve changes to the com manager. Minor changes involve additions to data structures */
// #define PROTOCOL_VERSION_CHAR0 1        // Major (in com_manager.h)
// #define PROTOCOL_VERSION_CHAR1 0
#define PROTOCOL_VERSION_CHAR2 (0x000000FF&DID_COUNT_UINS)
#define PROTOCOL_VERSION_CHAR3 9         // Minor (in data_sets.h)

/** Rtk rover receiver index */
#define RECEIVER_INDEX_GPS1 1 // DO NOT CHANGE
#define RECEIVER_INDEX_EXTERNAL_BASE 2 // DO NOT CHANGE
#define RECEIVER_INDEX_GPS2 3 // DO NOT CHANGE

// Max number of devices across all hardware types: uINS-3, uINS-4, and uINS-5
#define NUM_IMU_DEVICES     3		// g_numImuDevices defines the actual number of hardware specific devices
#define NUM_MAG_DEVICES     2		// g_numMagDevices defines the actual number of hardware specific devices

/** INS status flags */
enum eInsStatusFlags
{
	/** Attitude estimate is usable but outside spec (COARSE) */
	INS_STATUS_ATT_ALIGN_COARSE                 = (int)0x00000001,
	/** Velocity estimate is usable but outside spec (COARSE) */
	INS_STATUS_VEL_ALIGN_COARSE                 = (int)0x00000002,
	/** Position estimate is usable but outside spec (COARSE) */
	INS_STATUS_POS_ALIGN_COARSE                 = (int)0x00000004,
	/** Estimate is COARSE mask (usable but outside spec) */
	INS_STATUS_ALIGN_COARSE_MASK                = (int)0x00000007,

	/** Velocity aided by wheel sensor */
	INS_STATUS_WHEEL_AIDING_VEL                 = (int)0x00000008,

	/** Attitude estimate is within spec (FINE) */
	INS_STATUS_ATT_ALIGN_FINE                   = (int)0x00000010,
	/** Velocity estimate is within spec (FINE) */
	INS_STATUS_VEL_ALIGN_FINE                   = (int)0x00000020,
	/** Position estimate is within spec (FINE) */
	INS_STATUS_POS_ALIGN_FINE                   = (int)0x00000040,
	/** Estimate is FINE mask */
	INS_STATUS_ALIGN_FINE_MASK                  = (int)0x00000070,

	/** Heading aided by GPS */
	INS_STATUS_GPS_AIDING_HEADING               = (int)0x00000080,

	/** Position aided by GPS position */
	INS_STATUS_GPS_AIDING_POS                   = (int)0x00000100,
	/** GPS update event occurred in solution, potentially causing discontinuity in position path */
	INS_STATUS_GPS_UPDATE_IN_SOLUTION           = (int)0x00000200,
	/** Reserved for internal purpose */
	INS_STATUS_RESERVED_1                       = (int)0x00000400,																	
	/** Heading aided by magnetic heading */
	INS_STATUS_MAG_AIDING_HEADING               = (int)0x00000800,

	/** Nav mode (set) = estimating velocity and position. AHRS mode (cleared) = NOT estimating velocity and position */
	INS_STATUS_NAV_MODE							= (int)0x00001000,

	/** User should not move (keep system motionless) to assist on-board processing. */
	INS_STATUS_DO_NOT_MOVE						= (int)0x00002000,	
	/** Velocity aided by GPS velocity */
	INS_STATUS_GPS_AIDING_VEL                   = (int)0x00004000,
	/** Vehicle kinematic calibration is good */
	INS_STATUS_KINEMATIC_CAL_GOOD	            = (int)0x00008000,

	/** INS/AHRS Solution Status */
	INS_STATUS_SOLUTION_MASK					= (int)0x000F0000,
	INS_STATUS_SOLUTION_OFFSET					= 16,
#define INS_STATUS_SOLUTION(insStatus)          ((insStatus&INS_STATUS_SOLUTION_MASK)>>INS_STATUS_SOLUTION_OFFSET)

	INS_STATUS_SOLUTION_OFF                     = 0,	// System is off 
	INS_STATUS_SOLUTION_ALIGNING                = 1,	// System is in alignment mode
	INS_STATUS_SOLUTION_ALIGNMENT_COMPLETE      = 2,	// System is aligned but not enough dynamics have been experienced to be with specifications.
	INS_STATUS_SOLUTION_NAV                     = 3,	// System is in navigation mode and solution is good.
	INS_STATUS_SOLUTION_NAV_HIGH_VARIANCE       = 4,	// System is in navigation mode but the attitude uncertainty has exceeded the threshold.
	INS_STATUS_SOLUTION_AHRS                    = 5,	// System is in AHRS mode and solution is good.
	INS_STATUS_SOLUTION_AHRS_HIGH_VARIANCE      = 6,	// System is in AHRS mode but the attitude uncertainty has exceeded the threshold.

	/** GPS compassing antenna offsets are not set in flashCfg. */
    INS_STATUS_RTK_COMPASSING_BASELINE_UNSET    = (int)0x00100000,
    /** GPS antenna baseline specified in flashCfg and measured by GPS do not match. */
    INS_STATUS_RTK_COMPASSING_BASELINE_BAD      = (int)0x00200000,
    INS_STATUS_RTK_COMPASSING_MASK              = (INS_STATUS_RTK_COMPASSING_BASELINE_UNSET|INS_STATUS_RTK_COMPASSING_BASELINE_BAD),
    
	/** Magnetometer is being recalibrated.  Device requires rotation to complete the calibration process. */
	INS_STATUS_MAG_RECALIBRATING				= (int)0x00400000,
	/** Magnetometer is experiencing interference or calibration is bad.  Attention may be required to remove interference (move the device) or recalibrate the magnetometer. */
	INS_STATUS_MAG_INTERFERENCE_OR_BAD_CAL		= (int)0x00800000,

    /** GPS navigation fix type (see eGpsNavFixStatus) */
    INS_STATUS_GPS_NAV_FIX_MASK					= (int)0x03000000,
    INS_STATUS_GPS_NAV_FIX_OFFSET				= 24,
#define INS_STATUS_NAV_FIX_STATUS(insStatus)    ((insStatus&INS_STATUS_GPS_NAV_FIX_MASK)>>INS_STATUS_GPS_NAV_FIX_OFFSET)

	/** RTK compassing heading is accurate.  (RTK fix and hold status) */
	INS_STATUS_RTK_COMPASSING_VALID				= (int)0x04000000,

	/* NOTE: If you add or modify these INS_STATUS_RTK_ values, please update eInsStatusRtkBase in IS-src/python/src/ci_hdw/data_sets.py */
	/** RTK error: Observations invalid or not received  (i.e. RTK differential corrections) */
    INS_STATUS_RTK_RAW_GPS_DATA_ERROR           = (int)0x08000000,
    /** RTK error: Either base observations or antenna position have not been received */
    INS_STATUS_RTK_ERR_BASE_DATA_MISSING        = (int)0x10000000,
    /** RTK error: base position moved when it should be stationary */
    INS_STATUS_RTK_ERR_BASE_POSITION_MOVING     = (int)0x20000000,
    /** RTK error: base position invalid or not surveyed */
    INS_STATUS_RTK_ERR_BASE_POSITION_INVALID    = (int)0x30000000,
    /** RTK error: NO base position received */
    INS_STATUS_RTK_ERR_BASE_MASK                = (int)0x30000000,
	/** GPS base mask */
	INS_STATUS_RTK_ERROR_MASK					= (INS_STATUS_RTK_RAW_GPS_DATA_ERROR|INS_STATUS_RTK_ERR_BASE_MASK),
	
	/** RTOS task ran longer than allotted period */
	INS_STATUS_RTOS_TASK_PERIOD_OVERRUN			= (int)0x40000000,
	/** General fault (eGenFaultCodes) */
	INS_STATUS_GENERAL_FAULT					= (int)0x80000000,

	/** Output reset mask - these bits are cleared on output */
	INS_STATUS_OUTPUT_RESET_MASK				= (0),
};

/** GPS navigation fix type */
/* NOTE: If you modify this enum, please also modify the eGpsNavFixStatus enum
 *       in IS-src/python/src/ci_hdw/data_sets.py */
enum eGpsNavFixStatus
{
	GPS_NAV_FIX_NONE							= (int)0x00000000,
	GPS_NAV_FIX_POSITIONING_3D					= (int)0x00000001,
	GPS_NAV_FIX_POSITIONING_RTK_FLOAT			= (int)0x00000002,
	GPS_NAV_FIX_POSITIONING_RTK_FIX				= (int)0x00000003,		// Includes fix & hold
};

/** Hardware status flags */
enum eHdwStatusFlags
{
	/** Gyro motion detected sigma */
	HDW_STATUS_MOTION_GYR_SIG					= (int)0x00000001,
	/** Accelerometer motion detected sigma */
	HDW_STATUS_MOTION_ACC_SIG					= (int)0x00000002,
	/** Unit is moving and NOT stationary */
	HDW_STATUS_MOTION_SIG_MASK					= (int)0x00000003,
	/** Gyro motion detected deviation */
	HDW_STATUS_MOTION_GYR_DEV					= (int)0x00000004,
	/** Accelerometer motion detected deviation */
	HDW_STATUS_MOTION_ACC_DEV					= (int)0x00000008,
	/** Motion mask */
	HDW_STATUS_MOTION_MASK						= (int)0x0000000F,

	/** GPS satellite signals are being received (antenna and cable are good) */
	HDW_STATUS_GPS_SATELLITE_RX					= (int)0x00000010,
	/** Event occurred on strobe input pin */
	HDW_STATUS_STROBE_IN_EVENT					= (int)0x00000020,
	/** GPS time of week is valid and reported.  Otherwise the timeOfWeek is local system time. */
	HDW_STATUS_GPS_TIME_OF_WEEK_VALID			= (int)0x00000040,

	HDW_STATUS_UNUSED_1				            = (int)0x00000080,

	/** Sensor saturation on gyro */
	HDW_STATUS_SATURATION_GYR					= (int)0x00000100,
	/** Sensor saturation on accelerometer */
	HDW_STATUS_SATURATION_ACC					= (int)0x00000200,
	/** Sensor saturation on magnetometer */
	HDW_STATUS_SATURATION_MAG					= (int)0x00000400,
	/** Sensor saturation on barometric pressure */
	HDW_STATUS_SATURATION_BARO					= (int)0x00000800,

	/** Sensor saturation mask */
	HDW_STATUS_SATURATION_MASK					= (int)0x00000F00,
	/** Sensor saturation offset */
	HDW_STATUS_SATURATION_OFFSET				= 8,

	/** System Reset is Required for proper function */
	HDW_STATUS_SYSTEM_RESET_REQUIRED			= (int)0x00001000,

	HDW_STATUS_UNUSED_3				            = (int)0x00002000,
	HDW_STATUS_UNUSED_4				            = (int)0x00004000,
	HDW_STATUS_UNUSED_5				            = (int)0x00008000,

	/** Communications Tx buffer limited */
	HDW_STATUS_ERR_COM_TX_LIMITED				= (int)0x00010000,
	/** Communications Rx buffer overrun */
	HDW_STATUS_ERR_COM_RX_OVERRUN				= (int)0x00020000,

	/** Communications parse error count */
	HDW_STATUS_COM_PARSE_ERR_COUNT_MASK			= (int)0x00F00000,
	HDW_STATUS_COM_PARSE_ERR_COUNT_OFFSET		= 20,
#define HDW_STATUS_COM_PARSE_ERROR_COUNT(hdwStatus) ((hdwStatus&HDW_STATUS_COM_PARSE_ERR_COUNT_MASK)>>HDW_STATUS_COM_PARSE_ERR_COUNT_OFFSET)

	/** Built-in self-test failure */
	HDW_STATUS_BIT_FAULT						= (int)0x01000000,
	/** Temperature outside spec'd operating range */
	HDW_STATUS_ERR_TEMPERATURE					= (int)0x02000000,
	/** Vibrations effecting accuracy */
// 	HDW_STATUS_ERR_VIBRATION					= (int)0x04000000,

	HDW_STATUS_UNUSED_6				            = (int)0x08000000,

	/** Fault reset cause */
	HDW_STATUS_FAULT_RESET_MASK					= (int)0x70000000,	
	/** Reset from Backup mode (low-power state w/ CPU off) */
	HDW_STATUS_FAULT_RESET_BACKUP_MODE			= (int)0x10000000,
	/** Reset from Watchdog */
	HDW_STATUS_FAULT_RESET_WATCHDOG				= (int)0x20000000,
	/** Reset from Software */
	HDW_STATUS_FAULT_RESET_SOFT					= (int)0x30000000,
	/** Reset from Hardware (NRST pin low) */
	HDW_STATUS_FAULT_RESET_HDW					= (int)0x40000000,

	/** Critical System Fault - CPU error */
	HDW_STATUS_FAULT_SYS_CRITICAL				= (int)0x80000000,

	/** Output reset mask - these bits are cleared on output */
	HDW_STATUS_OUTPUT_RESET_MASK				= (HDW_STATUS_SATURATION_MASK),
};

// Used to validate GPS position (and velocity)
#define GPS_THRESH_SATS_USED			5
#define GPS_THRESH_DOP					5.0f
#define GPS_THRESH_H_ACC				20.0f
#define GPS_THRESH_V_ACC				40.0f
#define GPS_THRESH_S_ACC				2.0f

/** GPS Status */
enum eGpsStatus
{
	GPS_STATUS_NUM_SATS_USED_MASK                   = (int)0x000000FF,

	/** Fix */
	GPS_STATUS_FIX_NONE                             = (int)0x00000000,
	GPS_STATUS_FIX_DEAD_RECKONING_ONLY              = (int)0x00000100,
	GPS_STATUS_FIX_2D                               = (int)0x00000200,
	GPS_STATUS_FIX_3D                               = (int)0x00000300,
	GPS_STATUS_FIX_GPS_PLUS_DEAD_RECK               = (int)0x00000400,
	GPS_STATUS_FIX_TIME_ONLY                        = (int)0x00000500,
	GPS_STATUS_FIX_UNUSED1                          = (int)0x00000600,
	GPS_STATUS_FIX_UNUSED2                          = (int)0x00000700,
	GPS_STATUS_FIX_DGPS                             = (int)0x00000800,
	GPS_STATUS_FIX_SBAS                             = (int)0x00000900,
	GPS_STATUS_FIX_RTK_SINGLE                       = (int)0x00000A00,
	GPS_STATUS_FIX_RTK_FLOAT                        = (int)0x00000B00,
	GPS_STATUS_FIX_RTK_FIX                          = (int)0x00000C00,
	GPS_STATUS_FIX_MASK                             = (int)0x00001F00,
	GPS_STATUS_FIX_BIT_OFFSET                       = (int)8,

	/** Flags  */
	GPS_STATUS_FLAGS_FIX_OK                         = (int)0x00010000,      // within limits (e.g. DOP & accuracy)
	GPS_STATUS_FLAGS_DGPS_USED                      = (int)0x00020000,      // Differential GPS (DGPS) used.
 	GPS_STATUS_FLAGS_RTK_FIX_AND_HOLD               = (int)0x00040000,      // RTK feedback on the integer solutions to drive the float biases towards the resolved integers
// 	GPS_STATUS_FLAGS_WEEK_VALID                     = (int)0x00040000,
// 	GPS_STATUS_FLAGS_TOW_VALID                      = (int)0x00080000,
	GPS_STATUS_FLAGS_RTK_POSITION_ENABLED           = (int)0x00100000,      // RTK precision positioning mode enabled
	GPS_STATUS_FLAGS_STATIC_MODE                    = (int)0x00200000,      // Static mode
	GPS_STATUS_FLAGS_RTK_COMPASSING_ENABLED         = (int)0x00400000,      // RTK moving base mode enabled
    GPS_STATUS_FLAGS_RTK_RAW_GPS_DATA_ERROR         = (int)0x00800000,      // RTK error: observations or ephemeris are invalid or not received (i.e. RTK differential corrections)
    GPS_STATUS_FLAGS_RTK_BASE_DATA_MISSING          = (int)0x01000000,      // RTK error: Either base observations or antenna position have not been received.
    GPS_STATUS_FLAGS_RTK_BASE_POSITION_MOVING       = (int)0x02000000,      // RTK error: base position moved when it should be stationary
    GPS_STATUS_FLAGS_RTK_BASE_POSITION_INVALID      = (int)0x03000000,      // RTK error: base position is invalid or not surveyed well
    GPS_STATUS_FLAGS_RTK_BASE_POSITION_MASK         = (int)0x03000000,      // RTK error: base position error bitmask
    GPS_STATUS_FLAGS_ERROR_MASK                     = (GPS_STATUS_FLAGS_RTK_RAW_GPS_DATA_ERROR|
                                                    GPS_STATUS_FLAGS_RTK_BASE_POSITION_MASK),
	GPS_STATUS_FLAGS_RTK_POSITION_VALID             = (int)0x04000000,      // RTK precision position is valid on GPS1 (i.e. < 20cm accuracy)
	GPS_STATUS_FLAGS_RTK_COMPASSING_VALID           = (int)0x08000000,      // RTK moving base heading is valid on GPS2.  Indicates RTK fix and hold with single band RTK compassing.
    GPS_STATUS_FLAGS_RTK_COMPASSING_BASELINE_BAD    = (int)0x00002000,
    GPS_STATUS_FLAGS_RTK_COMPASSING_BASELINE_UNSET  = (int)0x00004000,
    GPS_STATUS_FLAGS_RTK_COMPASSING_MASK            = (GPS_STATUS_FLAGS_RTK_COMPASSING_ENABLED|
                                                    GPS_STATUS_FLAGS_RTK_COMPASSING_VALID|
                                                    GPS_STATUS_FLAGS_RTK_COMPASSING_BASELINE_BAD|
                                                    GPS_STATUS_FLAGS_RTK_COMPASSING_BASELINE_UNSET),
	GPS_STATUS_FLAGS_GPS_NMEA_DATA                  = (int)0x00008000,      // 1 = Data from NMEA message
	GPS_STATUS_FLAGS_MASK                           = (int)0x0FFFE000,    
	GPS_STATUS_FLAGS_BIT_OFFSET                     = (int)16,
	
};

PUSH_PACK_1

/** (DID_POSITION_MEASUREMENT) External position estimate*/
typedef struct PACKED
{
	/** GPS time of week (since Sunday morning) in seconds */
	double					timeOfWeek;

	/** Position in ECEF (earth-centered earth-fixed) frame in meters */
	double					ecef[3];
	
	/** Heading with respect to NED frame (rad)*/
	float psi;
	
	/** The Upper Diagonal of accuracy covariance matrix*/
	float					accuracyCovUD[6]; // Matrix accuracyCovUD Described below
	// 0 1 2
	// _ 3 4
	// _ _ 5


}pos_measurement_t;


/** (DID_DEV_INFO) Device information */
typedef struct PACKED
{
	/** Reserved bits */
	uint32_t        reserved;

	/** Serial number */
	uint32_t        serialNumber;

	/** Hardware version */
	uint8_t         hardwareVer[4];

	/** Firmware (software) version */
	uint8_t         firmwareVer[4];

	/** Build number */
	uint32_t        buildNumber;

	/** Communications protocol version */
	uint8_t         protocolVer[4];

	/** Repository revision number */
	uint32_t        repoRevision;

	/** Manufacturer name */
	char            manufacturer[DEVINFO_MANUFACTURER_STRLEN];

    /** Build date, little endian order: [0] = status ('r'=release, 'd'=debug), [1] = year-2000, [2] = month, [3] = day.  Reversed byte order for big endian systems */
	uint8_t         buildDate[4];

    /** Build date, little endian order: [0] = hour, [1] = minute, [2] = second, [3] = millisecond.  Reversed byte order for big endian systems */
	uint8_t         buildTime[4];

	/** Additional info */
	char            addInfo[DEVINFO_ADDINFO_STRLEN];
} dev_info_t;

/** (DID_MANUFACTURING_INFO) Manufacturing info */
typedef struct PACKED
{
	/** Serial number */
	uint32_t		serialNumber;

	/** Lot number */
	uint32_t		lotNumber;

	/** Manufacturing date (YYYYMMDDHHMMSS) */
    char			date[16];

	/** Key */
	uint32_t		key;
} manufacturing_info_t;


/** (DID_INS_1) INS output: euler rotation w/ respect to NED, NED position from reference LLA */
typedef struct PACKED
{
	/** GPS number of weeks since January 6th, 1980 */
	uint32_t				week;
	
	/** GPS time of week (since Sunday morning) in seconds */
	double					timeOfWeek;

	/** INS status flags (eInsStatusFlags). Copy of DID_SYS_PARAMS.insStatus */
	uint32_t				insStatus;

	/** Hardware status flags (eHdwStatusFlags). Copy of DID_SYS_PARAMS.hdwStatus */
	uint32_t				hdwStatus;

	/** Euler angles: roll, pitch, yaw in radians with respect to NED */
	float					theta[3];

	/** Velocity U, V, W in meters per second.  Convert to NED velocity using "vectorBodyToReference( uvw, theta, vel_ned )". */
	float					uvw[3];

	/** WGS84 latitude, longitude, height above ellipsoid (degrees,degrees,meters) */
	double					lla[3];

	/** North, east and down offset from reference latitude, longitude, and altitude to current latitude, longitude, and altitude */
	float					ned[3];
} ins_1_t;


/** (DID_INS_2) INS output: quaternion rotation w/ respect to NED, ellipsoid altitude */
typedef struct PACKED
{
	/** GPS number of weeks since January 6th, 1980 */
	uint32_t				week;
	
	/** GPS time of week (since Sunday morning) in seconds */
	double					timeOfWeek;

	/** INS status flags (eInsStatusFlags). Copy of DID_SYS_PARAMS.insStatus */
	uint32_t				insStatus;

	/** Hardware status flags (eHdwStatusFlags). Copy of DID_SYS_PARAMS.hdwStatus */
	uint32_t				hdwStatus;

	/** Quaternion body rotation with respect to NED: W, X, Y, Z */
	float					qn2b[4];

	/** Velocity U, V, W in meters per second.  Convert to NED velocity using "quatRot(vel_ned, qn2b, uvw)". */
	float					uvw[3];

	/** WGS84 latitude, longitude, height above ellipsoid in meters (not MSL) */
	double					lla[3];
} ins_2_t;


/** (DID_INS_3) INS output: quaternion rotation w/ respect to NED, msl altitude */
typedef struct PACKED
{
	/** GPS number of weeks since January 6th, 1980 */
	uint32_t				week;
	
	/** GPS time of week (since Sunday morning) in seconds */
	double					timeOfWeek;

	/** INS status flags (eInsStatusFlags). Copy of DID_SYS_PARAMS.insStatus */
	uint32_t				insStatus;

	/** Hardware status flags (eHdwStatusFlags). Copy of DID_SYS_PARAMS.hdwStatus */
	uint32_t				hdwStatus;

	/** Quaternion body rotation with respect to NED: W, X, Y, Z */
	float					qn2b[4];

	/** Velocity U, V, W in meters per second.  Convert to NED velocity using "quatRot(vel_ned, qn2b, uvw)". */
	float					uvw[3];

	/** WGS84 latitude, longitude, height above ellipsoid in meters (not MSL) */
	double					lla[3];

	/** height above mean sea level (MSL) in meters */
	float					msl;
} ins_3_t;


/** (DID_INS_4) INS output: quaternion rotation w/ respect to ECEF, ECEF position */
typedef struct PACKED
{
	/** GPS number of weeks since January 6th, 1980 */
	uint32_t				week;
	
	/** GPS time of week (since Sunday morning) in seconds */
	double					timeOfWeek;

	/** INS status flags (eInsStatusFlags). Copy of DID_SYS_PARAMS.insStatus */
	uint32_t				insStatus;

	/** Hardware status flags (eHdwStatusFlags). Copy of DID_SYS_PARAMS.hdwStatus */
	uint32_t				hdwStatus;

	/** Quaternion body rotation with respect to ECEF: W, X, Y, Z */
	float					qe2b[4];

	/** Velocity in ECEF (earth-centered earth-fixed) frame in meters per second */
	float					ve[3];

	/** Position in ECEF (earth-centered earth-fixed) frame in meters */
	double					ecef[3];
} ins_4_t;


/** Inertial Measurement Unit (IMU) data */
typedef struct PACKED
{
	/** Gyroscope P, Q, R in radians / second */
	float                   pqr[3];

	/** Acceleration X, Y, Z in meters / second squared */
	float                   acc[3];
} imus_t;


/** (DID_IMU) Inertial Measurement Unit (IMU) data */
typedef struct PACKED
{
	/** Time since boot up in seconds.  Convert to GPS time of week by adding gps.towOffset */
	double                  time;

	/** IMU Status (eImuStatus) */
	uint32_t                status;

	/** Inertial Measurement Unit (IMU) */
	imus_t					I;
} imu_t;


/** (DID_IMU3_RAW) Dual Inertial Measurement Units (IMUs) data */
typedef struct PACKED
{
	/** Time since boot up in seconds.  Convert to GPS time of week by adding gps.towOffset */
	double                  time;

	/** IMU Status (eImuStatus) */
	uint32_t                status;

	/** Inertial Measurement Units (IMUs) */
	imus_t                  I[3];

} imu3_t;


/** (DID_MAGNETOMETER) Magnetometer sensor data */
typedef struct PACKED
{
	/** Time since boot up in seconds.  Convert to GPS time of week by adding gps.towOffset */
	double                  time;
	
	/** Magnetometers in Gauss */
	float                   mag[3];
} magnetometer_t;


/** (DID_BAROMETER) Barometric pressure sensor data */
typedef struct PACKED
{
	/** Time since boot up in seconds.  Convert to GPS time of week by adding gps.towOffset */
	double                  time;
	
	/** Barometric pressure in kilopascals */
	float                   bar;

	/** MSL altitude from barometric pressure sensor in meters */
	float                   mslBar;

	/** Temperature of barometric pressure sensor in Celsius */
	float                   barTemp;

	/** Relative humidity as a percent (%rH). Range is 0% - 100% */
	float                   humidity;
} barometer_t;


/** (DID_PREINTEGRATED_IMU) Coning and sculling integral in body/IMU frame. */
typedef struct PACKED
{
	/** Time since boot up in seconds.  Convert to GPS time of week by adding gps.towOffset */
	double                  time;

	/** Integral period in seconds for delta theta and delta velocity.  This is configured using DID_FLASH_CONFIG.startupNavDtMs. */
	float					dt;

	/** IMU Status (eImuStatus) */
	uint32_t                status;

	/** IMU delta theta (gyroscope {p,q,r} integral) in radians in sensor frame */
	float                   theta[3];

	/** IMU delta velocity (accelerometer {x,y,z} integral) in m/s in sensor frame */
	float                   vel[3];

} preintegrated_imu_t;


/** (DID_IMU_MAG) imu + mag */
typedef struct PACKED
{
	/** imu - raw or pre-integrated depending on data id */
	imu_t imu;
	
	/** mag */
	magnetometer_t mag;
} imu_mag_t;


/** (DID_IMU3_RAW_MAG) triple imu + mag */
typedef struct PACKED
{
	/** Trimple imu */
	imu3_t imu;
	
	/** mag */
	magnetometer_t mag;
} imu3_mag_t;


/** (DID_PREINTEGRATED_IMU_MAG) preintegrated imu + mag */
typedef struct PACKED
{
	/** Preintegrated IMU */
	preintegrated_imu_t pimu;
	
	/** Magnetometer */
	magnetometer_t mag;
} pimu_mag_t;


/** IMU Status */
enum eImuStatus
{
	/** Sensor saturation on IMU1 gyro */
	IMU_STATUS_SATURATION_IMU1_GYR              = (int)0x00000001,
	/** Sensor saturation on IMU2 gyro */
	IMU_STATUS_SATURATION_IMU2_GYR              = (int)0x00000002,
	/** Sensor saturation on IMU1 accelerometer */
	IMU_STATUS_SATURATION_IMU1_ACC              = (int)0x00000004,
	/** Sensor saturation on IMU2 accelerometer */
	IMU_STATUS_SATURATION_IMU2_ACC              = (int)0x00000008,
	/** Sensor saturation mask */
	IMU_STATUS_SATURATION_MASK                  = (int)0x0000000F,

	/** Reserved */
	IMU_STATUS_RESERVED1						= (int)0x00000020,
	
	/** Reserved */
	IMU_STATUS_RESERVED2						= (int)0x00000040,


//     /** Sensor saturation happened within past 10 seconds */
//     IMU_STATUS_SATURATION_HISTORY               = (int)0x00000100,
//     /** Sample rate fault happened within past 10 seconds */
//     IMU_STATUS_SAMPLE_RATE_FAULT_HISTORY        = (int)0x00000200,

	/** IMU1 gyros and accelerometers available */
	IMU_STATUS_IMU1_OK                          = (int)0x00030000,
	/** IMU1 gyros available */
	IMU_STATUS_GYR1_OK                          = (int)0x00010000,
	/** IMU1 accelerometers available */
	IMU_STATUS_ACC1_OK                          = (int)0x00020000,
	/** IMU2 gyros and accelerometers available */
	IMU_STATUS_IMU2_OK                          = (int)0x000C0000,
	/** IMU2 gyros available */
	IMU_STATUS_GYR2_OK                          = (int)0x00040000,
	/** IMU2 accelerometers available */
	IMU_STATUS_ACC2_OK                          = (int)0x00080000,
	/** IMU3 gyros and accelerometers available */
	IMU_STATUS_IMU3_OK                          = (int)0x00300000,
	/** IMU3 gyros available */
	IMU_STATUS_GYR3_OK                          = (int)0x00100000,
	/** IMU3 accelerometers available */
	IMU_STATUS_ACC3_OK                          = (int)0x00200000,
	/** IMU gyros and accelerometers available */
	IMU_STATUS_IMU_OK_MASK                      = (int)0x003F0000,
};

/** (DID_GPS1_POS, DID_GPS1_UBX_POS, DID_GPS2_POS) GPS position data */
typedef struct PACKED
{
	/** GPS number of weeks since January 6th, 1980 */
	uint32_t                week;

	/** GPS time of week (since Sunday morning) in milliseconds */
	uint32_t                timeOfWeekMs;

	/** (see eGpsStatus) GPS status: [0x000000xx] number of satellites used, [0x0000xx00] fix type, [0x00xx0000] status flags, NMEA input flag */
	uint32_t                status;

	/** Position in ECEF {x,y,z} (m) */
	double					ecef[3];
    
	/** Position - WGS84 latitude, longitude, height above ellipsoid (not MSL) (degrees, m) */
	double					lla[3];

	/** Height above mean sea level (MSL) in meters */
	float					hMSL;

	/** Horizontal accuracy in meters */
	float					hAcc;

	/** Vertical accuracy in meters */
	float					vAcc;

	/** Position dilution of precision (unitless) */
	float                   pDop;

	/** Average of all non-zero satellite carrier to noise ratios (signal strengths) in dBHz */
	float                   cnoMean;

	/** Time sync offset between local time since boot up to GPS time of week in seconds.  Add this to IMU and sensor time to get GPS time of week in seconds. */
	double                  towOffset;
	
	/** GPS leap second (GPS-UTC) offset. Receiver's best knowledge of the leap seconds offset from UTC to GPS time. Subtract from GPS time of week to get UTC time of week. (18 seconds as of December 31, 2016) */
	uint8_t					leapS;

	/** Reserved for future use */
	uint8_t					reserved[3];
	
} gps_pos_t;


/** (DID_GPS1_VEL, DID_GPS2_VEL) GPS velocity data */
typedef struct PACKED
{
    /** GPS time of week (since Sunday morning) in milliseconds */
    uint32_t                timeOfWeekMs;

	/** if status flag GPS_STATUS_FLAGS_GPS_NMEA_DATA = 0, Speed in ECEF {vx,vy,vz} (m/s)
		if status flag GPS_STATUS_FLAGS_GPS_NMEA_DATA = 1, Speed in NED {vN, vE, 0} (m/s) */
	float					vel[3];	

	/** Speed accuracy in meters / second */
	float					sAcc;
	
	/** (see eGpsStatus) GPS status: [0x000000xx] number of satellites used, [0x0000xx00] fix type, [0x00xx0000] status flags, NMEA input flag */
	uint32_t                status;
} gps_vel_t;


/** GPS Satellite information */
typedef struct PACKED
{
	/** GNSS identifier: 0 GPS, 1 SBAS, 2 Galileo, 3 BeiDou, 5 QZSS, 6 GLONASS */
	uint8_t					gnssId;			

	/** Satellite identifier */
	uint8_t					svId;			

	/** (dBHz) Carrier to noise ratio (signal strength) */
	uint8_t					cno;			

	/** (deg) Elevation (range: +/-90) */
	int8_t					elev;			

	/** (deg) Azimuth (range: +/-180) */
	int16_t					azim;			

	/** (m) Pseudo range residual */
	int16_t					prRes;			

	/** (see eSatSvFlags) */
	uint32_t				flags;			
} gps_sat_sv_t;


/** GPS Status */
enum eSatSvFlags
{
	SAT_SV_FLAGS_QUALITYIND_MASK	= 0x00000007,
	SAT_SV_FLAGS_SV_USED			= 0x00000008,
	SAT_SV_FLAGS_HEALTH_MASK		= 0x00000030,
	NAV_SAT_FLAGS_HEALTH_OFFSET		= 4,
	SAT_SV_FLAGS_DIFFCORR			= 0x00000040,
	SAT_SV_FLAGS_SMOOTHED			= 0x00000080,
	SAT_SV_FLAGS_ORBITSOURCE_MASK	= 0x00000700,
	SAT_SV_FLAGS_ORBITSOURCE_OFFSET	= 8,
	SAT_SV_FLAGS_EPHAVAIL			= 0x00000800,
	SAT_SV_FLAGS_ALMAVAIL			= 0x00001000,
	SAT_SV_FLAGS_ANOAVAIL			= 0x00002000,
	SAT_SV_FLAGS_AOPAVAIL			= 0x00004000,
	
	SAT_SV_FLAGS_RTK_SOL_FIX_STATUS_MASK	= 0x03000000,	// 1=float, 2=fix, 3=hold
	SAT_SV_FLAGS_RTK_SOL_FIX_STATUS_OFFSET	= 24,
	SAT_SV_FLAGS_RTK_SOL_FIX_STATUS_FLOAT	= 1,	
	SAT_SV_FLAGS_RTK_SOL_FIX_STATUS_FIX		= 2,	
	SAT_SV_FLAGS_RTK_SOL_FIX_STATUS_HOLD	= 3,	
};

/** (DID_GPS1_SAT) GPS satellite signal strength */
typedef struct PACKED
{
    /** GPS time of week (since Sunday morning) in milliseconds */
	uint32_t                timeOfWeekMs;				
    /** Number of satellites in the sky */
	uint32_t				numSats;					
    /** Satellite information list */
	gps_sat_sv_t			sat[MAX_NUM_SAT_CHANNELS];	
} gps_sat_t;


/** (DID_GPS1_VERSION) GPS version strings */
typedef struct PACKED
{
    /** Software version */
	uint8_t                 swVersion[30];
    /** Hardware version */
	uint8_t                 hwVersion[10];		
    /** Extension */
	uint8_t                 extension[30];		
    /** ensure 32 bit aligned in memory */
	uint8_t					reserved[2];		
} gps_version_t;

// (DID_INL2_STATES) INL2 - INS Extended Kalman Filter (EKF) states
typedef struct PACKED
{
    /** GPS time of week (since Sunday morning) in seconds */
	double                  timeOfWeek;					

    /** Quaternion body rotation with respect to ECEF */
	float					qe2b[4];                    

    /** (m/s) Velocity in ECEF frame */
	float					ve[3];						

    /** (m)     Position in ECEF frame */
    double					ecef[3];				

	/** (rad/s) Gyro bias */
    float					biasPqr[3];	           
	
    /** (m/s^2) Accelerometer bias */
    float					biasAcc[3];	            
	
    /** (m)     Barometer bias */
    float					biasBaro;               
	
    /** (rad)   Magnetic declination */
    float					magDec;                 
	
    /** (rad)   Magnetic inclination */
    float					magInc;                 
} inl2_states_t;

// (DID_ROS_COVARIANCE_POSE_TWIST) INL2 - INS Extended Kalman Filter (EKF) state covariance
typedef struct PACKED
{
    /** GPS time of week (since Sunday morning) in seconds */
	double                  timeOfWeek;

    /** (rad^2, m^2)  EKF attitude and position error covariance matrix lower diagonal in body (attitude) and ECEF (position) frames */
	float					covPoseLD[21];

    /** ((m/s)^2, (rad/s)^2)   EKF velocity and angular rate error covariance matrix lower diagonal in ECEF (velocity) and body (attitude) frames */
	float					covTwistLD[21];

} ros_covariance_pose_twist_t;

// (DID_INL2_STATUS)
typedef struct PACKED
{
	int						ahrs;
	int						zero_accel;
	int						zero_angrate;
	int						accel_motion;
	int						rot_motion;
	int						zero_vel;
	int						ahrs_gps_cnt;			// Counter of sequential valid GPS data (for switching from AHRS to navigation)
	float					att_err;
	int						att_coarse;				// Flag whether initial attitude error converged
	int						att_aligned;			// Flag whether initial attitude error converged
	int						att_aligning;
	int						start_proc_done;		// Cold/hot start procedure completed
	int						mag_cal_good;
	int						mag_cal_done;
	int						stat_magfield;
} inl2_status_t;

/** Generic 1 axis sensor */
typedef struct PACKED
{
	/** Time in seconds */
	double                  time;

	/** Three axis sensor */
	float                   val;
} gen_1axis_sensor_t;

/** Generic 3 axis sensor */
typedef struct PACKED
{
	/** Time in seconds */
	double                  time;

	/** Three axis sensor */
	float                   val[3];
} gen_3axis_sensor_t;

/** Generic dual 3 axis sensor */
typedef struct PACKED
{
	/** Time in seconds */
	double                  time;

	/** First three axis sensor */
	float                   val1[3];

	/** Second three axis sensor */
	float                   val2[3];
} gen_dual_3axis_sensor_t;

/** Generic 3 axis sensor */
typedef struct PACKED
{
	/** Time in seconds */
	double                  time;

	/** Three axis sensor */
	double                  val[3];
} gen_3axis_sensord_t;

/** (DID_SYS_SENSORS) Output from system sensors */
typedef struct PACKED
{
	/** Time since boot up in seconds.  Convert to GPS time of week by adding gps.towOffset */
	double					time;

	/** Temperature in Celsius */
	float                   temp;

	/** Gyros in radians / second */
	float                   pqr[3];

	/** Accelerometers in meters / second squared */
	float                   acc[3];

	/** Magnetometers in Gauss */
	float                   mag[3];

	/** Barometric pressure in kilopascals */
	float                   bar;

	/** Temperature of barometric pressure sensor in Celsius */
	float                   barTemp;

	/** MSL altitude from barometric pressure sensor in meters */
	float                   mslBar;
	
	/** Relative humidity as a percent (%rH). Range is 0% - 100% */
	float                   humidity;

	/** EVB system input voltage in volts. uINS pin 5 (G2/AN2).  Use 10K/1K resistor divider between Vin and GND.  */
	float                   vin;

	/** ADC analog input in volts. uINS pin 4, (G1/AN1). */
	float                   ana1;

	/** ADC analog input in volts. uINS pin 19 (G3/AN3). */
	float                   ana3;

	/** ADC analog input in volts. uINS pin 20 (G4/AN4). */
	float                   ana4;
} sys_sensors_t;

/** INS output */
typedef struct PACKED
{
	/** GPS time of week (since Sunday morning) in milliseconds */
	uint32_t                timeOfWeekMs;

	/** Latitude, longitude and height above ellipsoid (rad, rad, m) */
	double                  lla[3];

	/** Velocities in body frames of X, Y and Z (m/s) */
	float                   uvw[3];

	/** Quaternion body rotation with respect to NED: W, X, Y, Z */
	float					qn2b[4];
} ins_output_t;

/** (DID_SYS_PARAMS) System parameters */
typedef struct PACKED
{
	/** GPS time of week (since Sunday morning) in milliseconds */
	uint32_t                timeOfWeekMs;

	/** System status 1 flags (eInsStatusFlags) */
	uint32_t                insStatus;

	/** System status 2 flags (eHdwStatusFlags) */
	uint32_t                hdwStatus;

	/** IMU temperature */
	float					imuTemp;

	/** Baro temperature */
	float					baroTemp;

	/** MCU temperature (not available yet) */
	float					mcuTemp;

	/** Reserved */
	float					reserved1;

	/** IMU sample period in milliseconds. Zero disables sampling. */
	uint32_t				imuPeriodMs;

	/** Nav filter update period in milliseconds. Zero disables nav filter. */
	uint32_t				navPeriodMs;
	
	/** Actual sample period relative to GPS PPS */
	double					sensorTruePeriod;

	/** Reserved */
	float					reserved2[2];

	/** General fault code descriptor (eGenFaultCodes).  Set to zero to reset fault code. */
	uint32_t                genFaultCode;
} sys_params_t;

/*! General Fault Code descriptor */
enum eGenFaultCodes
{
	/*! INS state limit overrun - UVW */
	GFC_INS_STATE_ORUN_UVW				= 0x00000001,
	/*! INS state limit overrun - Latitude */
	GFC_INS_STATE_ORUN_LAT				= 0x00000002,
	/*! INS state limit overrun - Altitude */
	GFC_INS_STATE_ORUN_ALT				= 0x00000004,
	/*! Unhandled interrupt */
	GFC_UNHANDLED_INTERRUPT				= 0x00000010,
	/*! Fault: sensor initialization  */
	GFC_INIT_SENSORS					= 0x00000100,
	/*! Fault: SPI bus initialization  */
	GFC_INIT_SPI						= 0x00000200,
// 	/*! Fault:  */
// 	GFC_UNUSED							= 0x00000400,
	/*! Fault: GPS1 init  */
	GFC_INIT_GPS1						= 0x00000800,
	/*! Fault: GPS2 init  */
	GFC_INIT_GPS2                       = 0x00001000,
	/*! Flash failed to load valid values */
	GFC_FLASH_INVALID_VALUES			= 0x00002000,
	/*! Flash checksum failure */
	GFC_FLASH_CHECKSUM_FAILURE			= 0x00004000,
	/*! Flash write failure */
	GFC_FLASH_WRITE_FAILURE				= 0x00008000,
	/*! System Fault: general */
	GFC_SYS_FAULT_GENERAL				= 0x00010000,
	/*! System Fault: CRITICAL system fault (see DID_SYS_FAULT) */
	GFC_SYS_FAULT_CRITICAL			    = 0x00020000,
	/*! Sensor(s) saturated */
	GFC_SENSOR_SATURATION 				= 0x00040000,
	/*! Fault: IMU initialization */
	GFC_INIT_IMU						= 0x00100000,
	/*! Fault: Magnetometer initialization */
	GFC_INIT_MAGNETOMETER				= 0x00400000,
	/*! Fault: Barometer initialization */
	GFC_INIT_BAROMETER					= 0x00200000,
};


/** (DID_SYS_CMD) System Commands */
typedef struct PACKED
{
	/** System commands (see eSystemCommand) 1=save current persistent messages, 5=zero motion, 97=save flash, 99=software reset.  "invCommand" (following variable) must be set to bitwise inverse of this value for this command to be processed.  */
	uint32_t                command;

    /** Error checking field that must be set to bitwise inverse of command field for the command to take effect.  */
    uint32_t                invCommand;

} system_command_t;

enum eSystemCommand 
{
    SYS_CMD_SAVE_PERSISTENT_MESSAGES            = 1,
    SYS_CMD_ENABLE_BOOTLOADER_AND_RESET         = 2,
    SYS_CMD_ENABLE_SENSOR_STATS                 = 3,
    SYS_CMD_ENABLE_RTOS_STATS                   = 4,
    SYS_CMD_ZERO_MOTION                         = 5,

    SYS_CMD_ENABLE_GPS_LOW_LEVEL_CONFIG         = 10,
    SYS_CMD_SAVE_FLASH                          = 97,
    SYS_CMD_SAVE_GPS_ASSIST_TO_FLASH_RESET      = 98,
    SYS_CMD_SOFTWARE_RESET                      = 99,
    SYS_CMD_MANF_UNLOCK                         = 1122334455,
    SYS_CMD_MANF_FACTORY_RESET                  = 1357924680,	// SYS_CMD_MANF_RESET_UNLOCK must be sent prior to this command.
    SYS_CMD_MANF_CHIP_ERASE                     = 1357924681,	// SYS_CMD_MANF_RESET_UNLOCK must be sent prior to this command.
    SYS_CMD_MANF_DOWNGRADE_CALIBRATION          = 1357924682,	// SYS_CMD_MANF_RESET_UNLOCK must be sent prior to this command.
};



/** (DID_ASCII_BCAST_PERIOD) ASCII broadcast periods. This data structure is zeroed out on stop_all_broadcasts */
typedef struct PACKED
{
	/** Options: Port selection[0x0=current, 0xFF=all, 0x1=ser0, 0x2=ser1, 0x4=ser2, 0x8=USB] (see RMC_OPTIONS_...) */
	uint32_t				options;

	/** Broadcast period (ms) - ASCII dual IMU data. 0 to disable. */
	uint16_t				pimu;

	/** Broadcast period (ms) - ASCII preintegrated dual IMU: delta theta (rad) and delta velocity (m/s). 0 to disable. */
	uint16_t				ppimu;
	
	/** Broadcast period (ms) - ASCII INS output: euler rotation w/ respect to NED, NED position from reference LLA. 0 to disable. */
	uint16_t				pins1;

	/** Broadcast period (ms) - ASCII INS output: quaternion rotation w/ respect to NED, ellipsoid altitude. 0 to disable. */
	uint16_t				pins2;
	
	/** Broadcast period (ms) - ASCII GPS position data. 0 to disable. */
	uint16_t				pgpsp;

	/** Broadcast period (ms) - Reserved.  Leave zero. */
	uint16_t				reserved;

	/** Broadcast period (ms) - ASCII NMEA GPGGA GPS 3D location, fix, and accuracy. 0 to disable. */
	uint16_t				gpgga;

	/** Broadcast period (ms) - ASCII NMEA GPGLL GPS 2D location and time. 0 to disable. */
	uint16_t				gpgll;

	/** Broadcast period (ms) - ASCII NMEA GSA GPS DOP and active satellites. 0 to disable. */
	uint16_t				gpgsa;

	/** Broadcast period (ms) - ASCII NMEA recommended minimum specific GPS/Transit data. 0 to disable. */
	uint16_t				gprmc;
	
	/** Broadcast period (ms) - ASCII NMEA Data and Time. 0 to disable. */
	uint16_t				gpzda;

	/** Broadcast period (ms) - ASCII NMEA Inertial Attitude Data. 0 to disable. */
	uint16_t				pashr;
	
} ascii_msgs_t;

/** (DID_ASCII_BCAST_PERIOD) ASCII broadcast periods. This data structure is zeroed out on stop_all_broadcasts */
typedef struct PACKED
{
	/** Options: Port selection[0x0=current, 0xFF=all, 0x1=ser0, 0x2=ser1, 0x4=USB] (see RMC_OPTIONS_...) */
	uint32_t				options;

	/** Broadcast period (ms) - ASCII dual IMU data. 0 to disable. */
	uint32_t				pimu;

	/** Broadcast period (ms) - ASCII preintegrated dual IMU: delta theta (rad) and delta velocity (m/s). 0 to disable. */
	uint32_t				ppimu;
	
	/** Broadcast period (ms) - ASCII INS output: euler rotation w/ respect to NED, NED position from reference LLA. 0 to disable. */
	uint32_t				pins1;

	/** Broadcast period (ms) - ASCII INS output: quaternion rotation w/ respect to NED, ellipsoid altitude. 0 to disable. */
	uint32_t				pins2;
	
	/** Broadcast period (ms) - ASCII GPS position data. 0 to disable. */
	uint32_t				pgpsp;

	/** Broadcast period (ms) - Reserved.  Leave zero. */
	uint32_t				reserved;

	/** Broadcast period (ms) - ASCII NMEA GPGGA GPS 3D location, fix, and accuracy. 0 to disable. */
	uint32_t				gpgga;

	/** Broadcast period (ms) - ASCII NMEA GPGLL GPS 2D location and time. 0 to disable. */
	uint32_t				gpgll;

	/** Broadcast period (ms) - ASCII NMEA GSA GPS DOP and active satellites. 0 to disable. */
	uint32_t				gpgsa;

	/** Broadcast period (ms) - ASCII NMEA recommended minimum specific GPS/Transit data. 0 to disable. */
	uint32_t				gprmc;
	
	/** Broadcast period (ms) - ASCII NMEA Data and Time. 0 to disable. */
	uint32_t				gpzda;

	/** Broadcast period (ms) - ASCII NMEA Inertial Attitude Data. 0 to disable. */
	uint32_t				pashr;
	
} ascii_msgs_u32_t;

/* (DID_SENSORS_CAL1, DID_SENSORS_CAL2) */
typedef struct PACKED
{                                       // Units only apply for calibrated data
	f_t						pqr[3];         // (rad/s)	Angular rate
	f_t						acc[3];         // (m/s^2)	Linear acceleration
	f_t						mag[3];         // (uT)		Magnetometers
	f_t						temp;			// (°C)		Temperature of MPU
} sensors_mpu_w_temp_t;

typedef struct PACKED
{                                       // Units only apply for calibrated data
	f_t						pqr[3];         // (rad/s)	Angular rate
	f_t						acc[3];         // (m/s^2)	Linear acceleration
	f_t						temp;			// (°C)		Temperature of MPU
} sensors_imu_w_temp_t;

typedef struct PACKED
{                                       // Units only apply for calibrated data
	f_t						mag[3];         // (uT)		Magnetometers
} sensors_mag_t;

typedef struct PACKED
{                                       // Units only apply for calibrated data
	f_t						pqr[3];         // (rad/s)	Gyros
	f_t						acc[3];         // (m/s^2)	Accelerometers
	f_t						mag[3];         // (uT)		Magnetometers
} sensors_mpu_t;

// (DID_SENSORS_TC_BIAS)
typedef struct PACKED
{                                       // Units only apply for calibrated data
	sensors_mpu_t			mpu[NUM_IMU_DEVICES];
} sensors_t;

// (DID_SENSORS_IS1, DID_SENSORS_IS2)
typedef struct PACKED
{                                       // Units only apply for calibrated data
	sensors_mpu_w_temp_t	mpu[NUM_IMU_DEVICES];
} sensors_w_temp_t;

typedef struct PACKED
{
	f_t						lpfLsb[3];      // Low-pass filtered of g_sensors.lsb
	f_t						lpfTemp;		// (°C) Low-pass filtered sensor temperature
	f_t						k[3];			// Slope (moved from flash to here)
	f_t						temp;			// (°C)	Temperature of sensor
	f_t                     tempRampRate;   // (°C/s) Temperature ramp rate
	uint32_t                tci;            // Index of current temperature compensation point
	uint32_t                numTcPts;       // Total number of tc points
	f_t                     dtTemp;			// (°C) Temperature from last calibration point
} sensor_comp_unit_t;

typedef struct PACKED
{                                       // Sensor temperature compensation
	uint32_t                timeMs;         // (ms) Time since boot up.
	sensor_comp_unit_t		pqr[NUM_IMU_DEVICES];
	sensor_comp_unit_t		acc[NUM_IMU_DEVICES];
	sensor_comp_unit_t		mag[NUM_MAG_DEVICES];
	uint32_t                sampleCount;    // Number of samples collected
	uint32_t                calState;       // state machine (see eScompCalState)
	uint32_t				status;         // Status used to control LED and indicate valid sensor samples (see eScompStatus)
	f_t						alignAccel[3];  // Alignment acceleration
} sensor_compensation_t;

#define NUM_ANA_CHANNELS	4
typedef struct PACKED
{                                       // LSB units for all except temperature, which is Celsius.
	double					time;
	sensors_imu_w_temp_t	imu[NUM_IMU_DEVICES];
	sensors_mag_t			mag[NUM_MAG_DEVICES];   // Magnetometers
	f_t						bar;            		// Barometric pressure
	f_t						barTemp;				// Temperature of barometric pressure sensor
	f_t                     humidity;				// Relative humidity as a percent (%rH).  Range is 0% - 100%
	f_t						ana[NUM_ANA_CHANNELS]; // ADC analog input
} sys_sensors_adc_t;

#define NUM_COM_PORTS       4	// Number of communication ports.  (Ser0, Ser1, Ser2, and USB).
#ifndef NUM_SERIAL_PORTS
#define NUM_SERIAL_PORTS	6
#endif

/** Realtime Message Controller (used in rmc_t). 
	The data sets available through RMC are broadcast at the availability of the data.  A goal of RMC is 
	to provide updates from each onboard sensor as fast as possible with minimal latency.  The RMC is 
	provided so that broadcast of sensor data is done as soon as it becomes available.   The exception to
	this rule is the INS output data, which has a configurable output data rate according to DID_RMC.insPeriodMs.
*/

#define RMC_OPTIONS_PORT_MASK           0x000000FF
#define RMC_OPTIONS_PORT_ALL            (RMC_OPTIONS_PORT_MASK)
#define RMC_OPTIONS_PORT_CURRENT        0x00000000
#define RMC_OPTIONS_PORT_SER0           0x00000001
#define RMC_OPTIONS_PORT_SER1           0x00000002	// also SPI
#define RMC_OPTIONS_PORT_SER2           0x00000004
#define RMC_OPTIONS_PORT_USB            0x00000008
#define RMC_OPTIONS_PRESERVE_CTRL       0x00000100	// Prevent any messages from getting turned off by bitwise OR'ing new message bits with current message bits.
#define RMC_OPTIONS_PERSISTENT          0x00000200	// Save current port RMC to flash memory for use following reboot, eliminating need to re-enable RMC to start data streaming.  

// RMC message data rates:
#define RMC_BITS_INS1                   0x0000000000000001      // rmc.insPeriodMs (4ms default)
#define RMC_BITS_INS2                   0x0000000000000002      // "
#define RMC_BITS_INS3                   0x0000000000000004      // "
#define RMC_BITS_INS4                   0x0000000000000008      // "
#define RMC_BITS_IMU                    0x0000000000000010      // DID_FLASH_CONFIG.startupNavDtMs (4ms default)
#define RMC_BITS_PREINTEGRATED_IMU      0x0000000000000020      // "
#define RMC_BITS_BAROMETER              0x0000000000000040      // ~8ms
#define RMC_BITS_MAGNETOMETER           0x0000000000000080      // ~10ms
//                                      0x0000000000000100      // 
//                                      0x0000000000000200      // 
#define RMC_BITS_GPS1_POS               0x0000000000000400      // DID_FLASH_CONFIG.startupGpsDtMs (200ms default)
#define RMC_BITS_GPS2_POS               0x0000000000000800      // "
#define RMC_BITS_GPS1_RAW               0x0000000000001000      // "
#define RMC_BITS_GPS2_RAW               0x0000000000002000      // "
#define RMC_BITS_GPS1_SAT               0x0000000000004000      // 1s
#define RMC_BITS_GPS2_SAT               0x0000000000008000      // "
#define RMC_BITS_GPS_BASE_RAW           0x0000000000010000      // 
#define RMC_BITS_STROBE_IN_TIME         0x0000000000020000      // On strobe input event
#define RMC_BITS_DIAGNOSTIC_MESSAGE     0x0000000000040000
#define RMC_BITS_DID_IMU3               0x0000000000080000      // DID_FLASH_CONFIG.startupImuDtMs (1ms default)
#define RMC_BITS_GPS1_VEL               0x0000000000100000      // DID_FLASH_CONFIG.startupGpsDtMs (200ms default)
#define RMC_BITS_GPS2_VEL               0x0000000000200000      // "
#define RMC_BITS_GPS1_UBX_POS           0x0000000000400000      // "
#define RMC_BITS_GPS1_RTK_POS           0x0000000000800000      // "
#define RMC_BITS_GPS1_RTK_POS_REL       0x0000000001000000      // "
#define RMC_BITS_GPS1_RTK_POS_MISC      0x0000000004000000      // "
#define RMC_BITS_INL2_NED_SIGMA         0x0000000008000000
#define RMC_BITS_RTK_STATE              0x0000000010000000
#define RMC_BITS_RTK_CODE_RESIDUAL      0x0000000020000000
#define RMC_BITS_RTK_PHASE_RESIDUAL     0x0000000040000000
#define RMC_BITS_WHEEL_ENCODER          0x0000000080000000
#define RMC_BITS_GROUND_VEHICLE         0x0000000100000000
<<<<<<< HEAD
#define RMC_BITS_DID_IMU3_MAG           0x0000000200000000
#define RMC_BITS_IMU_MAG				0x0000000400000000
=======
#define RMC_BITS_DUAL_IMU_MAG_RAW       0x0000000200000000
#define RMC_BITS_DUAL_IMU_MAG			0x0000000400000000
>>>>>>> 66148bf9
#define RMC_BITS_PREINTEGRATED_IMU_MAG	0x0000000800000000
#define RMC_BITS_GPS1_RTK_HDG_REL       0x0000001000000000      // DID_FLASH_CONFIG.startupGpsDtMs (200ms default)
#define RMC_BITS_GPS1_RTK_HDG_MISC      0x0000002000000000      // "
#define RMC_BITS_MASK                   0x0FFFFFFFFFFFFFFF
#define RMC_BITS_INTERNAL_PPD           0x4000000000000000      // 
#define RMC_BITS_PRESET                 0x8000000000000000		// Indicate BITS is a preset.  This sets the rmc period multiple and enables broadcasting.

#define RMC_PRESET_PPD_NAV_PERIOD_MULT	25
#define RMC_PRESET_INS_NAV_PERIOD_MULT	1   // fastest rate (nav filter update rate)

// Preset: Post Processing Data
#define RMC_PRESET_PPD_BITS_NO_IMU		(RMC_BITS_PRESET \
										| RMC_BITS_INS2 \
										| RMC_BITS_BAROMETER \
										| RMC_BITS_MAGNETOMETER \
										| RMC_BITS_GPS1_POS \
										| RMC_BITS_GPS2_POS \
										| RMC_BITS_GPS1_VEL \
										| RMC_BITS_GPS2_VEL \
										| RMC_BITS_GPS1_RAW \
										| RMC_BITS_GPS2_RAW \
										| RMC_BITS_GPS_BASE_RAW \
										| RMC_BITS_GPS1_RTK_POS_REL \
										| RMC_BITS_GPS1_RTK_HDG_REL \
										| RMC_BITS_INTERNAL_PPD \
										| RMC_BITS_DIAGNOSTIC_MESSAGE)
#define RMC_PRESET_PPD_BITS				(RMC_PRESET_PPD_BITS_NO_IMU \
										| RMC_BITS_PREINTEGRATED_IMU)
#define RMC_PRESET_INS_BITS				(RMC_BITS_INS2 \
										| RMC_BITS_GPS1_POS \
										| RMC_BITS_PRESET)
#define RMC_PRESET_PPD_BITS_IMU3		(RMC_PRESET_PPD_BITS_NO_IMU \
										| RMC_BITS_DID_IMU3)
#define RMC_PRESET_PPD_BITS_RTK_DBG		(RMC_PRESET_PPD_BITS \
										| RMC_BITS_RTK_STATE \
										| RMC_BITS_RTK_CODE_RESIDUAL \
										| RMC_BITS_RTK_PHASE_RESIDUAL)
#define RMC_PRESET_PPD_GROUND_VEHICLE	(RMC_PRESET_PPD_BITS \
										| RMC_BITS_WHEEL_ENCODER \
										| RMC_BITS_GROUND_VEHICLE)

/** (DID_RMC) Realtime message controller (RMC). */
typedef struct PACKED
{
	/** Data stream enable bits for the specified ports.  (see RMC_BITS_...) */
	uint64_t                bits;

	/** Options to select alternate ports to output data, etc.  (see RMC_OPTIONS_...) */
	uint32_t				options;
	
	/** IMU and Integrated IMU data transmit period is set using DID_SYS_PARAMS.navPeriodMs */
} rmc_t;


/** (DID_IO) Input/Output */
typedef struct PACKED
{
	/** GPS time of week (since Sunday morning) in milliseconds */
	uint32_t                timeOfWeekMs;

	/** General purpose I/O status */
	uint32_t				gpioStatus;
} io_t;

enum eMagRecalMode
{
	MAG_RECAL_CMD_DO_NOTHING		= (int)0, 
	MAG_RECAL_CMD_MULTI_AXIS		= (int)1,		// Recalibrate magnetometers using multiple axis
	MAG_RECAL_CMD_SINGLE_AXIS		= (int)2,		// Recalibrate magnetometers using only one axis
	MAG_RECAL_CMD_ABORT				= (int)101,		// Stop mag recalibration
};

/** (DID_MAG_CAL) Magnetometer Calibration */
typedef struct PACKED
{
	/** Set mode and start recalibration. 1 = multi-axis, 2 = single-axis, 101 = abort. (see eMagRecalMode) */
	uint32_t                recalCmd;
	
	/** Mag recalibration progress indicator: 0-100 % */
	float					progress;

	/** Magnetic declination estimate */
	float					declination;
} mag_cal_t;

// (DID_INL2_MAG_OBS_INFO)
typedef struct PACKED
{											// INL2 - Magnetometer observer info 
	uint32_t				timeOfWeekMs;	// Timestamp in milliseconds
	uint32_t				Ncal_samples;
	uint32_t				ready;			// Data ready to be processed
	uint32_t				calibrated;		// Calibration data present.  Set to -1 to force mag recalibration.
	uint32_t				auto_recal;		// Allow mag to auto-recalibrate
	uint32_t				outlier;		// Bad sample data
	float					magHdg;			// Heading from magnetometer
	float					insHdg;			// Heading from INS
	float					magInsHdgDelta;	// Difference between mag heading and (INS heading plus mag declination)
	float					nis;			// Normalized innovation squared (likelihood metric)
	float					nis_threshold;	// Threshold for maximum NIS
	float					Wcal[9];		// Magnetometer calibration matrix. Must be initialized with a unit matrix, not zeros!
	uint32_t				activeCalSet;	// active calibration set (0 or 1)
	float					magHdgOffset;	// Offset between magnetometer heading and estimate heading
    float                   Tcal;           // Scaled computed variance between calibrated magnetometer samples. 
	float                   bias_cal[3];    // Calibrated magnetometer output can be produced using: Bcal = Wcal * (Braw - bias_cal)
} inl2_mag_obs_info_t;

/** Built-in test state */
enum eBitState
{
	BIT_STATE_OFF					= (int)0,
	BIT_STATE_DONE					= (int)1,
	BIT_STATE_CMD_FULL_STATIONARY	= (int)2,	// (FULL) More comprehensive test.  Requires system be completely stationary without vibrations. 
	BIT_STATE_CMD_BASIC_MOVING		= (int)3,	// (BASIC) Ignores sensor output.  Can be run while moving.  This mode is automatically run after bootup.
	BIT_STATE_RESERVED_1			= (int)4,
	BIT_STATE_RESERVED_2			= (int)5,
	BIT_STATE_RUNNING				= (int)6,
	BIT_STATE_FINISH				= (int)7,
	BIT_STATE_COMMAND_OFF			= (int)8
};

/** Hardware built-in test flags */
enum eHdwBitStatusFlags
{
	HDW_BIT_PASSED_MASK				= (int)0x0000000F,
	HDW_BIT_PASSED_ALL				= (int)0x00000001,
	HDW_BIT_PASSED_NO_GPS			= (int)0x00000002,	// Passed w/o valid GPS signal
	HDW_BIT_MODE_MASK				= (int)0x000000F0,	// BIT mode run
	HDW_BIT_MODE_OFFSET				= (int)4,
#define HDW_BIT_MODE(hdwBitStatus) ((hdwBitStatus&HDW_BIT_MODE_MASK)>>HDW_BIT_MODE_OFFSET)
	HDW_BIT_FAILED_MASK				= (int)0xFFFFFF00,
	HDW_BIT_FAILED_AHRS_MASK		= (int)0xFFFF0F00,
	HDW_BIT_FAULT_NOISE_PQR			= (int)0x00000100,
	HDW_BIT_FAULT_NOISE_ACC			= (int)0x00000200,
	HDW_BIT_FAULT_MAGNETOMETER      = (int)0x00000400,
	HDW_BIT_FAULT_BAROMETER         = (int)0x00000800,
	HDW_BIT_FAULT_GPS_NO_COM		= (int)0x00001000,	// No GPS serial communications
	HDW_BIT_FAULT_GPS_POOR_CNO		= (int)0x00002000,	// Poor GPS signal strength.  Check antenna
	HDW_BIT_FAULT_GPS_POOR_ACCURACY	= (int)0x00002000,	// Low number of satellites, or bad accuracy 
	HDW_BIT_FAULT_GPS_NOISE			= (int)0x00004000,	// (Not implemented)
};

/** Calibration built-in test flags */
enum eCalBitStatusFlags
{
	CAL_BIT_PASSED_MASK				= (int)0x0000000F,
	CAL_BIT_PASSED_ALL				= (int)0x00000001,
	CAL_BIT_MODE_MASK				= (int)0x000000F0,	// BIT mode run
	CAL_BIT_MODE_OFFSET				= (int)4,
#define CAL_BIT_MODE(calBitStatus) ((calBitStatus&CAL_BIT_MODE_MASK)>>CAL_BIT_MODE_OFFSET)
	CAL_BIT_FAILED_MASK				= (int)0xFFFFFF00,
	CAL_BIT_FAULT_TCAL_EMPTY		= (int)0x00000100,	// Temperature calibration not present
	CAL_BIT_FAULT_TCAL_TSPAN		= (int)0x00000200,	// Temperature calibration temperature range is inadequate
	CAL_BIT_FAULT_TCAL_INCONSISTENT	= (int)0x00000400,	// Temperature calibration number of points or slopes are not consistent
	CAL_BIT_FAULT_TCAL_CORRUPT		= (int)0x00000800,	// Temperature calibration memory corruption
	CAL_BIT_FAULT_TCAL_PQR_BIAS		= (int)0x00001000,	// Temperature calibration gyro bias
	CAL_BIT_FAULT_TCAL_PQR_SLOPE	= (int)0x00002000,	// Temperature calibration gyro slope
	CAL_BIT_FAULT_TCAL_PQR_LIN		= (int)0x00004000,	// Temperature calibration gyro linearity
	CAL_BIT_FAULT_TCAL_ACC_BIAS		= (int)0x00008000,	// Temperature calibration accelerometer bias
	CAL_BIT_FAULT_TCAL_ACC_SLOPE	= (int)0x00010000,	// Temperature calibration accelerometer slope
	CAL_BIT_FAULT_TCAL_ACC_LIN		= (int)0x00020000,	// Temperature calibration accelerometer linearity
	CAL_BIT_FAULT_CAL_SERIAL_NUM	= (int)0x00040000,	// Calibration info: wrong device serial number
	CAL_BIT_FAULT_ORTO_EMPTY		= (int)0x00100000,	// Cross-axis alignment is not calibrated
	CAL_BIT_FAULT_ORTO_INVALID		= (int)0x00200000,	// Cross-axis alignment is poorly formed
	CAL_BIT_FAULT_MOTION_PQR		= (int)0x00400000,	// Motion on gyros
	CAL_BIT_FAULT_MOTION_ACC		= (int)0x00800000,	// Motion on accelerometers
};


/** (DID_BIT) Built-in self-test parameters */
typedef struct PACKED
{
	/** Built-in self-test state (see eBitState) */
	uint32_t                state;

	/** Hardware BIT status (see eHdwBitStatusFlags) */
	uint32_t                hdwBitStatus;

	/** Calibration BIT status (see eCalBitStatusFlags) */
	uint32_t                calBitStatus;

	/** Temperature calibration bias */
	float                   tcPqrBias;
	float                   tcAccBias;

	/** Temperature calibration slope */
	float                   tcPqrSlope;
	float                   tcAccSlope;

	/** Temperature calibration linearity */
	float                   tcPqrLinearity;
	float                   tcAccLinearity;

	/** PQR motion (angular rate) */
	float                   pqr;

	/** ACC motion w/ gravity removed (linear acceleration) */
	float                   acc;

	/** Angular rate standard deviation */
	float                   pqrSigma;

	/** Acceleration standard deviation */
	float                   accSigma;
	
} bit_t;


/** System Configuration (used with nvm_flash_cfg_t.sysCfgBits) */
enum eSysConfigBits
{
	UNUSED1                                             = (int)0x00000001,
	UNUSED2                                             = (int)0x00000002,
	/*! Enable automatic mag recalibration */
	SYS_CFG_BITS_AUTO_MAG_RECAL                         = (int)0x00000004,
	/*! Disable mag declination estimation */
	SYS_CFG_BITS_DISABLE_MAG_DECL_ESTIMATION            = (int)0x00000008,

	/*! Disable LEDs */
	SYS_CFG_BITS_DISABLE_LEDS                           = (int)0x00000010,

	/** Magnetometer recalibration.  (see eMagRecalMode) 1 = multi-axis, 2 = single-axis */
	SYS_CFG_BITS_MAG_RECAL_MODE_MASK					= (int)0x00000700,
	SYS_CFG_BITS_MAG_RECAL_MODE_OFFSET					= 8,
#define SYS_CFG_BITS_MAG_RECAL_MODE(sysCfgBits) ((sysCfgBits&SYS_CFG_BITS_MAG_RECAL_MODE_MASK)>>SYS_CFG_BITS_MAG_RECAL_MODE_OFFSET)

	/** Disable magnetometer fusion */
	SYS_CFG_BITS_DISABLE_MAGNETOMETER_FUSION			= (int)0x00001000,
	/** Disable barometer fusion */
	SYS_CFG_BITS_DISABLE_BAROMETER_FUSION				= (int)0x00002000,
	/** Disable GPS 1 fusion */
	SYS_CFG_BITS_DISABLE_GPS1_FUSION					= (int)0x00004000,
	/** Disable GPS 2 fusion */
	SYS_CFG_BITS_DISABLE_GPS2_FUSION					= (int)0x00008000,

	/** Disable automatic Zero Velocity Updates (ZUPT).  Disabling automatic ZUPT is useful for degraded GPS environments or applications with very slow velocities. */
	SYS_CFG_BITS_DISABLE_AUTO_ZERO_VELOCITY_UPDATES		= (int)0x00010000,
	/** Disable automatic Zero Angular Rate Updates (ZARU).  Disabling automatic ZARU is useful for applications with small/slow angular rates. */
	SYS_CFG_BITS_DISABLE_AUTO_ZERO_ANGULAR_RATE_UPDATES	= (int)0x00020000,
	/** Disable INS EKF updates */
	SYS_CFG_BITS_DISABLE_INS_EKF						= (int)0x00040000,
	/** Prevent built-in test (BIT) from running automatically on startup */
	SYS_CFG_BITS_DISABLE_AUTO_BIT_ON_STARTUP			= (int)0x00080000,

	/** Disable wheel encoder fusion */
	SYS_CFG_BITS_DISABLE_WHEEL_ENCODER_FUSION			= (int)0x00100000,
	/** Disable packet encoding, binary data will have all bytes as is */
	SYS_CFG_BITS_DISABLE_PACKET_ENCODING				= (int)0x00400000,
};

/** GNSS satellite system signal constellation (used with nvm_flash_cfg_t.gnssSatSigConst) */
enum eGnssSatSigConst
{
	/*! GPS  */
	GNSS_SAT_SIG_CONST_GPS                              = (uint16_t)0x0003,
	/*! QZSS  */
	GNSS_SAT_SIG_CONST_QZSS                             = (uint16_t)0x000C,
	/*! Galileo  */
	GNSS_SAT_SIG_CONST_GAL                              = (uint16_t)0x0030,
	/*! BeiDou  */
	GNSS_SAT_SIG_CONST_BDS                              = (uint16_t)0x00C0,
	/*! GLONASS  */
	GNSS_SAT_SIG_CONST_GLO                              = (uint16_t)0x0300,
	/*! SBAS  */
	GNSS_SAT_SIG_CONST_SBAS                             = (uint16_t)0x1000,
	
	/*! GNSS default */
	GNSS_SAT_SIG_CONST_DEFAULT = \
		GNSS_SAT_SIG_CONST_GPS | \
		GNSS_SAT_SIG_CONST_SBAS | \
		GNSS_SAT_SIG_CONST_QZSS | \
		GNSS_SAT_SIG_CONST_GAL | \
		GNSS_SAT_SIG_CONST_GLO | \
		GNSS_SAT_SIG_CONST_BDS
};

/** RTK Configuration (used with nvm_flash_cfg_t.RTKCfgBits) */
enum eRTKConfigBits
{
	/** Enable onboard RTK GNSS precision positioning (GPS1) */
	RTK_CFG_BITS_ROVER_MODE_RTK_POSITIONING				= (int)0x00000001,

	/** Enable external RTK GNSS positioning (GPS1) */
	RTK_CFG_BITS_ROVER_MODE_RTK_POSITIONING_EXTERNAL	= (int)0x00000002,

	/** Enable external RTK GNSS compassing on uBlox F9P (GPS2) */
	RTK_CFG_BITS_ROVER_MODE_RTK_COMPASSING_F9P			= (int)0x00000004,

	/** Enable dual GNSS RTK compassing (GPS2 to GPS1) */
	RTK_CFG_BITS_ROVER_MODE_RTK_COMPASSING				= (int)0x00000008,	

	/** Mask of RTK GNSS positioning types */
	RTK_CFG_BITS_ROVER_MODE_RTK_POSITIONING_MASK		= (RTK_CFG_BITS_ROVER_MODE_RTK_POSITIONING|RTK_CFG_BITS_ROVER_MODE_RTK_POSITIONING_EXTERNAL),

	/** Mask of dual GNSS RTK compassing types */
	RTK_CFG_BITS_ROVER_MODE_RTK_COMPASSING_MASK			= (RTK_CFG_BITS_ROVER_MODE_RTK_COMPASSING|RTK_CFG_BITS_ROVER_MODE_RTK_COMPASSING_F9P),

    /** Mask of RTK position, heading, and base modes */
	RTK_CFG_BITS_ROVER_MODE_MASK						= (int)0x0000000F,
	
	/** Enable RTK base and output ublox data from GPS 1 on serial port 0 */
	RTK_CFG_BITS_BASE_OUTPUT_GPS1_UBLOX_SER0			= (int)0x00000010,

	/** Enable RTK base and output ublox data from GPS 1 on serial port 1 */
	RTK_CFG_BITS_BASE_OUTPUT_GPS1_UBLOX_SER1			= (int)0x00000020,

	/** Enable RTK base and output ublox data from GPS 1 on serial port 2 */
	RTK_CFG_BITS_BASE_OUTPUT_GPS1_UBLOX_SER2			= (int)0x00000040,

	/** Enable RTK base and output ublox data from GPS 1 on USB port */
	RTK_CFG_BITS_BASE_OUTPUT_GPS1_UBLOX_USB				= (int)0x00000080,

	/** Enable RTK base and output RTCM3 data from GPS 1 on serial port 0 */
	RTK_CFG_BITS_BASE_OUTPUT_GPS1_RTCM3_SER0			= (int)0x00000100,
	
	/** Enable RTK base and output RTCM3 data from GPS 1 on serial port 1 */
	RTK_CFG_BITS_BASE_OUTPUT_GPS1_RTCM3_SER1			= (int)0x00000200,

	/** Enable RTK base and output RTCM3 data from GPS 1 on serial port 2 */
	RTK_CFG_BITS_BASE_OUTPUT_GPS1_RTCM3_SER2			= (int)0x00000400,

	/** Enable RTK base and output RTCM3 data from GPS 1 on USB port */
	RTK_CFG_BITS_BASE_OUTPUT_GPS1_RTCM3_USB				= (int)0x00000800,

	/** Enable RTK base and output ublox data from GPS 2 on serial port 0 */
	RTK_CFG_BITS_BASE_OUTPUT_GPS2_UBLOX_SER0			= (int)0x00001000,

	/** Enable RTK base and output ublox data from GPS 2 on serial port 1 */
	RTK_CFG_BITS_BASE_OUTPUT_GPS2_UBLOX_SER1			= (int)0x00002000,

	/** Enable RTK base and output ublox data from GPS 2 on serial port 2 */
	RTK_CFG_BITS_BASE_OUTPUT_GPS2_UBLOX_SER2			= (int)0x00004000,

	/** Enable RTK base and output ublox data from GPS 2 on USB port */
	RTK_CFG_BITS_BASE_OUTPUT_GPS2_UBLOX_USB				= (int)0x00008000,

	/** Enable RTK base and output RTCM3 data from GPS 2 on serial port 0 */
	RTK_CFG_BITS_BASE_OUTPUT_GPS2_RTCM3_SER0			= (int)0x00010000,
	
	/** Enable RTK base and output RTCM3 data from GPS 2 on serial port 1 */
	RTK_CFG_BITS_BASE_OUTPUT_GPS2_RTCM3_SER1			= (int)0x00020000,

	/** Enable RTK base and output RTCM3 data from GPS 2 on serial port 2 */
	RTK_CFG_BITS_BASE_OUTPUT_GPS2_RTCM3_SER2			= (int)0x00040000,

	/** Enable RTK base and output RTCM3 data from GPS 2 on USB port */
	RTK_CFG_BITS_BASE_OUTPUT_GPS2_RTCM3_USB				= (int)0x00080000,

	/** Enable base mode moving position. (For future use. Not implemented. This bit should always be 0 for now.) TODO: Implement moving base. */
	RTK_CFG_BITS_BASE_POS_MOVING						= (int)0x00100000,
	
	/** Reserved for future use */
	RTK_CFG_BITS_RESERVED1								= (int)0x00200000,	
	
	/** When using RTK, specifies whether the base station is identical hardware to this rover. If so, there are optimizations enabled to get fix faster. */
	RTK_CFG_BITS_RTK_BASE_IS_IDENTICAL_TO_ROVER			= (int)0x00400000,

	/** Forward all messages between the selected GPS and serial port.  Disable for RTK base use (to forward only GPS raw messages and use the surveyed location refLLA instead of current GPS position).  */
	RTK_CFG_BITS_GPS_PORT_PASS_THROUGH					= (int)0x00800000,

	/** All base station bits */
	RTK_CFG_BITS_BASE_MODE = (
        RTK_CFG_BITS_BASE_OUTPUT_GPS1_UBLOX_SER0 | RTK_CFG_BITS_BASE_OUTPUT_GPS1_RTCM3_SER0 |
		RTK_CFG_BITS_BASE_OUTPUT_GPS1_UBLOX_SER1 | RTK_CFG_BITS_BASE_OUTPUT_GPS1_RTCM3_SER1 |
		RTK_CFG_BITS_BASE_OUTPUT_GPS1_UBLOX_SER2 | RTK_CFG_BITS_BASE_OUTPUT_GPS1_RTCM3_SER2 |
		RTK_CFG_BITS_BASE_OUTPUT_GPS1_UBLOX_USB  | RTK_CFG_BITS_BASE_OUTPUT_GPS1_RTCM3_USB  |
		RTK_CFG_BITS_BASE_OUTPUT_GPS2_UBLOX_SER0 | RTK_CFG_BITS_BASE_OUTPUT_GPS2_RTCM3_SER0 |
		RTK_CFG_BITS_BASE_OUTPUT_GPS2_UBLOX_SER1 | RTK_CFG_BITS_BASE_OUTPUT_GPS2_RTCM3_SER1 |
		RTK_CFG_BITS_BASE_OUTPUT_GPS2_UBLOX_SER2 | RTK_CFG_BITS_BASE_OUTPUT_GPS2_RTCM3_SER2 |
		RTK_CFG_BITS_BASE_OUTPUT_GPS2_UBLOX_USB  | RTK_CFG_BITS_BASE_OUTPUT_GPS2_RTCM3_USB ),

	/** Base station bits enabled on Ser0 */
	RTK_CFG_BITS_RTK_BASE_SER0 = (
        RTK_CFG_BITS_BASE_OUTPUT_GPS1_UBLOX_SER0 | RTK_CFG_BITS_BASE_OUTPUT_GPS1_RTCM3_SER0 |
		RTK_CFG_BITS_BASE_OUTPUT_GPS2_UBLOX_SER0 | RTK_CFG_BITS_BASE_OUTPUT_GPS2_RTCM3_SER0 ),

	/** Base station bits enabled on Ser1 */
	RTK_CFG_BITS_RTK_BASE_SER1 = (
        RTK_CFG_BITS_BASE_OUTPUT_GPS1_UBLOX_SER1 | RTK_CFG_BITS_BASE_OUTPUT_GPS1_RTCM3_SER1 |
		RTK_CFG_BITS_BASE_OUTPUT_GPS2_UBLOX_SER1 | RTK_CFG_BITS_BASE_OUTPUT_GPS2_RTCM3_SER1 ),

	/** Base station bits enabled on Ser2 */
	RTK_CFG_BITS_RTK_BASE_SER2 = (
        RTK_CFG_BITS_BASE_OUTPUT_GPS1_UBLOX_SER2 | RTK_CFG_BITS_BASE_OUTPUT_GPS1_RTCM3_SER2 |
		RTK_CFG_BITS_BASE_OUTPUT_GPS2_UBLOX_SER2 | RTK_CFG_BITS_BASE_OUTPUT_GPS2_RTCM3_SER2 ),

    /** Base station bits for GPS1 Ublox */
    RTK_CFG_BITS_RTK_BASE_OUTPUT_GPS1_UBLOX = (
        RTK_CFG_BITS_BASE_OUTPUT_GPS1_UBLOX_SER0 |
        RTK_CFG_BITS_BASE_OUTPUT_GPS1_UBLOX_SER1 |
        RTK_CFG_BITS_BASE_OUTPUT_GPS1_UBLOX_SER2 |
        RTK_CFG_BITS_BASE_OUTPUT_GPS1_UBLOX_USB ),

    /** Base station bits for GPS2 Ublox */
    RTK_CFG_BITS_RTK_BASE_OUTPUT_GPS2_UBLOX = (
        RTK_CFG_BITS_BASE_OUTPUT_GPS2_UBLOX_SER0 |
        RTK_CFG_BITS_BASE_OUTPUT_GPS2_UBLOX_SER1 |
        RTK_CFG_BITS_BASE_OUTPUT_GPS2_UBLOX_SER2 |
        RTK_CFG_BITS_BASE_OUTPUT_GPS2_UBLOX_USB ),

    /** Base station bits for GPS1 RTCM */
	RTK_CFG_BITS_RTK_BASE_OUTPUT_GPS1_RTCM = (
        RTK_CFG_BITS_BASE_OUTPUT_GPS1_RTCM3_SER0 |
        RTK_CFG_BITS_BASE_OUTPUT_GPS1_RTCM3_SER1 | 
        RTK_CFG_BITS_BASE_OUTPUT_GPS1_RTCM3_SER2 | 
        RTK_CFG_BITS_BASE_OUTPUT_GPS1_RTCM3_USB ),

    /** Base station bits for GPS2 RTCM */
    RTK_CFG_BITS_RTK_BASE_OUTPUT_GPS2_RTCM = (
        RTK_CFG_BITS_BASE_OUTPUT_GPS2_RTCM3_SER0 |
        RTK_CFG_BITS_BASE_OUTPUT_GPS2_RTCM3_SER1 |
        RTK_CFG_BITS_BASE_OUTPUT_GPS2_RTCM3_SER2 |
        RTK_CFG_BITS_BASE_OUTPUT_GPS2_RTCM3_USB),

	/** Rover on-board RTK engine used */
	RTK_CFG_BITS_ROVER_MODE_ONBOARD_MASK = (RTK_CFG_BITS_ROVER_MODE_RTK_POSITIONING | RTK_CFG_BITS_ROVER_MODE_RTK_COMPASSING),

	/** Mask of Rover, Compassing, and Base modes */
	RTK_CFG_BITS_ALL_MODES_MASK = (RTK_CFG_BITS_ROVER_MODE_MASK | RTK_CFG_BITS_BASE_MODE),	
};

/** Sensor Configuration (used with nvm_flash_cfg_t.sensorConfig) */
enum eSensorConfig
{
	/** Gyro full-scale sensing range selection: +- 250, 500, 1000, 2000 deg/s */	
	SENSOR_CFG_GYR_FS_250				= (int)0x00000000,
	SENSOR_CFG_GYR_FS_500				= (int)0x00000001,
	SENSOR_CFG_GYR_FS_1000				= (int)0x00000002,
	SENSOR_CFG_GYR_FS_2000				= (int)0x00000003,
	SENSOR_CFG_GYR_FS_MASK				= (int)0x00000003,
	SENSOR_CFG_GYR_FS_OFFSET			= (int)0,
	
	/** Accelerometer full-scale sensing range selection: +- 2, 4, 8, 16 m/s^2 */
	SENSOR_CFG_ACC_FS_2G				= (int)0x00000000,
	SENSOR_CFG_ACC_FS_4G				= (int)0x00000001,
	SENSOR_CFG_ACC_FS_8G				= (int)0x00000002,
	SENSOR_CFG_ACC_FS_16G				= (int)0x00000003,
	SENSOR_CFG_ACC_FS_MASK				= (int)0x00000003,
	SENSOR_CFG_ACC_FS_OFFSET			= (int)2,
	
	/** Gyro digital low-pass filter (DLPF) is set automatically based on the IMU sample rate.  The following 
	bit values can be used to override the bandwidth (frequency) to: 250, 184, 92, 41, 20, 10, 5 Hz */
	SENSOR_CFG_GYR_DLPF_250HZ			= (int)0x00000000,
	SENSOR_CFG_GYR_DLPF_184HZ			= (int)0x00000001,
	SENSOR_CFG_GYR_DLPF_92HZ			= (int)0x00000002,
	SENSOR_CFG_GYR_DLPF_41HZ			= (int)0x00000003,
	SENSOR_CFG_GYR_DLPF_20HZ			= (int)0x00000004,
	SENSOR_CFG_GYR_DLPF_10HZ			= (int)0x00000005,
	SENSOR_CFG_GYR_DLPF_5HZ				= (int)0x00000006,
 	SENSOR_CFG_GYR_DLPF_MASK			= (int)0x0000000F,
	SENSOR_CFG_GYR_DLPF_OFFSET			= (int)8,

	/** Accelerometer digital low-pass filter (DLPF) is set automatically based on the IMU sample rate.  The 
	following bit values can be used to override the bandwidth (frequency) to: 218, 218, 99, 45, 21, 10, 5 Hz */
	SENSOR_CFG_ACC_DLPF_218HZ			= (int)0x00000000,
	SENSOR_CFG_ACC_DLPF_218HZb			= (int)0x00000001,
	SENSOR_CFG_ACC_DLPF_99HZ			= (int)0x00000002,
	SENSOR_CFG_ACC_DLPF_45HZ			= (int)0x00000003,
	SENSOR_CFG_ACC_DLPF_21HZ			= (int)0x00000004,
	SENSOR_CFG_ACC_DLPF_10HZ			= (int)0x00000005,
	SENSOR_CFG_ACC_DLPF_5HZ				= (int)0x00000006,
	SENSOR_CFG_ACC_DLPF_MASK			= (int)0x0000000F,
	SENSOR_CFG_ACC_DLPF_OFFSET			= (int)12,

	/** Euler rotation of IMU and magnetometer from sensor frame to output frame.  Rotation applied in the order of yaw, pitch, roll from the sensor frame (labeled on uINS). */
	SENSOR_CFG_SENSOR_ROTATION_MASK        = (int)0x000000FF,
	SENSOR_CFG_SENSOR_ROTATION_OFFSET      = (int)16,
	SENSOR_CFG_SENSOR_ROTATION_0_0_0       = (int)0,	// roll, pitch, yaw rotation (deg).
	SENSOR_CFG_SENSOR_ROTATION_0_0_90      = (int)1,
	SENSOR_CFG_SENSOR_ROTATION_0_0_180     = (int)2,
	SENSOR_CFG_SENSOR_ROTATION_0_0_N90     = (int)3,
	SENSOR_CFG_SENSOR_ROTATION_90_0_0      = (int)4,
	SENSOR_CFG_SENSOR_ROTATION_90_0_90     = (int)5,
	SENSOR_CFG_SENSOR_ROTATION_90_0_180    = (int)6,
	SENSOR_CFG_SENSOR_ROTATION_90_0_N90    = (int)7,
	SENSOR_CFG_SENSOR_ROTATION_180_0_0     = (int)8,
	SENSOR_CFG_SENSOR_ROTATION_180_0_90    = (int)9,
	SENSOR_CFG_SENSOR_ROTATION_180_0_180   = (int)10,
	SENSOR_CFG_SENSOR_ROTATION_180_0_N90   = (int)11,
	SENSOR_CFG_SENSOR_ROTATION_N90_0_0     = (int)12,
	SENSOR_CFG_SENSOR_ROTATION_N90_0_90    = (int)13,
	SENSOR_CFG_SENSOR_ROTATION_N90_0_180   = (int)14,
	SENSOR_CFG_SENSOR_ROTATION_N90_0_N90   = (int)15,
	SENSOR_CFG_SENSOR_ROTATION_0_90_0      = (int)16,
	SENSOR_CFG_SENSOR_ROTATION_0_90_90     = (int)17,
	SENSOR_CFG_SENSOR_ROTATION_0_90_180    = (int)18,
	SENSOR_CFG_SENSOR_ROTATION_0_90_N90    = (int)19,
	SENSOR_CFG_SENSOR_ROTATION_0_N90_0     = (int)20,
	SENSOR_CFG_SENSOR_ROTATION_0_N90_90    = (int)21,
	SENSOR_CFG_SENSOR_ROTATION_0_N90_180   = (int)22,
	SENSOR_CFG_SENSOR_ROTATION_0_N90_N90   = (int)23,
};

/** IO configuration (used with nvm_flash_cfg_t.ioConfig) */
enum eIoConfig
{
	/** Strobe (input and output) trigger on rising edge (0 = falling edge) */
	IO_CONFIG_STROBE_TRIGGER_HIGH               = (int)0x00000001,
	// G1,G2 - STROBE, CAN, Ser2, I2C (future)
	/** G1,G2 - STROBE input on G2 */
	IO_CONFIG_G1G2_STROBE_INPUT_G2              = (int)0x00000002,
	/** G1,G2 - CAN Bus */
	IO_CONFIG_G1G2_CAN_BUS                      = (int)0x00000004,
	/** G1,G2 - General Communications on Ser2. Excludes GPS communications. */
	IO_CONFIG_G1G2_COM2                         = (int)0x00000006,
	/** G1,G2 - I2C */
	IO_CONFIG_G1G2_I2C							= (int)0x00000008,
	/** G1,G2 - MASK.  Note: This G1,G2 setting is overriden when GPS1 or GPS2 is configured to use Ser2. */
	IO_CONFIG_G1G2_MASK                         = (int)0x0000000E,
	/** G1,G2 - Default */
	IO_CONFIG_G1G2_DEFAULT                      = IO_CONFIG_G1G2_CAN_BUS,

	// G9 - STROBE, QDEC0 (future)
	/** G9 - Strobe input */
	IO_CONFIG_G9_STROBE_INPUT                   = (int)0x00000010,
	/** G9 - Enable Nav update strobe output pulse on G9 (uINS pin 10) indicating preintegrated IMU and navigation updates */
	IO_CONFIG_G9_STROBE_OUTPUT_NAV              = (int)0x00000020,
	/** G9 - Quadrature wheel encoder input (QDEC0-B). */
	IO_CONFIG_G9_QDEC0_INPUT                    = (int)0x00000030,
	/** G9 - Bit mask */
	IO_CONFIG_G9_MASK                           = (int)0x00000030,
	/** G9 - Default */
	IO_CONFIG_G9_DEFAULT                        = (int)0,	

	// G6,G7 - Ser1, QDEC0 (future)
	/** G6,G7 - General Communications on Ser1. Excludes GPS communications.  Overriden when SPI is enabled (G9 held low on bootup/config). */
	IO_CONFIG_G6G7_COM1                         = (int)0x00000040,
	/** G6,G7 - Quadrature wheel encoder input (G6 QDEC0-A).  Overriden when SPI is enabled (G9 held low on bootup/config). */
	IO_CONFIG_G6G7_QDEC0_INPUT_G6               = (int)0x00000080,
	/** G6,G7 - Bit mask */
	IO_CONFIG_G6G7_MASK                         = (int)0x000000C0,
	/** G6,G7 - Default */
	IO_CONFIG_G6G7_DEFAULT                      = IO_CONFIG_G6G7_COM1,	

	// G5,G8 - STROBE, QDEC1 (future), SPI (enabled when G9 is held low on bootup/config)
	/** G5,G8 - Strobe input on G5 */
	IO_CONFIG_G5G8_STROBE_INPUT_G5              = (int)0x00000100,
	/** G5,G8 - Strobe input on G8 */
	IO_CONFIG_G5G8_STROBE_INPUT_G8              = (int)0x00000200,
	/** G5,G8 - Strobe input on both G5 and G8 */
	IO_CONFIG_G5G8_STROBE_INPUT_G5_G8           = (int)0x00000300,
	/** G5,G8 - Quadrature wheel encoder input (G5 QDEC1-B, G8 QDEC1-A) */
	IO_CONFIG_G5G8_QDEC_INPUT                   = (int)0x00000400,
	/** G5,G8 - Bit mask */
	IO_CONFIG_G5G8_MASK                         = (int)0x00000700,
	/** G5,G8 - Default */
	IO_CONFIG_G5G8_DEFAULT                      = (int)0,	

	/** Unused bits */

	/** External GPS TIMEPULSE source */
	IO_CFG_GPS_TIMEPUSE_SOURCE_BITMASK			= (int)0x0000E000,	
	/** 0 = internal, 1 = disabled, 2 = G2_PIN6, 3 = G5_PIN9, 4 = G8_PIN12, 5 = G9_PIN13 */
	IO_CFG_GPS_TIMEPUSE_SOURCE_OFFSET			= (int)13,
	IO_CFG_GPS_TIMEPUSE_SOURCE_MASK				= (int)0x00000007,
	IO_CFG_GPS_TIMEPUSE_SOURCE_DISABLED			= (int)0,
	IO_CFG_GPS_TIMEPUSE_SOURCE_ONBOARD_1		= (int)1,
	IO_CFG_GPS_TIMEPUSE_SOURCE_ONBOARD_2		= (int)2,
	IO_CFG_GPS_TIMEPUSE_SOURCE_STROBE_G2_PIN6	= (int)3,
	IO_CFG_GPS_TIMEPUSE_SOURCE_STROBE_G5_PIN9	= (int)4,
	IO_CFG_GPS_TIMEPUSE_SOURCE_STROBE_G8_PIN12	= (int)5,
	IO_CFG_GPS_TIMEPUSE_SOURCE_STROBE_G9_PIN13	= (int)6,
#define SET_STATUS_OFFSET_MASK(result,val,offset,mask)	{ (result) &= ~((mask)<<(offset)); (result) |= ((val)<<(offset)); }
	
#define IO_CFG_GPS_TIMEPUSE_SOURCE(ioConfig) ((ioConfig>>IO_CFG_GPS_TIMEPUSE_SOURCE_OFFSET)&IO_CFG_GPS_TIMEPUSE_SOURCE_MASK)
	
	/** GPS 1 source OFFSET */
	IO_CONFIG_GPS1_SOURCE_OFFSET				= (int)16,
	/** GPS 2 source OFFSET */
	IO_CONFIG_GPS2_SOURCE_OFFSET				= (int)19,
	/** GPS 1 type OFFSET */
	IO_CONFIG_GPS1_TYPE_OFFSET					= (int)22,
	/** GPS 2 type OFFSET */
	IO_CONFIG_GPS2_TYPE_OFFSET					= (int)25,

	/** GPS source MASK */
	IO_CONFIG_GPS_SOURCE_MASK					= (int)0x00000007,
	/** GPS source - Disable */
	IO_CONFIG_GPS_SOURCE_DISABLE				= (int)0,
	/** GPS source - GNSS receiver 1 onboard uINS */
	IO_CONFIG_GPS_SOURCE_ONBOARD_1				= (int)1,
	/** GPS source - GNSS receiver 2 onboard uINS */
	IO_CONFIG_GPS_SOURCE_ONBOARD_2				= (int)2,
	/** GPS source - Serial 0 */
	IO_CONFIG_GPS_SOURCE_SER0					= (int)3,
	/** GPS source - Serial 1 */
	IO_CONFIG_GPS_SOURCE_SER1					= (int)4,
	/** GPS source - Serial 2 */
	IO_CONFIG_GPS_SOURCE_SER2					= (int)5,
	/** GPS source - last type */
	IO_CONFIG_GPS_SOURCE_LAST					= IO_CONFIG_GPS_SOURCE_SER2,	// set to last source

	/** GPS type MASK */
	IO_CONFIG_GPS_TYPE_MASK						= (int)0x00000007,
	/** GPS type - ublox M8 */
	IO_CONFIG_GPS_TYPE_UBX_M8					= (int)0,
	/** GPS type - ublox ZED-F9P w/ RTK */
	IO_CONFIG_GPS_TYPE_UBX_F9P					= (int)1,
	/** GPS type - NMEA */
	IO_CONFIG_GPS_TYPE_NMEA						= (int)2,
	/** GPS type - last type */
	IO_CONFIG_GPS_TYPE_LAST						= IO_CONFIG_GPS_TYPE_NMEA,		// Set to last type

#define IO_CONFIG_GPS1_SOURCE(ioConfig) ((ioConfig>>IO_CONFIG_GPS1_SOURCE_OFFSET)&IO_CONFIG_GPS_SOURCE_MASK)
#define IO_CONFIG_GPS2_SOURCE(ioConfig) ((ioConfig>>IO_CONFIG_GPS2_SOURCE_OFFSET)&IO_CONFIG_GPS_SOURCE_MASK)
#define IO_CONFIG_GPS1_TYPE(ioConfig)	((ioConfig>>IO_CONFIG_GPS1_TYPE_OFFSET)&IO_CONFIG_GPS_TYPE_MASK)
#define IO_CONFIG_GPS2_TYPE(ioConfig)	((ioConfig>>IO_CONFIG_GPS2_TYPE_OFFSET)&IO_CONFIG_GPS_TYPE_MASK)

	/** IMU 1 disable */	
	IO_CONFIG_IMU_1_DISABLE						= (int)0x10000000,
	/** IMU 2 disable */
	IO_CONFIG_IMU_2_DISABLE						= (int)0x20000000,
	/** IMU 3 disable */
	IO_CONFIG_IMU_3_DISABLE						= (int)0x40000000,

	/** Unused bits */
};

#define IO_CONFIG_DEFAULT 	(IO_CONFIG_G1G2_DEFAULT | IO_CONFIG_G5G8_DEFAULT | IO_CONFIG_G6G7_DEFAULT | IO_CONFIG_G9_DEFAULT | (IO_CONFIG_GPS_SOURCE_ONBOARD_1<<IO_CONFIG_GPS1_SOURCE_OFFSET) | (IO_CONFIG_GPS_SOURCE_ONBOARD_2<<IO_CONFIG_GPS2_SOURCE_OFFSET))

/** (DID_WHEEL_ENCODER) Message to communicate wheel encoder measurements to GPS-INS */
typedef struct PACKED
{
    /** Time of measurement wrt current week */
    double timeOfWeek;

    /** Status Word */
    uint32_t status;

    /** Left wheel angle (rad) */
    float theta_l;

    /** Right wheel angle (rad) */
    float theta_r;
    
    /** Left wheel angular rate (rad/s) */
    float omega_l;

    /** Right wheel angular rate (rad/s) */
    float omega_r;

    /** Left wheel revolution count */
    uint32_t wrap_count_l;

    /** Right wheel revolution count */
    uint32_t wrap_count_r;

} wheel_encoder_t;

enum eWheelCfgBits
{
    WHEEL_CFG_BITS_ENABLE_ENCODER           = (int)0x00000002,
    WHEEL_CFG_BITS_ENABLE_CONTROL           = (int)0x00000004,
    WHEEL_CFG_BITS_ENABLE_MASK              = (int)0x0000000F,
    WHEEL_CFG_BITS_DIRECTION_REVERSE_LEFT   = (int)0x00000100,
    WHEEL_CFG_BITS_DIRECTION_REVERSE_RIGHT  = (int)0x00000200,
};

typedef enum
{
    GV_MODE_STANDBY                         = 0,
	GV_MODE_LEARNING                        = 1,
    GV_CMD_LEARNING_START                   = 2,    // Use provided transform and sigma
    GV_CMD_LEARNING_RESUME                  = 3,    // Reset sigma values
    GV_CMD_LEARNING_CLEAR_AND_START         = 4,    // Zero transform and reset sigma values
    GV_CMD_LEARNING_STOP_AND_SAVE           = 5,
    GV_CMD_LEARNING_CANCEL                  = 6,
 } eGroundVehicleMode;

typedef struct PACKED
{
	/** Euler angles describing the rotation from imu (body) to the wheel frame (center of the non-steering axle) in radians */
	float                   e_b2w[3];

	/** Euler angle standard deviation of measurements describing the rotation from imu (body) to the wheel frame (center of the non-steering axle) in radians */
	float                   e_b2w_sigma[3];

	/** Translation from the imu (body) to the wheel frame origin (center of the non-steering axle), expressed in the imu (body) frame in meters */
	float                   t_b2w[3];

	/** Translation standard deviation from the imu (body) to the wheel frame origin (center of the non-steering axle), expressed in the imu (body) frame in meters */
	float                   t_b2w_sigma[3];

} wheel_transform_t;

typedef struct PACKED
{
	/** Config bits (see eWheelCfgBits) */
	uint32_t                bits;

	/** Euler angles and offset describing the rotation and tranlation from imu (body) to the wheel frame (center of the non-steering axle) */
	wheel_transform_t       transform;

	/** Distance between the left and right wheels */
	float                   track_width;

	/** Estimate of wheel radius */
	float                   radius;

} wheel_config_t;

typedef enum
{
	GV_STATUS_LEARNING_ENABLED		= 0x00000001,
	GV_STATUS_DEAD_RECKONING		= 0x01000000,
	/** Vehicle kinematic parameters */ 
	GV_STATUS_KINEMATIC_CAL_GOOD	= 0x02000000,
	/** Vehicle kinematic learning has converged and is complete. */ 
	GV_STATUS_LEARNING_CONVERGED    = 0x04000000,

} eGroundVehicleStatus;

/** (DID_GROUND_VEHICLE) Configuration of ground vehicle kinematic constraints. */
typedef struct PACKED
{
	/** GPS time of week (since Sunday morning) in milliseconds */
	uint32_t				timeOfWeekMs;

	/** Ground vehicle status flags (eGroundVehicleStatus) */
	uint32_t                status;

	/** Current mode of the ground vehicle.  Use this field to apply commands. (see eGroundVehicleMode) */
	uint32_t                mode;

	/** Wheel transform, track width, and wheel radius. */
	wheel_config_t       	wheelConfig;

} ground_vehicle_t;

typedef enum
{
    DYN_PORTABLE = 0,
    DYN_STATIONARY = 2,
    DYN_PEDESTRIAN = 3,
    DYN_GROUND_VEHICLE = 4,
    DYN_MARINE = 5,
    DYN_AIRBORNE_1G = 6,
    DYN_AIRBORNE_2G = 7,
    DYN_AIRBORNE_4G = 8,
    DYN_WRIST = 9
} eInsDynModel;

/** (DID_FLASH_CONFIG) Configuration data
 * IMPORTANT! These fields should not be deleted, they can be deprecated and marked as reserved,
 * or new fields added to the end.
*/
typedef struct PACKED
{
    /** Size of group or union, which is nvm_group_x_t + padding */
    uint32_t				size;

    /** Checksum, excluding size and checksum */
    uint32_t                checksum;

    /** Manufacturer method for restoring flash defaults */
    uint32_t                key;

    /** IMU sample (system input data) period in milliseconds set on startup. Cannot be larger than startupNavDtMs. Zero disables sensor/IMU sampling. */
    uint32_t				startupImuDtMs;

    /** Nav filter (system output data) update period in milliseconds set on startup. 1ms minimum (1KHz max). Zero disables nav filter updates. */
    uint32_t				startupNavDtMs;

    /** Serial port 0 baud rate in bits per second */
    uint32_t				ser0BaudRate;

    /** Serial port 1 baud rate in bits per second */
    uint32_t				ser1BaudRate;

    /** Rotation in radians about the X, Y, Z axes from INS Sensor Frame to Intermediate Output Frame.  Order applied: Z, Y, X. */
    float					insRotation[3];

    /** X,Y,Z offset in meters from Intermediate Output Frame to INS Output Frame. */
    float					insOffset[3];

    /** X,Y,Z offset in meters from Sensor Frame origin to GPS 1 antenna. */
    float					gps1AntOffset[3];
 
    /** INS dynamic platform model (see eInsDynModel).  Options are: 0=PORTABLE, 2=STATIONARY, 3=PEDESTRIAN, 4=GROUND VEHICLE, 5=SEA, 6=AIRBORNE_1G, 7=AIRBORNE_2G, 8=AIRBORNE_4G, 9=WRIST.  Used to balance noise and performance characteristics of the system.  The dynamics selected here must be at least as fast as your system or you experience accuracy error.  This is tied to the GPS position estimation model and intend in the future to be incorporated into the INS position model. */
    uint8_t					insDynModel;

	/** Reserved */
	uint8_t					reserved;

    /** Satellite system constellation used in GNSS solution.  (see eGnssSatSigConst) 0x0003=GPS, 0x000C=QZSS, 0x0030=Galileo, 0x00C0=Beidou, 0x0300=GLONASS, 0x1000=SBAS */
    uint16_t				gnssSatSigConst;

    /** System configuration bits (see eSysConfigBits). */
    uint32_t				sysCfgBits;

    /** Reference latitude, longitude and height above ellipsoid for north east down (NED) calculations (deg, deg, m) */
    double                  refLla[3];

    /** Last latitude, longitude, HAE (height above ellipsoid) used to aid GPS startup (deg, deg, m).  Updated when the distance between current LLA and lastLla exceeds lastLlaUpdateDistance. */
    double					lastLla[3];

    /** Last LLA GPS time since week start (Sunday morning) in milliseconds */
    uint32_t				lastLlaTimeOfWeekMs;

    /** Last LLA GPS number of weeks since January 6th, 1980 */
    uint32_t				lastLlaWeek;

    /** Distance between current and last LLA that triggers an update of lastLla  */
    float					lastLlaUpdateDistance;

    /** Hardware interface configuration bits (see eIoConfig). */
    uint32_t				ioConfig;

    /** Carrier board (i.e. eval board) configuration bits */
    uint32_t				cBrdConfig;

    /** X,Y,Z offset in meters from DOD_ Frame origin to GPS 2 antenna. */
    float					gps2AntOffset[3];

    /** Euler (roll, pitch, yaw) rotation in radians from INS Sensor Frame to Intermediate ZeroVelocity Frame.  Order applied: heading, pitch, roll. */
    float					zeroVelRotation[3];

    /** X,Y,Z offset in meters from Intermediate ZeroVelocity Frame to Zero Velocity Frame. */
    float					zeroVelOffset[3];

    /** Earth magnetic field (magnetic north) inclination (negative pitch offset) in radians */
    float                   magInclination;

    /** Earth magnetic field (magnetic north) declination (heading offset from true north) in radians */
    float                   magDeclination;

    /** Time between GPS time synchronization pulses in milliseconds.  Requires reboot to take effect. */
    uint32_t				gpsTimeSyncPeriodMs;
	
	/** GPS measurement (system input data) update period in milliseconds set on startup. 200ms minimum (5Hz max). */
    uint32_t				startupGPSDtMs;
	
	/** RTK configuration bits (see eRTKConfigBits). */
    uint32_t				RTKCfgBits;

    /** Sensor config to specify the full-scale sensing ranges and output rotation for the IMU and magnetometer (see eSensorConfig in data_sets.h) */
    uint32_t                sensorConfig;

	/** Minimum elevation of a satellite above the horizon to be used in the solution (radians). Low elevation satellites may provide degraded accuracy, due to the long signal path through the atmosphere. */
	float                   gpsMinimumElevation;

    /** Serial port 2 baud rate in bits per second */
    uint32_t				ser2BaudRate;

	/** Wheel encoder: euler angles describing the rotation from imu to left wheel */
    wheel_config_t          wheelConfig;

} nvm_flash_cfg_t;

/** INL2 - Estimate error variances */
typedef struct PACKED
{											
    /** Timestamp in milliseconds */
	unsigned int			timeOfWeekMs;	
    /** NED position error sigma */
	float					PxyzNED[3];		
    /** NED velocity error sigma */
	float					PvelNED[3];		
    /** NED attitude error sigma */
	float					PattNED[3];		
    /** Acceleration bias error sigma */
	float					PABias[3];		
    /** Angular rate bias error sigma */
	float					PWBias[3];		
    /** Barometric altitude bias error sigma */
	float					PBaroBias;		
    /** Mag declination error sigma */
	float					PDeclination;	
} inl2_ned_sigma_t;

/** (DID_STROBE_IN_TIME) Timestamp for input strobe. */
typedef struct PACKED
{
	/** GPS number of weeks since January 6th, 1980 */
	uint32_t				week;

	/** GPS time of week (since Sunday morning) in milliseconds */
	uint32_t				timeOfWeekMs;

	/** Strobe input pin */
	uint32_t				pin;

	/** Strobe serial index number */
	uint32_t				count;
} strobe_in_time_t;

#define DEBUG_I_ARRAY_SIZE		9
#define DEBUG_F_ARRAY_SIZE		9
#define DEBUG_LF_ARRAY_SIZE		3

/* (DID_DEBUG_ARRAY) */
typedef struct PACKED
{
	int32_t					i[DEBUG_I_ARRAY_SIZE];
	f_t						f[DEBUG_F_ARRAY_SIZE];
	double                  lf[DEBUG_LF_ARRAY_SIZE];
} debug_array_t;

#define DEBUG_STRING_SIZE		80

/* (DID_DEBUG_STRING) */
typedef struct PACKED
{
	uint8_t					s[DEBUG_STRING_SIZE];
} debug_string_t;

POP_PACK

PUSH_PACK_8

/** time struct */
typedef struct
{
	/** time (s) expressed by standard time_t */
	int64_t time;

	/** fraction of second under 1 s */
	double sec;         
} gtime_t;

typedef struct PACKED
{
	gtime_t time;
	double rp_ecef[3]; // Rover position
	double rv_ecef[3]; // Rover velocity
	double ra_ecef[3]; // Rover acceleration
	double bp_ecef[3]; // Base position
	double bv_ecef[3]; // Base velocity
	double qr[6]; // rover position and velocity covariance main diagonal
	double b[24]; // satellite bias
	double qb[24]; // main diagonal of sat bias covariances
	uint8_t sat_id[24]; // satellite id of b[]
} rtk_state_t;

typedef struct PACKED
{
	gtime_t time;
	int32_t nv; // number of measurements
	uint8_t sat_id_i[24]; // sat id of measurements (reference sat)
	uint8_t sat_id_j[24]; // sat id of measurements
	uint8_t type[24]; // type (0 = dd-range, 1 = dd-phase, 2 = baseline)
	double v[24]; // residual
} rtk_residual_t;

typedef struct PACKED
{
    gtime_t time;

    uint8_t rej_ovfl;
    uint8_t code_outlier;
    uint8_t phase_outlier;
    uint8_t code_large_residual;

    uint8_t phase_large_residual;
    uint8_t invalid_base_position;
    uint8_t bad_baseline_holdamb;
    uint8_t base_position_error;

    uint8_t outc_ovfl;
    uint8_t reset_timer;
    uint8_t use_ubx_position;
    uint8_t large_v2b;

    uint8_t base_position_update;
    uint8_t rover_position_error;
    uint8_t reset_bias;
    uint8_t start_relpos;

    uint8_t end_relpos;
    uint8_t start_rtkpos;
    uint8_t pnt_pos_error;
    uint8_t no_base_obs_data;

    uint8_t diff_age_error;
    uint8_t moveb_time_sync_error;
    uint8_t waiting_for_rover_packet;
    uint8_t waiting_for_base_packet;

	uint8_t lsq_error;
    uint8_t lack_of_valid_sats;
    uint8_t divergent_pnt_pos_iteration;
    uint8_t chi_square_error;

    uint32_t cycle_slips;

    float ubx_error;

	uint8_t solStatus;
	uint8_t rescode_err_marker;
	uint8_t error_count;
	uint8_t error_code;

    float dist2base;

	uint8_t reserved1;
	uint8_t gdop_error;
	uint8_t warning_count;
	uint8_t warning_code;

    double double_debug[4];

	uint8_t debug[2];
	uint8_t obs_count_bas;
	uint8_t obs_count_rov;

	uint8_t obs_pairs_filtered;
	uint8_t obs_pairs_used;
	uint8_t raw_ptr_queue_overrun;
    uint8_t raw_dat_queue_overrun;
} rtk_debug_t;

POP_PACK

PUSH_PACK_1

/** (DID_GPS_RTK_OPT) RTK processing options */
typedef struct
{
	/** positioning mode (PMODE_???) */
	int32_t mode;           

	/** solution type (0:forward,1:backward,2:combined) */
	int32_t soltype;

	/** number of frequencies (1:L1,2:L1+L2,3:L1+L2+L5) */
	int32_t nf;

	/** navigation systems */
	int32_t navsys;

	/** elevation mask angle (rad) */
	double elmin;

	/** Min snr to consider satellite for rtk */
	int32_t snrmin;

	/** AR mode (0:off,1:continuous,2:instantaneous,3:fix and hold,4:ppp-ar) */
	int32_t modear;

	/** GLONASS AR mode (0:off,1:on,2:auto cal,3:ext cal) */
	int32_t glomodear;

	/** GPS AR mode (0:off,1:on) */
	int32_t gpsmodear;

    /** SBAS AR mode (0:off,1:on) */
    int32_t sbsmodear;

	/** BeiDou AR mode (0:off,1:on) */
	int32_t bdsmodear;

	/** AR filtering to reject bad sats (0:off,1:on) */
	int32_t arfilter;

	/** obs outage count to reset bias */
	int32_t maxout;

    /** reject count to reset bias */
    int32_t maxrej;

	/** min lock count to fix ambiguity */
	int32_t minlock;

	/** min sats to fix integer ambiguities */
	int32_t minfixsats;

	/** min sats to hold integer ambiguities */
	int32_t minholdsats;

	/** min sats to drop sats in AR */
	int32_t mindropsats;

	/** use stdev estimates from receiver to adjust measurement variances */
	int32_t rcvstds;

	/** min fix count to hold ambiguity */
	int32_t minfix;

	/** max iteration to resolve ambiguity */
	int32_t armaxiter;

	/** dynamics model (0:none,1:velociy,2:accel) */
	int32_t dynamics;

	/** number of filter iteration */
	int32_t niter;

	/** interpolate reference obs (for post mission) */
	int32_t intpref;

	/** rover position for fixed mode */
	int32_t rovpos;

	/** base position for relative mode */
	int32_t refpos;

	/** code/phase error ratio */
	double eratio[1];

	/** measurement error factor */
	double err[5];

	/** initial-state std [0]bias,[1]iono [2]trop */
	double std[3];

	/** process-noise std [0]bias,[1]iono [2]trop [3]acch [4]accv [5] pos */
	double prn[6];

	/** satellite clock stability (sec/sec) */
	double sclkstab;

	/** AR validation threshold */
	double thresar[8];

	/** elevation mask of AR for rising satellite (rad) */
	double elmaskar;

	/** elevation mask to hold ambiguity (rad) */
	double elmaskhold;

	/** slip threshold of geometry-free phase (m) */
	double thresslip;

	/** variance for fix-and-hold pseudo measurements (cycle^2) */
	double varholdamb;

	/** gain used for GLO and SBAS sats to adjust ambiguity */
	double gainholdamb;

	/** max difference of time (sec) */
	double maxtdiff;

    /** reset sat biases after this long trying to get fix if not acquired */
    int fix_reset_base_msgs;

    /** reject threshold of NIS */
    double maxinnocode;
    double maxinnophase;
    double maxnis;

	/** reject threshold of gdop */
	double maxgdop;

    /** baseline length constraint {const,sigma before fix, sigma after fix} (m) */
    double baseline[3];
    double max_baseline_error;
    double reset_baseline_error;

    /** maximum error wrt ubx position (triggers reset if more than this far) (m) */
    float max_ubx_error;

	/** rover position for fixed mode {x,y,z} (ecef) (m) */
	double ru[3];

	/** base position for relative mode {x,y,z} (ecef) (m) */
	double rb[3];

	/** max averaging epochs */
	int32_t maxaveep;

	/** output single by dgps/float/fix/ppp outage */
	int32_t outsingle;
} prcopt_t;
typedef prcopt_t gps_rtk_opt_t;

/** Raw satellite observation data */
typedef struct PACKED
{
	/** Receiver local time approximately aligned to the GPS time system (GPST) */
	gtime_t time;

	/** Satellite number in RTKlib notation.  GPS: 1-32, GLONASS: 33-59, Galilleo: 60-89, SBAS: 90-95 */
	uint8_t sat;

	/** receiver number */
	uint8_t rcv;

	/** Cno, carrier-to-noise density ratio (signal strength) (0.25 dB-Hz) */
	uint8_t SNR[1];

	/** Loss of Lock Indicator. Set to non-zero values only when carrier-phase is valid (L > 0).  bit1 = loss-of-lock, bit2 = half-cycle-invalid */
	uint8_t LLI[1];

	/** Code indicator: CODE_L1C (1) = L1C/A,G1C/A,E1C (GPS,GLO,GAL,QZS,SBS), CODE_L1X (12) = E1B+C,L1C(D+P) (GAL,QZS), CODE_L1I (47) = B1I (BeiDou) */
	uint8_t code[1];

	/** Estimated carrier phase measurement standard deviation (0.004 cycles), zero means invalid */
	uint8_t qualL[1];

	/** Estimated pseudorange measurement standard deviation (0.01 m), zero means invalid */
	uint8_t qualP[1];

	/** reserved, for alignment */
	uint8_t reserved;

	/** Observation data carrier-phase (cycle). The carrier phase initial ambiguity is initialized using an approximate value to make the magnitude of the phase close to the pseudorange measurement. Clock resets are applied to both phase and code measurements in accordance with the RINEX specification. */
	double L[1];

	/** Observation data pseudorange (m). GLONASS inter frequency channel delays are compensated with an internal calibration table */
	double P[1]; 

	/** Observation data Doppler measurement (positive sign for approaching satellites) (Hz) */
	float D[1];
} obsd_t;

#define GPS_RAW_MESSAGE_BUF_SIZE    1000
#define MAX_OBSERVATION_COUNT_IN_RTK_MESSAGE (GPS_RAW_MESSAGE_BUF_SIZE / sizeof(obsd_t))

/** observation data */
typedef struct
{
	/** number of observation slots used */
	uint32_t n;

	/** number of observation slots allocated */
	uint32_t nmax;

	/** observation data buffer */
	obsd_t* data;
} obs_t;

/** non-Glonass ephemeris data */
typedef struct
{
    /** Satellite number in RTKlib notation.  GPS: 1-32, GLONASS: 33-59, Galilleo: 60-89, SBAS: 90-95 */
    int32_t sat;

	/** IODE Issue of Data, Ephemeris (ephemeris version) */
	int32_t iode;
	
	/** IODC Issue of Data, Clock (clock version) */
	int32_t iodc;

	/** SV accuracy (URA index) IRN-IS-200H p.97 */
	int32_t sva;            

	/** SV health GPS/QZS (0:ok) */
	int32_t svh;            

	/** GPS/QZS: gps week, GAL: galileo week */
	int32_t week;

	/** GPS/QZS: code on L2. (00 = Invalid, 01 = P Code ON, 11 = C/A code ON, 11 = Invalid).  GAL/CMP: data sources */
	int32_t code;

	/** GPS/QZS: L2 P data flag (indicates that the NAV data stream was commanded OFF on the P-code of the in-phase component of the L2 channel). CMP: nav type */
	int32_t flag;

	/** Time Of Ephemeris, ephemeris reference epoch in seconds within the week (s) */
	gtime_t toe;
	
	/** clock data reference time (s) (20.3.4.5) */
	gtime_t toc;
	
	/** T_trans (s) */
	gtime_t ttr;

	/** Orbit semi-major axis (m) */
	double A;

	/** Orbit eccentricity (non-dimensional)  */
	double e;

	/** Orbit inclination angle at reference time (rad) */
	double i0;

	/** Longitude of ascending node of orbit plane at weekly epoch (rad) */
	double OMG0;

	/** Argument of perigee (rad) */
	double omg;

	/** Mean anomaly at reference time (rad) */
	double M0;

	/** Mean Motion Difference From Computed Value (rad) */
	double deln;

	/** Rate of Right Ascension (rad/s) */
	double OMGd;

	/** Rate of Inclination Angle (rad/s) */
	double idot;

	/** Amplitude of the Cosine Harmonic Correction Term to the Orbit Radius (m) */
	double crc;

	/** Amplitude of the Sine Harmonic Correction Term to the Orbit Radius (m) */
	double crs;

	/** Amplitude of the Cosine Harmonic Correction Term to the Argument of Latitude (rad)  */
	double cuc;

	/** Amplitude of the Sine Harmonic Correction Term to the Argument of Latitude (rad) */
	double cus;

	/** Amplitude of the Cosine Harmonic Correction Term to the Angle of Inclination (rad) */
	double cic;

	/** Amplitude of the Sine Harmonic Correction Term to the Angle of Inclination (rad) */
	double cis;

	/** Time Of Ephemeris, ephemeris reference epoch in seconds within the week (s), same as <toe> above but represented as double type. Note that toe is computed as eph->toe = gst2time(week, eph->toes) */
	double toes;

	/** Fit interval (h) (0: 4 hours, 1: greater than 4 hours) */
	double fit;

	/** SV clock offset, af0 (s) */
	double f0;
	
	/** SV clock drift, af1 (s/s, non-dimensional) */
	double f1;
	
	/** SV clock drift rate, af2 (1/s) */
	double f2;

	/** Group delay parameters GPS/QZS: tgd[0] = TGD (IRN-IS-200H p.103). Galilleo: tgd[0] = BGD E5a/E1, tgd[1] = BGD E5b/E1. Beidou: tgd[0] = BGD1, tgd[1] = BGD2 */
	double tgd[4];

	/** Adot for CNAV, not used */
	double Adot;
	
	/** First derivative of mean motion n (second derivative of mean anomaly M), ndot for CNAV (rad/s/s). Not used. */
	double ndot;
} eph_t;

/** Glonass ephemeris data */
typedef struct
{        
    /** Satellite number in RTKlib notation.  GPS: 1-32, GLONASS: 33-59, Galilleo: 60-89, SBAS: 90-95 */
    int32_t sat;

	/** IODE (0-6 bit of tb field) */
	int32_t iode;

	/** satellite frequency number */
	int32_t frq;

	/** satellite health */
	int32_t svh;
	
	/** satellite accuracy */
	int32_t sva;
	
	/** satellite age of operation */
	int32_t age;

    /** Ephemeris reference epoch in seconds within the week in GPS time gpst (s) */
	gtime_t toe;

	/** message frame time in gpst (s) */
	gtime_t tof;

	/** satellite position (ecef) (m) */
	double pos[3];

	/** satellite velocity (ecef) (m/s) */
	double vel[3];

	/** satellite acceleration (ecef) (m/s^2) */
	double acc[3];

	/** SV clock bias (s) */
	double taun;

	/** relative frequency bias */
	double gamn;

	/** delay between L1 and L2 (s) */
	double dtaun;
} geph_t;

/** SBAS message type */
typedef struct
{
	/** receiption time - week */
	int32_t week;
	
	/** reception time - tow */
	int32_t tow;

	/** SBAS satellite PRN number */
	int32_t prn;

	/** SBAS message (226bit) padded by 0 */
	uint8_t msg[29];

	/** reserved for alighment */
	uint8_t reserved[3];
} sbsmsg_t;

/** station parameter type */
typedef struct
{
	/** antenna delta type (0:enu,1:xyz) */
	int32_t deltype;
	
	/** station position (ecef) (m) */
	double pos[3];

	/** antenna position delta (e/n/u or x/y/z) (m) */
	double del[3];

	/** antenna height (m) */
	double hgt;
	
	/** station id */
	int32_t stationId;
} sta_t;

/** almanac type */
typedef struct
{
	/** satellite number */
	int32_t sat;

	/** sv health (0:ok) */
	int32_t svh;

	/** as and sv config */
	int32_t svconf;

	/* GPS/QZS: gps week, GAL: galileo week */
	int32_t week;

	/* Toa */
	gtime_t toa;        
						
	/** SV orbit parameters - A */
	double A;

	/** SV orbit parameters - e */
	double e;

	/** SV orbit parameters - i0 */
	double i0;

	/** SV orbit parameters - OMG0 */
	double OMG0;
	
	/** SV orbit parameters - omg */
	double omg;
	
	/** SV orbit parameters - M0 */
	double M0;
	
	/** SV orbit parameters - OMGd */
	double OMGd;

	/** Toa (s) in week - toas */
	double toas;

	/** SV clock parameters - af0 */
	double f0;
	
	/** SV clock parameters - af1 */
	double f1;
} alm_t;

/** ionosphere model and utc parameters */
typedef struct
{
	double ion_gps[8];  /* GPS iono model parameters {a0,a1,a2,a3,b0,b1,b2,b3} */
	double ion_gal[4];  /* Galileo iono model parameters {ai0,ai1,ai2,0} */
	double ion_qzs[8];  /* QZSS iono model parameters {a0,a1,a2,a3,b0,b1,b2,b3} */
	double ion_cmp[8];  /* BeiDou iono model parameters {a0,a1,a2,a3,b0,b1,b2,b3} */
	double ion_irn[8];  /* IRNSS iono model parameters {a0,a1,a2,a3,b0,b1,b2,b3} */

	double utc_gps[4];  /* GPS delta-UTC parameters {A0,A1,T,W} */
	double utc_glo[4];  /* GLONASS UTC GPS time parameters */
	double utc_gal[4];  /* Galileo UTC GPS time parameters */
	double utc_qzs[4];  /* QZS UTC GPS time parameters */
	double utc_cmp[4];  /* BeiDou UTC parameters */
	double utc_irn[4];  /* IRNSS UTC parameters */
	double utc_sbs[4];  /* SBAS UTC parameters */

	int32_t leaps;      /* leap seconds (s) */
	
	alm_t alm;			/* almanac */
} ion_model_utc_alm_t;

/** RTK solution status */
typedef enum
{
	/** No status */
	rtk_solution_status_none = 0,

	/** RTK fix */
	rtk_solution_status_fix = 1,

	/** RTK float */
	rtk_solution_status_float = 2,

	/** RTK SBAS */
	rtk_solution_status_sbas = 3,

	/** RTK DGPS */
	rtk_solution_status_dgps = 4,

	/** RTK SINGLE */
	rtk_solution_status_single = 5
} eRtkSolStatus;

/** (DID_GPS1_RTK_POS_REL, DID_GPS2_RTK_CMP_REL) - RTK and Dual GNSS heading base to rover relative info. */
typedef struct PACKED
{
    /** GPS time of week (since Sunday morning) in milliseconds */
    uint32_t                timeOfWeekMs;

    /** Age of differential (seconds) */
    float					differentialAge;

    /** Ambiguity resolution ratio factor for validation */
    float					arRatio;

	/** Vector from base to rover (m) in ECEF - If Compassing enabled, this is the 3-vector from antenna 2 to antenna 1 */
	float					baseToRoverVector[3];

    /** Distance from base to rover (m) */
    float                   baseToRoverDistance;
    
    /** Angle from north to baseToRoverVector in local tangent plane. (rad) */
    float                   baseToRoverHeading;

    /** Accuracy of baseToRoverHeading. (rad) */
    float                   baseToRoverHeadingAcc;

	/** (see eGpsStatus) GPS status: [0x000000xx] number of satellites used, [0x0000xx00] fix type, [0x00xx0000] status flags, NMEA input flag */
	uint32_t                status;
	
} gps_rtk_rel_t;

/** (DID_GPS1_RTK_POS_MISC, DID_GPS2_RTK_CMP_MISC) - requires little endian CPU */
typedef struct PACKED
{
	/** GPS time of week (since Sunday morning) in milliseconds */
	uint32_t                timeOfWeekMs;

	/** Accuracy - estimated standard deviations of the solution assuming a priori error model and error parameters by the positioning options. []: standard deviations {ECEF - x,y,z} or {north, east, down} (meters) */
	float					accuracyPos[3];

	/** Accuracy - estimated standard deviations of the solution assuming a priori error model and error parameters by the positioning options. []: Absolute value of means square root of estimated covariance NE, EU, UN */
	float					accuracyCov[3];

	/** Ambiguity resolution threshold for validation */
	float					arThreshold;

	/** Geometric dilution of precision (meters) */
	float					gDop;
	
	/** Horizontal dilution of precision (meters) */
	float					hDop;
	
	/** Vertical dilution of precision (meters) */
	float					vDop;

	/** Base Position - latitude, longitude, height (degrees, meters) */
 	double					baseLla[3];

    /** Cycle slip counter */
    uint32_t                cycleSlipCount;
	
    /** Rover gps observation element counter */
    uint32_t				roverGpsObservationCount;

    /** Base station gps observation element counter */
    uint32_t				baseGpsObservationCount;

    /** Rover glonass observation element counter */
    uint32_t				roverGlonassObservationCount;

    /** Base station glonass observation element counter */
    uint32_t				baseGlonassObservationCount;

    /** Rover galileo observation element counter */
    uint32_t				roverGalileoObservationCount;

    /** Base station galileo observation element counter */
    uint32_t				baseGalileoObservationCount;

    /** Rover beidou observation element counter */
    uint32_t				roverBeidouObservationCount;

    /** Base station beidou observation element counter */
    uint32_t				baseBeidouObservationCount;

    /** Rover qzs observation element counter */
    uint32_t				roverQzsObservationCount;

    /** Base station qzs observation element counter */
    uint32_t				baseQzsObservationCount;

	/** Rover gps ephemeris element counter */
	uint32_t				roverGpsEphemerisCount;

	/** Base station gps ephemeris element counter */
    uint32_t				baseGpsEphemerisCount;

	/** Rover glonass ephemeris element counter */
	uint32_t				roverGlonassEphemerisCount;

	/** Base station glonass ephemeris element counter */
    uint32_t				baseGlonassEphemerisCount;
	
	/** Rover galileo ephemeris element counter */
	uint32_t				roverGalileoEphemerisCount;

	/** Base station galileo ephemeris element counter */
    uint32_t				baseGalileoEphemerisCount;

    /** Rover beidou ephemeris element counter */
    uint32_t				roverBeidouEphemerisCount;

    /** Base station beidou ephemeris element counter */
    uint32_t				baseBeidouEphemerisCount;

    /** Rover qzs ephemeris element counter */
    uint32_t				roverQzsEphemerisCount;

    /** Base station qzs ephemeris element counter */
    uint32_t				baseQzsEphemerisCount;

	/** Rover sbas element counter */
	uint32_t				roverSbasCount;

	/** Base station sbas element counter */
    uint32_t				baseSbasCount;

	/** Base station antenna position element counter */
    uint32_t				baseAntennaCount;

    /** Ionosphere model, utc and almanac count */
    uint32_t				ionUtcAlmCount;
	
	/** Number of checksum failures from received corrections */
	uint32_t				correctionChecksumFailures;

	/** Time to first RTK fix. */
	uint32_t				timeToFirstFixMs;
    
} gps_rtk_misc_t;

/** RAW data types for DID_GPS_BASE_RAW and DID_GPS2_RAW */
typedef enum
{
	/** obsd_t */
	raw_data_type_observation = 1,

	/** eph_t */
	raw_data_type_ephemeris = 2,

	/** geph_t */
	raw_data_type_glonass_ephemeris = 3,

	/** sbsmsg_t */
	raw_data_type_sbas = 4,

	/** sta_t */
	raw_data_type_base_station_antenna_position = 5,

	/** ion_model_utc_alm_t */
	raw_data_type_ionosphere_model_utc_alm = 6,
	
	/** gps_rtk_misc_t */
	raw_data_type_rtk_solution = 123
} eRawDataType;

typedef union PACKED
{   
    /** Satellite observation data */
    obsd_t              obs[MAX_OBSERVATION_COUNT_IN_RTK_MESSAGE];
    
    /** Satellite non-GLONASS ephemeris data (GPS, Galileo, Beidou, QZSS) */
    eph_t               eph;
    
    /** Satellite GLONASS ephemeris data */
    geph_t              gloEph;
    
    /** Satellite-Based Augmentation Systems (SBAS) data */
    sbsmsg_t            sbas;
        
    /** Base station information (base position, antenna position, antenna height, etc.) */
    sta_t               sta;

    /** Ionosphere model and UTC parameters */
    ion_model_utc_alm_t ion;

    /** Byte buffer */
    uint8_t             buf[GPS_RAW_MESSAGE_BUF_SIZE];
} uGpsRawData;

/** Message wrapper for DID_GPS1_RAW, DID_GPS2_RAW, and DID_GPS_BASE_RAW.  The contents of data can vary for this message and are determined by `dataType` field. */
typedef struct PACKED
{
	/** Receiver index (1=RECEIVER_INDEX_GPS1, 2=RECEIVER_INDEX_EXTERNAL_BASE, or 3=RECEIVER_INDEX_GPS2 ) */
	uint8_t receiverIndex;

	/** Type of data (eRawDataType: 1=observations, 2=ephemeris, 3=glonassEphemeris, 4=SBAS, 5=baseAntenna, 6=IonosphereModel) */
	uint8_t dataType;

	/** Number of observations in data (obsd_t) when dataType==1 (raw_data_type_observation). */
	uint8_t obsCount;

	/** Reserved */
	uint8_t reserved;

    /** Interpret based on dataType (see eRawDataType) */    
    uGpsRawData data;
} gps_raw_t;

/**
* Diagnostic message
*/
typedef struct 
{
	/** GPS time of week (since Sunday morning) in milliseconds */
	uint32_t timeOfWeekMs;
	
	/** Message length, including null terminator */
	uint32_t messageLength;
	
	/** Message data, max size of message is 256 */
	char message[256];
} diag_msg_t;

typedef enum
{
	// default state
	SURVEY_IN_STATE_OFF                     = 0,

	// commands
	SURVEY_IN_STATE_CANCEL                  = 1,
	SURVEY_IN_STATE_START_3D                = 2,
	SURVEY_IN_STATE_START_FLOAT             = 3,
	SURVEY_IN_STATE_START_FIX               = 4,

	// status
	SURVEY_IN_STATE_RUNNING_3D              = 8,
	SURVEY_IN_STATE_RUNNING_FLOAT           = 9,
	SURVEY_IN_STATE_RUNNING_FIX             = 10,
	SURVEY_IN_STATE_SAVE_POS                = 19,
	SURVEY_IN_STATE_DONE                    = 20
} eSurveyInStatus;

/**
* Survey in status
*/
typedef struct
{
	/** State of current survey, eSurveyInStatus */
	uint32_t state;

	/** Maximum time (milliseconds) survey will run if minAccuracy is not first achieved. (ignored if 0). */
	uint32_t maxDurationSec;

	/** Required horizontal accuracy (m) for survey to complete before maxDuration. (ignored if 0) */
	float minAccuracy;

	/** Elapsed time (seconds) of the survey. */
	uint32_t elapsedTimeSec;

	/** Approximate horizontal accuracy of the survey (m). */
	float hAccuracy;

	/** The current surveyed latitude, longitude, altitude (deg, deg, m) */
	double lla[3];
} survey_in_t;


typedef enum
{
    /** SD card logger: card ready */
    EVB_STATUS_SD_CARD_READY                = 0x00000001,

    /** SD card Logger: running */
    EVB_STATUS_SD_LOG_ENABLED               = 0x00000002,

    /** SD card error: card file system */
    EVB_STATUS_SD_ERR_CARD_FAULT            = 0x00000010,

    /** SD card error: card full */
    EVB_STATUS_SD_ERR_CARD_FULL             = 0x00000020,

    /** SD card error: mask */
    EVB_STATUS_SD_ERR_CARD_MASK             = 0x000000F0,

    /** WiFi: enabled */
    EVB_STATUS_WIFI_ENABLED                 = 0x00010000,

    /** WiFi: connected to access point (hot spot) or another device */
    EVB_STATUS_WIFI_CONNECTED               = 0x00020000,

    /** XBee: enabled */
    EVB_STATUS_XBEE_ENABLED                 = 0x00100000,

    /** XBee: connected */
    EVB_STATUS_XBEE_CONNECTED               = 0x00200000,

    /** XBee: configured */
    EVB_STATUS_XBEE_CONFIGURED              = 0x00400000,

    /** XBee: failed to configure */
    EVB_STATUS_XBEE_CONFIG_FAILURE          = 0x00800000,

} eEvbStatus;

/** EVB-2 communications ports. */
enum eEvb2CommPorts
{
    EVB2_PORT_UINS0     = 0,
    EVB2_PORT_UINS1     = 1,
    EVB2_PORT_XBEE      = 2,
    EVB2_PORT_XRADIO    = 3,		// H4-8 (orange) Tx, H4-7 (brown) Rx 
    EVB2_PORT_BLE       = 4,		
    EVB2_PORT_SP330     = 5,		// H3-2 (brown) Tx, H3-5 (green)  Rx
    EVB2_PORT_GPIO_H8   = 6,		// H8-5 (brown) Tx, H8-6 (orange) Rx
    EVB2_PORT_USB       = 7,
    EVB2_PORT_WIFI      = 8,		
	EVB2_PORT_CAN		= 9,		// H2-3 CANL (brown), H2-4 CANH (orange)
    EVB2_PORT_COUNT
};

/** EVB-2 Communications Bridge Options */
enum eEvb2ComBridgeOptions
{
    EVB2_CB_OPTIONS_TRISTATE_UINS_IO  = 0x00000001,
    EVB2_CB_OPTIONS_SP330_RS422       = 0x00000002,
    EVB2_CB_OPTIONS_XBEE_ENABLE       = 0x00000010,
    EVB2_CB_OPTIONS_WIFI_ENABLE       = 0x00000020,
    EVB2_CB_OPTIONS_BLE_ENABLE        = 0x00000040,
    EVB2_CB_OPTIONS_SPI_ENABLE        = 0x00000080,
	EVB2_CB_OPTIONS_CAN_ENABLE	      = 0x00000100,
	EVB2_CB_OPTIONS_I2C_ENABLE	      = 0x00000200,		// Tied to uINS G1,G2
};

enum eEvb2PortOptions
{
	EVB2_PORT_OPTIONS_RADIO_RTK_FILTER		= 0x00000001,	// Allow RTCM3, NMEA, and RTCM3.  Reject IS binary.
	EVB2_PORT_OPTIONS_DEFAULT				= EVB2_PORT_OPTIONS_RADIO_RTK_FILTER,
};

/**
* (DID_EVB_STATUS) EVB-2 status and logger control interface
*/
typedef struct
{
	/** GPS number of weeks since January 6th, 1980 */
	uint32_t                week;

	/** GPS time of week (since Sunday morning) in milliseconds */
	uint32_t                timeOfWeekMs;

	/** Firmware (software) version */
	uint8_t                 firmwareVer[4];

    /** Status (eEvbStatus) */
    uint32_t                evbStatus;

    /** Data logger control state. (see eEvb2LoggerMode) */
    uint32_t                loggerMode;

    /** logger */
    uint32_t                loggerElapsedTimeMs;

    /** WiFi IP address */
    uint32_t                wifiIpAddr;

    /** System command (see eSystemCommand).  99 = software reset */
    uint32_t                sysCommand;

} evb_status_t;

#define WIFI_SSID_PSK_SIZE      40

typedef struct
{
    /** WiFi SSID */
    char                    ssid[WIFI_SSID_PSK_SIZE];

    /** WiFi PSK */
    char                    psk[WIFI_SSID_PSK_SIZE];

} evb_wifi_t;

typedef struct
{  
    /** Server IP address */
    union {
		uint32_t	u32;
		uint8_t		u8[4];
	} ipAddr;

    /** Server port */
    uint32_t                port;

} evb_server_t;

typedef enum
{
    EVB_CFG_BITS_WIFI_SELECT_MASK               = 0x00000003,
    EVB_CFG_BITS_WIFI_SELECT_OFFSET             = 0,
    EVB_CFG_BITS_SERVER_SELECT_MASK             = 0x0000000C,
    EVB_CFG_BITS_SERVER_SELECT_OFFSET           = 2,
    EVB_CFG_BITS_NO_STREAM_PPD_ON_LOG_BUTTON    = 0x00000010,		// Don't enable PPD stream when log button is pressed
    EVB_CFG_BITS_ENABLE_ADC                     = 0x00000200,
} eEvbFlashCfgBits;

#define NUM_WIFI_PRESETS     3
#define EVB_CFG_BITS_SET_IDX_WIFI(bits,idx)     {bits&=EVB_CFG_BITS_WIFI_SELECT_MASK; bits|=((idx<<EVB_CFG_BITS_WIFI_SELECT_OFFSET)&EVB_CFG_BITS_WIFI_SELECT_MASK);}
#define EVB_CFG_BITS_SET_IDX_SERVER(bits,idx)   {bits&=EVB_CFG_BITS_SERVER_SELECT_MASK; bits|=((idx<<EVB_CFG_BITS_SERVER_SELECT_OFFSET)&EVB_CFG_BITS_SERVER_SELECT_MASK);}
#define EVB_CFG_BITS_IDX_WIFI(bits)             ((bits&EVB_CFG_BITS_WIFI_SELECT_MASK)>>EVB_CFG_BITS_WIFI_SELECT_OFFSET)
#define EVB_CFG_BITS_IDX_SERVER(bits)           ((bits&EVB_CFG_BITS_SERVER_SELECT_MASK)>>EVB_CFG_BITS_SERVER_SELECT_OFFSET)

/**
* (DID_EVB_FLASH_CFG) EVB-2 flash config for monitor, config, and logger control interface
*/
typedef struct
{  
    /** Size of this struct */
    uint32_t				size;

    /** Checksum, excluding size and checksum */
    uint32_t                checksum;

    /** Manufacturer method for restoring flash defaults */
    uint32_t                key;

    /** Communications bridge preset. (see eEvb2ComBridgePreset) */
    uint8_t                 cbPreset;

	// 32-bit alignment
	uint8_t                 reserved1[3];

    /** Communications bridge forwarding */
    uint32_t                cbf[EVB2_PORT_COUNT];

    /** Communications bridge options (see eEvb2ComBridgeOptions) */
    uint32_t                cbOptions;

    /** Config bits (see eEvbFlashCfgBits) */
    uint32_t                bits;

    /** Radio preamble ID (PID) - 0x0 to 0x9. Only radios with matching PIDs can communicate together. Different PIDs minimize interference between multiple sets of networks. Checked before the network ID. */
    uint32_t                radioPID;

    /** Radio network ID (NID) - 0x0 to 0x7FFF. Only radios with matching NID can communicate together. Checked after the preamble ID. */
    uint32_t                radioNID;

    /** Radio power level - Transmitter output power level. (XBee PRO SX 0=20dBm, 1=27dBm, 2=30dBm)  */
    uint32_t                radioPowerLevel;

    /** WiFi SSID and PSK */
    evb_wifi_t              wifi[NUM_WIFI_PRESETS];

    /** Server IP and port */
    evb_server_t            server[NUM_WIFI_PRESETS];

    /** Encoder tick to wheel rotation conversion factor (in radians).  Encoder tick count per revolution on 1 channel x gear ratio x 2pi. */
    float                   encoderTickToWheelRad;

	/** CAN baudrate */
	uint32_t				CANbaud_kbps;

	/** CAN receive address */
	uint32_t				can_receive_address;

	/** EVB port for uINS communications and SD card logging. 0=uINS-Ser0 (default), 1=uINS-Ser1, SP330=5, 6=GPIO_H8 (use eEvb2CommPorts) */
	uint8_t                 uinsComPort;

	/** EVB port for uINS aux com and RTK corrections. 0=uINS-Ser0, 1=uINS-Ser1 (default), 5=SP330, 6=GPIO_H8 (use eEvb2CommPorts) */
	uint8_t                 uinsAuxPort;

	// Ensure 32-bit alignment
	uint8_t                	reserved2[2];

	/** Enable radio RTK filtering, etc. (see eEvb2PortOptions) */
	uint32_t                portOptions;

	/** Baud rate for EVB serial port H3 (SP330 RS233 and RS485/422). */
	uint32_t                h3sp330BaudRate;

	/** Baud rate for EVB serial port H4 (TLL to external radio). */
	uint32_t                h4xRadioBaudRate;

	/** Baud rate for EVB serial port H8 (TLL). */
	uint32_t                h8gpioBaudRate;

	/** Wheel encoder configuration (see eWheelCfgBits) */
	uint32_t                wheelCfgBits;

	/** Wheel update period.  Sets the wheel encoder and control update period. (ms) */
	uint32_t				wheelStepPeriodMs;

} evb_flash_cfg_t;


/** EVB-2 communications bridge configuration. */
enum eEvb2ComBridgePreset
{
    /** No change.  Sending this value causes no effect. */
    EVB2_CB_PRESET_NA = 0,

    /** No connections.  Off: XBee, WiFi */
	EVB2_CB_PRESET_ALL_OFF = 1,

    /** [uINS Hub] LED-GRN (uINS-COM): USB, RS232, H8.  (uINS-AUX): XRadio.  Off: XBee, WiFi */
    EVB2_CB_PRESET_RS232 = 2,

    /** [uINS Hub] LED-BLU (uINS-COM): USB, RS232, H8.  (uINS-AUX): XBee, XRadio.  Off: WiFi */
    EVB2_CB_PRESET_RS232_XBEE = 3,

    /** [uINS Hub] LED-PUR (uINS-COM): USB, RS422, H8.  (uINS-AUX): WiFi, XRadio.  Off: XBee */
    EVB2_CB_PRESET_RS422_WIFI = 4,

    /** [uINS Hub] LED-CYA (uINS-SER1 SPI): USB, RS423, H8.  Off: WiFi, XBee */
    EVB2_CB_PRESET_SPI_RS232 = 5,

    /** [USB Hub]  LED-YEL (USB): RS232, H8, XBee, XRadio. */
    EVB2_CB_PRESET_USB_HUB_RS232 = 6,

    /** [USB Hub]  LED-WHT (USB): RS485/RS422, H8, XRadio. */
    EVB2_CB_PRESET_USB_HUB_RS422 = 7,
	
    /** Number of bridge configuration presets */
	EVB2_CB_PRESET_COUNT = 8,
    
};

#define EVB2_CB_PRESET_DEFAULT      EVB2_CB_PRESET_RS232

/** Data logger control.  Values labeled CMD  */
enum eEvb2LoggerMode
{
    /** Do not change.  Sending this value causes no effect. */
    EVB2_LOG_NA                         = 0,

    /** Start new log */
    EVB2_LOG_CMD_START                  = 2,

    /** Stop logging */
    EVB2_LOG_CMD_STOP                   = 4,

    /** Purge all data logs from drive */
    EVB2_LOG_CMD_PURGE                  = 1002,
        
};


/** 
* (DID_PORT_MONITOR) Data rate and status monitoring for each communications port. 
*/
typedef struct
{
    /** Tx rate (bytes/s) */
    uint32_t        txBytesPerS;

    /** Rx rate (bytes/s) */
    uint32_t        rxBytesPerS;

    /** Status */
    uint32_t        status;
    
} port_monitor_set_t;

typedef struct
{
	/** Port monitor set */
	port_monitor_set_t port[NUM_SERIAL_PORTS];
		
} port_monitor_t;


/**
* (DID_SYS_FAULT) System Fault Information 
* NOTE: If you modify these, please update crash_info_special_values in IS-src/python/src/ci_hdw/data_sets.py */
#define SYS_FAULT_STATUS_HARDWARE_RESET                 0x00000000
#define SYS_FAULT_STATUS_USER_RESET                     0x00000001
#define SYS_FAULT_STATUS_ENABLE_BOOTLOADER              0x00000002
// General:
#define SYS_FAULT_STATUS_SOFT_RESET                     0x00000010
#define SYS_FAULT_STATUS_FLASH_MIGRATION_EVENT          0x00000020
#define SYS_FAULT_STATUS_FLASH_MIGRATION_COMPLETED      0x00000040
#define SYS_FAULT_STATUS_RTK_MISC_ERROR                 0x00000080
#define SYS_FAULT_STATUS_MASK_GENERAL_ERROR             0xFFFFFFF0
// Critical: (usually associated with system reset)
#define SYS_FAULT_STATUS_HARD_FAULT                     0x00010000
#define SYS_FAULT_STATUS_USAGE_FAULT                    0x00020000
#define SYS_FAULT_STATUS_MEM_MANGE                      0x00040000
#define SYS_FAULT_STATUS_BUS_FAULT                      0x00080000
#define SYS_FAULT_STATUS_MALLOC_FAILED                  0x00100000
#define SYS_FAULT_STATUS_STACK_OVERFLOW                 0x00200000
#define SYS_FAULT_STATUS_INVALID_CODE_OPERATION         0x00400000
#define SYS_FAULT_STATUS_FLASH_MIGRATION_MARKER_UPDATED 0x00800000
#define SYS_FAULT_STATUS_WATCHDOG_RESET                 0x01000000
#define SYS_FAULT_STATUS_RTK_BUFFER_LIMIT               0x02000000
#define SYS_FAULT_STATUS_SENSOR_CALIBRATION             0x04000000
#define SYS_FAULT_STATUS_HARDWARE_DETECTION             0x08000000
#define SYS_FAULT_STATUS_MASK_CRITICAL_ERROR            0xFFFF0000

typedef struct 
{
    /** System fault status */
    uint32_t status;

    /** Fault Type at HardFault */
    uint32_t g1Task;

    /** Multipurpose register - Line number of fault */
    uint32_t g2FileNum;
    
    /** Multipurpose register - File number at fault */
    uint32_t g3LineNum;
        
    /** Multipurpose register - at time of fault.  */
	uint32_t g4;

    /** Multipurpose register - link register value at time of fault.  */
    uint32_t g5Lr;
    
    /** Program Counter value at time of fault */
	uint32_t pc;
    
    /** Program Status Register value at time of fault */
	uint32_t psr;
    	
} system_fault_t;

/** Diagnostic information for internal use */
typedef struct
{
	/** Count of gap of more than 0.5 seconds receiving serial data, driver level, one entry for each com port */
	uint32_t gapCountSerialDriver[NUM_SERIAL_PORTS];

	/** Count of gap of more than 0.5 seconds receiving serial data, class / parser level, one entry for each com port */
	uint32_t gapCountSerialParser[NUM_SERIAL_PORTS];

	/** Count of rx overflow, one entry for each com port */
	uint32_t rxOverflowCount[NUM_SERIAL_PORTS];

	/** Count of tx overflow, one entry for each com port */
	uint32_t txOverflowCount[NUM_SERIAL_PORTS];
	
	/** Count of checksum failures, one entry for each com port */
	uint32_t checksumFailCount[NUM_SERIAL_PORTS];
} internal_diagnostic_t;

/** RTOS tasks */
typedef enum
{
	/** Task 0: Sample	*/
	TASK_SAMPLE = 0,

	/** Task 1: Nav */
	TASK_NAV,

	/** Task 2: Communications */
	TASK_COMMUNICATIONS,

	/** Task 3: Maintenance */
	TASK_MAINTENANCE,

	/** Task 4: Idle */
	TASK_IDLE,

	/** Task 5: Timer */
	TASK_TIMER,

	/** Number of RTOS tasks */
	UINS_RTOS_NUM_TASKS                 // Keep last
} eRtosTask;

/** EVB RTOS tasks */
typedef enum
{
    /** Task 0: Communications */
    EVB_TASK_COMMUNICATIONS,

    /** Task 1: Logger */
    EVB_TASK_LOGGER,

    /** Task 2: WiFi */
    EVB_TASK_WIFI,

    /** Task 3: Maintenance */
    EVB_TASK_MAINTENANCE,

    /** Task 4: Idle */
    EVB_TASK_IDLE,

    /** Task 5: Timer */
    EVB_TASK_TIMER,

    /** Task 6: SPI to uINS */
    EVB_TASK_SPI_UINS_COM,

    /** Number of RTOS tasks */
    EVB_RTOS_NUM_TASKS                  // Keep last
} eEvbRtosTask;

/** Max task name length - do not change */
#define MAX_TASK_NAME_LEN 12

/** RTOS task info */
typedef struct PACKED
{
	/** Task name */
	char                    name[MAX_TASK_NAME_LEN];

	/** Task priority (0 - 8) */
	uint32_t                priority;

	/** Stack high water mark bytes */
	uint32_t                stackUnused;

	/** Task period ms */
	uint32_t                periodMs;

	/** Last run time microseconds */
	uint32_t                runTimeUs;

	/** Max run time microseconds */
	uint32_t                maxRunTimeUs;
	
	/** Rolling average over last 1000 executions */
	float					averageRunTimeUs;
	
	/** Counter of times task took too long to run */
	uint32_t				gapCount;

	/** Cpu usage percent */
    float					cpuUsage;

	/** Handle */
	uint32_t                handle;
} rtos_task_t;

/** (DID_RTOS_INFO) */
typedef struct PACKED
{
    /** Heap high water mark bytes */
    uint32_t                freeHeapSize;

    /** Total memory allocated using RTOS pvPortMalloc() */
    uint32_t				mallocSize;
    
	/** Total memory freed using RTOS vPortFree() */
	uint32_t				freeSize;

	/** Tasks */
	rtos_task_t             task[UINS_RTOS_NUM_TASKS];

} rtos_info_t;

/** (DID_EVB_RTOS_INFO) */
typedef struct PACKED
{
    /** Heap high water mark bytes */
    uint32_t                freeHeapSize;

	/** Total memory allocated using RTOS pvPortMalloc() */
	uint32_t				mallocSize;

	/** Total memory freed using RTOS vPortFree() */
	uint32_t				freeSize;

    /** Tasks */
    rtos_task_t             task[EVB_RTOS_NUM_TASKS];

} evb_rtos_info_t;
enum
{
	CID_INS_TIME,
	CID_INS_STATUS,
	CID_INS_EULER,
	CID_INS_QUATN2B,
	CID_INS_QUATE2B,
	CID_INS_UVW,
	CID_INS_VE,
	CID_INS_LAT,
	CID_INS_LON,
	CID_INS_ALT,
	CID_INS_NORTH_EAST,
	CID_INS_DOWN,
	CID_INS_ECEF_X,
	CID_INS_ECEF_Y,
	CID_INS_ECEF_Z,
	CID_INS_MSL,
	CID_PREINT_PX,
	CID_PREINT_QY,
	CID_PREINT_RZ,
	CID_DUAL_PX,
	CID_DUAL_QY,
	CID_DUAL_RZ,
	CID_GPS1_POS,
	CID_GPS1_RTK_REL,
	CID_ROLL_ROLLRATE,
	NUM_CIDS
};

/** Valid baud rates for Inertial Sense hardware */
typedef enum
{
	CAN_BAUDRATE_20_KBPS   =   20,
	CAN_BAUDRATE_33_KBPS   =   33,
	CAN_BAUDRATE_50_KBPS   =   50,
	CAN_BAUDRATE_83_KBPS   =   83,
	CAN_BAUDRATE_100_KBPS  =  100,
	CAN_BAUDRATE_125_KBPS  =  125,
	CAN_BAUDRATE_200_KBPS  =  200,
	CAN_BAUDRATE_250_KBPS  =  250,
	CAN_BAUDRATE_500_KBPS  =  500,
	CAN_BAUDRATE_1000_KBPS = 1000,

	CAN_BAUDRATE_COUNT = 10
} can_baudrate_t;

/** (DID_CAN_BCAST_PERIOD) Broadcast period of CAN messages */
typedef struct PACKED
{
	/** Broadcast period (ms) - CAN time message. 0 to disable. */
	uint32_t				can_period_mult[NUM_CIDS];
	
	/** Transmit address. */
	uint32_t				can_transmit_address[NUM_CIDS];
	
	/** Baud rate (kbps)  (See can_baudrate_t for valid baud rates)  */
	uint32_t				can_baudrate_kbps;

	/** Receive address. */
	uint32_t				can_receive_address;

} can_config_t;

#if defined(INCLUDE_LUNA_DATA_SETS)
#include "luna_data_sets.h"
#endif

/** Union of datasets */
typedef union PACKED
{
	dev_info_t				devInfo;
	ins_1_t					ins1;
	ins_2_t					ins2;
 	ins_3_t					ins3;
	ins_4_t					ins4;
	imu_t					imu;
	imu3_t					imu3;
	magnetometer_t			mag;
	mag_cal_t				magCal;
	barometer_t				baro;
    wheel_encoder_t         wheelEncoder;
	ground_vehicle_t		groundVehicle;
	pos_measurement_t		posMeasurement;
	preintegrated_imu_t		pImu;
	gps_pos_t				gpsPos;
	gps_vel_t				gpsVel;
	gps_sat_t				gpsSat;
	gps_rtk_rel_t			gpsRtkRel;
	gps_rtk_misc_t			gpsRtkMisc;
	inl2_states_t			inl2States;
	inl2_ned_sigma_t        inl2NedSigma;
	nvm_flash_cfg_t			flashCfg;
    survey_in_t             surveyIn;
	sys_params_t			sysParams;
	sys_sensors_t			sysSensors;
	rtos_info_t				rtosInfo;
	gps_raw_t				gpsRaw;
	sys_sensors_adc_t       sensorsAdc;
	rmc_t					rmc;
	evb_status_t			evbStatus;

#if defined(INCLUDE_LUNA_DATA_SETS)
	evb_luna_wheel_controller_t     wheelController;
#endif
} uDatasets;

/** Union of INS output datasets */
typedef union PACKED
{
	ins_1_t					ins1;
	ins_2_t					ins2;
	ins_3_t					ins3;
	ins_4_t					ins4;
} uInsOutDatasets;

POP_PACK

/**
Creates a 32 bit checksum from data

@param data the data to create a checksum for
@param count the number of bytes in data

@return the 32 bit checksum for data
*/
uint32_t checksum32(const void* data, int count);
uint32_t serialNumChecksum32(const void* data, int size);
uint32_t flashChecksum32(const void* data, int size);

/**
Flip the endianess of 32 bit values in data

@param data the data to flip 32 bit values in
@param dataLength the number of bytes in data
*/
void flipEndianess32(uint8_t* data, int dataLength);

/**
Flip the bytes of a float in place (4 bytes) - ptr is assumed to be at least 4 bytes

@param ptr the float to flip
*/
void flipFloat(uint8_t* ptr);

/**
Flip the bytes of a float (4 bytes) - ptr is assumed to be at least 4 bytes

@param val the float to flip
@return the flipped float
*/
float flipFloatCopy(float val);

/**
Flip the bytes of a double in place (8 bytes) - ptr is assumed to be at least 8 bytes
Only flips each 4 byte pair, does not flip the individual bytes within the pair

@param ptr the double to flip
*/
void flipDouble(void* ptr);

/**
Flip the bytes of a double in place (8 bytes)
Unlike flipDouble, this also flips the individual bytes in each 4 byte pair

@param val the double to flip
@return the flipped double
*/
double flipDoubleCopy(double val);

/**
Flip double (64 bit) floating point values in data

@param data the data to flip doubles in
@param dataLength the number of bytes in data
@param offset offset into data to start flipping at
@param offsets a list of offsets of all doubles in data, starting at position 0
@param offsetsLength the number of items in offsets
*/
void flipDoubles(uint8_t* data, int dataLength, int offset, uint16_t* offsets, uint16_t offsetsLength);

/**
Flip string values in data - this compensates for the fact that flipEndianess32 is called on all the data

@param data the data to flip string values in
@param dataLength the number of bytes in data
@param offset the offset into data to start flipping strings at
@param offsets a list of offsets and byte lengths into data where strings start at
@param offsetsLength the number of items in offsets, should be 2 times the string count
*/
void flipStrings(uint8_t* data, int dataLength, int offset, uint16_t* offsets, uint16_t offsetsLength);

// BE_SWAP: if big endian then swap, else no-op
// LE_SWAP: if little endian then swap, else no-op
#if CPU_IS_BIG_ENDIAN
#define BE_SWAP64F(_i) flipDoubleCopy(_i)
#define BE_SWAP32F(_i) flipFloatCopy(_i)
#define BE_SWAP32(_i) (SWAP32(_i))
#define BE_SWAP16(_i) (SWAP16(_i))
#define LE_SWAP64F(_i) (_i)
#define LE_SWAP32F(_i) (_i)
#define LE_SWAP32(_i) (_i)
#define LE_SWAP16(_i) (_i)
#else // little endian
#define BE_SWAP64F(_i) (_i)
#define BE_SWAP32F(_i) (_i)
#define BE_SWAP32(_i) (_i)
#define BE_SWAP16(_i) (_i)
#define LE_SWAP64F(_i) flipDoubleCopy(_i)
#define LE_SWAP32F(_i) flipFloatCopy(_i)
#define LE_SWAP32(_i) (SWAP32(_i))
#define LE_SWAP16(_i) (SWAP16(_i))
#endif

/**
Get the offsets of double / int64 (64 bit) values given a data id

@param dataId the data id to get double offsets for
@param offsetsLength receives the number of double offsets

@return a list of offets of doubles or 0 if none, offset will have high bit set if it is an int64 instead of a double
*/
uint16_t* getDoubleOffsets(eDataIDs dataId, uint16_t* offsetsLength);

/**
Gets the offsets and lengths of strings given a data id

@param dataId the data id to get string offsets and lengths for
@param offsetsLength receives the number of items in the return value

@return a list of offsets and lengths of strings for the data id or 0 if none
*/
uint16_t* getStringOffsetsLengths(eDataIDs dataId, uint16_t* offsetsLength);

/** Convert DID to realtime message bits */
uint64_t didToRmcBit(uint32_t dataId, uint64_t defaultRmcBits);

//Time conversion constants
#define SECONDS_PER_WEEK        604800
#define SECONDS_PER_DAY         86400
#define GPS_TO_UNIX_OFFSET      315964800
/** Convert GPS Week and Ms and leapSeconds to Unix seconds**/
double gpsToUnix(uint32_t gpsWeek, uint32_t gpsTimeofWeekMS, uint8_t leapSeconds);

/** Convert Julian Date to calendar date. */
void julianToDate(double julian, int32_t* year, int32_t* month, int32_t* day, int32_t* hour, int32_t* minute, int32_t* second, int32_t* millisecond);

/** Convert GPS Week and Seconds to Julian Date.  Leap seconds are the GPS-UTC offset (18 seconds as of December 31, 2016). */
double gpsToJulian(int32_t gpsWeek, int32_t gpsMilliseconds, int32_t leapSeconds);


#ifndef RTKLIB_H
#define SYS_NONE    0x00                /* navigation system: none */
#define SYS_GPS     0x01                /* navigation system: GPS */
#define SYS_SBS     0x02                /* navigation system: SBAS */
#define SYS_GLO     0x04                /* navigation system: GLONASS */
#define SYS_GAL     0x08                /* navigation system: Galileo */
#define SYS_QZS     0x10                /* navigation system: QZSS */
#define SYS_CMP     0x20                /* navigation system: BeiDou */
#define SYS_IRN     0x40                /* navigation system: IRNS */
#define SYS_LEO     0x80                /* navigation system: LEO */
#define SYS_ALL     0xFF                /* navigation system: all */
#endif

/*
Convert gnssID to ubx gnss indicator (ref [2] 25)

@param gnssID gnssID of satellite
@return ubx gnss indicator
*/
int ubxSys(int gnssID);

#ifndef __RTKLIB_EMBEDDED_DEFINES_H_

#undef ENAGLO
#define ENAGLO

#undef ENAGAL
#define ENAGAL

#undef ENAQZS
//#define ENAQZS

#undef ENASBS
#define ENASBS

#undef MAXSUBFRMLEN
#define MAXSUBFRMLEN 152

#undef MAXRAWLEN
#define MAXRAWLEN 2048

#undef NFREQ
#define NFREQ 1

#undef NFREQGLO
#ifdef ENAGLO
#define NFREQGLO 1
#else
#define NFREQGLO 0
#endif

#undef NFREQGAL
#ifdef ENAGAL
#define NFREQGAL 1
#else
#define NFREQGAL 0
#endif

#undef NEXOBS
#define NEXOBS 0

#undef MAXOBS
#define MAXOBS 56               // Also defined inside rtklib_defines.h
#define HALF_MAXOBS (MAXOBS/2)

#undef NUMSATSOL
#define NUMSATSOL 22

#undef MAXERRMSG
#define MAXERRMSG 0

#ifdef ENASBS

// sbas waas only satellites
#undef MINPRNSBS
#define MINPRNSBS 133                 /* min satellite PRN number of SBAS */

#undef MAXPRNSBS
#define MAXPRNSBS 138                 /* max satellite PRN number of SBAS */

#undef NSATSBS
#define NSATSBS (MAXPRNSBS - MINPRNSBS + 1) /* number of SBAS satellites */

#define SBAS_EPHEMERIS_ARRAY_SIZE NSATSBS

#else

#define SBAS_EPHEMERIS_ARRAY_SIZE 0

#endif


#endif

#ifndef RTKLIB_H

#define MINPRNGPS   1                   /* min satellite PRN number of GPS */
#define MAXPRNGPS   32                  /* max satellite PRN number of GPS */
#define NSATGPS     (MAXPRNGPS-MINPRNGPS+1) /* number of GPS satellites */
#define NSYSGPS     1

#ifdef ENAGLO
#define MINPRNGLO   1                   /* min satellite slot number of GLONASS */
#define MAXPRNGLO   27                  /* max satellite slot number of GLONASS */
#define NSATGLO     (MAXPRNGLO-MINPRNGLO+1) /* number of GLONASS satellites */
#define NSYSGLO     1
#else
#define MINPRNGLO   0
#define MAXPRNGLO   0
#define NSATGLO     0
#define NSYSGLO     0
#endif
#ifdef ENAGAL
#define MINPRNGAL   1                   /* min satellite PRN number of Galileo */
#define MAXPRNGAL   30                  /* max satellite PRN number of Galileo */
#define NSATGAL    (MAXPRNGAL-MINPRNGAL+1) /* number of Galileo satellites */
#define NSYSGAL     1
#else
#define MINPRNGAL   0
#define MAXPRNGAL   0
#define NSATGAL     0
#define NSYSGAL     0
#endif
#ifdef ENAQZS
#define MINPRNQZS   193                 /* min satellite PRN number of QZSS */
#define MAXPRNQZS   199                 /* max satellite PRN number of QZSS */
#define MINPRNQZS_S 183                 /* min satellite PRN number of QZSS SAIF */
#define MAXPRNQZS_S 189                 /* max satellite PRN number of QZSS SAIF */
#define NSATQZS     (MAXPRNQZS-MINPRNQZS+1) /* number of QZSS satellites */
#define NSYSQZS     1
#else
#define MINPRNQZS   0
#define MAXPRNQZS   0
#define MINPRNQZS_S 0
#define MAXPRNQZS_S 0
#define NSATQZS     0
#define NSYSQZS     0
#endif
#ifdef ENACMP
#define MINPRNCMP   1                   /* min satellite sat number of BeiDou */
#define MAXPRNCMP   35                  /* max satellite sat number of BeiDou */
#define NSATCMP     (MAXPRNCMP-MINPRNCMP+1) /* number of BeiDou satellites */
#define NSYSCMP     1
#else
#define MINPRNCMP   0
#define MAXPRNCMP   0
#define NSATCMP     0
#define NSYSCMP     0
#endif
#ifdef ENAIRN
#define MINPRNIRN   1                   /* min satellite sat number of IRNSS */
#define MAXPRNIRN   7                   /* max satellite sat number of IRNSS */
#define NSATIRN     (MAXPRNIRN-MINPRNIRN+1) /* number of IRNSS satellites */
#define NSYSIRN     1
#else
#define MINPRNIRN   0
#define MAXPRNIRN   0
#define NSATIRN     0
#define NSYSIRN     0
#endif
#ifdef ENALEO
#define MINPRNLEO   1                   /* min satellite sat number of LEO */
#define MAXPRNLEO   10                  /* max satellite sat number of LEO */
#define NSATLEO     (MAXPRNLEO-MINPRNLEO+1) /* number of LEO satellites */
#define NSYSLEO     1
#else
#define MINPRNLEO   0
#define MAXPRNLEO   0
#define NSATLEO     0
#define NSYSLEO     0
#endif
#define NSYS        (NSYSGPS+NSYSGLO+NSYSGAL+NSYSQZS+NSYSCMP+NSYSIRN+NSYSLEO) /* number of systems */
#ifndef NSATSBS
#ifdef ENASBS
#define MINPRNSBS   120                 /* min satellite PRN number of SBAS */
#define MAXPRNSBS   142                 /* max satellite PRN number of SBAS */
#define NSATSBS     (MAXPRNSBS-MINPRNSBS+1) /* number of SBAS satellites */
#else
#define MINPRNSBS   0
#define MAXPRNSBS   0
#define NSATSBS     0
#endif
#endif

#endif
/*
Convert satellite constelation and prn/slot number to satellite number

@param sys satellite system (SYS_GPS,SYS_GLO,...)
@param prn satellite prn/slot number
@return satellite number (0:error)
*/
int satNo(int sys, int prn);

/*
convert satellite gnssID + svID to satellite number

@param gnssID satellite system 
@param svID satellite prn/slot number
@return satellite number (0:error)
*/
int satNumCalc(int gnssID, int svID);


#ifdef __cplusplus
}
#endif

#endif // DATA_SETS_H<|MERGE_RESOLUTION|>--- conflicted
+++ resolved
@@ -1419,13 +1419,8 @@
 #define RMC_BITS_RTK_PHASE_RESIDUAL     0x0000000040000000
 #define RMC_BITS_WHEEL_ENCODER          0x0000000080000000
 #define RMC_BITS_GROUND_VEHICLE         0x0000000100000000
-<<<<<<< HEAD
 #define RMC_BITS_DID_IMU3_MAG           0x0000000200000000
 #define RMC_BITS_IMU_MAG				0x0000000400000000
-=======
-#define RMC_BITS_DUAL_IMU_MAG_RAW       0x0000000200000000
-#define RMC_BITS_DUAL_IMU_MAG			0x0000000400000000
->>>>>>> 66148bf9
 #define RMC_BITS_PREINTEGRATED_IMU_MAG	0x0000000800000000
 #define RMC_BITS_GPS1_RTK_HDG_REL       0x0000001000000000      // DID_FLASH_CONFIG.startupGpsDtMs (200ms default)
 #define RMC_BITS_GPS1_RTK_HDG_MISC      0x0000002000000000      // "
