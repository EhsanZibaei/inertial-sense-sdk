#include <gtest/gtest.h>
#include <vector>
#include "../protocol_nmea.h"
#include "../ISEarth.h"
using namespace std;

#define PRINT_TEST_DESCRIPTION(description)   { cout << "TEST DESCRIPTION: " << description << "\n"; }

#define ASCII_BUF_LEN   200
#define POS_LAT_DEG     40.330578
#define POS_LON_DEG     -111.725816
#define POS_ALT_M       1406.39
#define LEAP_SEC        18

#if 0
#define DEBUG_PRINTF	printf
#else
#define DEBUG_PRINTF	
#endif

TEST(protocol_nmea, nmea_parse_ascb)
{
	PRINT_TEST_DESCRIPTION("Tests the $ASCB parser function nmea_parse_ascb().");

    rmci_t rmci[NUM_COM_PORTS] = {};
    int port = 1;
    rmci_t &r = rmci[port];
    r.periodMultiple[DID_INS_2] = 2;
    r.periodMultiple[DID_PIMU] = 1;
    r.periodMultiple[DID_GPS1_POS] = 1;
    r.bitsNmea = 
        NMEA_RMC_BITS_PINS2 |
        NMEA_RMC_BITS_PPIMU |
        NMEA_RMC_BITS_GGA;
    uint32_t options = RMC_OPTIONS_PRESERVE_CTRL | RMC_OPTIONS_PERSISTENT;

    char a[ASCII_BUF_LEN] = {};
    int n=0;
    nmea_sprint(a, ASCII_BUF_LEN, n, "$ASCB,%u,,%u,,%u,,,%u", 
        options, 
        r.periodMultiple[DID_PIMU],
        r.periodMultiple[DID_INS_2],
        r.periodMultiple[DID_GPS1_POS]
        );
	nmea_sprint_footer(a, ASCII_BUF_LEN, n);

    rmci_t outRmci[NUM_COM_PORTS] = {};
    uint32_t outOptions = nmea_parse_ascb(port, a, n, outRmci);

    ASSERT_EQ( options, outOptions );
    for (int i=0; i<NUM_COM_PORTS; i++)
    {
        rmci_t &a = rmci[i];
        rmci_t &b = outRmci[i];
        ASSERT_EQ( a.bits, b.bits );
        ASSERT_EQ( a.bitsNmea, b.bitsNmea );
        for (int j=0; j<DID_COUNT_UINS; j++)
        {
            ASSERT_EQ( a.periodMultiple[j], b.periodMultiple[j] );
        }    
    }
}

TEST(protocol_nmea, nmea_parse_asce)
{
	PRINT_TEST_DESCRIPTION("Tests the $ASCE parser function nmea_parse_asce().");

    rmci_t rmci[NUM_COM_PORTS] = {};
    int port = 1;
    rmci_t &r = rmci[port];
    r.periodMultiple[DID_INS_2] = 2;
    r.periodMultiple[DID_PIMU] = 1;
    r.periodMultiple[DID_GPS1_POS] = 1;
    r.bitsNmea = 
        NMEA_RMC_BITS_PINS2 |
        NMEA_RMC_BITS_PPIMU |
        NMEA_RMC_BITS_GGA;
    uint32_t options = RMC_OPTIONS_PRESERVE_CTRL | RMC_OPTIONS_PERSISTENT;

    char a[ASCII_BUF_LEN] = {};
    int n=0;
	nmea_sprint(a, ASCII_BUF_LEN, n, "$ASCE,%u", options);
    nmea_sprint(a, ASCII_BUF_LEN, n, ",%u,%u", NMEA_MSG_ID_PINS2, r.periodMultiple[DID_INS_2]);
    nmea_sprint(a, ASCII_BUF_LEN, n, ",%u,%u", NMEA_MSG_ID_PPIMU, r.periodMultiple[DID_PIMU]);
    nmea_sprint(a, ASCII_BUF_LEN, n, ",%u,%u", NMEA_MSG_ID_GGA,   r.periodMultiple[DID_GPS1_POS]);
	nmea_sprint_footer(a, ASCII_BUF_LEN, n);

    rmci_t outRmci[NUM_COM_PORTS] = {};
    uint32_t outOptions = nmea_parse_asce(port, a, n, outRmci);

    ASSERT_EQ( options, outOptions );
    for (int i=0; i<NUM_COM_PORTS; i++)
    {
        rmci_t &a = rmci[i];
        rmci_t &b = outRmci[i];
        ASSERT_EQ( a.bits, b.bits );
        ASSERT_EQ( a.bitsNmea, b.bitsNmea );
        for (int j=0; j<DID_COUNT_UINS; j++)
        {
            ASSERT_EQ( a.periodMultiple[j], b.periodMultiple[j] );
        }    
    }
}


TEST(protocol_nmea, INFO)
{
    dev_info_t info = {};
    info.serialNumber = 1234;
    for (int i=0; i<4; i++)
    {
        info.hardwareVer[i] = 10+i;
        info.firmwareVer[i] = 20+i;
    }
    info.buildNumber = 5678;
    for (int i=0; i<4; i++)
    {
        info.protocolVer[i] = 30+i;
    }
    info.repoRevision = 789;
    snprintf(info.manufacturer, DEVINFO_MANUFACTURER_STRLEN, "manufacturer string 123");
<<<<<<< HEAD
    info.buildType = 'r';
    info.buildYear = 23;
    info.buildMonth = 6;
    info.buildDay = 9;
    info.buildHour = 12;
    info.buildMinute = 8;
    info.buildSecond = 20;
    info.buildMillisecond = 23;

    info.buildType = 0;
=======
    for (int i=0; i<4; i++)
    {
        info.buildDate[i] = i;
        info.buildTime[i] = i+4;
    }
    info.buildDate[0] = 'r';    // Build type
>>>>>>> 1c2a5ae2
    snprintf(info.addInfo, DEVINFO_ADDINFO_STRLEN, "additional string   123");

    char abuf[ASCII_BUF_LEN] = { 0 };
    nmea_dev_info(abuf, ASCII_BUF_LEN, info);
    printf("%s\n", abuf);
    dev_info_t result = {};
    nmea_parse_info(result, abuf, ASCII_BUF_LEN);
    ASSERT_EQ(memcmp(&info, &result, sizeof(result)), 0);
}

TEST(protocol_nmea, PIMU)
{
    imu_t imu = {};
    imu.time = 123.456;
    for (int i=0; i<3; i++)
    {
        imu.I.pqr[i] = 10.0f+i;
        imu.I.acc[i] = 20.0f+i;
    }

    char abuf[ASCII_BUF_LEN] = { 0 };
    nmea_pimu(abuf, ASCII_BUF_LEN, imu, "$PIMU");
    // printf("%s\n", abuf);
    imu_t result = {};
    nmea_parse_pimu(result, abuf, ASCII_BUF_LEN);
    ASSERT_EQ(memcmp(&imu, &result, sizeof(result)), 0);
}

TEST(protocol_nmea, PRIMU)
{
    imu_t imu = {};
    imu.time = 123.456;
    for (int i=0; i<3; i++)
    {
        imu.I.pqr[i] = 10.0f+i;
        imu.I.acc[i] = 20.0f+i;
    }

    char abuf[ASCII_BUF_LEN] = { 0 };
    nmea_pimu(abuf, ASCII_BUF_LEN, imu, "$PRIMU");
    // printf("%s\n", abuf);
    imu_t result = {};
    nmea_parse_pimu_to_rimu(result, abuf, ASCII_BUF_LEN);
    ASSERT_EQ(memcmp(&imu, &result, sizeof(result)), 0);
}

TEST(protocol_nmea, PPIMU)
{
    pimu_t pimu = {};
    pimu.time = 123.456;
    pimu.dt = 7.89f;
    for (int i=0; i<3; i++)
    {
        pimu.theta[i] = 10.0f+i;
        pimu.vel[i] = 20.0f+i;
    }

    char abuf[ASCII_BUF_LEN] = { 0 };
    nmea_ppimu(abuf, ASCII_BUF_LEN, pimu);
    // printf("%s\n", abuf);
    pimu_t result = {};
    nmea_parse_ppimu(result, abuf, ASCII_BUF_LEN);
    ASSERT_EQ(memcmp(&pimu, &result, sizeof(result)), 0);
}

TEST(protocol_nmea, PINS1)
{
    ins_1_t ins = {};
    ins.week = 12;
    ins.timeOfWeek = 3.456;
    ins.insStatus = 789;
    ins.hdwStatus = 123;
    for (int i=0; i<3; i++)
    {
        ins.theta[i] = 10.0f+i;
        ins.uvw[i] = 20.0f+i;
        ins.ned[i] = 40.0f+i;
    }
    ins.lla[0] = POS_LAT_DEG;
    ins.lla[1] = POS_LON_DEG;
    ins.lla[2] = POS_ALT_M;

    char abuf[ASCII_BUF_LEN] = { 0 };
    nmea_pins1(abuf, ASCII_BUF_LEN, ins);
    // printf("%s\n", abuf);
    ins_1_t result = {};
    nmea_parse_pins1(result, abuf, ASCII_BUF_LEN);
    ASSERT_EQ(memcmp(&ins, &result, sizeof(result)), 0);
}

TEST(protocol_nmea, PINS2)
{
    ins_2_t ins = {};
    ins.week = 12;
    ins.timeOfWeek = 3.456;
    ins.insStatus = 789;
    ins.hdwStatus = 123;
    for (int i=0; i<3; i++)
    {
        ins.qn2b[i] = 10.0f+i;
    }
    for (int i=0; i<3; i++)
    {
        ins.uvw[i] = 20.0f+i;
    }
    ins.lla[0] = POS_LAT_DEG;
    ins.lla[1] = POS_LON_DEG;
    ins.lla[2] = POS_ALT_M;

    char abuf[ASCII_BUF_LEN] = { 0 };
    nmea_pins2(abuf, ASCII_BUF_LEN, ins);
    // printf("%s\n", abuf);
    ins_2_t result = {};
    nmea_parse_pins2(result, abuf, ASCII_BUF_LEN);
    ASSERT_EQ(memcmp(&ins, &result, sizeof(result)), 0);
}

TEST(protocol_nmea, PGPSP)
{
    gps_pos_t pos = {};
    gps_vel_t vel = {};
    pos.week = 1;
    pos.timeOfWeekMs = vel.timeOfWeekMs = 370659600;
    pos.satsUsed = 45;
    pos.status = GPS_STATUS_NUM_SATS_USED_MASK & pos.satsUsed;
    for (int i=0; i<3; i++)
    {
        // pos.ecef[i] = 20.0f+i;   // Not in full conversion
        vel.vel[i] = 40.0f+i;
    }
    pos.lla[0] = POS_LAT_DEG;
    pos.lla[1] = POS_LON_DEG;
    pos.lla[2] = POS_ALT_M;
    pos.hMSL = 89;
    pos.hAcc = 123;
    pos.vAcc = 45;
    pos.pDop = 6;
    pos.cnoMean = 78;
    pos.towOffset = 9;
    pos.leapS = 12;
    vel.sAcc = 345;

    char abuf[ASCII_BUF_LEN] = { 0 };
    nmea_pgpsp(abuf, ASCII_BUF_LEN, pos, vel);
    // printf("%s\n", abuf);
    gps_pos_t resultPos = {};
    gps_vel_t resultVel = {};
    nmea_parse_pgpsp(resultPos, resultVel, abuf, ASCII_BUF_LEN);
    ASSERT_EQ(memcmp(&pos, &resultPos, sizeof(resultPos)), 0);
    ASSERT_EQ(memcmp(&vel, &resultVel, sizeof(resultVel)), 0);
}

TEST(protocol_nmea, GGA)
{
    char gga[ASCII_BUF_LEN] = {0};
    snprintf(gga, ASCII_BUF_LEN, "$GNGGA,231100.200,4003.34247,N,11139.51850,W,2,12,0.47,1438.20,M,-18.80,M,,*73\r\n");
    gps_pos_t pos = {};
    pos.week = 2260;
    pos.timeOfWeekMs = 342678200;
    pos.satsUsed = 12;
    pos.status = 
        GPS_STATUS_NUM_SATS_USED_MASK & pos.satsUsed |
        GPS_STATUS_FLAGS_FIX_OK |
        GPS_STATUS_FLAGS_DGPS_USED |
        GPS_STATUS_FIX_DGPS |
        GPS_STATUS_FLAGS_GPS_NMEA_DATA;        
    pos.hMSL = 1438.2;
    pos.lla[0] =  ( 40.0 +  3.34247/60.0);
    pos.lla[1] = -(111.0 + 39.51850/60.0);
    pos.lla[2] = pos.hMSL - 18.8;
    pos.pDop = 0.47;
    pos.leapS = LEAP_SEC;
	// Convert LLA to ECEF.  Ensure LLA uses ellipsoid altitude
	ixVector3d lla;
	lla[0] = DEG2RAD(pos.lla[0]);
	lla[1] = DEG2RAD(pos.lla[1]);
	lla[2] = pos.lla[2];		// Use ellipsoid altitude
	lla2ecef(lla, pos.ecef);

    char abuf[ASCII_BUF_LEN] = { 0 };
    int n = nmea_gga(abuf, ASCII_BUF_LEN, pos);
    // printf("%s\n", gga);
    // printf("%s\n", abuf);
    ASSERT_EQ(memcmp(&gga, &abuf, n), 0);

    gps_pos_t result = {};
    result.week = pos.week;
    result.leapS = pos.leapS;
    uint32_t weekday = pos.timeOfWeekMs / 86400000;
    nmea_parse_gga_to_did_gps(result, abuf, ASCII_BUF_LEN, weekday);
    pos.hAcc = result.hAcc;
    ASSERT_EQ(memcmp(&pos, &result, sizeof(result)), 0);
}

TEST(protocol_nmea, GLL)
{
    gps_pos_t pos = {};
    // pos.week = 12;
    pos.timeOfWeekMs = 370659600;
    pos.status = GPS_STATUS_NUM_SATS_USED_MASK & pos.satsUsed;
    pos.lla[0] = POS_LAT_DEG;
    pos.lla[1] = POS_LON_DEG;
    pos.leapS = LEAP_SEC;

    char abuf[ASCII_BUF_LEN] = { 0 };
    nmea_gll(abuf, ASCII_BUF_LEN, pos);
    // printf("%s\n", abuf);
    gps_pos_t result = {};
    result.leapS = pos.leapS;
    uint32_t weekday = pos.timeOfWeekMs / 86400000;
    nmea_parse_gll_to_did_gps(result, abuf, ASCII_BUF_LEN, weekday);
    ASSERT_EQ(memcmp(&pos, &result, sizeof(result)), 0);
}

TEST(protocol_nmea, GSA)
{
    gps_pos_t pos = {};
    pos.pDop = 6;
    pos.hAcc = 7;
    pos.vAcc = 8;

    gps_sat_t sat = {};
	for (uint32_t i = 0; i < 10; i++)
    {
        sat.sat[i].svId = i+1;
    }

    char abuf[ASCII_BUF_LEN] = { 0 };
    int n = nmea_gsa(abuf, ASCII_BUF_LEN, pos, sat);
    // printf("%s\n", abuf);
    gps_pos_t resultPos = {};
    gps_sat_t resultSat = {};
    nmea_parse_gsa_to_did_gps(resultPos, resultSat, abuf, n);
    ASSERT_EQ(memcmp(&pos, &resultPos, sizeof(resultPos)), 0);
    ASSERT_EQ(memcmp(&sat, &resultSat, sizeof(resultSat)), 0);
}

TEST(protocol_nmea, ZDA)
{
    gps_pos_t pos = {};
    pos.timeOfWeekMs = 423199200;
    pos.week = 2277;
    pos.leapS = 18;

    char abuf[ASCII_BUF_LEN] = { 0 };
    int n = nmea_zda(abuf, ASCII_BUF_LEN, pos);
    // printf("%s\n", abuf);
    gps_pos_t resultPos = {};
    nmea_parse_zda_to_did_gps(resultPos, abuf, n, pos.leapS);

    ASSERT_EQ(memcmp(&pos, &resultPos, sizeof(resultPos)), 0);
}

TEST(protocol_nmea, VTG)
{
    gps_pos_t pos = {};    
    pos.timeOfWeekMs = 423199200;
    pos.lla[0] = 40.19759002;
    pos.lla[1] = -111.62147172;
    pos.lla[2] = 1408.565264;

    ixQuat qe2n;
    float velNed[3] = { 0.0f, 4.0f, 0.0f };
    quat_ecef2ned(C_DEG2RAD_F*(float)pos.lla[0], C_DEG2RAD_F*(float)pos.lla[1], qe2n);
    gps_vel_t vel = {};
    // Velocity in ECEF
    quatRot(vel.vel, qe2n, velNed);
    
    float magVarCorrectionRad = 11.1f;

    char abuf[ASCII_BUF_LEN] = { 0 };
    int n = nmea_vtg(abuf, ASCII_BUF_LEN, pos, vel, magVarCorrectionRad);
    // printf("%s\n", abuf);
    gps_vel_t resultVel = {};

    nmea_parse_vtg_to_did_gps(resultVel, abuf, n, pos.lla);

    for (int i=0; i<3; i++)
    {
        ASSERT_NEAR(vel.vel[i], resultVel.vel[i], 0.02f);
    }
}

TEST(protocol_nmea, INTEL)
{
    dev_info_t info = {};
    info.firmwareVer[0] = 1;
    info.firmwareVer[1] = 2;
    info.firmwareVer[2] = 3;
    info.firmwareVer[3] = 4;

    gps_pos_t pos = {};    
    pos.timeOfWeekMs = 423199200;
    pos.lla[0] = 40.19759002;
    pos.lla[1] = -111.62147172;
    pos.lla[2] = 1408.565264;

    ixQuat qe2n;
    float velNed[3] = { 0.0f, 4.0f, 0.0f };
    quat_ecef2ned(C_DEG2RAD_F*(float)pos.lla[0], C_DEG2RAD_F*(float)pos.lla[1], qe2n);
    gps_vel_t vel = {};
    // Velocity in ECEF
    quatRot(vel.vel, qe2n, velNed);
    
    char abuf[ASCII_BUF_LEN] = { 0 };
    int n = nmea_intel(abuf, ASCII_BUF_LEN, info, pos, vel);
    // printf("%s\n", abuf);
    dev_info_t resultInfo = {};
    gps_pos_t resultPos = {};
    gps_vel_t resultVel = {};
    float resultPpsPhase[2];
    uint32_t resultPpsNoiseNs[1];

    nmea_parse_intel_to_did_gps(resultInfo, resultPos, resultVel, resultPpsPhase, resultPpsNoiseNs, abuf, n);

    for (int i=0; i<3; i++)
    {
        ASSERT_NEAR(vel.vel[i], resultVel.vel[i], 0.02f);
    }
    for (int i=0; i<4; i++)
    {
        ASSERT_EQ(info.firmwareVer[i], resultInfo.firmwareVer[i]);
    }
}

#define ASCII_BUF2  2048

TEST(protocol_nmea, GSV_binary_GSV)
{
    nmea_set_protocol_version(NMEA_PROTOCOL_2P3);

    string buf;

    // GPS & SBAS        #msgs,msg#,numSV,  svid,elv,azm,cno, ..., signalId*checksum
    buf += "$GPGSV,6,1,23" ",02,40,310,43" ",08,07,324,31" ",10,48,267,45" ",15,37,053,45"      "*7C\r\n";
    buf += "$GPGSV,6,2,23" ",16,12,268,35" ",18,69,078,41" ",23,74,336,40" ",24,15,111,37"      "*79\r\n";
    buf += "$GPGSV,6,3,23" ",26,02,239,31" ",27,35,307,38" ",29,12,162,37" ",32,14,199,39"      "*7B\r\n";
    buf += "$GPGSV,6,4,23" ",44,43,188,43" ",46,40,206,43" ",522,48,267,45" ",527,37,053,26"    "*73\r\n";
    buf += "$GPGSV,6,5,23" ",530,69,078,34" ",535,74,336,34" ",536,15,111,25" ",538,02,239,18"  "*74\r\n";
    buf += "$GPGSV,6,6,23" ",539,35,307,27" ",541,12,162,21" ",544,14,199,25"                   "*73\r\n";
    // Galileo
    buf += "$GAGSV,2,1,08" ",05,65,144,41" ",09,39,052,43" ",34,71,341,42" ",36,46,105,39"      "*6A\r\n";
    buf += "$GAGSV,2,2,08" ",517,65,144,30" ",521,39,052,30" ",546,71,341,27" ",548,46,105,30"  "*64\r\n";
    // Beidou
    buf += "$GBGSV,3,1,10" ",11,09,141,34" ",14,52,047,44" ",27,32,313,43" ",28,80,263,44"      "*64\r\n";
    buf += "$GBGSV,3,2,10" ",33,81,039,43" ",41,43,230,42" ",43,33,148,42" ",58,,,44"           "*5B\r\n";
    buf += "$GBGSV,3,3,10" ",11,09,141,16" ",14,52,047,32"                                      "*60\r\n";
    // // QZSS
    buf += "$GQGSV,1,1,01" ",02,45,101,30"                                                      "*49\r\n";
    // // GLONASS
    buf += "$GLGSV,2,1,07" ",65,85,260,33" ",66,28,217,30" ",72,36,034,35" ",81,20,324,33"      "*69\r\n";
    buf += "$GLGSV,2,2,07" ",87,47,127,35" ",88,73,350,34" ",87,47,127,20"                      "*53\r\n";

    uint32_t cnoSum = 0, cnoCount = 0;
    gps_sat_t gpsSat = {};
    gps_sig_t gpsSig = {};
    for (char *ptr = (char*)(buf.c_str()); ptr < (buf.c_str() + buf.size()); )
    {
        ptr = nmea_parse_gsv(ptr, buf.size(), &gpsSat, &gpsSig, &cnoSum, &cnoCount);
    }
    char abuf[ASCII_BUF2] = { 0 };
    int abuf_n = nmea_gsv(abuf, ASCII_BUF2, gpsSat, gpsSig);

    // cout << "Before (" << buf.size() << "):\n" << buf;
    // cout << "After (" << abuf_n << "):\n" << abuf;

    ASSERT_TRUE( abuf_n == buf.size() );
    ASSERT_TRUE( memcmp(abuf, buf.c_str(), abuf_n) == 0 );
}


TEST(protocol_nmea_4p11, GSV_binary_GSV)
{
    nmea_set_protocol_version(NMEA_PROTOCOL_4P10);

    string buf;

    // GPS & SBAS        #msgs,msg#,numSV,  svid,elv,azm,cno, ..., signalId*checksum
    buf += "$GPGSV,4,1,14" ",02,40,310,43" ",08,07,324,31" ",10,48,267,45" ",15,37,053,45"  ",1" "*67\r\n";
    buf += "$GPGSV,4,2,14" ",16,12,268,35" ",18,69,078,41" ",23,74,336,40" ",24,15,111,37"  ",1" "*62\r\n";
    buf += "$GPGSV,4,3,14" ",26,02,239,31" ",27,35,307,38" ",29,12,162,37" ",32,14,199,39"  ",1" "*60\r\n";
    buf += "$GPGSV,4,4,14" ",44,43,188,43" ",46,40,206,43"                                  ",1" "*65\r\n";
    buf += "$GPGSV,3,1,09" ",10,48,267,45" ",15,37,053,26" ",18,69,078,34" ",23,74,336,34"  ",6" "*68\r\n";
    buf += "$GPGSV,3,2,09" ",24,15,111,25" ",26,02,239,18" ",27,35,307,27" ",29,12,162,21"  ",6" "*64\r\n";
    buf += "$GPGSV,3,3,09" ",32,14,199,25"                                                  ",6" "*58\r\n";
    // Galileo
    buf += "$GAGSV,1,1,04" ",05,65,144,41" ",09,39,052,43" ",34,71,341,42" ",36,46,105,39"  ",7" "*7E\r\n";
    buf += "$GAGSV,1,1,04" ",05,65,144,30" ",09,39,052,30" ",34,71,341,27" ",36,46,105,30"  ",2" "*73\r\n";
    // Beidou
    buf += "$GBGSV,2,1,08" ",11,09,141,34" ",14,52,047,44" ",27,32,313,43" ",28,80,263,44"  ",1" "*71\r\n";
    buf += "$GBGSV,2,2,08" ",33,81,039,43" ",41,43,230,42" ",43,33,148,42" ",58,,,44"       ",1" "*4E\r\n";
    buf += "$GBGSV,1,1,02" ",11,09,141,16" ",14,52,047,32"                                  ",B" "*0D\r\n";
    // QZSS
    buf += "$GQGSV,1,1,01" ",02,45,101,30"                                                  ",1" "*54\r\n";
    // GLONASS
    buf += "$GLGSV,2,1,06" ",65,85,260,33" ",66,28,217,30" ",72,36,034,35" ",81,20,324,33"  ",1" "*75\r\n";
    buf += "$GLGSV,2,2,06" ",87,47,127,35" ",88,73,350,34"                                  ",1" "*75\r\n";
    buf += "$GLGSV,1,1,01" ",87,47,127,20"                                                  ",3" "*41\r\n";

    uint32_t cnoSum = 0, cnoCount = 0;
    gps_sat_t gpsSat = {};
    gps_sig_t gpsSig = {};
    char abuf[ASCII_BUF2] = { 0 };

    for (char *ptr = (char*)(buf.c_str()); ptr < (buf.c_str() + buf.size()); )
    {
        ptr = nmea_parse_gsv(ptr, buf.size(), &gpsSat, &gpsSig, &cnoSum, &cnoCount);
    }
    int abuf_n = nmea_gsv(abuf, ASCII_BUF2, gpsSat, gpsSig);

    // cout << "Before (" << buf.size() << "):\n" << buf;
    // cout << "After (" << abuf_n << "):\n" << abuf;

    ASSERT_TRUE( abuf_n == buf.size() );
    ASSERT_TRUE( memcmp(abuf, buf.c_str(), abuf_n) == 0 );
}


TEST(protocol_nmea, binary_GSV_binary)
{
    gps_sat_t gpsSat = {};
    gpsSat.numSats = 33;
    gpsSat.timeOfWeekMs = 436693200;
    gps_sat_sv_t *sat = &(gpsSat.sat[0]);
    sat->azim = 310;
    sat->cno = 43;
    sat->elev = 40;
    sat->gnssId = 1;
    sat->status = 95;
    sat->svId = 2;
    sat++;
    sat->azim = 324;
    sat->cno = 31;
    sat->elev = 07;
    sat->gnssId = 1;
    sat->status = 95;
    sat->svId = 8;
    sat++;
    sat->azim = 267;
    sat->cno = 45;
    sat->elev = 48;
    sat->gnssId = 1;
    sat->status = 31;
    sat->svId = 10;
    sat++;
    sat->azim = 53;
    sat->cno = 45;
    sat->elev = 37;
    sat->gnssId = 1;
    sat->status = 31;
    sat->svId = 15;
    sat++;
    sat->azim = 268;
    sat->cno = 37;
    sat->elev = 12;
    sat->gnssId = 1;
    sat->status = 95;
    sat->svId = 16;
    sat++;
    sat->azim = 78;
    sat->cno = 41;
    sat->elev = 69;
    sat->gnssId = 1;
    sat->status = 31;
    sat->svId = 18;
    sat++;
    sat->azim = 336;
    sat->cno = 41;
    sat->elev = 74;
    sat->gnssId = 1;
    sat->status = 31;
    sat->svId = 23;
    sat++;
    sat->azim = 111;
    sat->cno = 37;
    sat->elev = 15;
    sat->gnssId = 1;
    sat->status = 31;
    sat->svId = 24;
    sat++;
    sat->azim = 239;
    sat->cno = 31;
    sat->elev = 02;
    sat->gnssId = 1;
    sat->status = 31;
    sat->svId = 26;
    sat++;
    sat->azim = 307;
    sat->cno = 41;
    sat->elev = 35;
    sat->gnssId = 1;
    sat->status = 95;
    sat->svId = 27;
    sat++;
    sat->azim = 162;
    sat->cno = 36;
    sat->elev = 12;
    sat->gnssId = 1;
    sat->status = 31;
    sat->svId = 29;
    sat++;
    sat->azim = 199;
    sat->cno = 40;
    sat->elev = 14;
    sat->gnssId = 1;
    sat->status = 95;
    sat->svId = 32;
    sat++;
    sat->azim = 188;
    sat->cno = 43;
    sat->elev = 43;
    sat->gnssId = 2;
    sat->status = 95;
    sat->svId = 131;
    sat++;
    sat->azim = 206;
    sat->cno = 43;
    sat->elev = 40;
    sat->gnssId = 2;
    sat->status = 95;
    sat->svId = 133;
    sat++;
    sat->azim = 173;
    sat->cno = 35;
    sat->elev = 43;
    sat->gnssId = 2;
    sat->status = 95;
    sat->svId = 138;
    sat++;
    sat->azim = 145;
    sat->cno = 41;
    sat->elev = 65;
    sat->gnssId = 3;
    sat->status = 31;
    sat->svId = 5;
    sat++;
    sat->azim = 53;
    sat->cno = 43;
    sat->elev = 39;
    sat->gnssId = 3;
    sat->status = 31;
    sat->svId = 9;
    sat++;
    sat->azim = 340;
    sat->cno = 42;
    sat->elev = 71;
    sat->gnssId = 3;
    sat->status = 31;
    sat->svId = 34;
    sat++;
    sat->azim = 104;
    sat->cno = 40;
    sat->elev = 47;
    sat->gnssId = 3;
    sat->status = 31;
    sat->svId = 36;
    sat++;
    sat->azim = 141;
    sat->cno = 36;
    sat->elev = 9;
    sat->gnssId = 4;
    sat->status = 23;
    sat->svId = 11;
    sat++;
    sat->azim = 47;
    sat->cno = 44;
    sat->elev = 52;
    sat->gnssId = 4;
    sat->status = 31;
    sat->svId = 14;
    sat++;
    sat->azim = 313;
    sat->cno = 38;
    sat->elev = 31;
    sat->gnssId = 4;
    sat->status = 31;
    sat->svId = 27;
    sat++;
    sat->azim = 267;
    sat->cno = 44;
    sat->elev = 79;
    sat->gnssId = 4;
    sat->status = 31;
    sat->svId = 28;
    sat++;
    sat->azim = 40;
    sat->cno = 42;
    sat->elev = 82;
    sat->gnssId = 4;
    sat->status = 31;
    sat->svId = 33;
    sat++;
    sat->azim = 230;
    sat->cno = 43;
    sat->elev = 43;
    sat->gnssId = 4;
    sat->status = 31;
    sat->svId = 41;
    sat++;
    sat->azim = 148;
    sat->cno = 43;
    sat->elev = 34;
    sat->gnssId = 4;
    sat->status = 31;
    sat->svId = 43;
    sat++;
    sat->azim = 0;
    sat->cno = 43;
    sat->elev = 0;
    sat->gnssId = 4;
    sat->status = 39;
    sat->svId = 58;
    sat++;
    sat->azim = 252;
    sat->cno = 31;
    sat->elev = 85;
    sat->gnssId = 6;
    sat->status = 23;
    sat->svId = 1;
    sat++;
    sat->azim = 217;
    sat->cno = 29;
    sat->elev = 28;
    sat->gnssId = 6;
    sat->status = 31;
    sat->svId = 2;
    sat++;
    sat->azim = 34;
    sat->cno = 35;
    sat->elev = 37;
    sat->gnssId = 6;
    sat->status = 31;
    sat->svId = 8;
    sat++;
    sat->azim = 324;
    sat->cno = 19;
    sat->elev = 19;
    sat->gnssId = 6;
    sat->status = 19;
    sat->svId = 17;
    sat++;
    sat->azim = 126;
    sat->cno = 36;
    sat->elev = 48;
    sat->gnssId = 6;
    sat->status = 31;
    sat->svId = 23;
    sat++;
    sat->azim = 349;
    sat->cno = 32;
    sat->elev = 72;
    sat->gnssId = 6;
    sat->status = 28;
    sat->svId = 24;
    sat++;
    sat->azim = 0;
    sat->cno = 1;
    sat->elev = 1;
    sat->gnssId = 4;
    sat->status = 0;
    sat->svId = 0;
    sat++;
    sat->azim = 0;
    sat->cno = 2;
    sat->elev = 0;
    sat->gnssId = 0;
    sat->status = 0;
    sat->svId = 0;

    // Check array out of bounds
    ASSERT_TRUE( sat < &(gpsSat.sat[MAX_NUM_SATELLITES]) );



    gps_sig_t gpsSig = {};
    gpsSig.numSigs = 46;
    gpsSig.timeOfWeekMs = 436693200;
    gps_sig_sv_t *sig = &(gpsSig.sig[0]);
    sig->cno = 43;
    sig->gnssId = 1;
    sig->quality = 7;
    sig->sigId = 0;
    sig->status = 361;
    sig->svId = 2;   
    sig++;
    sig->cno = 31;
    sig->gnssId = 1;
    sig->quality = 7;
    sig->sigId = 0;
    sig->status = 41;
    sig->svId = 8;
    sig++;
    sig->cno = 45;
    sig->gnssId = 1;
    sig->quality = 7;
    sig->sigId = 0;
    sig->status = 41;
    sig->svId = 10;
    sig++;
    sig->cno = 45;
    sig->gnssId = 1;
    sig->quality = 7;
    sig->sigId = 0;
    sig->status = 41;
    sig->svId = 15;
    sig++;
    sig->cno = 37;
    sig->gnssId = 1;
    sig->quality = 7;
    sig->sigId = 0;
    sig->status = 361;
    sig->svId = 16;
    sig++;
    sig->cno = 41;
    sig->gnssId = 1;
    sig->quality = 7;
    sig->sigId = 0;
    sig->status = 41;
    sig->svId = 18;
    sig++;
    sig->cno = 41;
    sig->gnssId = 1;
    sig->quality = 7;
    sig->sigId = 0;
    sig->status = 41;
    sig->svId = 23;
    sig++;
    sig->cno = 37;
    sig->gnssId = 1;
    sig->quality = 7;
    sig->sigId = 0;
    sig->status = 41;
    sig->svId = 24;
    sig++;
    sig->cno = 31;
    sig->gnssId = 1;
    sig->quality = 7;
    sig->sigId = 0;
    sig->status = 41;
    sig->svId = 26;
    sig++;
    sig->cno = 41;
    sig->gnssId = 1;
    sig->quality = 7;
    sig->sigId = 0;
    sig->status = 361;
    sig->svId = 27;
    sig++;
    sig->cno = 36;
    sig->gnssId = 1;
    sig->quality = 7;
    sig->sigId = 0;
    sig->status = 41;
    sig->svId = 29;
    sig++;
    sig->cno = 40;
    sig->gnssId = 1;
    sig->quality = 7;
    sig->sigId = 0;
    sig->status = 361;
    sig->svId = 32;
    sig++;
    sig->cno = 43;
    sig->gnssId = 2;
    sig->quality = 7;
    sig->sigId = 0;
    sig->status = 361;
    sig->svId = 131;
    sig++;
    sig->cno = 43;
    sig->gnssId = 2;
    sig->quality = 7;
    sig->sigId = 0;
    sig->status = 361;
    sig->svId = 133;
    sig++;
    sig->cno = 35;
    sig->gnssId = 2;
    sig->quality = 7;
    sig->sigId = 0;
    sig->status = 361;
    sig->svId = 138;
    sig++;
    sig->cno = 45;
    sig->gnssId = 1;
    sig->quality = 7;
    sig->sigId = 3;
    sig->status = 41;
    sig->svId = 10;
    sig++;
    sig->cno = 27;
    sig->gnssId = 1;
    sig->quality = 7;
    sig->sigId = 3;
    sig->status = 41;
    sig->svId = 15;
    sig++;
    sig->cno = 33;
    sig->gnssId = 1;
    sig->quality = 7;
    sig->sigId = 3;
    sig->status = 41;
    sig->svId = 18;
    sig++;
    sig->cno = 34;
    sig->gnssId = 1;
    sig->quality = 7;
    sig->sigId = 3;
    sig->status = 41;
    sig->svId = 23;
    sig++;
    sig->cno = 23;
    sig->gnssId = 1;
    sig->quality = 7;
    sig->sigId = 3;
    sig->status = 9;
    sig->svId = 27;
    sig++;
    sig->cno = 25;
    sig->gnssId = 1;
    sig->quality = 7;
    sig->sigId = 3;
    sig->status = 41;
    sig->svId = 29;
    sig++;
    sig->cno = 28;
    sig->gnssId = 1;
    sig->quality = 7;
    sig->sigId = 3;
    sig->status = 41;
    sig->svId = 32;
    sig++;
    sig->cno = 41;
    sig->gnssId = 3;
    sig->quality = 7;
    sig->sigId = 0;
    sig->status = 41;
    sig->svId = 5;
    sig++;
    sig->cno = 43;
    sig->gnssId = 3;
    sig->quality = 7;
    sig->sigId = 0;
    sig->status = 41;
    sig->svId = 9;
    sig++;
    sig->cno = 42;
    sig->gnssId = 3;
    sig->quality = 7;
    sig->sigId = 0;
    sig->status = 41;
    sig->svId = 34;
    sig++;
    sig->cno = 40;
    sig->gnssId = 3;
    sig->quality = 7;
    sig->sigId = 0;
    sig->status = 41;
    sig->svId = 36;
    sig++;
    sig->cno = 30;
    sig->gnssId = 3;
    sig->quality = 7;
    sig->sigId = 6;
    sig->status = 41;
    sig->svId = 5;
    sig++;
    sig->cno = 30;
    sig->gnssId = 3;
    sig->quality = 7;
    sig->sigId = 6;
    sig->status = 41;
    sig->svId = 9;
    sig++;
    sig->cno = 26;
    sig->gnssId = 3;
    sig->quality = 7;
    sig->sigId = 6;
    sig->status = 41;
    sig->svId = 34;
    sig++;
    sig->cno = 31;
    sig->gnssId = 3;
    sig->quality = 7;
    sig->sigId = 6;
    sig->status = 41;
    sig->svId = 36;
    sig++;
    sig->cno = 36;
    sig->gnssId = 4;
    sig->quality = 7;
    sig->sigId = 0;
    sig->status = 1;
    sig->svId = 11;
    sig++;
    sig->cno = 44;
    sig->gnssId = 4;
    sig->quality = 7;
    sig->sigId = 0;
    sig->status = 41;
    sig->svId = 14;
    sig++;
    sig->cno = 38;
    sig->gnssId = 4;
    sig->quality = 7;
    sig->sigId = 0;
    sig->status = 41;
    sig->svId = 27;
    sig++;
    sig->cno = 44;
    sig->gnssId = 4;
    sig->quality = 7;
    sig->sigId = 0;
    sig->status = 41;
    sig->svId = 28;
    sig++;
    sig->cno = 42;
    sig->gnssId = 4;
    sig->quality = 7;
    sig->sigId = 0;
    sig->status = 41;
    sig->svId = 33;
    sig++;
    sig->cno = 43;
    sig->gnssId = 4;
    sig->quality = 7;
    sig->sigId = 0;
    sig->status = 41;
    sig->svId = 41;
    sig++;
    sig->cno = 43;
    sig->gnssId = 4;
    sig->quality = 7;
    sig->sigId = 0;
    sig->status = 41;
    sig->svId = 43;
    sig++;
    sig->cno = 43;
    sig->gnssId = 4;
    sig->quality = 7;
    sig->sigId = 0;
    sig->status = 2;
    sig->svId = 58;
    sig++;
    sig->cno = 21;
    sig->gnssId = 4;
    sig->quality = 7;
    sig->sigId = 2;
    sig->status = 1;
    sig->svId = 11;
    sig++;
    sig->cno = 30;
    sig->gnssId = 4;
    sig->quality = 7;
    sig->sigId = 2;
    sig->status = 41;
    sig->svId = 14;
    sig++;
    sig->cno = 31;
    sig->gnssId = 6;
    sig->quality = 7;
    sig->sigId = 0;
    sig->status = 1;
    sig->svId = 1;
    sig++;
    sig->cno = 29;
    sig->gnssId = 6;
    sig->quality = 7;
    sig->sigId = 0;
    sig->status = 41;
    sig->svId = 2;
    sig++;
    sig->cno = 35;
    sig->gnssId = 6;
    sig->quality = 7;
    sig->sigId = 0;
    sig->status = 41;
    sig->svId = 8;
    sig++;
    sig->cno = 19;
    sig->gnssId = 6;
    sig->quality = 7;
    sig->sigId = 0;
    sig->status = 1;
    sig->svId = 17;
    sig++;
    sig->cno = 36;
    sig->gnssId = 6;
    sig->quality = 7;
    sig->sigId = 0;
    sig->status = 41;
    sig->svId = 23;
    sig++;
    sig->cno = 32;
    sig->gnssId = 6;
    sig->quality = 7;
    sig->sigId = 0;
    sig->status = 41;
    sig->svId = 24;
    sig++;
    sig->cno = 208;
    sig->gnssId = 0;
    sig->quality = 233;
    sig->sigId = 0;
    sig->status = 8978;
    sig->svId = 0;
    sig++;
    sig->cno = 1;
    sig->gnssId = 107;
    sig->quality = 0;
    sig->sigId = 133;
    sig->status = 256;
    sig->svId = 33;
    sig++;
    sig->cno = 15;
    sig->gnssId = 0;
    sig->quality = 35;
    sig->sigId = 0;
    sig->status = 389;
    sig->svId = 0;
    sig++;
    sig->cno = 236;
    sig->gnssId = 0;
    sig->quality = 18;
    sig->sigId = 0;
    sig->status = 34083;
    sig->svId = 0;
    sig++;
    sig->cno = 112;
    sig->gnssId = 1;
    sig->quality = 0;
    sig->sigId = 0;
    sig->status = 0;
    sig->svId = 0;
    sig++;
    sig->cno = 35;
    sig->gnssId = 160;
    sig->quality = 133;
    sig->sigId = 18;
    sig->status = 1;
    sig->svId = 234;
    sig++;
    sig->cno = 235;
    sig->gnssId = 0;
    sig->quality = 18;
    sig->sigId = 48;
    sig->status = 34083;
    sig->svId = 0;
    sig++;
    sig->cno = 208;
    sig->gnssId = 1;
    sig->quality = 235;
    sig->sigId = 0;
    sig->status = 8978;
    sig->svId = 0;
    sig++;
    sig->cno = 1;
    sig->gnssId = 107;
    sig->quality = 0;
    sig->sigId = 133;
    sig->status = 10240;
    sig->svId = 33;
    sig++;
    sig->cno = 1;
    sig->gnssId = 243;
    sig->quality = 0;
    sig->sigId = 118;
    sig->status = 0;
    sig->svId = 186;
    sig++;
    sig->cno = 33;
    sig->gnssId = 100;
    sig->quality = 133;
    sig->sigId = 107;
    sig->status = 1;
    sig->svId = 7;
    sig++;
    sig->cno = 15;
    sig->gnssId = 0;
    sig->quality = 35;
    sig->sigId = 0;
    sig->status = 389;
    sig->svId = 0;
    sig++;
    sig->cno = 235;
    sig->gnssId = 0;
    sig->quality = 18;
    sig->sigId = 64;
    sig->status = 34083;
    sig->svId = 0;
    sig++;
    sig->cno = 52;
    sig->gnssId = 1;
    sig->quality = 0;
    sig->sigId = 0;
    sig->status = 0;
    sig->svId = 0;
    sig++;
    sig->cno = 107;
    sig->gnssId = 0;
    sig->quality = 33;
    sig->sigId = 0;
    sig->status = 389;
    sig->svId = 0;
    sig++;
    sig->cno = 234;
    sig->gnssId = 0;
    sig->quality = 18;
    sig->sigId = 176;
    sig->status = 34083;
    sig->svId = 0;
    sig++;
    sig->cno = 74;
    sig->gnssId = 1;
    sig->quality = 0;
    sig->sigId = 0;
    sig->status = 19972;
    sig->svId = 0;
    sig++;
    sig->cno = 33;
    sig->gnssId = 90;
    sig->quality = 133;
    sig->sigId = 107;
    sig->status = 1;
    sig->svId = 7;
    sig++;
    sig->cno = 186;
    sig->gnssId = 0;
    sig->quality = 118;
    sig->sigId = 242;
    sig->status = 1;
    sig->svId = 48;

    // Check array out of bounds
    ASSERT_TRUE( sig < &(gpsSig.sig[MAX_NUM_SAT_SIGNALS]) );


    {   // Test NMEA protocol 2.3
        nmea_set_protocol_version(NMEA_PROTOCOL_2P3);
        char abuf[ASCII_BUF2] = { 0 };
        int abuf_n = nmea_gsv(abuf, ASCII_BUF2, gpsSat, gpsSig);

        gps_sat_t outSat = {};
        gps_sig_t outSig = {};
        uint32_t cnoSum = 0, cnoCount = 0;

        for (char *ptr = abuf; ptr < (abuf + abuf_n); )
        {
            ptr = nmea_parse_gsv(ptr, abuf_n, &outSat, &outSig, &cnoSum, &cnoCount);
        }

        // cout << "NMEA (" << abuf_n << "):\n" << abuf;

        ASSERT_TRUE( outSat.numSats == gpsSat.numSats );
        for (int i=0; i<outSat.numSats; i++)
        {
            gps_sat_sv_t &src = gpsSat.sat[i];
            gps_sat_sv_t &dst = outSat.sat[i];
            // printf("%d   gnss: %d %d,  svid: %d %d,  cno: %d %d,  ele: %d %d,  azm: %d %d\n", 
            //     i,
            //     src.gnssId, dst.gnssId, 
            //     src.svId, dst.svId, 
            //     src.cno, dst.cno, 
            //     src.elev, dst.elev, 
            //     src.azim, dst.azim);
            ASSERT_TRUE( dst.gnssId == src.gnssId );
            ASSERT_TRUE( dst.svId == src.svId );
            ASSERT_TRUE( dst.elev == src.elev );
            ASSERT_TRUE( dst.azim == src.azim );
            ASSERT_TRUE( dst.cno == src.cno );
        }

        ASSERT_TRUE( outSig.numSigs == gpsSig.numSigs );
        for (int i=0; i<outSig.numSigs; i++)
        {
            gps_sig_sv_t &src = gpsSig.sig[i];
            gps_sig_sv_t &dst = outSig.sig[i];
            // printf("%d   gnss: %d %d,  svid: %d %d,  sigId: %d %d,  quality: %d %d,  cno: %d %d\n", 
            //     i,
            //     src.gnssId, dst.gnssId, 
            //     src.svId, dst.svId, 
            //     src.sigId, dst.sigId, 
            //     src.quality, dst.quality,
            //     src.cno, dst.cno
            // );
            ASSERT_TRUE( dst.gnssId == src.gnssId );
            ASSERT_TRUE( dst.svId == src.svId );
            ASSERT_TRUE( dst.sigId == src.sigId );
            ASSERT_TRUE( dst.quality == src.quality );
            ASSERT_TRUE( dst.cno == src.cno );
        }
    }

    {   // Test NMEA protocol 4.10
        nmea_set_protocol_version(NMEA_PROTOCOL_4P10);
        char abuf[ASCII_BUF2] = { 0 };
        int abuf_n = nmea_gsv(abuf, ASCII_BUF2, gpsSat, gpsSig);

        gps_sat_t outSat = {};
        gps_sig_t outSig = {};
        uint32_t cnoSum = 0, cnoCount = 0;

        for (char *ptr = abuf; ptr < (abuf + abuf_n); )
        {
            ptr = nmea_parse_gsv(ptr, abuf_n, &outSat, &outSig, &cnoSum, &cnoCount);
        }

        // cout << "NMEA (" << abuf_n << "):\n" << abuf;

        ASSERT_TRUE( outSat.numSats == gpsSat.numSats );
        for (int i=0; i<outSat.numSats; i++)
        {
            gps_sat_sv_t &src = gpsSat.sat[i];
            gps_sat_sv_t &dst = outSat.sat[i];
            ASSERT_TRUE( dst.gnssId == src.gnssId );
            ASSERT_TRUE( dst.svId == src.svId );
            ASSERT_TRUE( dst.elev == src.elev );
            ASSERT_TRUE( dst.azim == src.azim );
            ASSERT_TRUE( dst.cno == src.cno );
        }

        ASSERT_TRUE( outSig.numSigs == gpsSig.numSigs );
        for (int i=0; i<outSig.numSigs; i++)
        {
            gps_sig_sv_t &src = gpsSig.sig[i];
            gps_sig_sv_t &dst = outSig.sig[i];
            ASSERT_TRUE( dst.gnssId == src.gnssId );
            ASSERT_TRUE( dst.svId == src.svId );
            ASSERT_TRUE( dst.sigId == src.sigId );
            ASSERT_TRUE( dst.quality == src.quality );
            ASSERT_TRUE( dst.cno == src.cno );
        }
    }
}


#if 0   // Uncomment to generate example NMEA strings for user manual documentation. 
TEST(protocol_nmea, generate_example_nmea_for_user_manual)
{
    uint32_t options = RMC_OPTIONS_PRESERVE_CTRL | RMC_OPTIONS_PERSISTENT;

    for (int id=0; id<=NMEA_MSG_ID_GSV; id++)
    {
        char a[ASCII_BUF_LEN] = {};
        int n=0;
        nmea_sprint(a, ASCII_BUF_LEN, n, "$ASCE,%u", 0);
        nmea_sprint(a, ASCII_BUF_LEN, n, ",%u,%u", id, 1);
        nmea_sprint_footer(a, ASCII_BUF_LEN, n);
        a[n] = 0;
        printf("%s", a);
    }
}
#endif


#if 0   // Uncomment to generate example NMEA strings for select customer. 
TEST(protocol_nmea, generate_example_nmea_for_customer)
{
    uint32_t options = RMC_OPTIONS_PRESERVE_CTRL | RMC_OPTIONS_PERSISTENT;

    char a[ASCII_BUF_LEN] = {};
    int n=0;
    nmea_sprint(a, ASCII_BUF_LEN, n, "$ASCE,%u", 0);
    nmea_sprint(a, ASCII_BUF_LEN, n, ",%u,%u", NMEA_MSG_ID_GGA, 1);
    nmea_sprint(a, ASCII_BUF_LEN, n, ",%u,%u", NMEA_MSG_ID_GLL, 1);
    nmea_sprint(a, ASCII_BUF_LEN, n, ",%u,%u", NMEA_MSG_ID_GSA, 1);
    nmea_sprint(a, ASCII_BUF_LEN, n, ",%u,%u", NMEA_MSG_ID_ZDA, 1);
    nmea_sprint(a, ASCII_BUF_LEN, n, ",%u,%u", NMEA_MSG_ID_GSV, 1);
    nmea_sprint_footer(a, ASCII_BUF_LEN, n);
    a[n] = 0;
    printf("%s", a);
}
#endif


#if 1
void testChecksum(const char* str)
{
    char a[200] = {};
    char b[200] = {};
    int m = snprintf(a, sizeof(a), "%s", str);
    int n = m-5;
    memcpy(b, a, n);
    nmea_sprint_footer(b, sizeof(b), n);
    DEBUG_PRINTF("%s", a);
    DEBUG_PRINTF("%s", b);
    ASSERT_EQ(m, n);     // Check that 5 characters (*xx\r\n) were added
    ASSERT_TRUE(memcmp(a, b, m) == 0);
}

TEST(protocol_nmea, checksum)
{
    testChecksum("$GPGSV,3,3,12,522,10,279,46,530,67,310,54,535,42,295,50,521,047,46,04,21,047,40,261,49,224,47,05,49,224,42*54\r\n");
    testChecksum("$GAGSV,3,2,12,267715.76121,W,1,11,1.10,0.00,M,169.55,M,,*2D\r\n");  // NEMA Wrong Checksum 2d lenREc=59
    testChecksum("$GNVTG,0.00,T,,M,0.0.000*57\r\n");  // NEMA Wrong Checksum 57 lenREc=27
    testChecksum("$GPGSV,3,3,12,522,10,279,46,530,67,310,54,535,42,295,50,52,11,32,140,37*61\r\n");   // NEMA Wrong Checksum 61 lenREc=74
    testChecksum("$GAGSV,3,3,12,290,39,316,47,34,39,316,42,292,84,16305,10,13,15,18,23,24,29,04,05,09,11,1.1,1.0,1.0*5E\r\n");    // NEMA Wrong Checksum 5e lenREc=101
    testChecksum("$GNRMC,160350,A,3911.2480.26,+2.50,+0.00,0.009,0.009,2.676,1,0*38\r\n");    // NEMA Wrong Checksum 38 lenREc=65
    testChecksum("$GPGSV,3,3,12,522,10,279,46,530,67,310,54,535,42,295,50,5,12,260,21,047,46,04,21,047,40,261,49,224,47,05,49,224,42*4F\r\n");    // NEMA Wrong Checksum 4f lenREc=117
    testChecksum("$GAGSV,34843,N,07715.76121,W,1,11,1.10,0.00,M,169.55,M,,*41\r\n");  // NEMA Wrong Checksum 41 lenREc=59
    testChecksum("$GNGSA,A,03,05,00.0,E*6C\r\n"); // NEMA Wrong Checksum 6c lenREc=24
    testChecksum("$GNVTG,0.00,0.000,0.000*7E\r\n");   // NEMA Wrong Checksum 7e lenREc=26
    testChecksum("$GAGSV,3,1,12,260,21,047,46,04,21,047,40,261,49,224,43,48,36,84,163,44*49\r\n");    // NEMA Wrong Checksum 49 lenREc=73
    testChecksum("$GNGGA,160351.000,3911.24843,N,07715.76121,W,1,11,1.3911.24843,N,07715.76121,W,000.0,000.0,180923,000.0,E*12\r\n"); // NEMA Wrong Checksum 12 lenREc=108
    testChecksum("$GNZDA,160351.00000,2280,0,0.000,0.000,0,0.000,0.000,0.000,0.000,0.000,0.000*40\r\n");  // NEMA Wrong Checksum 40 lenREc=79
    testChecksum("$GPGSV,3,3,12,522,10,279,46,530,67,310,54,535,42,295,50,5,12,260,21,047,46,04,21,047,40,261,49,224,47,05,49,224,42*4F\r\n");    // NEMA Wrong Checksum 4f lenREc=117
    testChecksum("$GAGSV,34843,N,07715.76121,W,1,11,1.10,0.00,M,169.55,M,,*41\r\n");  // NEMA Wrong Checksum 41 lenREc=59
    testChecksum("$GNGSA,A,03,05,00.0,E*6C\r\n"); // NEMA Wrong Checksum 6c lenREc=24
    testChecksum("$GNVTG,0.00,0.000,0.000*7E\r\n");   // NEMA Wrong Checksum 7e lenREc=26
    testChecksum("$GAGSV,3,1,12,260,21,047,46,04,21,047,40,261,49,224,43,48,36,84,163,44*49\r\n");    // NEMA Wrong Checksum 49 lenREc=73
    testChecksum("$GNGGA,160352.000,3911.24843,N,07715.76121,W,1,11,1.911.24843,N,07715.76121,W,000.0,000.0,180923,000.0,E*22\r\n");  // NEMA Wrong Checksum 22 lenREc=107
    testChecksum("$GNZDA,160352.000,00,2280,0,0.000,0.000,0,0.000,0.000,0.000,0.000,0.000,0.000*6F\r\n"); // NEMA Wrong Checksum 6f lenREc=80
}
#endif<|MERGE_RESOLUTION|>--- conflicted
+++ resolved
@@ -119,7 +119,6 @@
     }
     info.repoRevision = 789;
     snprintf(info.manufacturer, DEVINFO_MANUFACTURER_STRLEN, "manufacturer string 123");
-<<<<<<< HEAD
     info.buildType = 'r';
     info.buildYear = 23;
     info.buildMonth = 6;
@@ -130,14 +129,6 @@
     info.buildMillisecond = 23;
 
     info.buildType = 0;
-=======
-    for (int i=0; i<4; i++)
-    {
-        info.buildDate[i] = i;
-        info.buildTime[i] = i+4;
-    }
-    info.buildDate[0] = 'r';    // Build type
->>>>>>> 1c2a5ae2
     snprintf(info.addInfo, DEVINFO_ADDINFO_STRLEN, "additional string   123");
 
     char abuf[ASCII_BUF_LEN] = { 0 };
