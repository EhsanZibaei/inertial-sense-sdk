/*
MIT LICENSE

Copyright (c) 2014-2023 Inertial Sense, Inc. - http://inertialsense.com

Permission is hereby granted, free of charge, to any person obtaining a copy of this software and associated documentation files(the "Software"), to deal in the Software without restriction, including without limitation the rights to use, copy, modify, merge, publish, distribute, sublicense, and/or sell copies of the Software, and to permit persons to whom the Software is furnished to do so, subject to the following conditions :

The above copyright notice and this permission notice shall be included in all copies or substantial portions of the Software.

THE SOFTWARE IS PROVIDED "AS IS", WITHOUT WARRANTY OF ANY KIND, EXPRESS OR IMPLIED, INCLUDING BUT NOT LIMITED TO THE WARRANTIES OF MERCHANTABILITY, FITNESS FOR A PARTICULAR PURPOSE AND NONINFRINGEMENT.IN NO EVENT SHALL THE AUTHORS OR COPYRIGHT HOLDERS BE LIABLE FOR ANY CLAIM, DAMAGES OR OTHER LIABILITY, WHETHER IN AN ACTION OF CONTRACT, TORT OR OTHERWISE, ARISING FROM, OUT OF OR IN CONNECTION WITH THE SOFTWARE OR THE USE OR OTHER DEALINGS IN THE SOFTWARE.
*/

#include <map>
#include <vector>
#include <set>
#include <algorithm>
#include <stdlib.h>
#include <stddef.h>
#include <inttypes.h>
#include <stdio.h>
#include <assert.h>
#include <string.h>

#include "ISDataMappings.h"
#include "DataJSON.h"
#include "ISUtilities.h"
#include "ISConstants.h"
#include "data_sets.h"

#ifdef USE_IS_INTERNAL
#include "../../cpp/libs/families/imx/IS_internal.h"
#endif

using namespace std;

#if PLATFORM_IS_EMBEDDED
cISDataMappings* cISDataMappings::s_map;
#else
cISDataMappings cISDataMappings::s_map;
#endif

const unsigned char g_asciiToLowerMap[256] =
{
    0,1,2,3,4,5,6,7,8,9,10,11,12,13,14,15,16,17,18,19,20,21,22,23,24,25,26,27,28,29,30,31,32,33,34,35,36,37,38,39,40,
    41,42,43,44,45,46,47,48,49,50,51,52,53,54,55,56,57,58,59,60,61,62,63,64,'a','b','c','d','e','f','g','h','i','j','k','l','m','n','o','p','q',
    'r','s','t','u','v','w','x','y','z',91,92,93,94,95,96,97,98,99,100,101,102,103,104,105,106,107,108,109,110,111,112,113,114,115,116,117,118,
    119,120,121,122,123,124,125,126,127,128,129,130,131,132,133,134,135,136,137,138,139,140,141,142,143,144,145,146,147,148,149,150,151,152,153,
    154,155,156,157,158,159,160,161,162,163,164,165,166,167,168,169,170,171,172,173,174,175,176,177,178,179,180,181,182,183,184,185,186,187,188,
    189,190,191,192,193,194,195,196,197,198,199,200,201,202,203,204,205,206,207,208,209,210,211,212,213,214,215,216,217,218,219,220,221,222,223,
    224,225,226,227,228,229,230,231,232,233,234,235,236,237,238,239,240,241,242,243,244,245,246,247,248,249,250,251,252,253,254,255
};

CONST_EXPRESSION uint32_t s_eDataTypeSizes[DataTypeCount] =
{
    (uint32_t)sizeof(int8_t),
    (uint32_t)sizeof(uint8_t),
    (uint32_t)sizeof(int16_t),
    (uint32_t)sizeof(uint16_t),
    (uint32_t)sizeof(int32_t),
    (uint32_t)sizeof(uint32_t),
    (uint32_t)sizeof(int64_t),
    (uint32_t)sizeof(uint64_t),
    (uint32_t)sizeof(float),
    (uint32_t)sizeof(double),
    (uint32_t)0, // string, must be set to actual size by caller
    (uint32_t)0  // binary, must be set to actual size by caller
};

inline uint32_t GetDataTypeSize(eDataType dataType)
{
    if (dataType >= 0 && dataType < DataTypeCount)
    {
        return s_eDataTypeSizes[dataType];
    }
    return 0;
}

#if CPP11_IS_ENABLED

// dataSize can be 0 for default size, must be set for string type
#define ADD_MAP_NO_VALIDATION(map, totalSize, name, member, dataSize, dataType, memberType, dataFlags) (map)[std::string(name)] = { (uint32_t)offsetof(MAP_TYPE, member), (uint32_t)(dataSize == 0 ? sizeof(memberType) : dataSize), dataType, (eDataFlags)dataFlags, name }; totalSize += sizeof(memberType);

// note when passing member type for arrays, it must be a reference, i.e. float&
#define ADD_MAP(map, totalSize, name, member, dataSize, dataType, memberType, dataFlags) \
    ADD_MAP_NO_VALIDATION(map, totalSize, name, member, dataSize, dataType, memberType, dataFlags); \
    static_assert(is_same<decltype(MAP_TYPE::member), memberType>::value, "Member type is an unexpected type"); \
    static_assert((uint32_t)(dataSize == 0 ? sizeof(memberType) : dataSize) == sizeof(memberType), "Member type is an unexpected size, sizeof(memberType)"); \
    static_assert((uint32_t)(dataSize == 0 ? sizeof(memberType) : dataSize) == sizeof(MAP_TYPE::member), "Member type is an unexpected size, sizeof(MAP_TYPE::member)"); \
    static_assert(s_eDataTypeSizes[dataType] == 0 || (uint32_t)(dataSize == 0 ? sizeof(memberType) : dataSize) == s_eDataTypeSizes[dataType], "Data type size does not match member size");
#define ASSERT_SIZE(s) assert(s == sizeof(MAP_TYPE))

#else

#define ADD_MAP_NO_VALIDATION(map, totalSize, name, member, dataSize, dataType, memberType, dataFlags) (map)[std::string(name)] = { (uint32_t)offsetof(MAP_TYPE, member), (uint32_t)(dataSize == 0 ? sizeof(memberType) : dataSize), dataType, (eDataFlags)dataFlags, name }; totalSize += sizeof(memberType);
#define ADD_MAP(map, totalSize, name, member, dataSize, dataType, memberType, dataFlags) ADD_MAP_NO_VALIDATION(map, totalSize, name, member, dataSize, dataType, memberType, dataFlags)
#define ASSERT_SIZE(s) // not supported on VS < 2015

#endif

static void PopulateSizeMappings(uint32_t sizeMap[DID_COUNT])
{
    //memset(sizeMap, 0, sizeof(sizeMap));
    // NOTE: If you use the line above, the compiler issues this warning:
    //       "‘sizeof’ on array function parameter ‘sizeMap’ will return size of ‘uint32_t* {aka unsigned int*}’"
    //       So, we use `sizeof(uint32_t) * DID_COUNT` instead to get the correct size.
    memset(sizeMap, 0, sizeof(uint32_t) * DID_COUNT);

    sizeMap[DID_DEV_INFO] = sizeof(dev_info_t);
    sizeMap[DID_BIT] = sizeof(bit_t);
    sizeMap[DID_SYS_FAULT] = sizeof(system_fault_t);
    sizeMap[DID_MAGNETOMETER] = sizeof(magnetometer_t);
    sizeMap[DID_BAROMETER] = sizeof(barometer_t);
    sizeMap[DID_IMU3_UNCAL] = sizeof(imu3_t);
    sizeMap[DID_IMU3_RAW] = sizeof(imu3_t);
    sizeMap[DID_IMU_RAW] = sizeof(imu_t);
    sizeMap[DID_IMU] = sizeof(imu_t);
    sizeMap[DID_PIMU] = sizeof(pimu_t);
    sizeMap[DID_WHEEL_ENCODER] = sizeof(wheel_encoder_t);
    sizeMap[DID_GROUND_VEHICLE] = sizeof(ground_vehicle_t);
    sizeMap[DID_SYS_CMD] = sizeof(system_command_t);
    sizeMap[DID_RMC] = sizeof(rmc_t);
    sizeMap[DID_INS_1] = sizeof(ins_1_t);
    sizeMap[DID_INS_2] = sizeof(ins_2_t);
    sizeMap[DID_INS_3] = sizeof(ins_3_t);
    sizeMap[DID_INS_4] = sizeof(ins_4_t);
    sizeMap[DID_GPS1_POS] = sizeof(gps_pos_t);
    sizeMap[DID_GPS1_RCVR_POS] = sizeof(gps_pos_t);
    sizeMap[DID_GPS1_VEL] = sizeof(gps_vel_t);
    sizeMap[DID_GPS2_POS] = sizeof(gps_pos_t);
    sizeMap[DID_GPS2_VEL] = sizeof(gps_vel_t);
    sizeMap[DID_GPS1_SAT] = sizeof(gps_sat_t);
    sizeMap[DID_GPS2_SAT] = sizeof(gps_sat_t);
    sizeMap[DID_GPS1_SIG] = sizeof(gps_sig_t);
    sizeMap[DID_GPS2_SIG] = sizeof(gps_sig_t);
    sizeMap[DID_GPS1_VERSION] = sizeof(gps_version_t);
    sizeMap[DID_GPS2_VERSION] = sizeof(gps_version_t);
    sizeMap[DID_GPS1_RTK_POS] = sizeof(gps_pos_t);
    sizeMap[DID_GPS1_RTK_POS_REL] = sizeof(gps_rtk_rel_t);
    sizeMap[DID_GPS1_RTK_POS_MISC] = sizeof(gps_rtk_misc_t);
    sizeMap[DID_GPS2_RTK_CMP_REL] = sizeof(gps_rtk_rel_t);
    sizeMap[DID_GPS2_RTK_CMP_MISC] = sizeof(gps_rtk_misc_t);
    sizeMap[DID_SYS_PARAMS] = sizeof(sys_params_t);
    sizeMap[DID_SYS_SENSORS] = sizeof(sys_sensors_t);
    sizeMap[DID_FLASH_CONFIG] = sizeof(nvm_flash_cfg_t);
    sizeMap[DID_GPS_BASE_RAW] = sizeof(gps_raw_t);
    sizeMap[DID_STROBE_IN_TIME] = sizeof(strobe_in_time_t);
    sizeMap[DID_RTOS_INFO] = sizeof(rtos_info_t);
    sizeMap[DID_CAN_CONFIG] = sizeof(can_config_t);
    sizeMap[DID_DEBUG_ARRAY] = sizeof(debug_array_t);
    sizeMap[DID_IO] = sizeof(io_t);
    sizeMap[DID_INFIELD_CAL] = sizeof(infield_cal_t);
    sizeMap[DID_REFERENCE_IMU] = sizeof(imu_t);
    sizeMap[DID_REFERENCE_PIMU] = sizeof(pimu_t);
    sizeMap[DID_REFERENCE_MAGNETOMETER] = sizeof(magnetometer_t);

    sizeMap[DID_EVB_STATUS] = sizeof(evb_status_t);
    sizeMap[DID_EVB_FLASH_CFG] = sizeof(evb_flash_cfg_t);
    sizeMap[DID_EVB_DEBUG_ARRAY] = sizeof(debug_array_t);
    sizeMap[DID_EVB_RTOS_INFO] = sizeof(evb_rtos_info_t);
    sizeMap[DID_EVB_DEV_INFO] = sizeof(dev_info_t);

    sizeMap[DID_GPX_DEV_INFO] = sizeof(dev_info_t);
    sizeMap[DID_GPX_FLASH_CFG] = sizeof(gpx_flash_cfg_t);
    sizeMap[DID_GPX_RTOS_INFO] = sizeof(rtos_info_t);
    sizeMap[DID_GPX_DEBUG_ARRAY] = sizeof(debug_array_t);

#ifdef USE_IS_INTERNAL

    sizeMap[DID_SENSORS_UCAL] = sizeof(sensors_w_temp_t);
    sizeMap[DID_SENSORS_TCAL] = sizeof(sensors_w_temp_t);
    sizeMap[DID_SENSORS_MCAL] = sizeof(sensors_w_temp_t);
    sizeMap[DID_SENSORS_TC_BIAS] = sizeof(sensors_t);
    sizeMap[DID_SCOMP] = sizeof(sensor_compensation_t);
    sizeMap[DID_RTK_DEBUG] = sizeof(rtk_debug_t);
//     sizeMap[DID_RTK_STATE] = sizeof(rtk_state_t);
    sizeMap[DID_RTK_CODE_RESIDUAL] = sizeof(rtk_residual_t);
    sizeMap[DID_RTK_PHASE_RESIDUAL] = sizeof(rtk_residual_t);
    sizeMap[DID_NVR_USERPAGE_G0] = sizeof(nvm_group_0_t);
    sizeMap[DID_NVR_USERPAGE_G1] = sizeof(nvm_group_1_t);
    sizeMap[DID_INL2_STATES] = sizeof(inl2_states_t);
    sizeMap[DID_INL2_STATUS] = sizeof(inl2_status_t);
    sizeMap[DID_INL2_MISC] = sizeof(inl2_misc_t);
    sizeMap[DID_INL2_MAG_OBS_INFO] = sizeof(inl2_mag_obs_info_t);
    sizeMap[DID_IMU_MAG] = sizeof(imu_mag_t);
    sizeMap[DID_PIMU_MAG] = sizeof(pimu_mag_t);
    sizeMap[DID_SENSORS_ADC] = sizeof(sys_sensors_adc_t);
    sizeMap[DID_RTK_DEBUG_2] = sizeof(rtk_debug_2_t);

#endif

#if defined(INCLUDE_LUNA_DATA_SETS)

    sizeMap[DID_EVB_LUNA_FLASH_CFG] = sizeof(evb_luna_flash_cfg_t);
    sizeMap[DID_EVB_LUNA_STATUS] = sizeof(evb_luna_status_t);
    sizeMap[DID_EVB_LUNA_SENSORS] = sizeof(evb_luna_sensors_t);
    sizeMap[DID_EVB_LUNA_REMOTE_KILL] = sizeof(evb_luna_remote_kill_t);
    sizeMap[DID_EVB_LUNA_VELOCITY_CONTROL] = sizeof(evb_luna_velocity_control_t);
    sizeMap[DID_EVB_LUNA_VELOCITY_COMMAND] = sizeof(evb_luna_velocity_command_t);
    sizeMap[DID_EVB_LUNA_AUX_COMMAND] = sizeof(evb_luna_aux_command_t);

#endif

}

static void PopulateTimestampField(uint32_t id, const data_info_t** timestamps, map_name_to_info_t mappings[DID_COUNT])
{
    static const string timestampFields[] = { "time", "timeOfWeek", "timeOfWeekMs", "seconds" };
    const map_name_to_info_t& offsetMap = mappings[id];

    if (offsetMap.size() != 0)
    {
        for (size_t i = 0; i < _ARRAY_ELEMENT_COUNT(timestampFields); i++)
        {
            map_name_to_info_t::const_iterator timestampField = offsetMap.find(timestampFields[i]);
            if (timestampField != offsetMap.end())
            {
                timestamps[id] = (const data_info_t*)&timestampField->second;
                return;
            }
        }
    }

    timestamps[id] = NULLPTR; // ensure value is not garbage
}

static void PopulateDeviceInfoMappings(map_name_to_info_t mappings[DID_COUNT], uint32_t id)
{
    typedef dev_info_t MAP_TYPE;
    map_name_to_info_t& m = mappings[id];
    uint32_t totalSize = 0;
    ADD_MAP(m, totalSize, "reserved", reserved, 0, DataTypeUInt32, uint32_t, 0);
    ADD_MAP(m, totalSize, "serialNumber", serialNumber, 0, DataTypeUInt32, uint32_t, 0);
    ADD_MAP(m, totalSize, "hardwareVer[0]", hardwareVer[0], 0, DataTypeUInt8, uint8_t&, 0);
    ADD_MAP(m, totalSize, "hardwareVer[1]", hardwareVer[1], 0, DataTypeUInt8, uint8_t&, 0);
    ADD_MAP(m, totalSize, "hardwareVer[2]", hardwareVer[2], 0, DataTypeUInt8, uint8_t&, 0);
    ADD_MAP(m, totalSize, "hardwareVer[3]", hardwareVer[3], 0, DataTypeUInt8, uint8_t&, 0);
    ADD_MAP(m, totalSize, "firmwareVer[0]", firmwareVer[0], 0, DataTypeUInt8, uint8_t&, 0);
    ADD_MAP(m, totalSize, "firmwareVer[1]", firmwareVer[1], 0, DataTypeUInt8, uint8_t&, 0);
    ADD_MAP(m, totalSize, "firmwareVer[2]", firmwareVer[2], 0, DataTypeUInt8, uint8_t&, 0);
    ADD_MAP(m, totalSize, "firmwareVer[3]", firmwareVer[3], 0, DataTypeUInt8, uint8_t&, 0);
    ADD_MAP(m, totalSize, "buildNumber", buildNumber, 0, DataTypeUInt32, uint32_t, 0);
    ADD_MAP(m, totalSize, "protocolVer[0]", protocolVer[0], 0, DataTypeUInt8, uint8_t&, 0);
    ADD_MAP(m, totalSize, "protocolVer[1]", protocolVer[1], 0, DataTypeUInt8, uint8_t&, 0);
    ADD_MAP(m, totalSize, "protocolVer[2]", protocolVer[2], 0, DataTypeUInt8, uint8_t&, 0);
    ADD_MAP(m, totalSize, "protocolVer[3]", protocolVer[3], 0, DataTypeUInt8, uint8_t&, 0);
    ADD_MAP(m, totalSize, "repoRevision", repoRevision, 0, DataTypeUInt32, uint32_t, 0);
    ADD_MAP(m, totalSize, "manufacturer", manufacturer, DEVINFO_MANUFACTURER_STRLEN, DataTypeString, char[DEVINFO_MANUFACTURER_STRLEN], 0);
    ADD_MAP(m, totalSize, "buildType", buildType, 0, DataTypeUInt8, uint8_t, 0);
    ADD_MAP(m, totalSize, "buildYear", buildYear, 0, DataTypeUInt8, uint8_t, 0);
    ADD_MAP(m, totalSize, "buildMonth", buildMonth, 0, DataTypeUInt8, uint8_t, 0);
    ADD_MAP(m, totalSize, "buildDay", buildDay, 0, DataTypeUInt8, uint8_t, 0);
    ADD_MAP(m, totalSize, "buildHour", buildHour, 0, DataTypeUInt8, uint8_t, 0);
    ADD_MAP(m, totalSize, "buildMinute", buildMinute, 0, DataTypeUInt8, uint8_t, 0);
    ADD_MAP(m, totalSize, "buildSecond", buildSecond, 0, DataTypeUInt8, uint8_t, 0);
    ADD_MAP(m, totalSize, "buildMillisecond", buildMillisecond, 0, DataTypeUInt8, uint8_t, 0);
    ADD_MAP(m, totalSize, "addInfo", addInfo, DEVINFO_ADDINFO_STRLEN, DataTypeString, char[DEVINFO_ADDINFO_STRLEN], 0);

    ASSERT_SIZE(totalSize);
}

static void PopulateManufacturingInfoMappings(map_name_to_info_t mappings[DID_COUNT])
{
    typedef manufacturing_info_t MAP_TYPE;
    map_name_to_info_t& m = mappings[DID_MANUFACTURING_INFO];
    uint32_t totalSize = 0;
    ADD_MAP(m, totalSize, "serialNumber", serialNumber, 0, DataTypeUInt32, uint32_t, 0);
    ADD_MAP(m, totalSize, "lotNumber", lotNumber, 0, DataTypeUInt32, uint32_t, 0);
    ADD_MAP(m, totalSize, "date", date, 16, DataTypeString, char[16], 0);
    ADD_MAP(m, totalSize, "key", key, 0, DataTypeUInt32, uint32_t, 0);
    ADD_MAP(m, totalSize, "platformType", platformType, 0, DataTypeInt32, int32_t, 0);
    ADD_MAP(m, totalSize, "uid[0]", uid[0], 0, DataTypeUInt32, uint32_t&, 0);
    ADD_MAP(m, totalSize, "uid[1]", uid[1], 0, DataTypeUInt32, uint32_t&, 0);
    ADD_MAP(m, totalSize, "uid[2]", uid[2], 0, DataTypeUInt32, uint32_t&, 0);
    ADD_MAP(m, totalSize, "uid[3]", uid[3], 0, DataTypeUInt32, uint32_t&, 0);

    ASSERT_SIZE(totalSize);
}

static void PopulateIOMappings(map_name_to_info_t mappings[DID_COUNT])
{
    typedef io_t MAP_TYPE;
    map_name_to_info_t& m = mappings[DID_IO];
    uint32_t totalSize = 0;
    ADD_MAP(m, totalSize, "timeOfWeekMs", timeOfWeekMs, 0, DataTypeUInt32, uint32_t, 0);
    ADD_MAP(m, totalSize, "gpioStatus", gpioStatus, 0, DataTypeUInt32, uint32_t, 0);

    ASSERT_SIZE(totalSize);
}

static void PopulateBitMappings(map_name_to_info_t mappings[DID_COUNT])
{
    typedef bit_t MAP_TYPE;
    map_name_to_info_t& m = mappings[DID_BIT];
    uint32_t totalSize = 0;
    ADD_MAP(m, totalSize, "state", state, 0, DataTypeUInt32, uint32_t, 0);
    ADD_MAP(m, totalSize, "hdwBitStatus", hdwBitStatus, 0, DataTypeUInt32, uint32_t, 0);
    ADD_MAP(m, totalSize, "calBitStatus", calBitStatus, 0, DataTypeUInt32, uint32_t, 0);

    ADD_MAP(m, totalSize, "tcPqrBias", tcPqrBias, 0, DataTypeFloat, float, 0);
    ADD_MAP(m, totalSize, "tcAccBias", tcAccBias, 0, DataTypeFloat, float, 0);
    ADD_MAP(m, totalSize, "tcPqrSlope", tcPqrSlope, 0, DataTypeFloat, float, 0);
    ADD_MAP(m, totalSize, "tcAccSlope", tcAccSlope, 0, DataTypeFloat, float, 0);
    ADD_MAP(m, totalSize, "tcPqrLinearity", tcPqrLinearity, 0, DataTypeFloat, float, 0);
    ADD_MAP(m, totalSize, "tcAccLinearity", tcAccLinearity, 0, DataTypeFloat, float, 0);

    ADD_MAP(m, totalSize, "pqr", pqr, 0, DataTypeFloat, float, 0);
    ADD_MAP(m, totalSize, "acc", acc, 0, DataTypeFloat, float, 0);
    ADD_MAP(m, totalSize, "pqrSigma", pqrSigma, 0, DataTypeFloat, float, 0);
    ADD_MAP(m, totalSize, "accSigma", accSigma, 0, DataTypeFloat, float, 0);

    ADD_MAP(m, totalSize, "testMode", testMode, 0, DataTypeUInt32, uint32_t, 0);

    ASSERT_SIZE(totalSize);
}

static void PopulateSysFaultMappings(map_name_to_info_t mappings[DID_COUNT])
{
    typedef system_fault_t MAP_TYPE;
    map_name_to_info_t& m = mappings[DID_SYS_FAULT];
    uint32_t totalSize = 0;
    ADD_MAP(m, totalSize, "status", status, 0, DataTypeUInt32, uint32_t, 0);
    ADD_MAP(m, totalSize, "g1Task", g1Task, 0, DataTypeUInt32, uint32_t, 0);
    ADD_MAP(m, totalSize, "g2FileNum", g2FileNum, 0, DataTypeUInt32, uint32_t, 0);
    ADD_MAP(m, totalSize, "g3LineNum", g3LineNum, 0, DataTypeUInt32, uint32_t, 0);
    ADD_MAP(m, totalSize, "g4", g4, 0, DataTypeUInt32, uint32_t, 0);
    ADD_MAP(m, totalSize, "g5Lr", g5Lr, 0, DataTypeUInt32, uint32_t, 0);
    ADD_MAP(m, totalSize, "pc", pc, 0, DataTypeUInt32, uint32_t, 0);
    ADD_MAP(m, totalSize, "psr", psr, 0, DataTypeUInt32, uint32_t, 0);

    ASSERT_SIZE(totalSize);
}

static void PopulateIMUMappings(map_name_to_info_t mappings[DID_COUNT], uint32_t dataId)
{
    typedef imu_t MAP_TYPE;
    map_name_to_info_t& m = mappings[dataId];
    uint32_t totalSize = 0;
    ADD_MAP(m, totalSize, "time", time, 0, DataTypeDouble, double, 0);
    ADD_MAP(m, totalSize, "pqr[0]", I.pqr[0], 0, DataTypeFloat, float&, 0);
    ADD_MAP(m, totalSize, "pqr[1]", I.pqr[1], 0, DataTypeFloat, float&, 0);
    ADD_MAP(m, totalSize, "pqr[2]", I.pqr[2], 0, DataTypeFloat, float&, 0);
    ADD_MAP(m, totalSize, "acc[0]", I.acc[0], 0, DataTypeFloat, float&, 0);
    ADD_MAP(m, totalSize, "acc[1]", I.acc[1], 0, DataTypeFloat, float&, 0);
    ADD_MAP(m, totalSize, "acc[2]", I.acc[2], 0, DataTypeFloat, float&, 0);
    ADD_MAP(m, totalSize, "status", status, 0, DataTypeUInt32, uint32_t, DataFlagsDisplayHex);

    ASSERT_SIZE(totalSize);
}

static void PopulateIMU3Mappings(map_name_to_info_t mappings[DID_COUNT], uint32_t dataId)
{
    typedef imu3_t MAP_TYPE;
    map_name_to_info_t& m = mappings[dataId];
    uint32_t totalSize = 0;
    ADD_MAP(m, totalSize, "time", time, 0, DataTypeDouble, double, 0);
    ADD_MAP(m, totalSize, "status", status, 0, DataTypeUInt32, uint32_t, DataFlagsDisplayHex);
    ADD_MAP(m, totalSize, "I0.pqr[0]", I[0].pqr[0], 0, DataTypeFloat, float&, 0);
    ADD_MAP(m, totalSize, "I0.pqr[1]", I[0].pqr[1], 0, DataTypeFloat, float&, 0);
    ADD_MAP(m, totalSize, "I0.pqr[2]", I[0].pqr[2], 0, DataTypeFloat, float&, 0);
    ADD_MAP(m, totalSize, "I0.acc[0]", I[0].acc[0], 0, DataTypeFloat, float&, 0);
    ADD_MAP(m, totalSize, "I0.acc[1]", I[0].acc[1], 0, DataTypeFloat, float&, 0);
    ADD_MAP(m, totalSize, "I0.acc[2]", I[0].acc[2], 0, DataTypeFloat, float&, 0);
    ADD_MAP(m, totalSize, "I1.pqr[0]", I[1].pqr[0], 0, DataTypeFloat, float&, 0);
    ADD_MAP(m, totalSize, "I1.pqr[1]", I[1].pqr[1], 0, DataTypeFloat, float&, 0);
    ADD_MAP(m, totalSize, "I1.pqr[2]", I[1].pqr[2], 0, DataTypeFloat, float&, 0);
    ADD_MAP(m, totalSize, "I1.acc[0]", I[1].acc[0], 0, DataTypeFloat, float&, 0);
    ADD_MAP(m, totalSize, "I1.acc[1]", I[1].acc[1], 0, DataTypeFloat, float&, 0);
    ADD_MAP(m, totalSize, "I1.acc[2]", I[1].acc[2], 0, DataTypeFloat, float&, 0);
    ADD_MAP(m, totalSize, "I2.pqr[0]", I[2].pqr[0], 0, DataTypeFloat, float&, 0);
    ADD_MAP(m, totalSize, "I2.pqr[1]", I[2].pqr[1], 0, DataTypeFloat, float&, 0);
    ADD_MAP(m, totalSize, "I2.pqr[2]", I[2].pqr[2], 0, DataTypeFloat, float&, 0);
    ADD_MAP(m, totalSize, "I2.acc[0]", I[2].acc[0], 0, DataTypeFloat, float&, 0);
    ADD_MAP(m, totalSize, "I2.acc[1]", I[2].acc[1], 0, DataTypeFloat, float&, 0);
    ADD_MAP(m, totalSize, "I2.acc[2]", I[2].acc[2], 0, DataTypeFloat, float&, 0);

    ASSERT_SIZE(totalSize);
}

static void PopulateSysParamsMappings(map_name_to_info_t mappings[DID_COUNT])
{
    typedef sys_params_t MAP_TYPE;
    map_name_to_info_t& m = mappings[DID_SYS_PARAMS];
    uint32_t totalSize = 0;
    ADD_MAP(m, totalSize, "timeOfWeekMs", timeOfWeekMs, 0, DataTypeUInt32, uint32_t, 0);
    ADD_MAP(m, totalSize, "insStatus", insStatus, 0, DataTypeUInt32, uint32_t, DataFlagsDisplayHex);
    ADD_MAP(m, totalSize, "hdwStatus", hdwStatus, 0, DataTypeUInt32, uint32_t, DataFlagsDisplayHex);
    ADD_MAP(m, totalSize, "imuTemp", imuTemp, 0, DataTypeFloat, float, 0);
    ADD_MAP(m, totalSize, "baroTemp", baroTemp, 0, DataTypeFloat, float, 0);
    ADD_MAP(m, totalSize, "mcuTemp", mcuTemp, 0, DataTypeFloat, float, 0);
    ADD_MAP(m, totalSize, "sysStatus", sysStatus, 0, DataTypeUInt32, uint32_t, 0);
    ADD_MAP(m, totalSize, "imuPeriodMs", imuPeriodMs, 0, DataTypeUInt32, uint32_t, 0);
    ADD_MAP(m, totalSize, "navPeriodMs", navPeriodMs, 0, DataTypeUInt32, uint32_t, 0);
    ADD_MAP(m, totalSize, "sensorTruePeriod", sensorTruePeriod, 0, DataTypeDouble, double, 0);
    ADD_MAP(m, totalSize, "flashCfgChecksum", flashCfgChecksum, 0, DataTypeUInt32, uint32_t, 0);
    ADD_MAP(m, totalSize, "reserved3", reserved3, 0, DataTypeFloat, float, 0);
    ADD_MAP(m, totalSize, "genFaultCode", genFaultCode, 0, DataTypeUInt32, uint32_t, DataFlagsDisplayHex);

    ASSERT_SIZE(totalSize);
}

static void PopulateSysSensorsMappings(map_name_to_info_t mappings[DID_COUNT])
{
    typedef sys_sensors_t MAP_TYPE;
    map_name_to_info_t& m = mappings[DID_SYS_SENSORS];
    uint32_t totalSize = 0;
    ADD_MAP(m, totalSize, "time", time, 0, DataTypeDouble, double, 0);
    ADD_MAP(m, totalSize, "temp", temp, 0, DataTypeFloat, float, 0);
    ADD_MAP(m, totalSize, "pqr[0]", pqr[0], 0, DataTypeFloat, float&, 0);
    ADD_MAP(m, totalSize, "pqr[1]", pqr[1], 0, DataTypeFloat, float&, 0);
    ADD_MAP(m, totalSize, "pqr[2]", pqr[2], 0, DataTypeFloat, float&, 0);
    ADD_MAP(m, totalSize, "acc[0]", acc[0], 0, DataTypeFloat, float&, 0);
    ADD_MAP(m, totalSize, "acc[1]", acc[1], 0, DataTypeFloat, float&, 0);
    ADD_MAP(m, totalSize, "acc[2]", acc[2], 0, DataTypeFloat, float&, 0);
    ADD_MAP(m, totalSize, "mag[0]", mag[0], 0, DataTypeFloat, float&, 0);
    ADD_MAP(m, totalSize, "mag[1]", mag[1], 0, DataTypeFloat, float&, 0);
    ADD_MAP(m, totalSize, "mag[2]", mag[2], 0, DataTypeFloat, float&, 0);
    ADD_MAP(m, totalSize, "bar", bar, 0, DataTypeFloat, float, 0);
    ADD_MAP(m, totalSize, "barTemp", barTemp, 0, DataTypeFloat, float, 0);
    ADD_MAP(m, totalSize, "mslBar", mslBar, 0, DataTypeFloat, float, 0);
    ADD_MAP(m, totalSize, "humidity", humidity, 0, DataTypeFloat, float, 0);
    ADD_MAP(m, totalSize, "vin", vin, 0, DataTypeFloat, float, 0);
    ADD_MAP(m, totalSize, "ana1", ana1, 0, DataTypeFloat, float, 0);
    ADD_MAP(m, totalSize, "ana3", ana1, 0, DataTypeFloat, float, 0);
    ADD_MAP(m, totalSize, "ana4", ana1, 0, DataTypeFloat, float, 0);

    ASSERT_SIZE(totalSize);
}

static void PopulateRMCMappings(map_name_to_info_t mappings[DID_COUNT])
{
    typedef rmc_t MAP_TYPE;
    map_name_to_info_t& m = mappings[DID_RMC];
    uint32_t totalSize = 0;
    ADD_MAP(m, totalSize, "bits", bits, 0, DataTypeUInt64, uint64_t, DataFlagsDisplayHex);
    ADD_MAP(m, totalSize, "options", options, 0, DataTypeUInt32, uint32_t, DataFlagsDisplayHex);

    ASSERT_SIZE(totalSize);
}

static void PopulateINS1Mappings(map_name_to_info_t mappings[DID_COUNT])
{
    typedef ins_1_t MAP_TYPE;
    map_name_to_info_t& m = mappings[DID_INS_1];
    uint32_t totalSize = 0;
    ADD_MAP(m, totalSize, "week", week, 0, DataTypeUInt32, uint32_t, 0);
    ADD_MAP(m, totalSize, "timeOfWeek", timeOfWeek, 0, DataTypeDouble, double, 0);
    ADD_MAP(m, totalSize, "insStatus", insStatus, 0, DataTypeUInt32, uint32_t, DataFlagsDisplayHex);
    ADD_MAP(m, totalSize, "hdwStatus", hdwStatus, 0, DataTypeUInt32, uint32_t, DataFlagsDisplayHex);
    ADD_MAP(m, totalSize, "theta[0]", theta[0], 0, DataTypeFloat, float&, 0);
    ADD_MAP(m, totalSize, "theta[1]", theta[1], 0, DataTypeFloat, float&, 0);
    ADD_MAP(m, totalSize, "theta[2]", theta[2], 0, DataTypeFloat, float&, 0);
    ADD_MAP(m, totalSize, "uvw[0]", uvw[0], 0, DataTypeFloat, float&, 0);
    ADD_MAP(m, totalSize, "uvw[1]", uvw[1], 0, DataTypeFloat, float&, 0);
    ADD_MAP(m, totalSize, "uvw[2]", uvw[2], 0, DataTypeFloat, float&, 0);
    ADD_MAP(m, totalSize, "lla[0]", lla[0], 0, DataTypeDouble, double&, 0);
    ADD_MAP(m, totalSize, "lla[1]", lla[1], 0, DataTypeDouble, double&, 0);
    ADD_MAP(m, totalSize, "lla[2]", lla[2], 0, DataTypeDouble, double&, 0);
    ADD_MAP(m, totalSize, "ned[0]", ned[0], 0, DataTypeFloat, float&, 0);
    ADD_MAP(m, totalSize, "ned[1]", ned[1], 0, DataTypeFloat, float&, 0);
    ADD_MAP(m, totalSize, "ned[2]", ned[2], 0, DataTypeFloat, float&, 0);

    ASSERT_SIZE(totalSize);
}

static void PopulateINS2Mappings(map_name_to_info_t mappings[DID_COUNT])
{
    typedef ins_2_t MAP_TYPE;
    map_name_to_info_t& m = mappings[DID_INS_2];
    uint32_t totalSize = 0;
    ADD_MAP(m, totalSize, "week", week, 0, DataTypeUInt32, uint32_t, 0);
    ADD_MAP(m, totalSize, "timeOfWeek", timeOfWeek, 0, DataTypeDouble, double, 0);
    ADD_MAP(m, totalSize, "insStatus", insStatus, 0, DataTypeUInt32, uint32_t, DataFlagsDisplayHex);
    ADD_MAP(m, totalSize, "hdwStatus", hdwStatus, 0, DataTypeUInt32, uint32_t, DataFlagsDisplayHex);
    ADD_MAP(m, totalSize, "qn2b[0]", qn2b[0], 0, DataTypeFloat, float&, 0);
    ADD_MAP(m, totalSize, "qn2b[1]", qn2b[1], 0, DataTypeFloat, float&, 0);
    ADD_MAP(m, totalSize, "qn2b[2]", qn2b[2], 0, DataTypeFloat, float&, 0);
    ADD_MAP(m, totalSize, "qn2b[3]", qn2b[3], 0, DataTypeFloat, float&, 0);
    ADD_MAP(m, totalSize, "uvw[0]", uvw[0], 0, DataTypeFloat, float&, 0);
    ADD_MAP(m, totalSize, "uvw[1]", uvw[1], 0, DataTypeFloat, float&, 0);
    ADD_MAP(m, totalSize, "uvw[2]", uvw[2], 0, DataTypeFloat, float&, 0);
    ADD_MAP(m, totalSize, "lla[0]", lla[0], 0, DataTypeDouble, double&, 0);
    ADD_MAP(m, totalSize, "lla[1]", lla[1], 0, DataTypeDouble, double&, 0);
    ADD_MAP(m, totalSize, "lla[2]", lla[2], 0, DataTypeDouble, double&, 0);

    ASSERT_SIZE(totalSize);
}

static void PopulateINS3Mappings(map_name_to_info_t mappings[DID_COUNT])
{
    typedef ins_3_t MAP_TYPE;
    map_name_to_info_t& m = mappings[DID_INS_3];
    uint32_t totalSize = 0;
    ADD_MAP(m, totalSize, "week", week, 0, DataTypeUInt32, uint32_t, 0);
    ADD_MAP(m, totalSize, "timeOfWeek", timeOfWeek, 0, DataTypeDouble, double, 0);
    ADD_MAP(m, totalSize, "insStatus", insStatus, 0, DataTypeUInt32, uint32_t, DataFlagsDisplayHex);
    ADD_MAP(m, totalSize, "hdwStatus", hdwStatus, 0, DataTypeUInt32, uint32_t, DataFlagsDisplayHex);
    ADD_MAP(m, totalSize, "qn2b[0]", qn2b[0], 0, DataTypeFloat, float&, 0);
    ADD_MAP(m, totalSize, "qn2b[1]", qn2b[1], 0, DataTypeFloat, float&, 0);
    ADD_MAP(m, totalSize, "qn2b[2]", qn2b[2], 0, DataTypeFloat, float&, 0);
    ADD_MAP(m, totalSize, "qn2b[3]", qn2b[3], 0, DataTypeFloat, float&, 0);
    ADD_MAP(m, totalSize, "uvw[0]", uvw[0], 0, DataTypeFloat, float&, 0);
    ADD_MAP(m, totalSize, "uvw[1]", uvw[1], 0, DataTypeFloat, float&, 0);
    ADD_MAP(m, totalSize, "uvw[2]", uvw[2], 0, DataTypeFloat, float&, 0);
    ADD_MAP(m, totalSize, "lla[0]", lla[0], 0, DataTypeDouble, double&, 0);
    ADD_MAP(m, totalSize, "lla[1]", lla[1], 0, DataTypeDouble, double&, 0);
    ADD_MAP(m, totalSize, "lla[2]", lla[2], 0, DataTypeDouble, double&, 0);
    ADD_MAP(m, totalSize, "msl", msl, 0, DataTypeFloat, float, 0);

    ASSERT_SIZE(totalSize);
}

static void PopulateINS4Mappings(map_name_to_info_t mappings[DID_COUNT])
{
    typedef ins_4_t MAP_TYPE;
    map_name_to_info_t& m = mappings[DID_INS_4];
    uint32_t totalSize = 0;
    ADD_MAP(m, totalSize, "week", week, 0, DataTypeUInt32, uint32_t, 0);
    ADD_MAP(m, totalSize, "timeOfWeek", timeOfWeek, 0, DataTypeDouble, double, 0);
    ADD_MAP(m, totalSize, "insStatus", insStatus, 0, DataTypeUInt32, uint32_t, DataFlagsDisplayHex);
    ADD_MAP(m, totalSize, "hdwStatus", hdwStatus, 0, DataTypeUInt32, uint32_t, DataFlagsDisplayHex);
    ADD_MAP(m, totalSize, "qe2b[0]", qe2b[0], 0, DataTypeFloat, float&, 0);
    ADD_MAP(m, totalSize, "qe2b[1]", qe2b[1], 0, DataTypeFloat, float&, 0);
    ADD_MAP(m, totalSize, "qe2b[2]", qe2b[2], 0, DataTypeFloat, float&, 0);
    ADD_MAP(m, totalSize, "qe2b[3]", qe2b[3], 0, DataTypeFloat, float&, 0);
    ADD_MAP(m, totalSize, "ve[0]", ve[0], 0, DataTypeFloat, float&, 0);
    ADD_MAP(m, totalSize, "ve[1]", ve[1], 0, DataTypeFloat, float&, 0);
    ADD_MAP(m, totalSize, "ve[2]", ve[2], 0, DataTypeFloat, float&, 0);
    ADD_MAP(m, totalSize, "ecef[0]", ecef[0], 0, DataTypeDouble, double&, 0);
    ADD_MAP(m, totalSize, "ecef[1]", ecef[1], 0, DataTypeDouble, double&, 0);
    ADD_MAP(m, totalSize, "ecef[2]", ecef[2], 0, DataTypeDouble, double&, 0);

    ASSERT_SIZE(totalSize);
}

static void PopulateGpsPosMappings(map_name_to_info_t mappings[DID_COUNT], uint32_t id)
{
    typedef gps_pos_t MAP_TYPE;
    map_name_to_info_t& m = mappings[id];
    uint32_t totalSize = 0;
    ADD_MAP(m, totalSize, "week", week, 0, DataTypeUInt32, uint32_t, 0);
    ADD_MAP(m, totalSize, "timeOfWeekMs", timeOfWeekMs, 0, DataTypeUInt32, uint32_t, 0);
    ADD_MAP(m, totalSize, "status", status, 0, DataTypeUInt32, uint32_t, DataFlagsDisplayHex);
    ADD_MAP(m, totalSize, "ecef[0]", ecef[0], 0, DataTypeDouble, double&, 0);
    ADD_MAP(m, totalSize, "ecef[1]", ecef[1], 0, DataTypeDouble, double&, 0);
    ADD_MAP(m, totalSize, "ecef[2]", ecef[2], 0, DataTypeDouble, double&, 0);
    ADD_MAP(m, totalSize, "lla[0]", lla[0], 0, DataTypeDouble, double&, 0);
    ADD_MAP(m, totalSize, "lla[1]", lla[1], 0, DataTypeDouble, double&, 0);
    ADD_MAP(m, totalSize, "lla[2]", lla[2], 0, DataTypeDouble, double&, 0);
    ADD_MAP(m, totalSize, "hMSL", hMSL, 0, DataTypeFloat, float, 0);
    ADD_MAP(m, totalSize, "hAcc", hAcc, 0, DataTypeFloat, float, 0);
    ADD_MAP(m, totalSize, "vAcc", vAcc, 0, DataTypeFloat, float, 0);
    ADD_MAP(m, totalSize, "pDop", pDop, 0, DataTypeFloat, float, 0);
    ADD_MAP(m, totalSize, "cnoMean", cnoMean, 0, DataTypeFloat, float, 0);
    ADD_MAP(m, totalSize, "towOffset", towOffset, 0, DataTypeDouble, double, 0);
    ADD_MAP(m, totalSize, "leapS", leapS, 0, DataTypeUInt8, uint8_t, 0);
    ADD_MAP(m, totalSize, "satsUsed", satsUsed, 0, DataTypeUInt8, uint8_t, 0);
    ADD_MAP(m, totalSize, "cnoMeanSigma", cnoMeanSigma, 0, DataTypeUInt8, uint8_t, 0);
    ADD_MAP(m, totalSize, "reserved", reserved, 0, DataTypeUInt8, uint8_t, 0);

    ASSERT_SIZE(totalSize);
}

static void PopulateGpsVelMappings(map_name_to_info_t mappings[DID_COUNT], uint32_t id)
{
    typedef gps_vel_t MAP_TYPE;
    map_name_to_info_t& m = mappings[id];
    uint32_t totalSize = 0;
    ADD_MAP(m, totalSize, "timeOfWeekMs", timeOfWeekMs, 0, DataTypeUInt32, uint32_t, 0);
    ADD_MAP(m, totalSize, "vel[0]", vel[0], 0, DataTypeFloat, float&, 0);
    ADD_MAP(m, totalSize, "vel[1]", vel[1], 0, DataTypeFloat, float&, 0);
    ADD_MAP(m, totalSize, "vel[2]", vel[2], 0, DataTypeFloat, float&, 0);
    ADD_MAP(m, totalSize, "sAcc", sAcc, 0, DataTypeFloat, float, 0);
    ADD_MAP(m, totalSize, "status", status, 0, DataTypeUInt32, uint32_t, DataFlagsDisplayHex);

    ASSERT_SIZE(totalSize);
}

static void PopulateGpsSatMappings(map_name_to_info_t mappings[DID_COUNT], uint32_t id)
{
    typedef gps_sat_t MAP_TYPE;
    map_name_to_info_t& m = mappings[id];
    uint32_t totalSize = 0;
    ADD_MAP(m, totalSize, "timeOfWeekMs", timeOfWeekMs, 0, DataTypeUInt32, uint32_t, 0);
    ADD_MAP(m, totalSize, "numSats", numSats, 0, DataTypeUInt32, uint32_t, 0);

#define ADD_MAP_SAT_INFO(n) \
    ADD_MAP(m, totalSize, "sat" #n ".gnssId",    sat[n].gnssId,    0, DataTypeUInt8, uint8_t, 0); \
    ADD_MAP(m, totalSize, "sat" #n ".svId",      sat[n].svId,      0, DataTypeUInt8, uint8_t, 0); \
    ADD_MAP(m, totalSize, "sat" #n ".elev",      sat[n].elev,      0, DataTypeInt8,  int8_t,  0); \
    ADD_MAP(m, totalSize, "sat" #n ".azim",      sat[n].azim,      0, DataTypeInt16, int16_t, 0); \
    ADD_MAP(m, totalSize, "sat" #n ".cno",       sat[n].cno,       0, DataTypeUInt8, uint8_t, 0); \
    ADD_MAP(m, totalSize, "sat" #n ".status",    sat[n].status,    0, DataTypeUInt16, uint16_t, 0);

    ADD_MAP_SAT_INFO(0);
    ADD_MAP_SAT_INFO(1);
    ADD_MAP_SAT_INFO(2);
    ADD_MAP_SAT_INFO(3);
    ADD_MAP_SAT_INFO(4);
    ADD_MAP_SAT_INFO(5);
    ADD_MAP_SAT_INFO(6);
    ADD_MAP_SAT_INFO(7);
    ADD_MAP_SAT_INFO(8);
    ADD_MAP_SAT_INFO(9);

    ADD_MAP_SAT_INFO(10);
    ADD_MAP_SAT_INFO(11);
    ADD_MAP_SAT_INFO(12);
    ADD_MAP_SAT_INFO(13);
    ADD_MAP_SAT_INFO(14);
    ADD_MAP_SAT_INFO(15);
    ADD_MAP_SAT_INFO(16);
    ADD_MAP_SAT_INFO(17);
    ADD_MAP_SAT_INFO(18);
    ADD_MAP_SAT_INFO(19);

    ADD_MAP_SAT_INFO(20);
    ADD_MAP_SAT_INFO(21);
    ADD_MAP_SAT_INFO(22);
    ADD_MAP_SAT_INFO(23);
    ADD_MAP_SAT_INFO(24);
    ADD_MAP_SAT_INFO(25);
    ADD_MAP_SAT_INFO(26);
    ADD_MAP_SAT_INFO(27);
    ADD_MAP_SAT_INFO(28);
    ADD_MAP_SAT_INFO(29);

    ADD_MAP_SAT_INFO(30);
    ADD_MAP_SAT_INFO(31);
    ADD_MAP_SAT_INFO(32);
    ADD_MAP_SAT_INFO(33);
    ADD_MAP_SAT_INFO(34);
    ADD_MAP_SAT_INFO(35);
    ADD_MAP_SAT_INFO(36);
    ADD_MAP_SAT_INFO(37);
    ADD_MAP_SAT_INFO(38);
    ADD_MAP_SAT_INFO(39);

    ADD_MAP_SAT_INFO(40);
    ADD_MAP_SAT_INFO(41);
    ADD_MAP_SAT_INFO(42);
    ADD_MAP_SAT_INFO(43);
    ADD_MAP_SAT_INFO(44);
    ADD_MAP_SAT_INFO(45);
    ADD_MAP_SAT_INFO(46);
    ADD_MAP_SAT_INFO(47);
    ADD_MAP_SAT_INFO(48);
    ADD_MAP_SAT_INFO(49);

    ASSERT_SIZE(totalSize);
}

static void PopulateGpsSigMappings(map_name_to_info_t mappings[DID_COUNT], uint32_t id)
{
    typedef gps_sig_t MAP_TYPE;
    map_name_to_info_t& m = mappings[id];
    uint32_t totalSize = 0;
    ADD_MAP(m, totalSize, "timeOfWeekMs", timeOfWeekMs, 0, DataTypeUInt32, uint32_t, 0);
    ADD_MAP(m, totalSize, "numSigs", numSigs, 0, DataTypeUInt32, uint32_t, 0);

#define ADD_MAP_SAT_SIG(n) \
    ADD_MAP(m, totalSize, "sig" #n ".gnssId",    sig[n].gnssId,    0, DataTypeUInt8, uint8_t, 0); \
    ADD_MAP(m, totalSize, "sig" #n ".svId",      sig[n].svId,      0, DataTypeUInt8, uint8_t, 0); \
    ADD_MAP(m, totalSize, "sig" #n ".sigId",     sig[n].sigId,     0, DataTypeUInt8, uint8_t, 0); \
    ADD_MAP(m, totalSize, "sig" #n ".cno",       sig[n].cno,       0, DataTypeUInt8, uint8_t, 0); \
    ADD_MAP(m, totalSize, "sig" #n ".quality",   sig[n].quality,   0, DataTypeUInt8, uint8_t, 0); \
    ADD_MAP(m, totalSize, "sig" #n ".status",    sig[n].status,    0, DataTypeUInt16, uint16_t, 0);

    ADD_MAP_SAT_SIG(0);
    ADD_MAP_SAT_SIG(1);
    ADD_MAP_SAT_SIG(2);
    ADD_MAP_SAT_SIG(3);
    ADD_MAP_SAT_SIG(4);
    ADD_MAP_SAT_SIG(5);
    ADD_MAP_SAT_SIG(6);
    ADD_MAP_SAT_SIG(7);
    ADD_MAP_SAT_SIG(8);
    ADD_MAP_SAT_SIG(9);

    ADD_MAP_SAT_SIG(10);
    ADD_MAP_SAT_SIG(11);
    ADD_MAP_SAT_SIG(12);
    ADD_MAP_SAT_SIG(13);
    ADD_MAP_SAT_SIG(14);
    ADD_MAP_SAT_SIG(15);
    ADD_MAP_SAT_SIG(16);
    ADD_MAP_SAT_SIG(17);
    ADD_MAP_SAT_SIG(18);
    ADD_MAP_SAT_SIG(19);

    ADD_MAP_SAT_SIG(20);
    ADD_MAP_SAT_SIG(21);
    ADD_MAP_SAT_SIG(22);
    ADD_MAP_SAT_SIG(23);
    ADD_MAP_SAT_SIG(24);
    ADD_MAP_SAT_SIG(25);
    ADD_MAP_SAT_SIG(26);
    ADD_MAP_SAT_SIG(27);
    ADD_MAP_SAT_SIG(28);
    ADD_MAP_SAT_SIG(29);

    ADD_MAP_SAT_SIG(30);
    ADD_MAP_SAT_SIG(31);
    ADD_MAP_SAT_SIG(32);
    ADD_MAP_SAT_SIG(33);
    ADD_MAP_SAT_SIG(34);
    ADD_MAP_SAT_SIG(35);
    ADD_MAP_SAT_SIG(36);
    ADD_MAP_SAT_SIG(37);
    ADD_MAP_SAT_SIG(38);
    ADD_MAP_SAT_SIG(39);

    ADD_MAP_SAT_SIG(40);
    ADD_MAP_SAT_SIG(41);
    ADD_MAP_SAT_SIG(42);
    ADD_MAP_SAT_SIG(43);
    ADD_MAP_SAT_SIG(44);
    ADD_MAP_SAT_SIG(45);
    ADD_MAP_SAT_SIG(46);
    ADD_MAP_SAT_SIG(47);
    ADD_MAP_SAT_SIG(48);
    ADD_MAP_SAT_SIG(49);

    ASSERT_SIZE(totalSize);
}

static void PopulateMagnetometerMappings(map_name_to_info_t mappings[DID_COUNT], uint32_t did)
{
    typedef magnetometer_t MAP_TYPE;
    map_name_to_info_t& m = mappings[did];
    uint32_t totalSize = 0;
    ADD_MAP(m, totalSize, "time", time, 0, DataTypeDouble, double, 0);
    ADD_MAP(m, totalSize, "mag[0]", mag[0], 0, DataTypeFloat, float&, 0);
    ADD_MAP(m, totalSize, "mag[1]", mag[1], 0, DataTypeFloat, float&, 0);
    ADD_MAP(m, totalSize, "mag[2]", mag[2], 0, DataTypeFloat, float&, 0);

    ASSERT_SIZE(totalSize);
}

static void PopulateBarometerMappings(map_name_to_info_t mappings[DID_COUNT])
{
    typedef barometer_t MAP_TYPE;
    map_name_to_info_t& m = mappings[DID_BAROMETER];
    uint32_t totalSize = 0;
    ADD_MAP(m, totalSize, "time", time, 0, DataTypeDouble, double, 0);
    ADD_MAP(m, totalSize, "bar", bar, 0, DataTypeFloat, float, 0);
    ADD_MAP(m, totalSize, "mslBar", mslBar, 0, DataTypeFloat, float, 0);
    ADD_MAP(m, totalSize, "barTemp", barTemp, 0, DataTypeFloat, float, 0);
    ADD_MAP(m, totalSize, "humidity", humidity, 0, DataTypeFloat, float, 0);

    ASSERT_SIZE(totalSize);
}

static void PopulateIMUDeltaThetaVelocityMappings(map_name_to_info_t mappings[DID_COUNT], uint32_t did)
{
    typedef pimu_t MAP_TYPE;
    map_name_to_info_t& m = mappings[did];
    uint32_t totalSize = 0;
    ADD_MAP(m, totalSize, "time", time, 0, DataTypeDouble, double, 0);
    ADD_MAP(m, totalSize, "theta[0]", theta[0], 0, DataTypeFloat, float&, 0);
    ADD_MAP(m, totalSize, "theta[1]", theta[1], 0, DataTypeFloat, float&, 0);
    ADD_MAP(m, totalSize, "theta[2]", theta[2], 0, DataTypeFloat, float&, 0);
    ADD_MAP(m, totalSize, "vel[0]", vel[0], 0, DataTypeFloat, float&, 0);
    ADD_MAP(m, totalSize, "vel[1]", vel[1], 0, DataTypeFloat, float&, 0);
    ADD_MAP(m, totalSize, "vel[2]", vel[2], 0, DataTypeFloat, float&, 0);
    ADD_MAP(m, totalSize, "dt", dt, 0, DataTypeFloat, float, 0);
    ADD_MAP(m, totalSize, "status", status, 0, DataTypeUInt32, uint32_t, DataFlagsDisplayHex);

    ASSERT_SIZE(totalSize);
}

static void PopulateIMUDeltaThetaVelocityMagMappings(map_name_to_info_t mappings[DID_COUNT])
{
    typedef pimu_mag_t MAP_TYPE;
    map_name_to_info_t& m = mappings[DID_PIMU_MAG];
    uint32_t totalSize = 0;
    ADD_MAP(m, totalSize, "imutime", pimu.time, 0, DataTypeDouble, double, 0);
    ADD_MAP(m, totalSize, "theta[0]", pimu.theta[0], 0, DataTypeFloat, float&, 0);
    ADD_MAP(m, totalSize, "theta[1]", pimu.theta[1], 0, DataTypeFloat, float&, 0);
    ADD_MAP(m, totalSize, "theta[2]", pimu.theta[2], 0, DataTypeFloat, float&, 0);
    ADD_MAP(m, totalSize, "vel[0]", pimu.vel[0], 0, DataTypeFloat, float&, 0);
    ADD_MAP(m, totalSize, "vel[1]", pimu.vel[1], 0, DataTypeFloat, float&, 0);
    ADD_MAP(m, totalSize, "vel[2]", pimu.vel[2], 0, DataTypeFloat, float&, 0);
    ADD_MAP(m, totalSize, "dt", pimu.dt, 0, DataTypeFloat, float, 0);
    ADD_MAP(m, totalSize, "imustatus", pimu.status, 0, DataTypeUInt32, uint32_t, 0);
    ADD_MAP(m, totalSize, "magtime", mag.time, 0, DataTypeDouble, double, 0);
    ADD_MAP(m, totalSize, "mag[0]", mag.mag[0], 0, DataTypeFloat, float&, 0);
    ADD_MAP(m, totalSize, "mag[1]", mag.mag[1], 0, DataTypeFloat, float&, 0);
    ADD_MAP(m, totalSize, "mag[2]", mag.mag[2], 0, DataTypeFloat, float&, 0);

    ASSERT_SIZE(totalSize);
}

static void PopulateIMUMagnetometerMappings(map_name_to_info_t mappings [DID_COUNT])
{

    typedef imu_mag_t MAP_TYPE;
    map_name_to_info_t& m = mappings[DID_IMU_MAG];
    uint32_t totalSize = 0;
    ADD_MAP(m, totalSize, "imutime", imu.time, 0, DataTypeDouble, double, 0);
    ADD_MAP(m, totalSize, "pqr[0]", imu.I.pqr[0], 0, DataTypeFloat, float&, 0);
    ADD_MAP(m, totalSize, "pqr[1]", imu.I.pqr[1], 0, DataTypeFloat, float&, 0);
    ADD_MAP(m, totalSize, "pqr[2]", imu.I.pqr[2], 0, DataTypeFloat, float&, 0);
    ADD_MAP(m, totalSize, "acc[0]", imu.I.acc[0], 0, DataTypeFloat, float&, 0);
    ADD_MAP(m, totalSize, "acc[1]", imu.I.acc[1], 0, DataTypeFloat, float&, 0);
    ADD_MAP(m, totalSize, "acc[2]", imu.I.acc[2], 0, DataTypeFloat, float&, 0);
    ADD_MAP(m, totalSize, "imustatus", imu.status, 0, DataTypeUInt32, uint32_t, 0);
    ADD_MAP(m, totalSize, "magtime", mag.time, 0, DataTypeDouble, double, 0);
    ADD_MAP(m, totalSize, "mag[0]", mag.mag[0], 0, DataTypeFloat, float&, 0);
    ADD_MAP(m, totalSize, "mag[1]", mag.mag[1], 0, DataTypeFloat, float&, 0);
    ADD_MAP(m, totalSize, "mag[2]", mag.mag[2], 0, DataTypeFloat, float&, 0);

    ASSERT_SIZE(totalSize);

}


static void PopulateInfieldCalMappings(map_name_to_info_t mappings[DID_COUNT])
{
    typedef infield_cal_t MAP_TYPE;
    map_name_to_info_t& m = mappings[DID_INFIELD_CAL];
    uint32_t totalSize = 0;
    ADD_MAP(m, totalSize, "state", state, 0, DataTypeUInt32, uint32_t, 0);
    ADD_MAP(m, totalSize, "status", status, 0, DataTypeUInt32, uint32_t, DataFlagsDisplayHex);
    ADD_MAP(m, totalSize, "sampleTimeMs", sampleTimeMs, 0, DataTypeUInt32, uint32_t, 0);

    ADD_MAP(m, totalSize, "imu[0].pqr[0]", imu[0].pqr[0], 0, DataTypeFloat, float&, 0);
    ADD_MAP(m, totalSize, "imu[0].pqr[1]", imu[0].pqr[1], 0, DataTypeFloat, float&, 0);
    ADD_MAP(m, totalSize, "imu[0].pqr[2]", imu[0].pqr[2], 0, DataTypeFloat, float&, 0);
    ADD_MAP(m, totalSize, "imu[0].acc[0]", imu[0].acc[0], 0, DataTypeFloat, float&, 0);
    ADD_MAP(m, totalSize, "imu[0].acc[1]", imu[0].acc[1], 0, DataTypeFloat, float&, 0);
    ADD_MAP(m, totalSize, "imu[0].acc[2]", imu[0].acc[2], 0, DataTypeFloat, float&, 0);
    ADD_MAP(m, totalSize, "imu[1].pqr[0]", imu[1].pqr[0], 0, DataTypeFloat, float&, 0);
    ADD_MAP(m, totalSize, "imu[1].pqr[1]", imu[1].pqr[1], 0, DataTypeFloat, float&, 0);
    ADD_MAP(m, totalSize, "imu[1].pqr[2]", imu[1].pqr[2], 0, DataTypeFloat, float&, 0);
    ADD_MAP(m, totalSize, "imu[1].acc[0]", imu[1].acc[0], 0, DataTypeFloat, float&, 0);
    ADD_MAP(m, totalSize, "imu[1].acc[1]", imu[1].acc[1], 0, DataTypeFloat, float&, 0);
    ADD_MAP(m, totalSize, "imu[1].acc[2]", imu[1].acc[2], 0, DataTypeFloat, float&, 0);
    ADD_MAP(m, totalSize, "imu[2].pqr[0]", imu[2].pqr[0], 0, DataTypeFloat, float&, 0);
    ADD_MAP(m, totalSize, "imu[2].pqr[1]", imu[2].pqr[1], 0, DataTypeFloat, float&, 0);
    ADD_MAP(m, totalSize, "imu[2].pqr[2]", imu[2].pqr[2], 0, DataTypeFloat, float&, 0);
    ADD_MAP(m, totalSize, "imu[2].acc[0]", imu[2].acc[0], 0, DataTypeFloat, float&, 0);
    ADD_MAP(m, totalSize, "imu[2].acc[1]", imu[2].acc[1], 0, DataTypeFloat, float&, 0);
    ADD_MAP(m, totalSize, "imu[2].acc[2]", imu[2].acc[2], 0, DataTypeFloat, float&, 0);

    ADD_MAP(m, totalSize, "calData[0].down.dev[0].acc[0]", calData[0].down.dev[0].acc[0], 0, DataTypeFloat, float&, 0);
    ADD_MAP(m, totalSize, "calData[0].down.dev[0].acc[1]", calData[0].down.dev[0].acc[1], 0, DataTypeFloat, float&, 0);
    ADD_MAP(m, totalSize, "calData[0].down.dev[0].acc[2]", calData[0].down.dev[0].acc[2], 0, DataTypeFloat, float&, 0);
    ADD_MAP(m, totalSize, "calData[0].down.dev[1].acc[0]", calData[0].down.dev[1].acc[0], 0, DataTypeFloat, float&, 0);
    ADD_MAP(m, totalSize, "calData[0].down.dev[1].acc[1]", calData[0].down.dev[1].acc[1], 0, DataTypeFloat, float&, 0);
    ADD_MAP(m, totalSize, "calData[0].down.dev[1].acc[2]", calData[0].down.dev[1].acc[2], 0, DataTypeFloat, float&, 0);
    ADD_MAP(m, totalSize, "calData[0].down.dev[2].acc[0]", calData[0].down.dev[2].acc[0], 0, DataTypeFloat, float&, 0);
    ADD_MAP(m, totalSize, "calData[0].down.dev[2].acc[1]", calData[0].down.dev[2].acc[1], 0, DataTypeFloat, float&, 0);
    ADD_MAP(m, totalSize, "calData[0].down.dev[2].acc[2]", calData[0].down.dev[2].acc[2], 0, DataTypeFloat, float&, 0);
    ADD_MAP(m, totalSize, "calData[0].down.yaw", calData[0].down.yaw, 0, DataTypeFloat, float, 0);
    ADD_MAP(m, totalSize, "calData[0].up.dev[0].acc[0]", calData[0].up.dev[0].acc[0], 0, DataTypeFloat, float&, 0);
    ADD_MAP(m, totalSize, "calData[0].up.dev[0].acc[1]", calData[0].up.dev[0].acc[1], 0, DataTypeFloat, float&, 0);
    ADD_MAP(m, totalSize, "calData[0].up.dev[0].acc[2]", calData[0].up.dev[0].acc[2], 0, DataTypeFloat, float&, 0);
    ADD_MAP(m, totalSize, "calData[0].up.dev[1].acc[0]", calData[0].up.dev[1].acc[0], 0, DataTypeFloat, float&, 0);
    ADD_MAP(m, totalSize, "calData[0].up.dev[1].acc[1]", calData[0].up.dev[1].acc[1], 0, DataTypeFloat, float&, 0);
    ADD_MAP(m, totalSize, "calData[0].up.dev[1].acc[2]", calData[0].up.dev[1].acc[2], 0, DataTypeFloat, float&, 0);
    ADD_MAP(m, totalSize, "calData[0].up.dev[2].acc[0]", calData[0].up.dev[2].acc[0], 0, DataTypeFloat, float&, 0);
    ADD_MAP(m, totalSize, "calData[0].up.dev[2].acc[1]", calData[0].up.dev[2].acc[1], 0, DataTypeFloat, float&, 0);
    ADD_MAP(m, totalSize, "calData[0].up.dev[2].acc[2]", calData[0].up.dev[2].acc[2], 0, DataTypeFloat, float&, 0);
    ADD_MAP(m, totalSize, "calData[0].up.yaw", calData[0].up.yaw, 0, DataTypeFloat, float, 0);

    ADD_MAP(m, totalSize, "calData[1].down.dev[0].acc[0]", calData[1].down.dev[0].acc[0], 0, DataTypeFloat, float&, 0);
    ADD_MAP(m, totalSize, "calData[1].down.dev[0].acc[1]", calData[1].down.dev[0].acc[1], 0, DataTypeFloat, float&, 0);
    ADD_MAP(m, totalSize, "calData[1].down.dev[0].acc[2]", calData[1].down.dev[0].acc[2], 0, DataTypeFloat, float&, 0);
    ADD_MAP(m, totalSize, "calData[1].down.dev[1].acc[0]", calData[1].down.dev[1].acc[0], 0, DataTypeFloat, float&, 0);
    ADD_MAP(m, totalSize, "calData[1].down.dev[1].acc[1]", calData[1].down.dev[1].acc[1], 0, DataTypeFloat, float&, 0);
    ADD_MAP(m, totalSize, "calData[1].down.dev[1].acc[2]", calData[1].down.dev[1].acc[2], 0, DataTypeFloat, float&, 0);
    ADD_MAP(m, totalSize, "calData[1].down.dev[2].acc[0]", calData[1].down.dev[2].acc[0], 0, DataTypeFloat, float&, 0);
    ADD_MAP(m, totalSize, "calData[1].down.dev[2].acc[1]", calData[1].down.dev[2].acc[1], 0, DataTypeFloat, float&, 0);
    ADD_MAP(m, totalSize, "calData[1].down.dev[2].acc[2]", calData[1].down.dev[2].acc[2], 0, DataTypeFloat, float&, 0);
    ADD_MAP(m, totalSize, "calData[1].down.yaw", calData[1].down.yaw, 0, DataTypeFloat, float, 0);
    ADD_MAP(m, totalSize, "calData[1].up.dev[0].acc[0]", calData[1].up.dev[0].acc[0], 0, DataTypeFloat, float&, 0);
    ADD_MAP(m, totalSize, "calData[1].up.dev[0].acc[1]", calData[1].up.dev[0].acc[1], 0, DataTypeFloat, float&, 0);
    ADD_MAP(m, totalSize, "calData[1].up.dev[0].acc[2]", calData[1].up.dev[0].acc[2], 0, DataTypeFloat, float&, 0);
    ADD_MAP(m, totalSize, "calData[1].up.dev[1].acc[0]", calData[1].up.dev[1].acc[0], 0, DataTypeFloat, float&, 0);
    ADD_MAP(m, totalSize, "calData[1].up.dev[1].acc[1]", calData[1].up.dev[1].acc[1], 0, DataTypeFloat, float&, 0);
    ADD_MAP(m, totalSize, "calData[1].up.dev[1].acc[2]", calData[1].up.dev[1].acc[2], 0, DataTypeFloat, float&, 0);
    ADD_MAP(m, totalSize, "calData[1].up.dev[2].acc[0]", calData[1].up.dev[2].acc[0], 0, DataTypeFloat, float&, 0);
    ADD_MAP(m, totalSize, "calData[1].up.dev[2].acc[1]", calData[1].up.dev[2].acc[1], 0, DataTypeFloat, float&, 0);
    ADD_MAP(m, totalSize, "calData[1].up.dev[2].acc[2]", calData[1].up.dev[2].acc[2], 0, DataTypeFloat, float&, 0);
    ADD_MAP(m, totalSize, "calData[1].up.yaw", calData[1].up.yaw, 0, DataTypeFloat, float, 0);

    ADD_MAP(m, totalSize, "calData[2].down.dev[0].acc[0]", calData[2].down.dev[0].acc[0], 0, DataTypeFloat, float&, 0);
    ADD_MAP(m, totalSize, "calData[2].down.dev[0].acc[1]", calData[2].down.dev[0].acc[1], 0, DataTypeFloat, float&, 0);
    ADD_MAP(m, totalSize, "calData[2].down.dev[0].acc[2]", calData[2].down.dev[0].acc[2], 0, DataTypeFloat, float&, 0);
    ADD_MAP(m, totalSize, "calData[2].down.dev[1].acc[0]", calData[2].down.dev[1].acc[0], 0, DataTypeFloat, float&, 0);
    ADD_MAP(m, totalSize, "calData[2].down.dev[1].acc[1]", calData[2].down.dev[1].acc[1], 0, DataTypeFloat, float&, 0);
    ADD_MAP(m, totalSize, "calData[2].down.dev[1].acc[2]", calData[2].down.dev[1].acc[2], 0, DataTypeFloat, float&, 0);
    ADD_MAP(m, totalSize, "calData[2].down.dev[2].acc[0]", calData[2].down.dev[2].acc[0], 0, DataTypeFloat, float&, 0);
    ADD_MAP(m, totalSize, "calData[2].down.dev[2].acc[1]", calData[2].down.dev[2].acc[1], 0, DataTypeFloat, float&, 0);
    ADD_MAP(m, totalSize, "calData[2].down.dev[2].acc[2]", calData[2].down.dev[2].acc[2], 0, DataTypeFloat, float&, 0);
    ADD_MAP(m, totalSize, "calData[2].down.yaw", calData[2].down.yaw, 0, DataTypeFloat, float, 0);
    ADD_MAP(m, totalSize, "calData[2].up.dev[0].acc[0]", calData[2].up.dev[0].acc[0], 0, DataTypeFloat, float&, 0);
    ADD_MAP(m, totalSize, "calData[2].up.dev[0].acc[1]", calData[2].up.dev[0].acc[1], 0, DataTypeFloat, float&, 0);
    ADD_MAP(m, totalSize, "calData[2].up.dev[0].acc[2]", calData[2].up.dev[0].acc[2], 0, DataTypeFloat, float&, 0);
    ADD_MAP(m, totalSize, "calData[2].up.dev[1].acc[0]", calData[2].up.dev[1].acc[0], 0, DataTypeFloat, float&, 0);
    ADD_MAP(m, totalSize, "calData[2].up.dev[1].acc[1]", calData[2].up.dev[1].acc[1], 0, DataTypeFloat, float&, 0);
    ADD_MAP(m, totalSize, "calData[2].up.dev[1].acc[2]", calData[2].up.dev[1].acc[2], 0, DataTypeFloat, float&, 0);
    ADD_MAP(m, totalSize, "calData[2].up.dev[2].acc[0]", calData[2].up.dev[2].acc[0], 0, DataTypeFloat, float&, 0);
    ADD_MAP(m, totalSize, "calData[2].up.dev[2].acc[1]", calData[2].up.dev[2].acc[1], 0, DataTypeFloat, float&, 0);
    ADD_MAP(m, totalSize, "calData[2].up.dev[2].acc[2]", calData[2].up.dev[2].acc[2], 0, DataTypeFloat, float&, 0);
    ADD_MAP(m, totalSize, "calData[2].up.yaw", calData[2].up.yaw, 0, DataTypeFloat, float, 0);

    ASSERT_SIZE(totalSize);
}

static void PopulateReferenceIMUMappings(map_name_to_info_t mappings[DID_COUNT])
{
    typedef imu_t MAP_TYPE;
    map_name_to_info_t& m = mappings[DID_REFERENCE_IMU];
    uint32_t totalSize = 0;
    ADD_MAP(m, totalSize, "time", time, 0, DataTypeDouble, double, 0);
    ADD_MAP(m, totalSize, "status", status, 0, DataTypeUInt32, uint32_t, DataFlagsDisplayHex);
    ADD_MAP(m, totalSize, "I.pqr[0]", I.pqr[0], 0, DataTypeFloat, float&, 0);
    ADD_MAP(m, totalSize, "I.pqr[1]", I.pqr[1], 0, DataTypeFloat, float&, 0);
    ADD_MAP(m, totalSize, "I.pqr[2]", I.pqr[2], 0, DataTypeFloat, float&, 0);
    ADD_MAP(m, totalSize, "I.acc[0]", I.acc[0], 0, DataTypeFloat, float&, 0);
    ADD_MAP(m, totalSize, "I.acc[1]", I.acc[1], 0, DataTypeFloat, float&, 0);
    ADD_MAP(m, totalSize, "I.acc[2]", I.acc[2], 0, DataTypeFloat, float&, 0);

    ASSERT_SIZE(totalSize);
}

static void PopulateWheelEncoderMappings(map_name_to_info_t mappings[DID_COUNT])
{
    typedef wheel_encoder_t MAP_TYPE;
    map_name_to_info_t& m = mappings[DID_WHEEL_ENCODER];
    uint32_t totalSize = 0;
    ADD_MAP(m, totalSize, "timeOfWeek", timeOfWeek, 0, DataTypeDouble, double, 0);
    ADD_MAP(m, totalSize, "status", status, 0, DataTypeUInt32, uint32_t, DataFlagsDisplayHex);
    ADD_MAP(m, totalSize, "theta_l", theta_l, 0, DataTypeFloat, float, 0);
    ADD_MAP(m, totalSize, "omega_l", omega_l, 0, DataTypeFloat, float, 0);
    ADD_MAP(m, totalSize, "theta_r", theta_r, 0, DataTypeFloat, float, 0);
    ADD_MAP(m, totalSize, "omega_r", omega_r, 0, DataTypeFloat, float, 0);
    ADD_MAP(m, totalSize, "wrap_count_l", wrap_count_l, 0, DataTypeUInt32, uint32_t, 0);
    ADD_MAP(m, totalSize, "wrap_count_r", wrap_count_r, 0, DataTypeUInt32, uint32_t, 0);

    ASSERT_SIZE(totalSize);
}

static void PopulateGroundVehicleMappings(map_name_to_info_t mappings[DID_COUNT])
{
    typedef ground_vehicle_t MAP_TYPE;
    map_name_to_info_t& m = mappings[DID_GROUND_VEHICLE];
    uint32_t totalSize = 0;
    ADD_MAP(m, totalSize, "timeOfWeekMs", timeOfWeekMs, 0, DataTypeUInt32, uint32_t, 0);
    ADD_MAP(m, totalSize, "status", status, 0, DataTypeUInt32, uint32_t, 0);
    ADD_MAP(m, totalSize, "mode", mode, 0, DataTypeUInt32, uint32_t, 0);
    ADD_MAP(m, totalSize, "wheelConfig.bits", wheelConfig.bits, 0, DataTypeUInt32, uint32_t, DataFlagsDisplayHex);
    ADD_MAP(m, totalSize, "wheelConfig.transform.e_b2w[0]", wheelConfig.transform.e_b2w[0], 0, DataTypeFloat, float&, 0);
    ADD_MAP(m, totalSize, "wheelConfig.transform.e_b2w[1]", wheelConfig.transform.e_b2w[1], 0, DataTypeFloat, float&, 0);
    ADD_MAP(m, totalSize, "wheelConfig.transform.e_b2w[2]", wheelConfig.transform.e_b2w[2], 0, DataTypeFloat, float&, 0);
    ADD_MAP(m, totalSize, "wheelConfig.transform.e_b2w_sigma[0]", wheelConfig.transform.e_b2w_sigma[0], 0, DataTypeFloat, float&, 0);
    ADD_MAP(m, totalSize, "wheelConfig.transform.e_b2w_sigma[1]", wheelConfig.transform.e_b2w_sigma[1], 0, DataTypeFloat, float&, 0);
    ADD_MAP(m, totalSize, "wheelConfig.transform.e_b2w_sigma[2]", wheelConfig.transform.e_b2w_sigma[2], 0, DataTypeFloat, float&, 0);
    ADD_MAP(m, totalSize, "wheelConfig.transform.t_b2w[0]", wheelConfig.transform.t_b2w[0], 0, DataTypeFloat, float&, 0);
    ADD_MAP(m, totalSize, "wheelConfig.transform.t_b2w[1]", wheelConfig.transform.t_b2w[1], 0, DataTypeFloat, float&, 0);
    ADD_MAP(m, totalSize, "wheelConfig.transform.t_b2w[2]", wheelConfig.transform.t_b2w[2], 0, DataTypeFloat, float&, 0);
    ADD_MAP(m, totalSize, "wheelConfig.transform.t_b2w_sigma[0]", wheelConfig.transform.t_b2w_sigma[0], 0, DataTypeFloat, float&, 0);
    ADD_MAP(m, totalSize, "wheelConfig.transform.t_b2w_sigma[1]", wheelConfig.transform.t_b2w_sigma[1], 0, DataTypeFloat, float&, 0);
    ADD_MAP(m, totalSize, "wheelConfig.transform.t_b2w_sigma[2]", wheelConfig.transform.t_b2w_sigma[2], 0, DataTypeFloat, float&, 0);
    ADD_MAP(m, totalSize, "wheelConfig.track_width", wheelConfig.track_width, 0, DataTypeFloat, float, 0);
    ADD_MAP(m, totalSize, "wheelConfig.radius", wheelConfig.radius, 0, DataTypeFloat, float, 0);

    ASSERT_SIZE(totalSize);
}

static void PopulateConfigMappings(map_name_to_info_t mappings[DID_COUNT])
{
    typedef system_command_t MAP_TYPE;
    map_name_to_info_t& m = mappings[DID_SYS_CMD];
    uint32_t totalSize = 0;
    ADD_MAP(m, totalSize, "command", command, 0, DataTypeUInt32, uint32_t, 0);
    ADD_MAP(m, totalSize, "invCommand", invCommand, 0, DataTypeUInt32, uint32_t, 0);

    ASSERT_SIZE(totalSize);
}

static void PopulateFlashConfigMappings(map_name_to_info_t mappings[DID_COUNT])
{
    typedef nvm_flash_cfg_t MAP_TYPE;
    map_name_to_info_t& m = mappings[DID_FLASH_CONFIG];
    uint32_t totalSize = 0;
    ADD_MAP(m, totalSize, "size", size, 0, DataTypeUInt32, uint32_t, 0);
    ADD_MAP(m, totalSize, "checksum", checksum, 0, DataTypeUInt32, uint32_t, 0);
    ADD_MAP(m, totalSize, "key", key, 0, DataTypeUInt32, uint32_t, 0);
    ADD_MAP(m, totalSize, "startupImuDtMs", startupImuDtMs, 0, DataTypeUInt32, uint32_t, 0);
    ADD_MAP(m, totalSize, "startupNavDtMs", startupNavDtMs, 0, DataTypeUInt32, uint32_t, 0);
    ADD_MAP(m, totalSize, "ser0BaudRate", ser0BaudRate, 0, DataTypeUInt32, uint32_t, 0);
    ADD_MAP(m, totalSize, "ser1BaudRate", ser1BaudRate, 0, DataTypeUInt32, uint32_t, 0);
    ADD_MAP(m, totalSize, "insRotation[0]", insRotation[0], 0, DataTypeFloat, float&, 0);
    ADD_MAP(m, totalSize, "insRotation[1]", insRotation[1], 0, DataTypeFloat, float&, 0);
    ADD_MAP(m, totalSize, "insRotation[2]", insRotation[2], 0, DataTypeFloat, float&, 0);
    ADD_MAP(m, totalSize, "insOffset[0]", insOffset[0], 0, DataTypeFloat, float&, 0);
    ADD_MAP(m, totalSize, "insOffset[1]", insOffset[1], 0, DataTypeFloat, float&, 0);
    ADD_MAP(m, totalSize, "insOffset[2]", insOffset[2], 0, DataTypeFloat, float&, 0);
    ADD_MAP(m, totalSize, "gps1AntOffset[0]", gps1AntOffset[0], 0, DataTypeFloat, float&, 0);
    ADD_MAP(m, totalSize, "gps1AntOffset[1]", gps1AntOffset[1], 0, DataTypeFloat, float&, 0);
    ADD_MAP(m, totalSize, "gps1AntOffset[2]", gps1AntOffset[2], 0, DataTypeFloat, float&, 0);
    ADD_MAP(m, totalSize, "dynamicModel", dynamicModel, 0, DataTypeUInt8, uint8_t, 0);
    ADD_MAP(m, totalSize, "debug", debug, 0, DataTypeUInt8, uint8_t, 0);
    ADD_MAP(m, totalSize, "gnssSatSigConst", gnssSatSigConst, 0, DataTypeUInt16, uint16_t, DataFlagsDisplayHex);
    ADD_MAP(m, totalSize, "sysCfgBits", sysCfgBits, 0, DataTypeUInt32, uint32_t, DataFlagsDisplayHex);
    ADD_MAP(m, totalSize, "refLla[0]", refLla[0], 0, DataTypeDouble, double&, 0);
    ADD_MAP(m, totalSize, "refLla[1]", refLla[1], 0, DataTypeDouble, double&, 0);
    ADD_MAP(m, totalSize, "refLla[2]", refLla[2], 0, DataTypeDouble, double&, 0);
    ADD_MAP(m, totalSize, "lastLla[0]", lastLla[0], 0, DataTypeDouble, double&, 0);
    ADD_MAP(m, totalSize, "lastLla[1]", lastLla[1], 0, DataTypeDouble, double&, 0);
    ADD_MAP(m, totalSize, "lastLla[2]", lastLla[2], 0, DataTypeDouble, double&, 0);
    ADD_MAP(m, totalSize, "lastLlaTimeOfWeekMs", lastLlaTimeOfWeekMs, 0, DataTypeUInt32, uint32_t, 0);
    ADD_MAP(m, totalSize, "lastLlaWeek", lastLlaWeek, 0, DataTypeUInt32, uint32_t, 0);
    ADD_MAP(m, totalSize, "lastLlaUpdateDistance", lastLlaUpdateDistance, 0, DataTypeFloat, float, 0);
    ADD_MAP(m, totalSize, "ioConfig", ioConfig, 0, DataTypeUInt32, uint32_t, DataFlagsDisplayHex);
    ADD_MAP(m, totalSize, "platformConfig", platformConfig, 0, DataTypeUInt32, uint32_t, DataFlagsDisplayHex);
    ADD_MAP(m, totalSize, "gpsTimeUserDelay", gpsTimeUserDelay, 0, DataTypeFloat, float, 0);
    ADD_MAP(m, totalSize, "magDeclination", magDeclination, 0, DataTypeFloat, float, 0);
    ADD_MAP(m, totalSize, "gps2AntOffset[0]", gps2AntOffset[0], 0, DataTypeFloat, float&, 0);
    ADD_MAP(m, totalSize, "gps2AntOffset[1]", gps2AntOffset[1], 0, DataTypeFloat, float&, 0);
    ADD_MAP(m, totalSize, "gps2AntOffset[2]", gps2AntOffset[2], 0, DataTypeFloat, float&, 0);
    ADD_MAP(m, totalSize, "zeroVelRotation[0]", zeroVelRotation[0], 0, DataTypeFloat, float&, 0);
    ADD_MAP(m, totalSize, "zeroVelRotation[1]", zeroVelRotation[1], 0, DataTypeFloat, float&, 0);
    ADD_MAP(m, totalSize, "zeroVelRotation[2]", zeroVelRotation[2], 0, DataTypeFloat, float&, 0);
    ADD_MAP(m, totalSize, "zeroVelOffset[0]", zeroVelOffset[0], 0, DataTypeFloat, float&, 0);
    ADD_MAP(m, totalSize, "zeroVelOffset[1]", zeroVelOffset[1], 0, DataTypeFloat, float&, 0);
    ADD_MAP(m, totalSize, "zeroVelOffset[2]", zeroVelOffset[2], 0, DataTypeFloat, float&, 0);
    ADD_MAP(m, totalSize, "gpsTimeSyncPeriodMs", gpsTimeSyncPeriodMs, 0, DataTypeUInt32, uint32_t, 0);
    ADD_MAP(m, totalSize, "startupGPSDtMs", startupGPSDtMs, 0, DataTypeUInt32, uint32_t, 0);
    ADD_MAP(m, totalSize, "RTKCfgBits", RTKCfgBits, 0, DataTypeUInt32, uint32_t, DataFlagsDisplayHex);
    ADD_MAP(m, totalSize, "sensorConfig", sensorConfig, 0, DataTypeUInt32, uint32_t, DataFlagsDisplayHex);
    ADD_MAP(m, totalSize, "gpsMinimumElevation", gpsMinimumElevation, 0, DataTypeFloat, float, 0);
    ADD_MAP(m, totalSize, "ser2BaudRate", ser2BaudRate, 0, DataTypeUInt32, uint32_t, 0);
    ADD_MAP(m, totalSize, "wheelConfig.bits", wheelConfig.bits, 0, DataTypeUInt32, uint32_t, DataFlagsDisplayHex);
    ADD_MAP(m, totalSize, "wheelConfig.transform.e_b2w[0]", wheelConfig.transform.e_b2w[0], 0, DataTypeFloat, float&, 0);
    ADD_MAP(m, totalSize, "wheelConfig.transform.e_b2w[1]", wheelConfig.transform.e_b2w[1], 0, DataTypeFloat, float&, 0);
    ADD_MAP(m, totalSize, "wheelConfig.transform.e_b2w[2]", wheelConfig.transform.e_b2w[2], 0, DataTypeFloat, float&, 0);
    ADD_MAP(m, totalSize, "wheelConfig.transform.e_b2w_sigma[0]", wheelConfig.transform.e_b2w_sigma[0], 0, DataTypeFloat, float&, 0);
    ADD_MAP(m, totalSize, "wheelConfig.transform.e_b2w_sigma[1]", wheelConfig.transform.e_b2w_sigma[1], 0, DataTypeFloat, float&, 0);
    ADD_MAP(m, totalSize, "wheelConfig.transform.e_b2w_sigma[2]", wheelConfig.transform.e_b2w_sigma[2], 0, DataTypeFloat, float&, 0);
    ADD_MAP(m, totalSize, "wheelConfig.transform.t_b2w[0]", wheelConfig.transform.t_b2w[0], 0, DataTypeFloat, float&, 0);
    ADD_MAP(m, totalSize, "wheelConfig.transform.t_b2w[1]", wheelConfig.transform.t_b2w[1], 0, DataTypeFloat, float&, 0);
    ADD_MAP(m, totalSize, "wheelConfig.transform.t_b2w[2]", wheelConfig.transform.t_b2w[2], 0, DataTypeFloat, float&, 0);
    ADD_MAP(m, totalSize, "wheelConfig.transform.t_b2w_sigma[0]", wheelConfig.transform.t_b2w_sigma[0], 0, DataTypeFloat, float&, 0);
    ADD_MAP(m, totalSize, "wheelConfig.transform.t_b2w_sigma[1]", wheelConfig.transform.t_b2w_sigma[1], 0, DataTypeFloat, float&, 0);
    ADD_MAP(m, totalSize, "wheelConfig.transform.t_b2w_sigma[2]", wheelConfig.transform.t_b2w_sigma[2], 0, DataTypeFloat, float&, 0);
    ADD_MAP(m, totalSize, "wheelConfig.track_width", wheelConfig.track_width, 0, DataTypeFloat, float, 0);
    ADD_MAP(m, totalSize, "wheelConfig.radius", wheelConfig.radius, 0, DataTypeFloat, float, 0);

    ASSERT_SIZE(totalSize);
}

static void PopulateGpxFlashCfgMappings(map_name_to_info_t mappings[DID_COUNT])
{
<<<<<<< HEAD
	typedef gpx_flash_cfg_t MAP_TYPE;
	map_name_to_info_t& m = mappings[DID_GPX_FLASH_CFG];
	uint32_t totalSize = 0;
	ADD_MAP(m, totalSize, "size", size, 0, DataTypeUInt32, uint32_t, 0);
	ADD_MAP(m, totalSize, "checksum", checksum, 0, DataTypeUInt32, uint32_t, 0);
	ADD_MAP(m, totalSize, "key", key, 0, DataTypeUInt32, uint32_t, 0);
	ADD_MAP(m, totalSize, "ser0BaudRate", ser0BaudRate, 0, DataTypeUInt32, uint32_t, 0);
	ADD_MAP(m, totalSize, "ser1BaudRate", ser1BaudRate, 0, DataTypeUInt32, uint32_t, 0);
	ADD_MAP(m, totalSize, "ser2BaudRate", ser2BaudRate, 0, DataTypeUInt32, uint32_t, 0);
	ADD_MAP(m, totalSize, "startupGPSDtMs", startupGPSDtMs, 0, DataTypeUInt32, uint32_t, 0);
	ADD_MAP(m, totalSize, "gps1AntOffset[0]", gps1AntOffset[0], 0, DataTypeFloat, float&, 0);
	ADD_MAP(m, totalSize, "gps1AntOffset[1]", gps1AntOffset[1], 0, DataTypeFloat, float&, 0);
	ADD_MAP(m, totalSize, "gps1AntOffset[2]", gps1AntOffset[2], 0, DataTypeFloat, float&, 0);
	ADD_MAP(m, totalSize, "gps2AntOffset[0]", gps2AntOffset[0], 0, DataTypeFloat, float&, 0);
	ADD_MAP(m, totalSize, "gps2AntOffset[1]", gps2AntOffset[1], 0, DataTypeFloat, float&, 0);
	ADD_MAP(m, totalSize, "gps2AntOffset[2]", gps2AntOffset[2], 0, DataTypeFloat, float&, 0);
	ADD_MAP(m, totalSize, "gnssSatSigConst", gnssSatSigConst, 0, DataTypeUInt16, uint16_t, DataFlagsDisplayHex);
	ADD_MAP(m, totalSize, "dynamicModel", dynamicModel, 0, DataTypeUInt8, uint8_t, 0);
	ADD_MAP(m, totalSize, "debug", debug, 0, DataTypeUInt8, uint8_t, 0);
	ADD_MAP(m, totalSize, "gpsTimeSyncPeriodMs", gpsTimeSyncPeriodMs, 0, DataTypeUInt32, uint32_t, 0);
	ADD_MAP(m, totalSize, "gpsTimeUserDelay", gpsTimeUserDelay, 0, DataTypeFloat, float, 0);
	ADD_MAP(m, totalSize, "gpsMinimumElevation", gpsMinimumElevation, 0, DataTypeFloat, float, 0);
	ADD_MAP(m, totalSize, "RTKCfgBits", RTKCfgBits, 0, DataTypeUInt32, uint32_t, DataFlagsDisplayHex);

	ASSERT_SIZE(totalSize);
=======
    typedef gpx_flash_cfg_t MAP_TYPE;
    map_name_to_info_t& m = mappings[DID_GPX_FLASH_CFG];
    uint32_t totalSize = 0;
    ADD_MAP(m, totalSize, "size", size, 0, DataTypeUInt32, uint32_t, 0);
    ADD_MAP(m, totalSize, "checksum", checksum, 0, DataTypeUInt32, uint32_t, 0);
    ADD_MAP(m, totalSize, "key", key, 0, DataTypeUInt32, uint32_t, 0);
    ADD_MAP(m, totalSize, "ser0BaudRate", ser0BaudRate, 0, DataTypeUInt32, uint32_t, 0);
    ADD_MAP(m, totalSize, "ser1BaudRate", ser1BaudRate, 0, DataTypeUInt32, uint32_t, 0);
    ADD_MAP(m, totalSize, "ser2BaudRate", ser2BaudRate, 0, DataTypeUInt32, uint32_t, 0);
    ADD_MAP(m, totalSize, "startupGPSDtMs", startupGPSDtMs, 0, DataTypeUInt32, uint32_t, 0);
    ADD_MAP(m, totalSize, "gps1AntOffset[0]", gps1AntOffset[0], 0, DataTypeFloat, float&, 0);
    ADD_MAP(m, totalSize, "gps1AntOffset[1]", gps1AntOffset[1], 0, DataTypeFloat, float&, 0);
    ADD_MAP(m, totalSize, "gps1AntOffset[2]", gps1AntOffset[2], 0, DataTypeFloat, float&, 0);
    ADD_MAP(m, totalSize, "gps2AntOffset[0]", gps2AntOffset[0], 0, DataTypeFloat, float&, 0);
    ADD_MAP(m, totalSize, "gps2AntOffset[1]", gps2AntOffset[1], 0, DataTypeFloat, float&, 0);
    ADD_MAP(m, totalSize, "gps2AntOffset[2]", gps2AntOffset[2], 0, DataTypeFloat, float&, 0);
    ADD_MAP(m, totalSize, "gnssSatSigConst", gnssSatSigConst, 0, DataTypeUInt16, uint16_t, DataFlagsDisplayHex);
    ADD_MAP(m, totalSize, "dynamicModel", dynamicModel, 0, DataTypeUInt8, uint8_t, 0);
    ADD_MAP(m, totalSize, "debug", debug, 0, DataTypeUInt8, uint8_t, 0);
    ADD_MAP(m, totalSize, "gpsTimeSyncPeriodMs", gpsTimeSyncPeriodMs, 0, DataTypeUInt32, uint32_t, 0);
    ADD_MAP(m, totalSize, "gpsTimeUserDelay", gpsTimeUserDelay, 0, DataTypeFloat, float, 0);
    ADD_MAP(m, totalSize, "gpsMinimumElevation", gpsMinimumElevation, 0, DataTypeFloat, float, 0);
    ADD_MAP(m, totalSize, "RTKCfgBits", RTKCfgBits, 0, DataTypeUInt32, uint32_t, DataFlagsDisplayHex);

    ASSERT_SIZE(totalSize);
>>>>>>> 1ab1e1eb
}

static void PopulateEvbStatusMappings(map_name_to_info_t mappings[DID_COUNT])
{
    typedef evb_status_t MAP_TYPE;
    map_name_to_info_t& m = mappings[DID_EVB_STATUS];
    uint32_t totalSize = 0;
    ADD_MAP(m, totalSize, "week", week, 0, DataTypeUInt32, uint32_t, 0);
    ADD_MAP(m, totalSize, "timeOfWeekMs", timeOfWeekMs, 0, DataTypeUInt32, uint32_t, 0);
    ADD_MAP(m, totalSize, "firmwareVer[0]", firmwareVer[0], 0, DataTypeUInt8, uint8_t&, 0);
    ADD_MAP(m, totalSize, "firmwareVer[1]", firmwareVer[1], 0, DataTypeUInt8, uint8_t&, 0);
    ADD_MAP(m, totalSize, "firmwareVer[2]", firmwareVer[2], 0, DataTypeUInt8, uint8_t&, 0);
    ADD_MAP(m, totalSize, "firmwareVer[3]", firmwareVer[3], 0, DataTypeUInt8, uint8_t&, 0);
    ADD_MAP(m, totalSize, "evbStatus", evbStatus, 0, DataTypeUInt32, uint32_t, DataFlagsDisplayHex);
    ADD_MAP(m, totalSize, "loggerMode", loggerMode, 0, DataTypeUInt32, uint32_t, 0);
    ADD_MAP(m, totalSize, "loggerElapsedTimeMs", loggerElapsedTimeMs, 0, DataTypeUInt32, uint32_t, 0);
    ADD_MAP(m, totalSize, "wifiIpAddr", wifiIpAddr, 0, DataTypeUInt32, uint32_t, 0);
    ADD_MAP(m, totalSize, "sysCommand", sysCommand, 0, DataTypeUInt32, uint32_t, 0);
    ADD_MAP(m, totalSize, "towOffset", towOffset, 0, DataTypeDouble, double, 0);

    ASSERT_SIZE(totalSize);
}

static void PopulateEvbFlashCfgMappings(map_name_to_info_t mappings[DID_COUNT])
{
    typedef evb_flash_cfg_t MAP_TYPE;
    map_name_to_info_t& m = mappings[DID_EVB_FLASH_CFG];
    uint32_t totalSize = 0;
    ADD_MAP(m, totalSize, "size", size, 0, DataTypeUInt32, uint32_t, 0);
    ADD_MAP(m, totalSize, "checksum", checksum, 0, DataTypeUInt32, uint32_t, 0);
    ADD_MAP(m, totalSize, "key", key, 0, DataTypeUInt32, uint32_t, 0);
    ADD_MAP(m, totalSize, "cbPreset", cbPreset, 0, DataTypeUInt8, uint8_t, 0);
    ADD_MAP(m, totalSize, "reserved1[0]", reserved1[0], 0, DataTypeUInt8, uint8_t&, 0);
    ADD_MAP(m, totalSize, "reserved1[1]", reserved1[1], 0, DataTypeUInt8, uint8_t&, 0);
    ADD_MAP(m, totalSize, "reserved1[2]", reserved1[2], 0, DataTypeUInt8, uint8_t&, 0);
    ADD_MAP(m, totalSize, "cbf[0]", cbf[0], 0, DataTypeUInt32, uint32_t&, DataFlagsDisplayHex);
    ADD_MAP(m, totalSize, "cbf[1]", cbf[1], 0, DataTypeUInt32, uint32_t&, DataFlagsDisplayHex);
    ADD_MAP(m, totalSize, "cbf[2]", cbf[2], 0, DataTypeUInt32, uint32_t&, DataFlagsDisplayHex);
    ADD_MAP(m, totalSize, "cbf[3]", cbf[3], 0, DataTypeUInt32, uint32_t&, DataFlagsDisplayHex);
    ADD_MAP(m, totalSize, "cbf[4]", cbf[4], 0, DataTypeUInt32, uint32_t&, DataFlagsDisplayHex);
    ADD_MAP(m, totalSize, "cbf[5]", cbf[5], 0, DataTypeUInt32, uint32_t&, DataFlagsDisplayHex);
    ADD_MAP(m, totalSize, "cbf[6]", cbf[6], 0, DataTypeUInt32, uint32_t&, DataFlagsDisplayHex);
    ADD_MAP(m, totalSize, "cbf[7]", cbf[7], 0, DataTypeUInt32, uint32_t&, DataFlagsDisplayHex);
    ADD_MAP(m, totalSize, "cbf[8]", cbf[8], 0, DataTypeUInt32, uint32_t&, DataFlagsDisplayHex);
    ADD_MAP(m, totalSize, "cbf[9]", cbf[9], 0, DataTypeUInt32, uint32_t&, DataFlagsDisplayHex);
    ADD_MAP(m, totalSize, "cbOptions", cbOptions, 0, DataTypeUInt32, uint32_t, DataFlagsDisplayHex);
    ADD_MAP(m, totalSize, "bits", bits, 0, DataTypeUInt32, uint32_t, DataFlagsDisplayHex);
    ADD_MAP(m, totalSize, "radioPID", radioPID, 0, DataTypeUInt32, uint32_t, DataFlagsDisplayHex);
    ADD_MAP(m, totalSize, "radioNID", radioNID, 0, DataTypeUInt32, uint32_t, DataFlagsDisplayHex);
    ADD_MAP(m, totalSize, "radioPowerLevel", radioPowerLevel, 0, DataTypeUInt32, uint32_t, 0);

    ADD_MAP(m, totalSize, "wifi[0].ssid", wifi[0].ssid, WIFI_SSID_PSK_SIZE, DataTypeString, char[WIFI_SSID_PSK_SIZE], 0);
    ADD_MAP(m, totalSize, "wifi[0].psk", wifi[0].psk, WIFI_SSID_PSK_SIZE, DataTypeString, char[WIFI_SSID_PSK_SIZE], 0);
    ADD_MAP(m, totalSize, "wifi[1].ssid", wifi[1].ssid, WIFI_SSID_PSK_SIZE, DataTypeString, char[WIFI_SSID_PSK_SIZE], 0);
    ADD_MAP(m, totalSize, "wifi[1].psk", wifi[1].psk, WIFI_SSID_PSK_SIZE, DataTypeString, char[WIFI_SSID_PSK_SIZE], 0);
    ADD_MAP(m, totalSize, "wifi[2].ssid", wifi[2].ssid, WIFI_SSID_PSK_SIZE, DataTypeString, char[WIFI_SSID_PSK_SIZE], 0);
    ADD_MAP(m, totalSize, "wifi[2].psk", wifi[2].psk, WIFI_SSID_PSK_SIZE, DataTypeString, char[WIFI_SSID_PSK_SIZE], 0);
    ADD_MAP(m, totalSize, "server[0].ipAddr[0]", server[0].ipAddr.u8[0], 0, DataTypeUInt8, uint8_t&, 0);
    ADD_MAP(m, totalSize, "server[0].ipAddr[1]", server[0].ipAddr.u8[1], 0, DataTypeUInt8, uint8_t&, 0);
    ADD_MAP(m, totalSize, "server[0].ipAddr[2]", server[0].ipAddr.u8[2], 0, DataTypeUInt8, uint8_t&, 0);
    ADD_MAP(m, totalSize, "server[0].ipAddr[3]", server[0].ipAddr.u8[3], 0, DataTypeUInt8, uint8_t&, 0);
    ADD_MAP(m, totalSize, "server[0].port", server[0].port, 0, DataTypeUInt32, uint32_t, 0);
    ADD_MAP(m, totalSize, "server[1].ipAddr[0]", server[1].ipAddr.u8[0], 0, DataTypeUInt8, uint8_t&, 0);
    ADD_MAP(m, totalSize, "server[1].ipAddr[1]", server[1].ipAddr.u8[1], 0, DataTypeUInt8, uint8_t&, 0);
    ADD_MAP(m, totalSize, "server[1].ipAddr[2]", server[1].ipAddr.u8[2], 0, DataTypeUInt8, uint8_t&, 0);
    ADD_MAP(m, totalSize, "server[1].ipAddr[3]", server[1].ipAddr.u8[3], 0, DataTypeUInt8, uint8_t&, 0);
    ADD_MAP(m, totalSize, "server[1].port", server[1].port, 0, DataTypeUInt32, uint32_t, 0);
    ADD_MAP(m, totalSize, "server[2].ipAddr[0]", server[2].ipAddr.u8[0], 0, DataTypeUInt8, uint8_t&, 0);
    ADD_MAP(m, totalSize, "server[2].ipAddr[1]", server[2].ipAddr.u8[1], 0, DataTypeUInt8, uint8_t&, 0);
    ADD_MAP(m, totalSize, "server[2].ipAddr[2]", server[2].ipAddr.u8[2], 0, DataTypeUInt8, uint8_t&, 0);
    ADD_MAP(m, totalSize, "server[2].ipAddr[3]", server[2].ipAddr.u8[3], 0, DataTypeUInt8, uint8_t&, 0);
    ADD_MAP(m, totalSize, "server[2].port", server[2].port, 0, DataTypeUInt32, uint32_t, 0);

    ADD_MAP(m, totalSize, "encoderTickToWheelRad", encoderTickToWheelRad, 0, DataTypeFloat, float, 0);
    ADD_MAP(m, totalSize, "CANbaud_kbps", CANbaud_kbps, 0, DataTypeUInt32, uint32_t, 0);
    ADD_MAP(m, totalSize, "can_receive_address", can_receive_address, 0, DataTypeUInt32, uint32_t, DataFlagsDisplayHex);
    ADD_MAP(m, totalSize, "uinsComPort", uinsComPort, 0, DataTypeUInt8, uint8_t, 0);
    ADD_MAP(m, totalSize, "uinsAuxPort", uinsAuxPort, 0, DataTypeUInt8, uint8_t, 0);
    ADD_MAP(m, totalSize, "reserved2[0]", reserved2[0], 0, DataTypeUInt8, uint8_t&, 0);
    ADD_MAP(m, totalSize, "reserved2[1]", reserved2[1], 0, DataTypeUInt8, uint8_t&, 0);
    ADD_MAP(m, totalSize, "portOptions", portOptions, 0, DataTypeUInt32, uint32_t, 0);

    ADD_MAP(m, totalSize, "h3sp330BaudRate", h3sp330BaudRate, 0, DataTypeUInt32, uint32_t, 0);
    ADD_MAP(m, totalSize, "h4xRadioBaudRate", h4xRadioBaudRate, 0, DataTypeUInt32, uint32_t, 0);
    ADD_MAP(m, totalSize, "h8gpioBaudRate", h8gpioBaudRate, 0, DataTypeUInt32, uint32_t, 0);
    ADD_MAP(m, totalSize, "wheelCfgBits", wheelCfgBits, 0, DataTypeUInt32, uint32_t, DataFlagsDisplayHex);
    ADD_MAP(m, totalSize, "velocityControlPeriodMs", velocityControlPeriodMs, 0, DataTypeUInt32, uint32_t, 0);

    ASSERT_SIZE(totalSize);
}

static void PopulateDebugArrayMappings(map_name_to_info_t mappings[DID_COUNT], uint32_t id)
{
    typedef debug_array_t MAP_TYPE;
    map_name_to_info_t& m = mappings[id];
    uint32_t totalSize = 0;
    ADD_MAP(m, totalSize, "i[0]", i[0], 0, DataTypeInt32, int32_t&, 0);
    ADD_MAP(m, totalSize, "i[1]", i[1], 0, DataTypeInt32, int32_t&, 0);
    ADD_MAP(m, totalSize, "i[2]", i[2], 0, DataTypeInt32, int32_t&, 0);
    ADD_MAP(m, totalSize, "i[3]", i[3], 0, DataTypeInt32, int32_t&, 0);
    ADD_MAP(m, totalSize, "i[4]", i[4], 0, DataTypeInt32, int32_t&, 0);
    ADD_MAP(m, totalSize, "i[5]", i[5], 0, DataTypeInt32, int32_t&, 0);
    ADD_MAP(m, totalSize, "i[6]", i[6], 0, DataTypeInt32, int32_t&, 0);
    ADD_MAP(m, totalSize, "i[7]", i[7], 0, DataTypeInt32, int32_t&, 0);
    ADD_MAP(m, totalSize, "i[8]", i[8], 0, DataTypeInt32, int32_t&, 0);
    ADD_MAP(m, totalSize, "f[0]", f[0], 0, DataTypeFloat, float&, 0);
    ADD_MAP(m, totalSize, "f[1]", f[1], 0, DataTypeFloat, float&, 0);
    ADD_MAP(m, totalSize, "f[2]", f[2], 0, DataTypeFloat, float&, 0);
    ADD_MAP(m, totalSize, "f[3]", f[3], 0, DataTypeFloat, float&, 0);
    ADD_MAP(m, totalSize, "f[4]", f[4], 0, DataTypeFloat, float&, 0);
    ADD_MAP(m, totalSize, "f[5]", f[5], 0, DataTypeFloat, float&, 0);
    ADD_MAP(m, totalSize, "f[6]", f[6], 0, DataTypeFloat, float&, 0);
    ADD_MAP(m, totalSize, "f[7]", f[7], 0, DataTypeFloat, float&, 0);
    ADD_MAP(m, totalSize, "f[8]", f[8], 0, DataTypeFloat, float&, 0);
    ADD_MAP(m, totalSize, "lf[0]", lf[0], 0, DataTypeDouble, double&, 0);
    ADD_MAP(m, totalSize, "lf[1]", lf[1], 0, DataTypeDouble, double&, 0);
    ADD_MAP(m, totalSize, "lf[2]", lf[2], 0, DataTypeDouble, double&, 0);

    ASSERT_SIZE(totalSize);
}

#if defined(INCLUDE_LUNA_DATA_SETS)

static void PopulateEvbLunaFlashCfgMappings(map_name_to_info_t mappings[DID_COUNT])
{
    typedef evb_luna_flash_cfg_t MAP_TYPE;
    map_name_to_info_t& m = mappings[DID_EVB_LUNA_FLASH_CFG];
    uint32_t totalSize = 0;
    ADD_MAP(m, totalSize, "size", size, 0, DataTypeUInt32, uint32_t, 0);
    ADD_MAP(m, totalSize, "checksum", checksum, 0, DataTypeUInt32, uint32_t, 0);
    ADD_MAP(m, totalSize, "key", key, 0, DataTypeUInt32, uint32_t, 0);
    ADD_MAP(m, totalSize, "bits", bits, 0, DataTypeUInt32, uint32_t, DataFlagsDisplayHex);
    ADD_MAP(m, totalSize, "minLatGeofence", minLatGeofence, 0, DataTypeDouble, double, 0);
    ADD_MAP(m, totalSize, "maxLatGeofence", maxLatGeofence, 0, DataTypeDouble, double, 0);
    ADD_MAP(m, totalSize, "minLonGeofence", minLonGeofence, 0, DataTypeDouble, double, 0);
    ADD_MAP(m, totalSize, "maxLonGeofence", maxLonGeofence, 0, DataTypeDouble, double, 0);
    ADD_MAP(m, totalSize, "remoteKillTimeoutMs", remoteKillTimeoutMs, 0, DataTypeUInt32, uint32_t, 0);
    ADD_MAP(m, totalSize, "bumpSensitivity", bumpSensitivity, 0, DataTypeFloat, float, 0);
    ADD_MAP(m, totalSize, "minProxDistance", minProxDistance, 0, DataTypeFloat, float, 0);
    ADD_MAP(m, totalSize, "velControl.config",                  velControl.config, 0, DataTypeUInt32, uint32_t, 0);
    ADD_MAP(m, totalSize, "velControl.cmdTimeoutMs",            velControl.cmdTimeoutMs, 0, DataTypeUInt32, uint32_t, 0);
    ADD_MAP(m, totalSize, "velControl.wheelRadius",             velControl.wheelRadius, 0, DataTypeFloat, float, 0);
    ADD_MAP(m, totalSize, "velControl.wheelBaseline",           velControl.wheelBaseline, 0, DataTypeFloat, float, 0);
    ADD_MAP(m, totalSize, "velControl.engine_rpm",              velControl.engine_rpm, 0, DataTypeFloat, float, 0);

    ADD_MAP(m, totalSize, "velControl.vehicle.u_min",           velControl.vehicle.u_min, 0, DataTypeFloat, float, 0);
    ADD_MAP(m, totalSize, "velControl.vehicle.u_cruise",        velControl.vehicle.u_cruise, 0, DataTypeFloat, float, 0);
    ADD_MAP(m, totalSize, "velControl.vehicle.u_max",           velControl.vehicle.u_max, 0, DataTypeFloat, float, 0);
    ADD_MAP(m, totalSize, "velControl.vehicle.u_slewLimit",     velControl.vehicle.u_slewLimit, 0, DataTypeFloat, float, 0);
    ADD_MAP(m, totalSize, "velControl.vehicle.w_max_autonomous",velControl.vehicle.w_max_autonomous, 0, DataTypeFloat, float, 0);
    ADD_MAP(m, totalSize, "velControl.vehicle.w_max",           velControl.vehicle.w_max, 0, DataTypeFloat, float, 0);
    ADD_MAP(m, totalSize, "velControl.vehicle.w_slewLimit",     velControl.vehicle.w_slewLimit, 0, DataTypeFloat, float, 0);
    ADD_MAP(m, totalSize, "velControl.vehicle.u_FB_Kp",         velControl.vehicle.u_FB_Kp, 0, DataTypeFloat, float, 0);
    ADD_MAP(m, totalSize, "velControl.vehicle.w_FB_Kp",         velControl.vehicle.w_FB_Kp, 0, DataTypeFloat, float, 0);
    ADD_MAP(m, totalSize, "velControl.vehicle.w_FB_Ki",         velControl.vehicle.w_FB_Ki, 0, DataTypeFloat, float, 0);
    ADD_MAP(m, totalSize, "velControl.vehicle.w_FF_c0",         velControl.vehicle.w_FF_c0, 0, DataTypeFloat, float, 0);
    ADD_MAP(m, totalSize, "velControl.vehicle.w_FF_c1",         velControl.vehicle.w_FF_c1, 0, DataTypeFloat, float, 0);
    ADD_MAP(m, totalSize, "velControl.vehicle.w_FF_deadband",   velControl.vehicle.w_FF_deadband, 0, DataTypeFloat, float, 0);
    ADD_MAP(m, totalSize, "velControl.vehicle.testSweepRate",   velControl.vehicle.testSweepRate, 0, DataTypeFloat, float, 0);

    ADD_MAP(m, totalSize, "velControl.wheel.slewRate",          velControl.wheel.slewRate, 0, DataTypeFloat, float, 0);
    ADD_MAP(m, totalSize, "velControl.wheel.velMax",            velControl.wheel.velMax, 0, DataTypeFloat, float, 0);
    ADD_MAP(m, totalSize, "velControl.wheel.FF_vel_deadband",   velControl.wheel.FF_vel_deadband, 0, DataTypeFloat, float, 0);
    ADD_MAP(m, totalSize, "velControl.wheel.FF_c_est_Ki[0]",    velControl.wheel.FF_c_est_Ki[0], 0, DataTypeFloat, float&, 0);
    ADD_MAP(m, totalSize, "velControl.wheel.FF_c_est_Ki[1]",    velControl.wheel.FF_c_est_Ki[1], 0, DataTypeFloat, float&, 0);
    ADD_MAP(m, totalSize, "velControl.wheel.FF_c_est_max[0]",   velControl.wheel.FF_c_est_max[0], 0, DataTypeFloat, float&, 0);
    ADD_MAP(m, totalSize, "velControl.wheel.FF_c_est_max[1]",   velControl.wheel.FF_c_est_max[1], 0, DataTypeFloat, float&, 0);
    ADD_MAP(m, totalSize, "velControl.wheel.FF_c_l[0]",         velControl.wheel.FF_c_l[0], 0, DataTypeFloat, float&, 0);
    ADD_MAP(m, totalSize, "velControl.wheel.FF_c_l[1]",         velControl.wheel.FF_c_l[1], 0, DataTypeFloat, float&, 0);
    ADD_MAP(m, totalSize, "velControl.wheel.FF_c_r[0]",         velControl.wheel.FF_c_r[0], 0, DataTypeFloat, float&, 0);
    ADD_MAP(m, totalSize, "velControl.wheel.FF_c_r[1]",         velControl.wheel.FF_c_r[1], 0, DataTypeFloat, float&, 0);
    ADD_MAP(m, totalSize, "velControl.wheel.FF_FB_engine_rpm",  velControl.wheel.FF_FB_engine_rpm, 0, DataTypeFloat, float, 0);
    ADD_MAP(m, totalSize, "velControl.wheel.FB_Kp",             velControl.wheel.FB_Kp, 0, DataTypeFloat, float, 0);
    ADD_MAP(m, totalSize, "velControl.wheel.FB_Ki",             velControl.wheel.FB_Ki, 0, DataTypeFloat, float, 0);
    ADD_MAP(m, totalSize, "velControl.wheel.FB_Kd",             velControl.wheel.FB_Kd, 0, DataTypeFloat, float, 0);
    ADD_MAP(m, totalSize, "velControl.wheel.FB_gain_deadband",  velControl.wheel.FB_gain_deadband, 0, DataTypeFloat, float, 0);
    ADD_MAP(m, totalSize, "velControl.wheel.FB_gain_deadband_reduction",  velControl.wheel.FB_gain_deadband_reduction, 0, DataTypeFloat, float, 0);
    ADD_MAP(m, totalSize, "velControl.wheel.InversePlant_l[0]", velControl.wheel.InversePlant_l[0], 0, DataTypeFloat, float&, 0);
    ADD_MAP(m, totalSize, "velControl.wheel.InversePlant_l[1]", velControl.wheel.InversePlant_l[1], 0, DataTypeFloat, float&, 0);
    ADD_MAP(m, totalSize, "velControl.wheel.InversePlant_l[2]", velControl.wheel.InversePlant_l[2], 0, DataTypeFloat, float&, 0);
    ADD_MAP(m, totalSize, "velControl.wheel.InversePlant_l[3]", velControl.wheel.InversePlant_l[3], 0, DataTypeFloat, float&, 0);
    ADD_MAP(m, totalSize, "velControl.wheel.InversePlant_l[4]", velControl.wheel.InversePlant_l[4], 0, DataTypeFloat, float&, 0);
    ADD_MAP(m, totalSize, "velControl.wheel.InversePlant_r[0]", velControl.wheel.InversePlant_r[0], 0, DataTypeFloat, float&, 0);
    ADD_MAP(m, totalSize, "velControl.wheel.InversePlant_r[1]", velControl.wheel.InversePlant_r[1], 0, DataTypeFloat, float&, 0);
    ADD_MAP(m, totalSize, "velControl.wheel.InversePlant_r[2]", velControl.wheel.InversePlant_r[2], 0, DataTypeFloat, float&, 0);
    ADD_MAP(m, totalSize, "velControl.wheel.InversePlant_r[3]", velControl.wheel.InversePlant_r[3], 0, DataTypeFloat, float&, 0);
    ADD_MAP(m, totalSize, "velControl.wheel.InversePlant_r[4]", velControl.wheel.InversePlant_r[4], 0, DataTypeFloat, float&, 0);
    ADD_MAP(m, totalSize, "velControl.wheel.actuatorTrim_l",    velControl.wheel.actuatorTrim_l, 0, DataTypeFloat, float, 0);
    ADD_MAP(m, totalSize, "velControl.wheel.actuatorTrim_r",    velControl.wheel.actuatorTrim_r, 0, DataTypeFloat, float, 0);
    ADD_MAP(m, totalSize, "velControl.wheel.actuatorLimits_l[0]", velControl.wheel.actuatorLimits_l[0], 0, DataTypeFloat, float&, 0);
    ADD_MAP(m, totalSize, "velControl.wheel.actuatorLimits_l[1]", velControl.wheel.actuatorLimits_l[1], 0, DataTypeFloat, float&, 0);
    ADD_MAP(m, totalSize, "velControl.wheel.actuatorLimits_r[0]", velControl.wheel.actuatorLimits_r[0], 0, DataTypeFloat, float&, 0);
    ADD_MAP(m, totalSize, "velControl.wheel.actuatorLimits_r[1]", velControl.wheel.actuatorLimits_r[1], 0, DataTypeFloat, float&, 0);
    ADD_MAP(m, totalSize, "velControl.wheel.actuatorDeadbandDuty_l", velControl.wheel.actuatorDeadbandDuty_l, 0, DataTypeFloat, float, 0);
    ADD_MAP(m, totalSize, "velControl.wheel.actuatorDeadbandDuty_r", velControl.wheel.actuatorDeadbandDuty_r, 0, DataTypeFloat, float, 0);
    ADD_MAP(m, totalSize, "velControl.wheel.actuatorDeadbandVel", velControl.wheel.actuatorDeadbandVel, 0, DataTypeFloat, float, 0);

    ASSERT_SIZE(totalSize);
}

static void PopulateCoyoteStatusMappings(map_name_to_info_t mappings[DID_COUNT])
{
    typedef evb_luna_status_t MAP_TYPE;
    map_name_to_info_t& m = mappings[DID_EVB_LUNA_STATUS];
    uint32_t totalSize = 0;
    ADD_MAP(m, totalSize, "timeOfWeekMs", timeOfWeekMs, 0, DataTypeUInt32, uint32_t, 0);
    ADD_MAP(m, totalSize, "evbLunaStatus", evbLunaStatus, 0, DataTypeUInt32, uint32_t, DataFlagsDisplayHex);
    ADD_MAP(m, totalSize, "motorState", motorState, 0, DataTypeUInt32, uint32_t, DataFlagsDisplayHex);
    ADD_MAP(m, totalSize, "remoteKillMode", remoteKillMode, 0, DataTypeUInt32, uint32_t, DataFlagsDisplayHex);
    ADD_MAP(m, totalSize, "supplyVoltage", supplyVoltage, 0, DataTypeFloat, float, 0);

    ASSERT_SIZE(totalSize);
}

static void PopulateEvbLunaSensorsMappings(map_name_to_info_t mappings[DID_COUNT])
{
    typedef evb_luna_sensors_t MAP_TYPE;
    map_name_to_info_t& m = mappings[DID_EVB_LUNA_SENSORS];
    uint32_t totalSize = 0;
    ADD_MAP(m, totalSize, "timeOfWeekMs", timeOfWeekMs, 0, DataTypeUInt32, uint32_t, 0);
    ADD_MAP(m, totalSize, "proxSensorOutput[0]", proxSensorOutput[0], 0, DataTypeFloat, float&, 0);
    ADD_MAP(m, totalSize, "proxSensorOutput[1]", proxSensorOutput[1], 0, DataTypeFloat, float&, 0);
    ADD_MAP(m, totalSize, "proxSensorOutput[2]", proxSensorOutput[2], 0, DataTypeFloat, float&, 0);
    ADD_MAP(m, totalSize, "proxSensorOutput[3]", proxSensorOutput[3], 0, DataTypeFloat, float&, 0);
    ADD_MAP(m, totalSize, "proxSensorOutput[4]", proxSensorOutput[4], 0, DataTypeFloat, float&, 0);
    ADD_MAP(m, totalSize, "proxSensorOutput[5]", proxSensorOutput[5], 0, DataTypeFloat, float&, 0);
    ADD_MAP(m, totalSize, "proxSensorOutput[6]", proxSensorOutput[6], 0, DataTypeFloat, float&, 0);
    ADD_MAP(m, totalSize, "proxSensorOutput[7]", proxSensorOutput[7], 0, DataTypeFloat, float&, 0);
    ADD_MAP(m, totalSize, "proxSensorOutput[8]", proxSensorOutput[8], 0, DataTypeFloat, float&, 0);
    ADD_MAP(m, totalSize, "bumpEvent", bumpEvent, 0, DataTypeInt32, int32_t, 0);

    ASSERT_SIZE(totalSize);
}

static void PopulateEvbLunaVelocityControlMappings(map_name_to_info_t mappings[DID_COUNT])
{
    typedef evb_luna_velocity_control_t MAP_TYPE;
    map_name_to_info_t& m = mappings[DID_EVB_LUNA_VELOCITY_CONTROL];
    uint32_t totalSize = 0;
    ADD_MAP(m, totalSize, "timeMs", timeMs, 0, DataTypeUInt32, uint32_t, 0);
    ADD_MAP(m, totalSize, "dt", dt, 0, DataTypeFloat, float, 0);
    ADD_MAP(m, totalSize, "current_mode", current_mode, 0, DataTypeUInt32, uint32_t, 0);
    ADD_MAP(m, totalSize, "status", status, 0, DataTypeUInt32, uint32_t, DataFlagsDisplayHex);
    ADD_MAP(m, totalSize, "vehicle.velCmd_f", vehicle.velCmd_f, 0, DataTypeFloat, float, 0);
    ADD_MAP(m, totalSize, "vehicle.velCmd_w", vehicle.velCmd_w, 0, DataTypeFloat, float, 0);
    ADD_MAP(m, totalSize, "vehicle.velCmdMnl_f", vehicle.velCmdMnl_f, 0, DataTypeFloat, float, 0);
    ADD_MAP(m, totalSize, "vehicle.velCmdMnl_w", vehicle.velCmdMnl_w, 0, DataTypeFloat, float, 0);
    ADD_MAP(m, totalSize, "vehicle.velCmdSlew_f", vehicle.velCmdSlew_f, 0, DataTypeFloat, float, 0);
    ADD_MAP(m, totalSize, "vehicle.velCmdSlew_w", vehicle.velCmdSlew_w, 0, DataTypeFloat, float, 0);
    ADD_MAP(m, totalSize, "vehicle.vel_f", vehicle.vel_f, 0, DataTypeFloat, float, 0);
    ADD_MAP(m, totalSize, "vehicle.vel_w", vehicle.vel_w, 0, DataTypeFloat, float, 0);
    ADD_MAP(m, totalSize, "vehicle.err_f", vehicle.err_f, 0, DataTypeFloat, float, 0);
    ADD_MAP(m, totalSize, "vehicle.err_w", vehicle.err_w, 0, DataTypeFloat, float, 0);
    ADD_MAP(m, totalSize, "vehicle.eff_f", vehicle.eff_f, 0, DataTypeFloat, float, 0);
    ADD_MAP(m, totalSize, "vehicle.eff_w", vehicle.eff_w, 0, DataTypeFloat, float, 0);

    ADD_MAP(m, totalSize, "wheel_l.velCmd",             wheel_l.velCmd, 0, DataTypeFloat, float, 0);
    ADD_MAP(m, totalSize, "wheel_l.velCmdSlew",         wheel_l.velCmdSlew, 0, DataTypeFloat, float, 0);
    ADD_MAP(m, totalSize, "wheel_l.vel",                wheel_l.vel, 0, DataTypeFloat, float, 0);
    ADD_MAP(m, totalSize, "wheel_l.err",                wheel_l.err, 0, DataTypeFloat, float, 0);
    ADD_MAP(m, totalSize, "wheel_l.ff_eff",             wheel_l.ff_eff, 0, DataTypeFloat, float, 0);
    ADD_MAP(m, totalSize, "wheel_l.fb_eff",             wheel_l.fb_eff, 0, DataTypeFloat, float, 0);
    ADD_MAP(m, totalSize, "wheel_l.fb_eff_integral",    wheel_l.fb_eff_integral, 0, DataTypeFloat, float, 0);
    ADD_MAP(m, totalSize, "wheel_l.eff",                wheel_l.eff, 0, DataTypeFloat, float, 0);
    ADD_MAP(m, totalSize, "wheel_l.effInt",             wheel_l.effInt, 0, DataTypeFloat, float, 0);
    ADD_MAP(m, totalSize, "wheel_l.effDuty",            wheel_l.effDuty, 0, DataTypeFloat, float, 0);

    ADD_MAP(m, totalSize, "wheel_r.velCmd",             wheel_r.velCmd, 0, DataTypeFloat, float, 0);
    ADD_MAP(m, totalSize, "wheel_r.velCmdSlew",         wheel_r.velCmdSlew, 0, DataTypeFloat, float, 0);
    ADD_MAP(m, totalSize, "wheel_r.vel",                wheel_r.vel, 0, DataTypeFloat, float, 0);
    ADD_MAP(m, totalSize, "wheel_r.err",                wheel_r.err, 0, DataTypeFloat, float, 0);
    ADD_MAP(m, totalSize, "wheel_r.ff_eff",             wheel_r.ff_eff, 0, DataTypeFloat, float, 0);
    ADD_MAP(m, totalSize, "wheel_r.fb_eff",             wheel_r.fb_eff, 0, DataTypeFloat, float, 0);
    ADD_MAP(m, totalSize, "wheel_r.fb_eff_integral",    wheel_r.fb_eff_integral, 0, DataTypeFloat, float, 0);
    ADD_MAP(m, totalSize, "wheel_r.eff",                wheel_r.eff, 0, DataTypeFloat, float, 0);
    ADD_MAP(m, totalSize, "wheel_r.effInt",             wheel_r.effInt, 0, DataTypeFloat, float, 0);
    ADD_MAP(m, totalSize, "wheel_r.effDuty",            wheel_r.effDuty, 0, DataTypeFloat, float, 0);

    ADD_MAP(m, totalSize, "potV_l", potV_l, 0, DataTypeFloat, float, 0);
    ADD_MAP(m, totalSize, "potV_r", potV_r, 0, DataTypeFloat, float, 0);

    ASSERT_SIZE(totalSize);
}

static void PopulateEvbLunaVelocityCommandMappings(map_name_to_info_t mappings[DID_COUNT])
{
    typedef evb_luna_velocity_command_t MAP_TYPE;
    map_name_to_info_t& m = mappings[DID_EVB_LUNA_VELOCITY_COMMAND];
    uint32_t totalSize = 0;
    ADD_MAP(m, totalSize, "timeMs", timeMs, 0, DataTypeUInt32, uint32_t, 0);
    ADD_MAP(m, totalSize, "modeCmd", modeCmd, 0, DataTypeUInt32, uint32_t, 0);
    ADD_MAP(m, totalSize, "fwd_vel", fwd_vel, 0, DataTypeFloat, float, 0);
    ADD_MAP(m, totalSize, "turn_rate", turn_rate, 0, DataTypeFloat, float, 0);

    ASSERT_SIZE(totalSize);
}

static void PopulateEvbLunaAuxCmdMappings(map_name_to_info_t mappings[DID_COUNT])
{
    typedef evb_luna_aux_command_t MAP_TYPE;
    map_name_to_info_t& m = mappings[DID_EVB_LUNA_AUX_COMMAND];
    uint32_t totalSize = 0;
    ADD_MAP(m, totalSize, "command", command, 0, DataTypeUInt32, uint32_t, 0);

    ASSERT_SIZE(totalSize);
}

#endif

static void PopulateGpsRtkRelMappings(map_name_to_info_t mappings[DID_COUNT], uint32_t id)
{
    typedef gps_rtk_rel_t MAP_TYPE;
    map_name_to_info_t& m = mappings[id];
    uint32_t totalSize = 0;
    ADD_MAP(m, totalSize, "timeOfWeekMs", timeOfWeekMs, 0, DataTypeUInt32, uint32_t, 0);
    ADD_MAP(m, totalSize, "differentialAge", differentialAge, 0, DataTypeFloat, float, 0);
    ADD_MAP(m, totalSize, "arRatio", arRatio, 0, DataTypeFloat, float, 0);
    ADD_MAP(m, totalSize, "baseToRoverVector[0]", baseToRoverVector[0], 0, DataTypeFloat, float&, 0);
    ADD_MAP(m, totalSize, "baseToRoverVector[1]", baseToRoverVector[1], 0, DataTypeFloat, float&, 0);
    ADD_MAP(m, totalSize, "baseToRoverVector[2]", baseToRoverVector[2], 0, DataTypeFloat, float&, 0);
    ADD_MAP(m, totalSize, "baseToRoverDistance", baseToRoverDistance, 0, DataTypeFloat, float, 0);
    ADD_MAP(m, totalSize, "baseToRoverHeading", baseToRoverHeading, 0, DataTypeFloat, float, 0);
    ADD_MAP(m, totalSize, "baseToRoverHeadingAcc", baseToRoverHeadingAcc, 0, DataTypeFloat, float, 0);
    ADD_MAP(m, totalSize, "status", status, 0, DataTypeUInt32, uint32_t, DataFlagsDisplayHex);

    ASSERT_SIZE(totalSize);
}

static void PopulateGpsRtkMiscMappings(map_name_to_info_t mappings[DID_COUNT], uint32_t id)
{
    typedef gps_rtk_misc_t MAP_TYPE;
    map_name_to_info_t& m = mappings[id];
    uint32_t totalSize = 0;
    ADD_MAP(m, totalSize, "timeOfWeekMs", timeOfWeekMs, 0, DataTypeUInt32, uint32_t, 0);
    ADD_MAP(m, totalSize, "accuracyPos[0]", accuracyPos[0], 0, DataTypeFloat, float&, 0);
    ADD_MAP(m, totalSize, "accuracyPos[1]", accuracyPos[1], 0, DataTypeFloat, float&, 0);
    ADD_MAP(m, totalSize, "accuracyPos[2]", accuracyPos[2], 0, DataTypeFloat, float&, 0);
    ADD_MAP(m, totalSize, "accuracyCov[0]", accuracyCov[0], 0, DataTypeFloat, float&, 0);
    ADD_MAP(m, totalSize, "accuracyCov[1]", accuracyCov[1], 0, DataTypeFloat, float&, 0);
    ADD_MAP(m, totalSize, "accuracyCov[2]", accuracyCov[2], 0, DataTypeFloat, float&, 0);
    ADD_MAP(m, totalSize, "arThreshold", arThreshold, 0, DataTypeFloat, float, 0);
    ADD_MAP(m, totalSize, "gDop", gDop, 0, DataTypeFloat, float, 0);
    ADD_MAP(m, totalSize, "hDop", hDop, 0, DataTypeFloat, float, 0);
    ADD_MAP(m, totalSize, "vDop", vDop, 0, DataTypeFloat, float, 0);
    ADD_MAP(m, totalSize, "baseLla[0]", baseLla[0], 0, DataTypeDouble, double&, 0);
    ADD_MAP(m, totalSize, "baseLla[1]", baseLla[1], 0, DataTypeDouble, double&, 0);
    ADD_MAP(m, totalSize, "baseLla[2]", baseLla[2], 0, DataTypeDouble, double&, 0);
    ADD_MAP(m, totalSize, "cycleSlipCount", cycleSlipCount, 0, DataTypeUInt32, uint32_t, 0);
    ADD_MAP(m, totalSize, "roverGpsObservationCount", roverGpsObservationCount, 0, DataTypeUInt32, uint32_t, 0);
    ADD_MAP(m, totalSize, "baseGpsObservationCount", baseGpsObservationCount, 0, DataTypeUInt32, uint32_t, 0);
    ADD_MAP(m, totalSize, "roverGlonassObservationCount", roverGlonassObservationCount, 0, DataTypeUInt32, uint32_t, 0);
    ADD_MAP(m, totalSize, "baseGlonassObservationCount", baseGlonassObservationCount, 0, DataTypeUInt32, uint32_t, 0);
    ADD_MAP(m, totalSize, "roverGalileoObservationCount", roverGalileoObservationCount, 0, DataTypeUInt32, uint32_t, 0);
    ADD_MAP(m, totalSize, "baseGalileoObservationCount", baseGalileoObservationCount, 0, DataTypeUInt32, uint32_t, 0);
    ADD_MAP(m, totalSize, "roverBeidouObservationCount", roverBeidouObservationCount, 0, DataTypeUInt32, uint32_t, 0);
    ADD_MAP(m, totalSize, "baseBeidouObservationCount", baseBeidouObservationCount, 0, DataTypeUInt32, uint32_t, 0);
    ADD_MAP(m, totalSize, "roverQzsObservationCount", roverQzsObservationCount, 0, DataTypeUInt32, uint32_t, 0);
    ADD_MAP(m, totalSize, "baseQzsObservationCount", baseQzsObservationCount, 0, DataTypeUInt32, uint32_t, 0);
    ADD_MAP(m, totalSize, "roverGpsEphemerisCount", roverGpsEphemerisCount, 0, DataTypeUInt32, uint32_t, 0);
    ADD_MAP(m, totalSize, "baseGpsEphemerisCount", baseGpsEphemerisCount, 0, DataTypeUInt32, uint32_t, 0);
    ADD_MAP(m, totalSize, "roverGlonassEphemerisCount", roverGlonassEphemerisCount, 0, DataTypeUInt32, uint32_t, 0);
    ADD_MAP(m, totalSize, "baseGlonassEphemerisCount", baseGlonassEphemerisCount, 0, DataTypeUInt32, uint32_t, 0);
    ADD_MAP(m, totalSize, "roverGalileoEphemerisCount", roverGalileoEphemerisCount, 0, DataTypeUInt32, uint32_t, 0);
    ADD_MAP(m, totalSize, "baseGalileoEphemerisCount", baseGalileoEphemerisCount, 0, DataTypeUInt32, uint32_t, 0);
    ADD_MAP(m, totalSize, "roverBeidouEphemerisCount", roverBeidouEphemerisCount, 0, DataTypeUInt32, uint32_t, 0);
    ADD_MAP(m, totalSize, "baseBeidouEphemerisCount", baseBeidouEphemerisCount, 0, DataTypeUInt32, uint32_t, 0);
    ADD_MAP(m, totalSize, "roverQzsEphemerisCount", roverQzsEphemerisCount, 0, DataTypeUInt32, uint32_t, 0);
    ADD_MAP(m, totalSize, "baseQzsEphemerisCount", baseQzsEphemerisCount, 0, DataTypeUInt32, uint32_t, 0);
    ADD_MAP(m, totalSize, "roverSbasCount", roverSbasCount, 0, DataTypeUInt32, uint32_t, 0);
    ADD_MAP(m, totalSize, "baseSbasCount", baseSbasCount, 0, DataTypeUInt32, uint32_t, 0);
    ADD_MAP(m, totalSize, "baseAntennaCount", baseAntennaCount, 0, DataTypeUInt32, uint32_t, 0);
    ADD_MAP(m, totalSize, "ionUtcAlmCount", ionUtcAlmCount, 0, DataTypeUInt32, uint32_t, 0);
    ADD_MAP(m, totalSize, "correctionChecksumFailures", correctionChecksumFailures, 0, DataTypeUInt32, uint32_t, 0);
    ADD_MAP(m, totalSize, "timeToFirstFixMs", timeToFirstFixMs, 0, DataTypeUInt32, uint32_t, 0);

    ASSERT_SIZE(totalSize);
}

static void PopulateGpsRawMappings(map_name_to_info_t mappings[DID_COUNT], uint32_t id)
{
    typedef gps_raw_t MAP_TYPE;
    map_name_to_info_t& m = mappings[id];
    uint32_t totalSize = 0;

    ADD_MAP(m, totalSize, "receiveIndex", receiverIndex, 0, DataTypeUInt8, uint8_t, 0);
    ADD_MAP(m, totalSize, "dataType", dataType, 0, DataTypeUInt8, uint8_t, 0);
    ADD_MAP(m, totalSize, "obsCount", obsCount, 0, DataTypeUInt8, uint8_t, 0);
    ADD_MAP(m, totalSize, "reserved", reserved, 0, DataTypeUInt8, uint8_t, 0);
    ADD_MAP(m, totalSize, "dataBuf", data.buf, 0, DataTypeBinary, uint8_t[MEMBERSIZE(MAP_TYPE, data.buf)], 0);

    ASSERT_SIZE(totalSize);
}

static void PopulateStrobeInTimeMappings(map_name_to_info_t mappings[DID_COUNT])
{
    typedef strobe_in_time_t MAP_TYPE;
    map_name_to_info_t& m = mappings[DID_STROBE_IN_TIME];
    uint32_t totalSize = 0;

    ADD_MAP(m, totalSize, "week", week, 0, DataTypeUInt32, uint32_t, 0);
    ADD_MAP(m, totalSize, "timeOfWeekMs", timeOfWeekMs, 0, DataTypeUInt32, uint32_t, 0);
    ADD_MAP(m, totalSize, "pin", pin, 0, DataTypeUInt16, uint16_t, 0);
    ADD_MAP(m, totalSize, "count", count, 0, DataTypeUInt16, uint16_t, 0);

    ASSERT_SIZE(totalSize);
}

static void PopulateRtosInfoMappings(map_name_to_info_t mappings[DID_COUNT])
{
    typedef rtos_info_t MAP_TYPE;
    map_name_to_info_t& m = mappings[DID_RTOS_INFO];
    uint32_t totalSize = 0;

    ADD_MAP(m, totalSize, "freeHeapSize", freeHeapSize, 0, DataTypeUInt32, uint32_t, 0);
    ADD_MAP(m, totalSize, "mallocSize", mallocSize, 0, DataTypeUInt32, uint32_t, 0);
    ADD_MAP(m, totalSize, "freeSize", freeSize, 0, DataTypeUInt32, uint32_t, 0);

    ADD_MAP(m, totalSize, "name[0]", task[0].name, MAX_TASK_NAME_LEN, DataTypeString, char[MAX_TASK_NAME_LEN], 0);
    ADD_MAP(m, totalSize, "priority[0]", task[0].priority, 0, DataTypeUInt32, uint32_t, 0);
    ADD_MAP(m, totalSize, "stackUnused[0]", task[0].stackUnused, 0, DataTypeUInt32, uint32_t, 0);
    ADD_MAP(m, totalSize, "periodMs[0]", task[0].periodMs, 0, DataTypeUInt32, uint32_t, 0);
    ADD_MAP(m, totalSize, "runTimeUs[0]", task[0].runTimeUs, 0, DataTypeUInt32, uint32_t, 0);
    ADD_MAP(m, totalSize, "maxRunTimeUs[0]", task[0].maxRunTimeUs, 0, DataTypeUInt32, uint32_t, 0);
    ADD_MAP(m, totalSize, "averageRunTimeUs[0]", task[0].averageRunTimeUs, 0, DataTypeFloat, float, 0);
    ADD_MAP(m, totalSize, "gapCount[0]", task[0].gapCount, 0, DataTypeUInt32, uint32_t, 0);
    ADD_MAP(m, totalSize, "cpuUsage[0]", task[0].cpuUsage, 0, DataTypeFloat, f_t, 0);
    ADD_MAP(m, totalSize, "handle[0]", task[0].handle, 0, DataTypeUInt32, uint32_t, 0);
    ADD_MAP(m, totalSize, "profileStartTimeUs[0]", task[0].profileStartTimeUs, 0, DataTypeUInt32, uint32_t, 0);

    ADD_MAP(m, totalSize, "name[1]", task[1].name, MAX_TASK_NAME_LEN, DataTypeString, char[MAX_TASK_NAME_LEN], 0);
    ADD_MAP(m, totalSize, "priority[1]", task[1].priority, 0, DataTypeUInt32, uint32_t, 0);
    ADD_MAP(m, totalSize, "stackUnused[1]", task[1].stackUnused, 0, DataTypeUInt32, uint32_t, 0);
    ADD_MAP(m, totalSize, "periodMs[1]", task[1].periodMs, 0, DataTypeUInt32, uint32_t, 0);
    ADD_MAP(m, totalSize, "runTimeUs[1]", task[1].runTimeUs, 0, DataTypeUInt32, uint32_t, 0);
    ADD_MAP(m, totalSize, "maxRunTimeUs[1]", task[1].maxRunTimeUs, 0, DataTypeUInt32, uint32_t, 0);
    ADD_MAP(m, totalSize, "averageRunTimeUs[1]", task[1].averageRunTimeUs, 0, DataTypeFloat, float, 0);
    ADD_MAP(m, totalSize, "gapCount[1]", task[1].gapCount, 0, DataTypeUInt32, uint32_t, 0);
    ADD_MAP(m, totalSize, "cpuUsage[1]", task[1].cpuUsage, 0, DataTypeFloat, f_t, 0);
    ADD_MAP(m, totalSize, "handle[1]", task[1].handle, 0, DataTypeUInt32, uint32_t, 0);
    ADD_MAP(m, totalSize, "profileStartTimeUs[1]", task[1].profileStartTimeUs, 0, DataTypeUInt32, uint32_t, 0);

    ADD_MAP(m, totalSize, "name[2]", task[2].name, MAX_TASK_NAME_LEN, DataTypeString, char[MAX_TASK_NAME_LEN], 0);
    ADD_MAP(m, totalSize, "priority[2]", task[2].priority, 0, DataTypeUInt32, uint32_t, 0);
    ADD_MAP(m, totalSize, "stackUnused[2]", task[2].stackUnused, 0, DataTypeUInt32, uint32_t, 0);
    ADD_MAP(m, totalSize, "periodMs[2]", task[2].periodMs, 0, DataTypeUInt32, uint32_t, 0);
    ADD_MAP(m, totalSize, "runTimeUs[2]", task[2].runTimeUs, 0, DataTypeUInt32, uint32_t, 0);
    ADD_MAP(m, totalSize, "maxRunTimeUs[2]", task[2].maxRunTimeUs, 0, DataTypeUInt32, uint32_t, 0);
    ADD_MAP(m, totalSize, "averageRunTimeUs[2]", task[2].averageRunTimeUs, 0, DataTypeFloat, float, 0);
    ADD_MAP(m, totalSize, "gapCount[2]", task[2].gapCount, 0, DataTypeUInt32, uint32_t, 0);
    ADD_MAP(m, totalSize, "cpuUsage[2]", task[2].cpuUsage, 0, DataTypeFloat, f_t, 0);
    ADD_MAP(m, totalSize, "handle[2]", task[2].handle, 0, DataTypeUInt32, uint32_t, 0);
    ADD_MAP(m, totalSize, "profileStartTimeUs[2]", task[2].profileStartTimeUs, 0, DataTypeUInt32, uint32_t, 0);

    ADD_MAP(m, totalSize, "name[3]", task[3].name, MAX_TASK_NAME_LEN, DataTypeString, char[MAX_TASK_NAME_LEN], 0);
    ADD_MAP(m, totalSize, "priority[3]", task[3].priority, 0, DataTypeUInt32, uint32_t, 0);
    ADD_MAP(m, totalSize, "stackUnused[3]", task[3].stackUnused, 0, DataTypeUInt32, uint32_t, 0);
    ADD_MAP(m, totalSize, "periodMs[3]", task[3].periodMs, 0, DataTypeUInt32, uint32_t, 0);
    ADD_MAP(m, totalSize, "runTimeUs[3]", task[3].runTimeUs, 0, DataTypeUInt32, uint32_t, 0);
    ADD_MAP(m, totalSize, "maxRunTimeUs[3]", task[3].maxRunTimeUs, 0, DataTypeUInt32, uint32_t, 0);
    ADD_MAP(m, totalSize, "averageRunTimeUs[3]", task[3].averageRunTimeUs, 0, DataTypeFloat, float, 0);
    ADD_MAP(m, totalSize, "gapCount[3]", task[3].gapCount, 0, DataTypeUInt32, uint32_t, 0);
    ADD_MAP(m, totalSize, "cpuUsage[3]", task[3].cpuUsage, 0, DataTypeFloat, f_t, 0);
    ADD_MAP(m, totalSize, "handle[3]", task[3].handle, 0, DataTypeUInt32, uint32_t, 0);
    ADD_MAP(m, totalSize, "profileStartTimeUs[3]", task[3].profileStartTimeUs, 0, DataTypeUInt32, uint32_t, 0);

    ADD_MAP(m, totalSize, "name[4]", task[4].name, MAX_TASK_NAME_LEN, DataTypeString, char[MAX_TASK_NAME_LEN], 0);
    ADD_MAP(m, totalSize, "priority[4]", task[4].priority, 0, DataTypeUInt32, uint32_t, 0);
    ADD_MAP(m, totalSize, "stackUnused[4]", task[4].stackUnused, 0, DataTypeUInt32, uint32_t, 0);
    ADD_MAP(m, totalSize, "periodMs[4]", task[4].periodMs, 0, DataTypeUInt32, uint32_t, 0);
    ADD_MAP(m, totalSize, "runTimeUs[4]", task[4].runTimeUs, 0, DataTypeUInt32, uint32_t, 0);
    ADD_MAP(m, totalSize, "maxRunTimeUs[4]", task[4].maxRunTimeUs, 0, DataTypeUInt32, uint32_t, 0);
    ADD_MAP(m, totalSize, "averageRunTimeUs[4]", task[4].averageRunTimeUs, 0, DataTypeFloat, float, 0);
    ADD_MAP(m, totalSize, "gapCount[4]", task[4].gapCount, 0, DataTypeUInt32, uint32_t, 0);
    ADD_MAP(m, totalSize, "cpuUsage[4]", task[4].cpuUsage, 0, DataTypeFloat, f_t, 0);
    ADD_MAP(m, totalSize, "handle[4]", task[4].handle, 0, DataTypeUInt32, uint32_t, 0);
    ADD_MAP(m, totalSize, "profileStartTimeUs[4]", task[4].profileStartTimeUs, 0, DataTypeUInt32, uint32_t, 0);

    ADD_MAP(m, totalSize, "name[5]", task[5].name, MAX_TASK_NAME_LEN, DataTypeString, char[MAX_TASK_NAME_LEN], 0);
    ADD_MAP(m, totalSize, "priority[5]", task[5].priority, 0, DataTypeUInt32, uint32_t, 0);
    ADD_MAP(m, totalSize, "stackUnused[5]", task[5].stackUnused, 0, DataTypeUInt32, uint32_t, 0);
    ADD_MAP(m, totalSize, "periodMs[5]", task[5].periodMs, 0, DataTypeUInt32, uint32_t, 0);
    ADD_MAP(m, totalSize, "runTimeUs[5]", task[5].runTimeUs, 0, DataTypeUInt32, uint32_t, 0);
    ADD_MAP(m, totalSize, "maxRunTimeUs[5]", task[5].maxRunTimeUs, 0, DataTypeUInt32, uint32_t, 0);
    ADD_MAP(m, totalSize, "averageRunTimeUs[5]", task[5].averageRunTimeUs, 0, DataTypeFloat, float, 0);
    ADD_MAP(m, totalSize, "gapCount[5]", task[5].gapCount, 0, DataTypeUInt32, uint32_t, 0);
    ADD_MAP(m, totalSize, "cpuUsage[5]", task[5].cpuUsage, 0, DataTypeFloat, f_t, 0);
    ADD_MAP(m, totalSize, "handle[5]", task[5].handle, 0, DataTypeUInt32, uint32_t, 0);
    ADD_MAP(m, totalSize, "profileStartTimeUs[5]", task[5].profileStartTimeUs, 0, DataTypeUInt32, uint32_t, 0);

    ASSERT_SIZE(totalSize);
}
static void PopulateCanConfigMappings(map_name_to_info_t mappings[DID_COUNT])
{
    typedef can_config_t MAP_TYPE;
    map_name_to_info_t& m = mappings[DID_CAN_CONFIG];
    uint32_t totalSize = 0;
    ADD_MAP(m, totalSize, "can_period_mult[CID_INS_TIME]", can_period_mult[CID_INS_TIME], 0, DataTypeUInt16, uint16_t&, 0);
    ADD_MAP(m, totalSize, "can_period_mult[CID_INS_STATUS]", can_period_mult[CID_INS_STATUS], 0, DataTypeUInt16, uint16_t&, 0);
    ADD_MAP(m, totalSize, "can_period_mult[CID_INS_EULER]", can_period_mult[CID_INS_EULER], 0, DataTypeUInt16, uint16_t&, 0);
    ADD_MAP(m, totalSize, "can_period_mult[CID_INS_QUATN2B]", can_period_mult[CID_INS_QUATN2B], 0, DataTypeUInt16, uint16_t&, 0);
    ADD_MAP(m, totalSize, "can_period_mult[CID_INS_QUATE2B]", can_period_mult[CID_INS_QUATE2B], 0, DataTypeUInt16, uint16_t&, 0);
    ADD_MAP(m, totalSize, "can_period_mult[CID_INS_UVW]", can_period_mult[CID_INS_UVW], 0, DataTypeUInt16, uint16_t&, 0);
    ADD_MAP(m, totalSize, "can_period_mult[CID_INS_VE]", can_period_mult[CID_INS_VE], 0, DataTypeUInt16, uint16_t&, 0);
    ADD_MAP(m, totalSize, "can_period_mult[CID_INS_LAT]", can_period_mult[CID_INS_LAT], 0, DataTypeUInt16, uint16_t&, 0);
    ADD_MAP(m, totalSize, "can_period_mult[CID_INS_LON]", can_period_mult[CID_INS_LON], 0, DataTypeUInt16, uint16_t&, 0);
    ADD_MAP(m, totalSize, "can_period_mult[CID_INS_ALT]", can_period_mult[CID_INS_ALT], 0, DataTypeUInt16, uint16_t&, 0);
    ADD_MAP(m, totalSize, "can_period_mult[CID_INS_NORTH_EAST]", can_period_mult[CID_INS_NORTH_EAST], 0, DataTypeUInt16, uint16_t&, 0);
    ADD_MAP(m, totalSize, "can_period_mult[CID_INS_DOWN]", can_period_mult[CID_INS_DOWN], 0, DataTypeUInt16, uint16_t&, 0);
    ADD_MAP(m, totalSize, "can_period_mult[CID_INS_ECEF_X]", can_period_mult[CID_INS_ECEF_X], 0, DataTypeUInt16, uint16_t&, 0);
    ADD_MAP(m, totalSize, "can_period_mult[CID_INS_ECEF_Y]", can_period_mult[CID_INS_ECEF_Y], 0, DataTypeUInt16, uint16_t&, 0);
    ADD_MAP(m, totalSize, "can_period_mult[CID_INS_ECEF_Z]", can_period_mult[CID_INS_ECEF_Z], 0, DataTypeUInt16, uint16_t&, 0);
    ADD_MAP(m, totalSize, "can_period_mult[CID_INS_MSL]", can_period_mult[CID_INS_MSL], 0, DataTypeUInt16, uint16_t&, 0);
    ADD_MAP(m, totalSize, "can_period_mult[CID_PREINT_PX]", can_period_mult[CID_PREINT_PX], 0, DataTypeUInt16, uint16_t&, 0);
    ADD_MAP(m, totalSize, "can_period_mult[CID_PREINT_QY]", can_period_mult[CID_PREINT_QY], 0, DataTypeUInt16, uint16_t&, 0);
    ADD_MAP(m, totalSize, "can_period_mult[CID_PREINT_RZ]", can_period_mult[CID_PREINT_RZ], 0, DataTypeUInt16, uint16_t&, 0);
    ADD_MAP(m, totalSize, "can_period_mult[CID_DUAL_PX]", can_period_mult[CID_DUAL_PX], 0, DataTypeUInt16, uint16_t&, 0);
    ADD_MAP(m, totalSize, "can_period_mult[CID_DUAL_QY]", can_period_mult[CID_DUAL_QY], 0, DataTypeUInt16, uint16_t&, 0);
    ADD_MAP(m, totalSize, "can_period_mult[CID_DUAL_RZ]", can_period_mult[CID_DUAL_RZ], 0, DataTypeUInt16, uint16_t&, 0);
    ADD_MAP(m, totalSize, "can_period_mult[CID_GPS1_POS]", can_period_mult[CID_GPS1_POS], 0, DataTypeUInt16, uint16_t&, 0);
    ADD_MAP(m, totalSize, "can_period_mult[CID_ROLL_ROLLRATE]", can_period_mult[CID_ROLL_ROLLRATE], 0, DataTypeUInt16, uint16_t&, 0);
    ADD_MAP(m, totalSize, "can_period_mult[CID_GPS1_RTK_REL]", can_period_mult[CID_GPS1_RTK_REL], 0, DataTypeUInt16, uint16_t&, 0);
    ADD_MAP(m, totalSize, "can_transmit_address[CID_INS_TIME]", can_transmit_address[CID_INS_TIME], 0, DataTypeUInt32, uint32_t&, DataFlagsDisplayHex);
    ADD_MAP(m, totalSize, "can_transmit_address[CID_INS_STATUS]", can_transmit_address[CID_INS_STATUS], 0, DataTypeUInt32, uint32_t&, DataFlagsDisplayHex);
    ADD_MAP(m, totalSize, "can_transmit_address[CID_INS_EULER]", can_transmit_address[CID_INS_EULER], 0, DataTypeUInt32, uint32_t&, DataFlagsDisplayHex);
    ADD_MAP(m, totalSize, "can_transmit_address[CID_INS_QUATN2B]", can_transmit_address[CID_INS_QUATN2B], 0, DataTypeUInt32, uint32_t&, DataFlagsDisplayHex);
    ADD_MAP(m, totalSize, "can_transmit_address[CID_INS_QUATE2B]", can_transmit_address[CID_INS_QUATE2B], 0, DataTypeUInt32, uint32_t&, DataFlagsDisplayHex);
    ADD_MAP(m, totalSize, "can_transmit_address[CID_INS_UVW]", can_transmit_address[CID_INS_UVW], 0, DataTypeUInt32, uint32_t&, DataFlagsDisplayHex);
    ADD_MAP(m, totalSize, "can_transmit_address[CID_INS_VE]", can_transmit_address[CID_INS_VE], 0, DataTypeUInt32, uint32_t&, DataFlagsDisplayHex);
    ADD_MAP(m, totalSize, "can_transmit_address[CID_INS_LAT]", can_transmit_address[CID_INS_LAT], 0, DataTypeUInt32, uint32_t&, DataFlagsDisplayHex);
    ADD_MAP(m, totalSize, "can_transmit_address[CID_INS_LON]", can_transmit_address[CID_INS_LON], 0, DataTypeUInt32, uint32_t&, DataFlagsDisplayHex);
    ADD_MAP(m, totalSize, "can_transmit_address[CID_INS_ALT]", can_transmit_address[CID_INS_ALT], 0, DataTypeUInt32, uint32_t&, DataFlagsDisplayHex);
    ADD_MAP(m, totalSize, "can_transmit_address[CID_INS_NORTH_EAST]", can_transmit_address[CID_INS_NORTH_EAST], 0, DataTypeUInt32, uint32_t&, DataFlagsDisplayHex);
    ADD_MAP(m, totalSize, "can_transmit_address[CID_INS_DOWN]", can_transmit_address[CID_INS_DOWN], 0, DataTypeUInt32, uint32_t&, DataFlagsDisplayHex);
    ADD_MAP(m, totalSize, "can_transmit_address[CID_INS_ECEF_X]", can_transmit_address[CID_INS_ECEF_X], 0, DataTypeUInt32, uint32_t&, DataFlagsDisplayHex);
    ADD_MAP(m, totalSize, "can_transmit_address[CID_INS_ECEF_Y]", can_transmit_address[CID_INS_ECEF_Y], 0, DataTypeUInt32, uint32_t&, DataFlagsDisplayHex);
    ADD_MAP(m, totalSize, "can_transmit_address[CID_INS_ECEF_Z]", can_transmit_address[CID_INS_ECEF_Z], 0, DataTypeUInt32, uint32_t&, DataFlagsDisplayHex);
    ADD_MAP(m, totalSize, "can_transmit_address[CID_INS_MSL]", can_transmit_address[CID_INS_MSL], 0, DataTypeUInt32, uint32_t&, DataFlagsDisplayHex);
    ADD_MAP(m, totalSize, "can_transmit_address[CID_PREINT_PX]", can_transmit_address[CID_PREINT_PX], 0, DataTypeUInt32, uint32_t&, DataFlagsDisplayHex);
    ADD_MAP(m, totalSize, "can_transmit_address[CID_PREINT_QY]", can_transmit_address[CID_PREINT_QY], 0, DataTypeUInt32, uint32_t&, DataFlagsDisplayHex);
    ADD_MAP(m, totalSize, "can_transmit_address[CID_PREINT_RZ]", can_transmit_address[CID_PREINT_RZ], 0, DataTypeUInt32, uint32_t&, DataFlagsDisplayHex);
    ADD_MAP(m, totalSize, "can_transmit_address[CID_DUAL_PX]", can_transmit_address[CID_DUAL_PX], 0, DataTypeUInt32, uint32_t&, DataFlagsDisplayHex);
    ADD_MAP(m, totalSize, "can_transmit_address[CID_DUAL_QY]", can_transmit_address[CID_DUAL_QY], 0, DataTypeUInt32, uint32_t&, DataFlagsDisplayHex);
    ADD_MAP(m, totalSize, "can_transmit_address[CID_DUAL_RZ]", can_transmit_address[CID_DUAL_RZ], 0, DataTypeUInt32, uint32_t&, DataFlagsDisplayHex);
    ADD_MAP(m, totalSize, "can_transmit_address[CID_GPS1_POS]", can_transmit_address[CID_GPS1_POS], 0, DataTypeUInt32, uint32_t&, DataFlagsDisplayHex);
    ADD_MAP(m, totalSize, "can_transmit_address[CID_GPS1_RTK_REL]", can_transmit_address[CID_GPS1_RTK_REL], 0, DataTypeUInt32, uint32_t&, DataFlagsDisplayHex);
    ADD_MAP(m, totalSize, "can_transmit_address[CID_ROLL_ROLLRATE]", can_transmit_address[CID_ROLL_ROLLRATE], 0, DataTypeUInt32, uint32_t&, DataFlagsDisplayHex);
    ADD_MAP(m, totalSize, "can_baudrate_kbps", can_baudrate_kbps, 0, DataTypeUInt16, uint16_t, 0);
    ADD_MAP(m, totalSize, "can_receive_address", can_receive_address, 0, DataTypeUInt32, uint32_t, DataFlagsDisplayHex);

    ASSERT_SIZE(totalSize);
}

static void PopulateDiagMsgMappings(map_name_to_info_t mappings[DID_COUNT])
{
    typedef diag_msg_t MAP_TYPE;
    map_name_to_info_t& m = mappings[DID_DIAGNOSTIC_MESSAGE];
    uint32_t totalSize = 0;
    ADD_MAP(m, totalSize, "timeOfWeekMs", timeOfWeekMs, 0, DataTypeUInt32, uint32_t, 0);
    ADD_MAP(m, totalSize, "messageLength", messageLength, 0, DataTypeUInt32, uint32_t, 0);
    ADD_MAP(m, totalSize, "message", message, MEMBERSIZE(diag_msg_t, message), DataTypeString, char[MEMBERSIZE(diag_msg_t, message)], 0);

    ASSERT_SIZE(totalSize);
}

#ifdef USE_IS_INTERNAL

static void PopulateSensorsADCMappings(map_name_to_info_t mappings[DID_COUNT])
{
    typedef sys_sensors_adc_t MAP_TYPE;
    map_name_to_info_t& m = mappings[DID_SENSORS_ADC];
    uint32_t totalSize = 0;
    ADD_MAP(m, totalSize, "time", time, 0, DataTypeDouble, double, 0);
    ADD_MAP(m, totalSize, "pqr1[0]", imu[0].pqr[0], 0, DataTypeFloat, float&, 0);
    ADD_MAP(m, totalSize, "pqr1[1]", imu[0].pqr[1], 0, DataTypeFloat, float&, 0);
    ADD_MAP(m, totalSize, "pqr1[2]", imu[0].pqr[2], 0, DataTypeFloat, float&, 0);
    ADD_MAP(m, totalSize, "acc1[0]", imu[0].acc[0], 0, DataTypeFloat, float&, 0);
    ADD_MAP(m, totalSize, "acc1[1]", imu[0].acc[1], 0, DataTypeFloat, float&, 0);
    ADD_MAP(m, totalSize, "acc1[2]", imu[0].acc[2], 0, DataTypeFloat, float&, 0);
    ADD_MAP(m, totalSize, "temp1",   imu[0].temp, 0, DataTypeFloat, float, 0);
    ADD_MAP(m, totalSize, "pqr2[0]", imu[1].pqr[0], 0, DataTypeFloat, float&, 0);
    ADD_MAP(m, totalSize, "pqr2[1]", imu[1].pqr[1], 0, DataTypeFloat, float&, 0);
    ADD_MAP(m, totalSize, "pqr2[2]", imu[1].pqr[2], 0, DataTypeFloat, float&, 0);
    ADD_MAP(m, totalSize, "acc2[0]", imu[1].acc[0], 0, DataTypeFloat, float&, 0);
    ADD_MAP(m, totalSize, "acc2[1]", imu[1].acc[1], 0, DataTypeFloat, float&, 0);
    ADD_MAP(m, totalSize, "acc2[2]", imu[1].acc[2], 0, DataTypeFloat, float&, 0);
    ADD_MAP(m, totalSize, "temp2", imu[1].temp, 0, DataTypeFloat, float, 0);
    ADD_MAP(m, totalSize, "pqr3[0]", imu[2].pqr[0], 0, DataTypeFloat, float&, 0);
    ADD_MAP(m, totalSize, "pqr3[1]", imu[2].pqr[1], 0, DataTypeFloat, float&, 0);
    ADD_MAP(m, totalSize, "pqr3[2]", imu[2].pqr[2], 0, DataTypeFloat, float&, 0);
    ADD_MAP(m, totalSize, "acc3[0]", imu[2].acc[0], 0, DataTypeFloat, float&, 0);
    ADD_MAP(m, totalSize, "acc3[1]", imu[2].acc[1], 0, DataTypeFloat, float&, 0);
    ADD_MAP(m, totalSize, "acc3[2]", imu[2].acc[2], 0, DataTypeFloat, float&, 0);
    ADD_MAP(m, totalSize, "temp3", imu[2].temp, 0, DataTypeFloat, float, 0);
    ADD_MAP(m, totalSize, "mag1[0]", mag[0].mag[0], 0, DataTypeFloat, float&, 0);
    ADD_MAP(m, totalSize, "mag1[1]", mag[0].mag[1], 0, DataTypeFloat, float&, 0);
    ADD_MAP(m, totalSize, "mag1[2]", mag[0].mag[2], 0, DataTypeFloat, float&, 0);
    ADD_MAP(m, totalSize, "mag2[0]", mag[1].mag[0], 0, DataTypeFloat, float&, 0);
    ADD_MAP(m, totalSize, "mag2[1]", mag[1].mag[1], 0, DataTypeFloat, float&, 0);
    ADD_MAP(m, totalSize, "mag2[2]", mag[1].mag[2], 0, DataTypeFloat, float&, 0);
    ADD_MAP(m, totalSize, "bar", bar, 0, DataTypeFloat, float, 0);
    ADD_MAP(m, totalSize, "barTemp", barTemp, 0, DataTypeFloat, float, 0);
    ADD_MAP(m, totalSize, "humidity", humidity, 0, DataTypeFloat, float, 0);
    ADD_MAP(m, totalSize, "ana[0]", ana[0], 0, DataTypeFloat, float&, 0);
    ADD_MAP(m, totalSize, "ana[1]", ana[1], 0, DataTypeFloat, float&, 0);
    ADD_MAP(m, totalSize, "ana[2]", ana[2], 0, DataTypeFloat, float&, 0);
    ADD_MAP(m, totalSize, "ana[3]", ana[3], 0, DataTypeFloat, float&, 0);

    ASSERT_SIZE(totalSize);
}

static void PopulateSensorsISMappings(map_name_to_info_t mappings[DID_COUNT], uint32_t id)
{
    typedef sensors_w_temp_t MAP_TYPE;
    map_name_to_info_t& m = mappings[id];
    uint32_t totalSize = 0;
    ADD_MAP(m, totalSize, "imu3.time", imu3.time, 0, DataTypeDouble, double, 0);
    ADD_MAP(m, totalSize, "imu3.status", imu3.status, 0, DataTypeUInt32, uint32_t, 0);
    ADD_MAP(m, totalSize, "pqr0[0]", imu3.I[0].pqr[0], 0, DataTypeFloat, float&, 0);
    ADD_MAP(m, totalSize, "pqr0[1]", imu3.I[0].pqr[1], 0, DataTypeFloat, float&, 0);
    ADD_MAP(m, totalSize, "pqr0[2]", imu3.I[0].pqr[2], 0, DataTypeFloat, float&, 0);
    ADD_MAP(m, totalSize, "acc0[0]", imu3.I[0].acc[0], 0, DataTypeFloat, float&, 0);
    ADD_MAP(m, totalSize, "acc0[1]", imu3.I[0].acc[1], 0, DataTypeFloat, float&, 0);
    ADD_MAP(m, totalSize, "acc0[2]", imu3.I[0].acc[2], 0, DataTypeFloat, float&, 0);
    ADD_MAP(m, totalSize, "pqr1[0]", imu3.I[1].pqr[0], 0, DataTypeFloat, float&, 0);
    ADD_MAP(m, totalSize, "pqr1[1]", imu3.I[1].pqr[1], 0, DataTypeFloat, float&, 0);
    ADD_MAP(m, totalSize, "pqr1[2]", imu3.I[1].pqr[2], 0, DataTypeFloat, float&, 0);
    ADD_MAP(m, totalSize, "acc1[0]", imu3.I[1].acc[0], 0, DataTypeFloat, float&, 0);
    ADD_MAP(m, totalSize, "acc1[1]", imu3.I[1].acc[1], 0, DataTypeFloat, float&, 0);
    ADD_MAP(m, totalSize, "acc1[2]", imu3.I[1].acc[2], 0, DataTypeFloat, float&, 0);
    ADD_MAP(m, totalSize, "pqr2[0]", imu3.I[2].pqr[0], 0, DataTypeFloat, float&, 0);
    ADD_MAP(m, totalSize, "pqr2[1]", imu3.I[2].pqr[1], 0, DataTypeFloat, float&, 0);
    ADD_MAP(m, totalSize, "pqr2[2]", imu3.I[2].pqr[2], 0, DataTypeFloat, float&, 0);
    ADD_MAP(m, totalSize, "acc2[0]", imu3.I[2].acc[0], 0, DataTypeFloat, float&, 0);
    ADD_MAP(m, totalSize, "acc2[1]", imu3.I[2].acc[1], 0, DataTypeFloat, float&, 0);
    ADD_MAP(m, totalSize, "acc2[2]", imu3.I[2].acc[2], 0, DataTypeFloat, float&, 0);
    ADD_MAP(m, totalSize, "temp0", temp[0], 0, DataTypeFloat, float&, 0);
    ADD_MAP(m, totalSize, "temp1", temp[1], 0, DataTypeFloat, float&, 0);
    ADD_MAP(m, totalSize, "temp2", temp[2], 0, DataTypeFloat, float&, 0);
    ADD_MAP(m, totalSize, "mag0[0]", mag[0].xyz[0], 0, DataTypeFloat, float&, 0);
    ADD_MAP(m, totalSize, "mag0[1]", mag[0].xyz[1], 0, DataTypeFloat, float&, 0);
    ADD_MAP(m, totalSize, "mag0[2]", mag[0].xyz[2], 0, DataTypeFloat, float&, 0);
    ADD_MAP(m, totalSize, "mag1[0]", mag[1].xyz[0], 0, DataTypeFloat, float&, 0);
    ADD_MAP(m, totalSize, "mag1[1]", mag[1].xyz[1], 0, DataTypeFloat, float&, 0);
    ADD_MAP(m, totalSize, "mag1[2]", mag[1].xyz[2], 0, DataTypeFloat, float&, 0);

    ASSERT_SIZE(totalSize);
}

static void PopulateSensorsTCMappings(map_name_to_info_t mappings[DID_COUNT])
{
    typedef sensors_t MAP_TYPE;
    map_name_to_info_t& m = mappings[DID_SENSORS_TC_BIAS];
    uint32_t totalSize = 0;
    ADD_MAP(m, totalSize, "time", time, 0, DataTypeDouble, double, 0);
    ADD_MAP(m, totalSize, "pqr0[0]", mpu[0].pqr[0], 0, DataTypeFloat, float&, 0);
    ADD_MAP(m, totalSize, "pqr0[1]", mpu[0].pqr[1], 0, DataTypeFloat, float&, 0);
    ADD_MAP(m, totalSize, "pqr0[2]", mpu[0].pqr[2], 0, DataTypeFloat, float&, 0);
    ADD_MAP(m, totalSize, "acc0[0]", mpu[0].acc[0], 0, DataTypeFloat, float&, 0);
    ADD_MAP(m, totalSize, "acc0[1]", mpu[0].acc[1], 0, DataTypeFloat, float&, 0);
    ADD_MAP(m, totalSize, "acc0[2]", mpu[0].acc[2], 0, DataTypeFloat, float&, 0);
    ADD_MAP(m, totalSize, "mag0[0]", mpu[0].mag[0], 0, DataTypeFloat, float&, 0);
    ADD_MAP(m, totalSize, "mag0[1]", mpu[0].mag[1], 0, DataTypeFloat, float&, 0);
    ADD_MAP(m, totalSize, "mag0[2]", mpu[0].mag[2], 0, DataTypeFloat, float&, 0);
    ADD_MAP(m, totalSize, "pqr1[0]", mpu[1].pqr[0], 0, DataTypeFloat, float&, 0);
    ADD_MAP(m, totalSize, "pqr1[1]", mpu[1].pqr[1], 0, DataTypeFloat, float&, 0);
    ADD_MAP(m, totalSize, "pqr1[2]", mpu[1].pqr[2], 0, DataTypeFloat, float&, 0);
    ADD_MAP(m, totalSize, "acc1[0]", mpu[1].acc[0], 0, DataTypeFloat, float&, 0);
    ADD_MAP(m, totalSize, "acc1[1]", mpu[1].acc[1], 0, DataTypeFloat, float&, 0);
    ADD_MAP(m, totalSize, "acc1[2]", mpu[1].acc[2], 0, DataTypeFloat, float&, 0);
    ADD_MAP(m, totalSize, "mag1[0]", mpu[1].mag[0], 0, DataTypeFloat, float&, 0);
    ADD_MAP(m, totalSize, "mag1[1]", mpu[1].mag[1], 0, DataTypeFloat, float&, 0);
    ADD_MAP(m, totalSize, "mag1[2]", mpu[1].mag[2], 0, DataTypeFloat, float&, 0);
    ADD_MAP(m, totalSize, "pqr2[0]", mpu[2].pqr[0], 0, DataTypeFloat, float&, 0);
    ADD_MAP(m, totalSize, "pqr2[1]", mpu[2].pqr[1], 0, DataTypeFloat, float&, 0);
    ADD_MAP(m, totalSize, "pqr2[2]", mpu[2].pqr[2], 0, DataTypeFloat, float&, 0);
    ADD_MAP(m, totalSize, "acc2[0]", mpu[2].acc[0], 0, DataTypeFloat, float&, 0);
    ADD_MAP(m, totalSize, "acc2[1]", mpu[2].acc[1], 0, DataTypeFloat, float&, 0);
    ADD_MAP(m, totalSize, "acc2[2]", mpu[2].acc[2], 0, DataTypeFloat, float&, 0);
    ADD_MAP(m, totalSize, "mag2[0]", mpu[2].mag[0], 0, DataTypeFloat, float&, 0);
    ADD_MAP(m, totalSize, "mag2[1]", mpu[2].mag[1], 0, DataTypeFloat, float&, 0);
    ADD_MAP(m, totalSize, "mag2[2]", mpu[2].mag[2], 0, DataTypeFloat, float&, 0);

    ASSERT_SIZE(totalSize);
}

static void PopulateSensorsCompMappings(map_name_to_info_t mappings[DID_COUNT])
{
    typedef sensor_compensation_t MAP_TYPE;
    map_name_to_info_t& m = mappings[DID_SCOMP];
    uint32_t totalSize = 0;
    ADD_MAP(m, totalSize, "timeMs", timeMs, 0, DataTypeUInt32, uint32_t, 0);

    // Gyros
    ADD_MAP(m, totalSize, "pqr0.lpfLsb[0]", pqr[0].lpfLsb[0], 0, DataTypeFloat, float&, 0);
    ADD_MAP(m, totalSize, "pqr0.lpfLsb[1]", pqr[0].lpfLsb[1], 0, DataTypeFloat, float&, 0);
    ADD_MAP(m, totalSize, "pqr0.lpfLsb[2]", pqr[0].lpfLsb[2], 0, DataTypeFloat, float&, 0);
    ADD_MAP(m, totalSize, "pqr0.lpfTemp", pqr[0].lpfTemp, 0, DataTypeFloat, float, 0);
    ADD_MAP(m, totalSize, "pqr0.k[0]", pqr[0].k[0], 0, DataTypeFloat, float&, 0);
    ADD_MAP(m, totalSize, "pqr0.k[1]", pqr[0].k[1], 0, DataTypeFloat, float&, 0);
    ADD_MAP(m, totalSize, "pqr0.k[2]", pqr[0].k[2], 0, DataTypeFloat, float&, 0);
    ADD_MAP(m, totalSize, "pqr0.temp", pqr[0].temp, 0, DataTypeFloat, float, 0);
    ADD_MAP(m, totalSize, "pqr0.tempRampRate", pqr[0].tempRampRate, 0, DataTypeFloat, float, 0);
    ADD_MAP(m, totalSize, "pqr0.tci", pqr[0].tci, 0, DataTypeUInt32, uint32_t, 0);
    ADD_MAP(m, totalSize, "pqr0.numTcPts", pqr[0].numTcPts, 0, DataTypeUInt32, uint32_t, 0);
    ADD_MAP(m, totalSize, "pqr0.dtTemp", pqr[0].dtTemp, 0, DataTypeFloat, float, 0);

    ADD_MAP(m, totalSize, "pqr1.lpfLsb[0]", pqr[1].lpfLsb[0], 0, DataTypeFloat, float&, 0);
    ADD_MAP(m, totalSize, "pqr1.lpfLsb[1]", pqr[1].lpfLsb[1], 0, DataTypeFloat, float&, 0);
    ADD_MAP(m, totalSize, "pqr1.lpfLsb[2]", pqr[1].lpfLsb[2], 0, DataTypeFloat, float&, 0);
    ADD_MAP(m, totalSize, "pqr1.lpfTemp", pqr[1].lpfTemp, 0, DataTypeFloat, float, 0);
    ADD_MAP(m, totalSize, "pqr1.k[0]", pqr[1].k[0], 0, DataTypeFloat, float&, 0);
    ADD_MAP(m, totalSize, "pqr1.k[1]", pqr[1].k[1], 0, DataTypeFloat, float&, 0);
    ADD_MAP(m, totalSize, "pqr1.k[2]", pqr[1].k[2], 0, DataTypeFloat, float&, 0);
    ADD_MAP(m, totalSize, "pqr1.temp", pqr[1].temp, 0, DataTypeFloat, float, 0);
    ADD_MAP(m, totalSize, "pqr1.tempRampRate", pqr[1].tempRampRate, 0, DataTypeFloat, float, 0);
    ADD_MAP(m, totalSize, "pqr1.tci", pqr[1].tci, 0, DataTypeUInt32, uint32_t, 0);
    ADD_MAP(m, totalSize, "pqr1.numTcPts", pqr[1].numTcPts, 0, DataTypeUInt32, uint32_t, 0);
    ADD_MAP(m, totalSize, "pqr1.dtTemp", pqr[1].dtTemp, 0, DataTypeFloat, float, 0);

    ADD_MAP(m, totalSize, "pqr2.lpfLsb[0]", pqr[2].lpfLsb[0], 0, DataTypeFloat, float&, 0);
    ADD_MAP(m, totalSize, "pqr2.lpfLsb[1]", pqr[2].lpfLsb[1], 0, DataTypeFloat, float&, 0);
    ADD_MAP(m, totalSize, "pqr2.lpfLsb[2]", pqr[2].lpfLsb[2], 0, DataTypeFloat, float&, 0);
    ADD_MAP(m, totalSize, "pqr2.lpfTemp", pqr[2].lpfTemp, 0, DataTypeFloat, float, 0);
    ADD_MAP(m, totalSize, "pqr2.k[0]", pqr[2].k[0], 0, DataTypeFloat, float&, 0);
    ADD_MAP(m, totalSize, "pqr2.k[1]", pqr[2].k[1], 0, DataTypeFloat, float&, 0);
    ADD_MAP(m, totalSize, "pqr2.k[2]", pqr[2].k[2], 0, DataTypeFloat, float&, 0);
    ADD_MAP(m, totalSize, "pqr2.temp", pqr[2].temp, 0, DataTypeFloat, float, 0);
    ADD_MAP(m, totalSize, "pqr2.tempRampRate", pqr[2].tempRampRate, 0, DataTypeFloat, float, 0);
    ADD_MAP(m, totalSize, "pqr2.tci", pqr[2].tci, 0, DataTypeUInt32, uint32_t, 0);
    ADD_MAP(m, totalSize, "pqr2.numTcPts", pqr[2].numTcPts, 0, DataTypeUInt32, uint32_t, 0);
    ADD_MAP(m, totalSize, "pqr2.dtTemp", pqr[2].dtTemp, 0, DataTypeFloat, float, 0);

    // Accels
    ADD_MAP(m, totalSize, "acc0.lpfLsb[0]", acc[0].lpfLsb[0], 0, DataTypeFloat, float&, 0);
    ADD_MAP(m, totalSize, "acc0.lpfLsb[1]", acc[0].lpfLsb[1], 0, DataTypeFloat, float&, 0);
    ADD_MAP(m, totalSize, "acc0.lpfLsb[2]", acc[0].lpfLsb[2], 0, DataTypeFloat, float&, 0);
    ADD_MAP(m, totalSize, "acc0.lpfTemp", acc[0].lpfTemp, 0, DataTypeFloat, float, 0);
    ADD_MAP(m, totalSize, "acc0.k[0]", acc[0].k[0], 0, DataTypeFloat, float&, 0);
    ADD_MAP(m, totalSize, "acc0.k[1]", acc[0].k[1], 0, DataTypeFloat, float&, 0);
    ADD_MAP(m, totalSize, "acc0.k[2]", acc[0].k[2], 0, DataTypeFloat, float&, 0);
    ADD_MAP(m, totalSize, "acc0.temp", acc[0].temp, 0, DataTypeFloat, float, 0);
    ADD_MAP(m, totalSize, "acc0.tempRampRate", acc[0].tempRampRate, 0, DataTypeFloat, float, 0);
    ADD_MAP(m, totalSize, "acc0.tci", acc[0].tci, 0, DataTypeUInt32, uint32_t, 0);
    ADD_MAP(m, totalSize, "acc0.numTcPts", acc[0].numTcPts, 0, DataTypeUInt32, uint32_t, 0);
    ADD_MAP(m, totalSize, "acc0.dtTemp", acc[0].dtTemp, 0, DataTypeFloat, float, 0);

    ADD_MAP(m, totalSize, "acc1.lpfLsb[0]", acc[1].lpfLsb[0], 0, DataTypeFloat, float&, 0);
    ADD_MAP(m, totalSize, "acc1.lpfLsb[1]", acc[1].lpfLsb[1], 0, DataTypeFloat, float&, 0);
    ADD_MAP(m, totalSize, "acc1.lpfLsb[2]", acc[1].lpfLsb[2], 0, DataTypeFloat, float&, 0);
    ADD_MAP(m, totalSize, "acc1.lpfTemp", acc[1].lpfTemp, 0, DataTypeFloat, float, 0);
    ADD_MAP(m, totalSize, "acc1.k[0]", acc[1].k[0], 0, DataTypeFloat, float&, 0);
    ADD_MAP(m, totalSize, "acc1.k[1]", acc[1].k[1], 0, DataTypeFloat, float&, 0);
    ADD_MAP(m, totalSize, "acc1.k[2]", acc[1].k[2], 0, DataTypeFloat, float&, 0);
    ADD_MAP(m, totalSize, "acc1.temp", acc[1].temp, 0, DataTypeFloat, float, 0);
    ADD_MAP(m, totalSize, "acc1.tempRampRate", acc[1].tempRampRate, 0, DataTypeFloat, float, 0);
    ADD_MAP(m, totalSize, "acc1.tci", acc[1].tci, 0, DataTypeUInt32, uint32_t, 0);
    ADD_MAP(m, totalSize, "acc1.numTcPts", acc[1].numTcPts, 0, DataTypeUInt32, uint32_t, 0);
    ADD_MAP(m, totalSize, "acc1.dtTemp", acc[1].dtTemp, 0, DataTypeFloat, float, 0);

    ADD_MAP(m, totalSize, "acc2.lpfLsb[0]", acc[2].lpfLsb[0], 0, DataTypeFloat, float&, 0);
    ADD_MAP(m, totalSize, "acc2.lpfLsb[1]", acc[2].lpfLsb[1], 0, DataTypeFloat, float&, 0);
    ADD_MAP(m, totalSize, "acc2.lpfLsb[2]", acc[2].lpfLsb[2], 0, DataTypeFloat, float&, 0);
    ADD_MAP(m, totalSize, "acc2.lpfTemp", acc[2].lpfTemp, 0, DataTypeFloat, float, 0);
    ADD_MAP(m, totalSize, "acc2.k[0]", acc[2].k[0], 0, DataTypeFloat, float&, 0);
    ADD_MAP(m, totalSize, "acc2.k[1]", acc[2].k[1], 0, DataTypeFloat, float&, 0);
    ADD_MAP(m, totalSize, "acc2.k[2]", acc[2].k[2], 0, DataTypeFloat, float&, 0);
    ADD_MAP(m, totalSize, "acc2.temp", acc[2].temp, 0, DataTypeFloat, float, 0);
    ADD_MAP(m, totalSize, "acc2.tempRampRate", acc[2].tempRampRate, 0, DataTypeFloat, float, 0);
    ADD_MAP(m, totalSize, "acc2.tci", acc[2].tci, 0, DataTypeUInt32, uint32_t, 0);
    ADD_MAP(m, totalSize, "acc2.numTcPts", acc[2].numTcPts, 0, DataTypeUInt32, uint32_t, 0);
    ADD_MAP(m, totalSize, "acc2.dtTemp", acc[2].dtTemp, 0, DataTypeFloat, float, 0);

    // Magnetometers
    ADD_MAP(m, totalSize, "mag0.lpfLsb[0]", mag[0].lpfLsb[0], 0, DataTypeFloat, float&, 0);
    ADD_MAP(m, totalSize, "mag0.lpfLsb[1]", mag[0].lpfLsb[1], 0, DataTypeFloat, float&, 0);
    ADD_MAP(m, totalSize, "mag0.lpfLsb[2]", mag[0].lpfLsb[2], 0, DataTypeFloat, float&, 0);
    ADD_MAP(m, totalSize, "mag0.lpfTemp", mag[0].lpfTemp, 0, DataTypeFloat, float, 0);
    ADD_MAP(m, totalSize, "mag0.k[0]", mag[0].k[0], 0, DataTypeFloat, float&, 0);
    ADD_MAP(m, totalSize, "mag0.k[1]", mag[0].k[1], 0, DataTypeFloat, float&, 0);
    ADD_MAP(m, totalSize, "mag0.k[2]", mag[0].k[2], 0, DataTypeFloat, float&, 0);
    ADD_MAP(m, totalSize, "mag0.temp", mag[0].temp, 0, DataTypeFloat, float, 0);
    ADD_MAP(m, totalSize, "mag0.tempRampRate", mag[0].tempRampRate, 0, DataTypeFloat, float, 0);
    ADD_MAP(m, totalSize, "mag0.tci", mag[0].tci, 0, DataTypeUInt32, uint32_t, 0);
    ADD_MAP(m, totalSize, "mag0.numTcPts", mag[0].numTcPts, 0, DataTypeUInt32, uint32_t, 0);
    ADD_MAP(m, totalSize, "mag0.dtTemp", mag[0].dtTemp, 0, DataTypeFloat, float, 0);

    ADD_MAP(m, totalSize, "mag1.lpfLsb[0]", mag[1].lpfLsb[0], 0, DataTypeFloat, float&, 0);
    ADD_MAP(m, totalSize, "mag1.lpfLsb[1]", mag[1].lpfLsb[1], 0, DataTypeFloat, float&, 0);
    ADD_MAP(m, totalSize, "mag1.lpfLsb[2]", mag[1].lpfLsb[2], 0, DataTypeFloat, float&, 0);
    ADD_MAP(m, totalSize, "mag1.lpfTemp", mag[1].lpfTemp, 0, DataTypeFloat, float, 0);
    ADD_MAP(m, totalSize, "mag1.k[0]", mag[1].k[0], 0, DataTypeFloat, float&, 0);
    ADD_MAP(m, totalSize, "mag1.k[1]", mag[1].k[1], 0, DataTypeFloat, float&, 0);
    ADD_MAP(m, totalSize, "mag1.k[2]", mag[1].k[2], 0, DataTypeFloat, float&, 0);
    ADD_MAP(m, totalSize, "mag1.temp", mag[1].temp, 0, DataTypeFloat, float, 0);
    ADD_MAP(m, totalSize, "mag1.tempRampRate", mag[1].tempRampRate, 0, DataTypeFloat, float, 0);
    ADD_MAP(m, totalSize, "mag1.tci", mag[1].tci, 0, DataTypeUInt32, uint32_t, 0);
    ADD_MAP(m, totalSize, "mag1.numTcPts", mag[1].numTcPts, 0, DataTypeUInt32, uint32_t, 0);
    ADD_MAP(m, totalSize, "mag1.dtTemp", mag[1].dtTemp, 0, DataTypeFloat, float, 0);

    // Reference IMU
    ADD_MAP(m, totalSize, "referenceImu.pqr[0]", referenceImu.pqr[0], 0, DataTypeFloat, float&, 0);
    ADD_MAP(m, totalSize, "referenceImu.pqr[1]", referenceImu.pqr[1], 0, DataTypeFloat, float&, 0);
    ADD_MAP(m, totalSize, "referenceImu.pqr[2]", referenceImu.pqr[2], 0, DataTypeFloat, float&, 0);
    ADD_MAP(m, totalSize, "referenceImu.acc[0]", referenceImu.acc[0], 0, DataTypeFloat, float&, 0);
    ADD_MAP(m, totalSize, "referenceImu.acc[1]", referenceImu.acc[1], 0, DataTypeFloat, float&, 0);
    ADD_MAP(m, totalSize, "referenceImu.acc[2]", referenceImu.acc[2], 0, DataTypeFloat, float&, 0);
    // Reference Mag
    ADD_MAP(m, totalSize, "referenceMag[0]", referenceMag[0], 0, DataTypeFloat, float&, 0);
    ADD_MAP(m, totalSize, "referenceMag[1]", referenceMag[1], 0, DataTypeFloat, float&, 0);
    ADD_MAP(m, totalSize, "referenceMag[2]", referenceMag[2], 0, DataTypeFloat, float&, 0);

    ADD_MAP(m, totalSize, "sampleCount", sampleCount, 0, DataTypeUInt32, uint32_t, 0);
    ADD_MAP(m, totalSize, "calState", calState, 0, DataTypeUInt32, uint32_t, 0);
    ADD_MAP(m, totalSize, "status", status, 0, DataTypeUInt32, uint32_t, DataFlagsDisplayHex);
    ADD_MAP(m, totalSize, "alignAccel[0]", alignAccel[0], 0, DataTypeFloat, float&, 0);
    ADD_MAP(m, totalSize, "alignAccel[1]", alignAccel[1], 0, DataTypeFloat, float&, 0);
    ADD_MAP(m, totalSize, "alignAccel[2]", alignAccel[2], 0, DataTypeFloat, float&, 0);

    ASSERT_SIZE(totalSize);
}

static void PopulateUserPage0Mappings(map_name_to_info_t mappings[DID_COUNT])
{
    typedef nvm_group_0_t MAP_TYPE;
    map_name_to_info_t& m = mappings[DID_NVR_USERPAGE_G0];
    uint32_t totalSize = 0;
    ADD_MAP(m, totalSize, "size", size, 0, DataTypeUInt32, uint32_t, 0);
    ADD_MAP(m, totalSize, "checksum", checksum, 0, DataTypeUInt32, uint32_t, 0);
    ADD_MAP(m, totalSize, "key", key, 0, DataTypeUInt32, uint32_t, 0);
    ADD_MAP(m, totalSize, "lockBits", lockBits, 0, DataTypeUInt32, uint32_t, 0);
    ADD_MAP(m, totalSize, "featureBits", featureBits, 0, DataTypeUInt32, uint32_t, 0);
    ADD_MAP(m, totalSize, "featureHash1", featureHash1, 0, DataTypeUInt32, uint32_t, 0);
    ADD_MAP(m, totalSize, "featureHash2", featureHash2, 0, DataTypeUInt32, uint32_t, 0);

    ASSERT_SIZE(totalSize);
}

static void PopulateUserPage1Mappings(map_name_to_info_t mappings[DID_COUNT])
{
    typedef nvm_group_1_t MAP_TYPE;
    map_name_to_info_t& m = mappings[DID_NVR_USERPAGE_G1];
    uint32_t totalSize = 0;
    ADD_MAP(m, totalSize, "size", size, 0, DataTypeUInt32, uint32_t, 0);
    ADD_MAP(m, totalSize, "checksum", checksum, 0, DataTypeUInt32, uint32_t, 0);
    ADD_MAP(m, totalSize, "key", key, 0, DataTypeUInt32, uint32_t, 0);
    ADD_MAP(m, totalSize, "bKpqr", cf.bKpqr, 0, DataTypeFloat, float, 0);
    ADD_MAP(m, totalSize, "bKuvw", cf.bKuvw, 0, DataTypeFloat, float, 0);
    ADD_MAP(m, totalSize, "oKat1", cf.oKat1, 0, DataTypeFloat, float, 0);
    ADD_MAP(m, totalSize, "oKat2", cf.oKat2, 0, DataTypeFloat, float, 0);
    ADD_MAP(m, totalSize, "oKuvw", cf.oKuvw, 0, DataTypeFloat, float, 0);
    ADD_MAP(m, totalSize, "oKlla", cf.oKlla, 0, DataTypeFloat, float, 0);
    ADD_MAP(m, totalSize, "mag.bias_cal[0]", mag.bias_cal[0], 0, DataTypeFloat, float&, 0);
    ADD_MAP(m, totalSize, "mag.bias_cal[1]", mag.bias_cal[1], 0, DataTypeFloat, float&, 0);
    ADD_MAP(m, totalSize, "mag.bias_cal[2]", mag.bias_cal[2], 0, DataTypeFloat, float&, 0);
    ADD_MAP(m, totalSize, "mag.Wcal[0]", mag.Wcal[0], 0, DataTypeFloat, float&, 0);
    ADD_MAP(m, totalSize, "mag.Wcal[1]", mag.Wcal[1], 0, DataTypeFloat, float&, 0);
    ADD_MAP(m, totalSize, "mag.Wcal[2]", mag.Wcal[2], 0, DataTypeFloat, float&, 0);
    ADD_MAP(m, totalSize, "mag.Wcal[3]", mag.Wcal[3], 0, DataTypeFloat, float&, 0);
    ADD_MAP(m, totalSize, "mag.Wcal[4]", mag.Wcal[4], 0, DataTypeFloat, float&, 0);
    ADD_MAP(m, totalSize, "mag.Wcal[5]", mag.Wcal[5], 0, DataTypeFloat, float&, 0);
    ADD_MAP(m, totalSize, "mag.Wcal[6]", mag.Wcal[6], 0, DataTypeFloat, float&, 0);
    ADD_MAP(m, totalSize, "mag.Wcal[7]", mag.Wcal[7], 0, DataTypeFloat, float&, 0);
    ADD_MAP(m, totalSize, "mag.Wcal[8]", mag.Wcal[8], 0, DataTypeFloat, float&, 0);
    ADD_MAP(m, totalSize, "mag.DtD[0]", mag.DtD[0], 0, DataTypeFloat, float&, 0);
    ADD_MAP(m, totalSize, "mag.DtD[1]", mag.DtD[1], 0, DataTypeFloat, float&, 0);
    ADD_MAP(m, totalSize, "mag.DtD[2]", mag.DtD[2], 0, DataTypeFloat, float&, 0);
    ADD_MAP(m, totalSize, "mag.DtD[3]", mag.DtD[3], 0, DataTypeFloat, float&, 0);
    ADD_MAP(m, totalSize, "mag.DtD[4]", mag.DtD[4], 0, DataTypeFloat, float&, 0);
    ADD_MAP(m, totalSize, "mag.DtD[5]", mag.DtD[5], 0, DataTypeFloat, float&, 0);
    ADD_MAP(m, totalSize, "mag.DtD[6]", mag.DtD[6], 0, DataTypeFloat, float&, 0);
    ADD_MAP(m, totalSize, "mag.DtD[7]", mag.DtD[7], 0, DataTypeFloat, float&, 0);
    ADD_MAP(m, totalSize, "mag.DtD[8]", mag.DtD[8], 0, DataTypeFloat, float&, 0);
    ADD_MAP(m, totalSize, "mag.DtD[9]", mag.DtD[9], 0, DataTypeFloat, float&, 0);
    ADD_MAP(m, totalSize, "mag.DtD[10]", mag.DtD[10], 0, DataTypeFloat, float&, 0);
    ADD_MAP(m, totalSize, "mag.DtD[11]", mag.DtD[11], 0, DataTypeFloat, float&, 0);
    ADD_MAP(m, totalSize, "mag.DtD[12]", mag.DtD[12], 0, DataTypeFloat, float&, 0);
    ADD_MAP(m, totalSize, "mag.DtD[13]", mag.DtD[13], 0, DataTypeFloat, float&, 0);
    ADD_MAP(m, totalSize, "mag.DtD[14]", mag.DtD[14], 0, DataTypeFloat, float&, 0);
    ADD_MAP(m, totalSize, "mag.DtD[15]", mag.DtD[15], 0, DataTypeFloat, float&, 0);
    ADD_MAP(m, totalSize, "mag.DtD[16]", mag.DtD[16], 0, DataTypeFloat, float&, 0);
    ADD_MAP(m, totalSize, "mag.DtD[17]", mag.DtD[17], 0, DataTypeFloat, float&, 0);
    ADD_MAP(m, totalSize, "mag.DtD[18]", mag.DtD[18], 0, DataTypeFloat, float&, 0);
    ADD_MAP(m, totalSize, "mag.DtD[19]", mag.DtD[19], 0, DataTypeFloat, float&, 0);
    ADD_MAP(m, totalSize, "mag.DtD[20]", mag.DtD[20], 0, DataTypeFloat, float&, 0);
    ADD_MAP(m, totalSize, "mag.DtD[21]", mag.DtD[21], 0, DataTypeFloat, float&, 0);
    ADD_MAP(m, totalSize, "mag.DtD[22]", mag.DtD[22], 0, DataTypeFloat, float&, 0);
    ADD_MAP(m, totalSize, "mag.DtD[23]", mag.DtD[23], 0, DataTypeFloat, float&, 0);
    ADD_MAP(m, totalSize, "mag.DtD[24]", mag.DtD[24], 0, DataTypeFloat, float&, 0);
    ADD_MAP(m, totalSize, "mag.DtD[25]", mag.DtD[25], 0, DataTypeFloat, float&, 0);
    ADD_MAP(m, totalSize, "mag.DtD[26]", mag.DtD[26], 0, DataTypeFloat, float&, 0);
    ADD_MAP(m, totalSize, "mag.DtD[27]", mag.DtD[27], 0, DataTypeFloat, float&, 0);
    ADD_MAP(m, totalSize, "mag.DtD[28]", mag.DtD[28], 0, DataTypeFloat, float&, 0);
    ADD_MAP(m, totalSize, "mag.DtD[29]", mag.DtD[29], 0, DataTypeFloat, float&, 0);
    ADD_MAP(m, totalSize, "mag.DtD[30]", mag.DtD[30], 0, DataTypeFloat, float&, 0);
    ADD_MAP(m, totalSize, "mag.DtD[31]", mag.DtD[31], 0, DataTypeFloat, float&, 0);
    ADD_MAP(m, totalSize, "mag.DtD[32]", mag.DtD[32], 0, DataTypeFloat, float&, 0);
    ADD_MAP(m, totalSize, "mag.DtD[33]", mag.DtD[33], 0, DataTypeFloat, float&, 0);
    ADD_MAP(m, totalSize, "mag.DtD[34]", mag.DtD[34], 0, DataTypeFloat, float&, 0);
    ADD_MAP(m, totalSize, "mag.DtD[35]", mag.DtD[35], 0, DataTypeFloat, float&, 0);
    ADD_MAP(m, totalSize, "mag.DtD[36]", mag.DtD[36], 0, DataTypeFloat, float&, 0);
    ADD_MAP(m, totalSize, "mag.DtD[37]", mag.DtD[37], 0, DataTypeFloat, float&, 0);
    ADD_MAP(m, totalSize, "mag.DtD[38]", mag.DtD[38], 0, DataTypeFloat, float&, 0);
    ADD_MAP(m, totalSize, "mag.DtD[39]", mag.DtD[39], 0, DataTypeFloat, float&, 0);
    ADD_MAP(m, totalSize, "mag.DtD[40]", mag.DtD[40], 0, DataTypeFloat, float&, 0);
    ADD_MAP(m, totalSize, "mag.DtD[41]", mag.DtD[41], 0, DataTypeFloat, float&, 0);
    ADD_MAP(m, totalSize, "mag.DtD[42]", mag.DtD[42], 0, DataTypeFloat, float&, 0);
    ADD_MAP(m, totalSize, "mag.DtD[43]", mag.DtD[43], 0, DataTypeFloat, float&, 0);
    ADD_MAP(m, totalSize, "mag.DtD[44]", mag.DtD[44], 0, DataTypeFloat, float&, 0);
    ADD_MAP(m, totalSize, "mag.DtD[45]", mag.DtD[45], 0, DataTypeFloat, float&, 0);
    ADD_MAP(m, totalSize, "mag.DtD[46]", mag.DtD[46], 0, DataTypeFloat, float&, 0);
    ADD_MAP(m, totalSize, "mag.DtD[47]", mag.DtD[47], 0, DataTypeFloat, float&, 0);
    ADD_MAP(m, totalSize, "mag.DtD[48]", mag.DtD[48], 0, DataTypeFloat, float&, 0);
    ADD_MAP(m, totalSize, "mag.DtD[49]", mag.DtD[49], 0, DataTypeFloat, float&, 0);
    ADD_MAP(m, totalSize, "mag.DtD[50]", mag.DtD[50], 0, DataTypeFloat, float&, 0);
    ADD_MAP(m, totalSize, "mag.DtD[51]", mag.DtD[51], 0, DataTypeFloat, float&, 0);
    ADD_MAP(m, totalSize, "mag.DtD[52]", mag.DtD[52], 0, DataTypeFloat, float&, 0);
    ADD_MAP(m, totalSize, "mag.DtD[53]", mag.DtD[53], 0, DataTypeFloat, float&, 0);
    ADD_MAP(m, totalSize, "mag.DtD[54]", mag.DtD[54], 0, DataTypeFloat, float&, 0);
    ADD_MAP(m, totalSize, "mag.DtD[55]", mag.DtD[55], 0, DataTypeFloat, float&, 0);
    ADD_MAP(m, totalSize, "mag.DtD[56]", mag.DtD[56], 0, DataTypeFloat, float&, 0);
    ADD_MAP(m, totalSize, "mag.DtD[57]", mag.DtD[57], 0, DataTypeFloat, float&, 0);
    ADD_MAP(m, totalSize, "mag.DtD[58]", mag.DtD[58], 0, DataTypeFloat, float&, 0);
    ADD_MAP(m, totalSize, "mag.DtD[59]", mag.DtD[59], 0, DataTypeFloat, float&, 0);
    ADD_MAP(m, totalSize, "mag.DtD[60]", mag.DtD[60], 0, DataTypeFloat, float&, 0);
    ADD_MAP(m, totalSize, "mag.DtD[61]", mag.DtD[61], 0, DataTypeFloat, float&, 0);
    ADD_MAP(m, totalSize, "mag.DtD[62]", mag.DtD[62], 0, DataTypeFloat, float&, 0);
    ADD_MAP(m, totalSize, "mag.DtD[63]", mag.DtD[63], 0, DataTypeFloat, float&, 0);
    ADD_MAP(m, totalSize, "mag.DtD[64]", mag.DtD[64], 0, DataTypeFloat, float&, 0);
    ADD_MAP(m, totalSize, "mag.DtD[65]", mag.DtD[65], 0, DataTypeFloat, float&, 0);
    ADD_MAP(m, totalSize, "mag.DtD[66]", mag.DtD[66], 0, DataTypeFloat, float&, 0);
    ADD_MAP(m, totalSize, "mag.DtD[67]", mag.DtD[67], 0, DataTypeFloat, float&, 0);
    ADD_MAP(m, totalSize, "mag.DtD[68]", mag.DtD[68], 0, DataTypeFloat, float&, 0);
    ADD_MAP(m, totalSize, "mag.DtD[69]", mag.DtD[69], 0, DataTypeFloat, float&, 0);
    ADD_MAP(m, totalSize, "mag.DtD[70]", mag.DtD[70], 0, DataTypeFloat, float&, 0);
    ADD_MAP(m, totalSize, "mag.DtD[71]", mag.DtD[71], 0, DataTypeFloat, float&, 0);
    ADD_MAP(m, totalSize, "mag.DtD[72]", mag.DtD[72], 0, DataTypeFloat, float&, 0);
    ADD_MAP(m, totalSize, "mag.DtD[73]", mag.DtD[73], 0, DataTypeFloat, float&, 0);
    ADD_MAP(m, totalSize, "mag.DtD[74]", mag.DtD[74], 0, DataTypeFloat, float&, 0);
    ADD_MAP(m, totalSize, "mag.DtD[75]", mag.DtD[75], 0, DataTypeFloat, float&, 0);
    ADD_MAP(m, totalSize, "mag.DtD[76]", mag.DtD[76], 0, DataTypeFloat, float&, 0);
    ADD_MAP(m, totalSize, "mag.DtD[77]", mag.DtD[77], 0, DataTypeFloat, float&, 0);
    ADD_MAP(m, totalSize, "mag.DtD[78]", mag.DtD[78], 0, DataTypeFloat, float&, 0);
    ADD_MAP(m, totalSize, "mag.DtD[79]", mag.DtD[79], 0, DataTypeFloat, float&, 0);
    ADD_MAP(m, totalSize, "mag.DtD[80]", mag.DtD[80], 0, DataTypeFloat, float&, 0);
    ADD_MAP(m, totalSize, "mag.DtD[81]", mag.DtD[81], 0, DataTypeFloat, float&, 0);
    ADD_MAP(m, totalSize, "mag.DtD[82]", mag.DtD[82], 0, DataTypeFloat, float&, 0);
    ADD_MAP(m, totalSize, "mag.DtD[83]", mag.DtD[83], 0, DataTypeFloat, float&, 0);
    ADD_MAP(m, totalSize, "mag.DtD[84]", mag.DtD[84], 0, DataTypeFloat, float&, 0);
    ADD_MAP(m, totalSize, "mag.DtD[85]", mag.DtD[85], 0, DataTypeFloat, float&, 0);
    ADD_MAP(m, totalSize, "mag.DtD[86]", mag.DtD[86], 0, DataTypeFloat, float&, 0);
    ADD_MAP(m, totalSize, "mag.DtD[87]", mag.DtD[87], 0, DataTypeFloat, float&, 0);
    ADD_MAP(m, totalSize, "mag.DtD[88]", mag.DtD[88], 0, DataTypeFloat, float&, 0);
    ADD_MAP(m, totalSize, "mag.DtD[89]", mag.DtD[89], 0, DataTypeFloat, float&, 0);
    ADD_MAP(m, totalSize, "mag.DtD[90]", mag.DtD[90], 0, DataTypeFloat, float&, 0);
    ADD_MAP(m, totalSize, "mag.DtD[91]", mag.DtD[91], 0, DataTypeFloat, float&, 0);
    ADD_MAP(m, totalSize, "mag.DtD[92]", mag.DtD[92], 0, DataTypeFloat, float&, 0);
    ADD_MAP(m, totalSize, "mag.DtD[93]", mag.DtD[93], 0, DataTypeFloat, float&, 0);
    ADD_MAP(m, totalSize, "mag.DtD[94]", mag.DtD[94], 0, DataTypeFloat, float&, 0);
    ADD_MAP(m, totalSize, "mag.DtD[95]", mag.DtD[95], 0, DataTypeFloat, float&, 0);
    ADD_MAP(m, totalSize, "mag.DtD[96]", mag.DtD[96], 0, DataTypeFloat, float&, 0);
    ADD_MAP(m, totalSize, "mag.DtD[97]", mag.DtD[97], 0, DataTypeFloat, float&, 0);
    ADD_MAP(m, totalSize, "mag.DtD[98]", mag.DtD[98], 0, DataTypeFloat, float&, 0);
    ADD_MAP(m, totalSize, "mag.DtD[99]", mag.DtD[99], 0, DataTypeFloat, float&, 0);

    ASSERT_SIZE(totalSize);
}
static void PopulateInl2MagObsInfo(map_name_to_info_t mappings[DID_COUNT])
{
    typedef inl2_mag_obs_info_t MAP_TYPE;
    map_name_to_info_t& m = mappings[DID_INL2_MAG_OBS_INFO];
    uint32_t totalSize = 0;
    ADD_MAP(m, totalSize, "timeOfWeekMs", timeOfWeekMs, 0, DataTypeUInt32, uint32_t, 0);
    ADD_MAP(m, totalSize, "Ncal_samples", Ncal_samples, 0, DataTypeUInt32, uint32_t, 0);
    ADD_MAP(m, totalSize, "ready", ready, 0, DataTypeUInt32, uint32_t, 0);
    ADD_MAP(m, totalSize, "calibrated", calibrated, 0, DataTypeUInt32, uint32_t, 0);
    ADD_MAP(m, totalSize, "auto_recal", auto_recal, 0, DataTypeUInt32, uint32_t, 0);
    ADD_MAP(m, totalSize, "outlier", outlier, 0, DataTypeUInt32, uint32_t, 0);
    ADD_MAP(m, totalSize, "magHdg", magHdg, 0, DataTypeFloat, float, 0);
    ADD_MAP(m, totalSize, "insHdg", insHdg, 0, DataTypeFloat, float, 0);
    ADD_MAP(m, totalSize, "magInsHdgDelta", magInsHdgDelta, 0, DataTypeFloat, float, 0);
    ADD_MAP(m, totalSize, "nis", nis, 0, DataTypeFloat, float, 0);
    ADD_MAP(m, totalSize, "nis_threshold", nis_threshold, 0, DataTypeFloat, float, 0);
    ADD_MAP(m, totalSize, "Wcal[0]", Wcal[0], 0, DataTypeFloat, float&, 0);
    ADD_MAP(m, totalSize, "Wcal[1]", Wcal[1], 0, DataTypeFloat, float&, 0);
    ADD_MAP(m, totalSize, "Wcal[2]", Wcal[2], 0, DataTypeFloat, float&, 0);
    ADD_MAP(m, totalSize, "Wcal[3]", Wcal[3], 0, DataTypeFloat, float&, 0);
    ADD_MAP(m, totalSize, "Wcal[4]", Wcal[4], 0, DataTypeFloat, float&, 0);
    ADD_MAP(m, totalSize, "Wcal[5]", Wcal[5], 0, DataTypeFloat, float&, 0);
    ADD_MAP(m, totalSize, "Wcal[6]", Wcal[6], 0, DataTypeFloat, float&, 0);
    ADD_MAP(m, totalSize, "Wcal[7]", Wcal[7], 0, DataTypeFloat, float&, 0);
    ADD_MAP(m, totalSize, "Wcal[8]", Wcal[8], 0, DataTypeFloat, float&, 0);
    ADD_MAP(m, totalSize, "activeCalSet", activeCalSet, 0, DataTypeUInt32, uint32_t, 0);
    ADD_MAP(m, totalSize, "magHdgOffset", magHdgOffset, 0, DataTypeFloat, float, 0);
    ADD_MAP(m, totalSize, "Tcal", Tcal, 0, DataTypeFloat, float, 0);
    ADD_MAP(m, totalSize, "bias_cal[0]", bias_cal[0], 0, DataTypeFloat, float&, 0);
    ADD_MAP(m, totalSize, "bias_cal[1]", bias_cal[1], 0, DataTypeFloat, float&, 0);
    ADD_MAP(m, totalSize, "bias_cal[2]", bias_cal[2], 0, DataTypeFloat, float&, 0);

    ASSERT_SIZE(totalSize);
}
static void PopulateInl2StatesMappings(map_name_to_info_t mappings[DID_COUNT])
{
    typedef inl2_states_t MAP_TYPE;
    map_name_to_info_t& m = mappings[DID_INL2_STATES];
    uint32_t totalSize = 0;
    ADD_MAP(m, totalSize, "timeOfWeek", timeOfWeek, 0, DataTypeDouble, double, 0);
    ADD_MAP(m, totalSize, "qe2b[0]", qe2b[0], 0, DataTypeFloat, float&, 0);
    ADD_MAP(m, totalSize, "qe2b[1]", qe2b[1], 0, DataTypeFloat, float&, 0);
    ADD_MAP(m, totalSize, "qe2b[2]", qe2b[2], 0, DataTypeFloat, float&, 0);
    ADD_MAP(m, totalSize, "qe2b[3]", qe2b[3], 0, DataTypeFloat, float&, 0);
    ADD_MAP(m, totalSize, "ve[0]", ve[0], 0, DataTypeFloat, float&, 0);
    ADD_MAP(m, totalSize, "ve[1]", ve[1], 0, DataTypeFloat, float&, 0);
    ADD_MAP(m, totalSize, "ve[2]", ve[2], 0, DataTypeFloat, float&, 0);
    ADD_MAP(m, totalSize, "ecef[0]", ecef[0], 0, DataTypeDouble, double&, 0);
    ADD_MAP(m, totalSize, "ecef[1]", ecef[1], 0, DataTypeDouble, double&, 0);
    ADD_MAP(m, totalSize, "ecef[2]", ecef[2], 0, DataTypeDouble, double&, 0);
    ADD_MAP(m, totalSize, "biasPqr[0]", biasPqr[0], 0, DataTypeFloat, float&, 0);
    ADD_MAP(m, totalSize, "biasPqr[1]", biasPqr[1], 0, DataTypeFloat, float&, 0);
    ADD_MAP(m, totalSize, "biasPqr[2]", biasPqr[2], 0, DataTypeFloat, float&, 0);
    ADD_MAP(m, totalSize, "biasAcc[0]", biasAcc[0], 0, DataTypeFloat, float&, 0);
    ADD_MAP(m, totalSize, "biasAcc[1]", biasAcc[1], 0, DataTypeFloat, float&, 0);
    ADD_MAP(m, totalSize, "biasAcc[2]", biasAcc[2], 0, DataTypeFloat, float&, 0);
    ADD_MAP(m, totalSize, "biasBaro", biasBaro, 0, DataTypeFloat, float, 0);
    ADD_MAP(m, totalSize, "magDec", magDec, 0, DataTypeFloat, float, 0);
    ADD_MAP(m, totalSize, "magInc", magInc, 0, DataTypeFloat, float, 0);

    ASSERT_SIZE(totalSize);
}

// static void PopulateRtkStateMappings(map_name_to_info_t mappings[DID_COUNT])
// {
//     typedef rtk_state_t MAP_TYPE;
//     map_name_to_info_t& m = mappings[DID_RTK_STATE];
//     uint32_t totalSize = 0;
//     ADD_MAP(m, totalSize, "time.time", time.time, 0, DataTypeInt64, int64_t, 0);
//     ADD_MAP(m, totalSize, "time.sec", time.sec, 0, DataTypeDouble, double, 0);
//     ADD_MAP(m, totalSize, "rp[0]", rp_ecef[0], 0, DataTypeDouble, double&, 0);
//     ADD_MAP(m, totalSize, "rp[1]", rp_ecef[1], 0, DataTypeDouble, double&, 0);
//     ADD_MAP(m, totalSize, "rp[2]", rp_ecef[2], 0, DataTypeDouble, double&, 0);
//     ADD_MAP(m, totalSize, "rv[0]", rv_ecef[0], 0, DataTypeDouble, double&, 0);
//     ADD_MAP(m, totalSize, "rv[1]", rv_ecef[1], 0, DataTypeDouble, double&, 0);
//     ADD_MAP(m, totalSize, "rv[2]", rv_ecef[2], 0, DataTypeDouble, double&, 0);
//     ADD_MAP(m, totalSize, "ra[0]", ra_ecef[0], 0, DataTypeDouble, double&, 0);
//     ADD_MAP(m, totalSize, "ra[1]", ra_ecef[1], 0, DataTypeDouble, double&, 0);
//     ADD_MAP(m, totalSize, "ra[2]", ra_ecef[2], 0, DataTypeDouble, double&, 0);
// 
//     ADD_MAP(m, totalSize, "bp[0]", bp_ecef[0], 0, DataTypeDouble, double&, 0);
//     ADD_MAP(m, totalSize, "bp[1]", bp_ecef[1], 0, DataTypeDouble, double&, 0);
//     ADD_MAP(m, totalSize, "bp[2]", bp_ecef[2], 0, DataTypeDouble, double&, 0);
//     ADD_MAP(m, totalSize, "bv[0]", bv_ecef[0], 0, DataTypeDouble, double&, 0);
//     ADD_MAP(m, totalSize, "bv[1]", bv_ecef[1], 0, DataTypeDouble, double&, 0);
//     ADD_MAP(m, totalSize, "bv[2]", bv_ecef[2], 0, DataTypeDouble, double&, 0);
// }

static void PopulateRtkResidualMappings(map_name_to_info_t mappings[DID_COUNT], int DID)
{
    typedef rtk_residual_t MAP_TYPE;
    map_name_to_info_t& m = mappings[DID];
    uint32_t totalSize = 0;
    ADD_MAP(m, totalSize, "time.time", time.time, 0, DataTypeInt64, int64_t, 0);
    ADD_MAP(m, totalSize, "time.sec", time.sec, 0, DataTypeDouble, double, 0);
    ADD_MAP(m, totalSize, "nv", nv, 0, DataTypeInt32, int32_t, 0);

    ASSERT_SIZE(totalSize);
}

static void PopulateRtkDebugMappings(map_name_to_info_t mappings[DID_COUNT])
{
    typedef rtk_debug_t MAP_TYPE;
    map_name_to_info_t& m = mappings[DID_RTK_DEBUG];
    uint32_t totalSize = 0;

    ADD_MAP(m, totalSize, "time.time", time.time, 0, DataTypeInt64, int64_t, 0);
    ADD_MAP(m, totalSize, "time.sec", time.sec, 0, DataTypeDouble, double, 0);

    ADD_MAP(m, totalSize, "rej_ovfl", rej_ovfl, 0, DataTypeUInt8, uint8_t, 0);
    ADD_MAP(m, totalSize, "code_outlier", code_outlier, 0, DataTypeUInt8, uint8_t, 0);
    ADD_MAP(m, totalSize, "phase_outlier", phase_outlier, 0, DataTypeUInt8, uint8_t, 0);
    ADD_MAP(m, totalSize, "code_large_residual", code_large_residual, 0, DataTypeUInt8, uint8_t, 0);

    ADD_MAP(m, totalSize, "phase_large_residual", phase_large_residual, 0, DataTypeUInt8, uint8_t, 0);
    ADD_MAP(m, totalSize, "invalid_base_position", invalid_base_position, 0, DataTypeUInt8, uint8_t, 0);
    ADD_MAP(m, totalSize, "bad_baseline_holdamb", bad_baseline_holdamb, 0, DataTypeUInt8, uint8_t, 0);
    ADD_MAP(m, totalSize, "base_position_error", base_position_error, 0, DataTypeUInt8, uint8_t, 0);

    ADD_MAP(m, totalSize, "outc_ovfl", outc_ovfl, 0, DataTypeUInt8, uint8_t, 0);
    ADD_MAP(m, totalSize, "reset_timer", reset_timer, 0, DataTypeUInt8, uint8_t, 0);
    ADD_MAP(m, totalSize, "use_ubx_position", use_ubx_position, 0, DataTypeUInt8, uint8_t, 0);
    ADD_MAP(m, totalSize, "large_v2b", large_v2b, 0, DataTypeUInt8, uint8_t, 0);
    
    ADD_MAP(m, totalSize, "base_position_update", base_position_update, 0, DataTypeUInt8, uint8_t, 0);
    ADD_MAP(m, totalSize, "rover_position_error", rover_position_error, 0, DataTypeUInt8, uint8_t, 0);
    ADD_MAP(m, totalSize, "reset_bias", reset_bias, 0, DataTypeUInt8, uint8_t, 0);
    ADD_MAP(m, totalSize, "start_relpos", start_relpos, 0, DataTypeUInt8, uint8_t, 0);

    ADD_MAP(m, totalSize, "end_relpos", end_relpos, 0, DataTypeUInt8, uint8_t, 0);
    ADD_MAP(m, totalSize, "start_rtkpos", start_rtkpos, 0, DataTypeUInt8, uint8_t, 0);
    ADD_MAP(m, totalSize, "pnt_pos_error", pnt_pos_error, 0, DataTypeUInt8, uint8_t, 0);
    ADD_MAP(m, totalSize, "no_base_obs_data", no_base_obs_data, 0, DataTypeUInt8, uint8_t, 0);

    ADD_MAP(m, totalSize, "diff_age_error", diff_age_error, 0, DataTypeUInt8, uint8_t, 0);
    ADD_MAP(m, totalSize, "moveb_time_sync_error", moveb_time_sync_error, 0, DataTypeUInt8, uint8_t, 0);
    ADD_MAP(m, totalSize, "waiting_for_rover_packet", waiting_for_rover_packet, 0, DataTypeUInt8, uint8_t, 0);
    ADD_MAP(m, totalSize, "waiting_for_base_packet", waiting_for_base_packet, 0, DataTypeUInt8, uint8_t, 0);

    ADD_MAP(m, totalSize, "lsq_error", lsq_error, 0, DataTypeUInt8, uint8_t, 0);
    ADD_MAP(m, totalSize, "lack_of_valid_sats", lack_of_valid_sats, 0, DataTypeUInt8, uint8_t, 0);
    ADD_MAP(m, totalSize, "divergent_pnt_pos_iteration", divergent_pnt_pos_iteration, 0, DataTypeUInt8, uint8_t, 0);
    ADD_MAP(m, totalSize, "chi_square_error", chi_square_error, 0, DataTypeUInt8, uint8_t, 0);

    ADD_MAP(m, totalSize, "cycle_slips", cycle_slips, 0, DataTypeUInt32, uint32_t, 0);

    ADD_MAP(m, totalSize, "ubx_error", ubx_error, 0, DataTypeFloat, float, 0);

    ADD_MAP(m, totalSize, "solStatus", solStatus, 0, DataTypeUInt8, uint8_t, 0);
    ADD_MAP(m, totalSize, "rescode_err_marker", rescode_err_marker, 0, DataTypeUInt8, uint8_t, 0);
    ADD_MAP(m, totalSize, "error_count", error_count, 0, DataTypeUInt8, uint8_t, 0);
    ADD_MAP(m, totalSize, "error_code", error_code, 0, DataTypeUInt8, uint8_t, 0);

    ADD_MAP(m, totalSize, "dist2base", dist2base, 0, DataTypeFloat, float, 0);

    ADD_MAP(m, totalSize, "reserved1", reserved1, 0, DataTypeUInt8, uint8_t, 0);
    ADD_MAP(m, totalSize, "gdop_error", gdop_error, 0, DataTypeUInt8, uint8_t, 0);
    ADD_MAP(m, totalSize, "warning_code", warning_code, 0, DataTypeUInt8, uint8_t, 0);
    ADD_MAP(m, totalSize, "warning_count", warning_count, 0, DataTypeUInt8, uint8_t, 0);

    ADD_MAP(m, totalSize, "double_debug[0]", double_debug[0], 0, DataTypeDouble, double&, 0);
    ADD_MAP(m, totalSize, "double_debug[1]", double_debug[1], 0, DataTypeDouble, double&, 0);
    ADD_MAP(m, totalSize, "double_debug[2]", double_debug[2], 0, DataTypeDouble, double&, 0);
    ADD_MAP(m, totalSize, "double_debug[3]", double_debug[3], 0, DataTypeDouble, double&, 0);

    ADD_MAP(m, totalSize, "debug[0]", debug[0], 0, DataTypeUInt8, uint8_t&, 0);
    ADD_MAP(m, totalSize, "debug[1]", debug[1], 0, DataTypeUInt8, uint8_t&, 0);
    ADD_MAP(m, totalSize, "obs_count_bas", obs_count_bas, 0, DataTypeUInt8, uint8_t, 0);
    ADD_MAP(m, totalSize, "obs_count_rov", obs_count_rov, 0, DataTypeUInt8, uint8_t, 0);

    ADD_MAP(m, totalSize, "obs_pairs_filtered", obs_pairs_filtered, 0, DataTypeUInt8, uint8_t, 0);
    ADD_MAP(m, totalSize, "obs_pairs_used", obs_pairs_used, 0, DataTypeUInt8, uint8_t, 0);
    ADD_MAP(m, totalSize, "raw_ptr_queue_overrun", raw_ptr_queue_overrun, 0, DataTypeUInt8, uint8_t, 0);
    ADD_MAP(m, totalSize, "raw_dat_queue_overrun", raw_dat_queue_overrun, 0, DataTypeUInt8, uint8_t, 0);

    ASSERT_SIZE(totalSize);
}

#if 0
static void PopulateRtkDebug2Mappings(map_name_to_info_t mappings[DID_COUNT])
{
    typedef rtk_debug_2_t MAP_TYPE;
    map_name_to_info_t& m = mappings[DID_RTK_DEBUG_2];
    uint32_t totalSize = 0;

    ADD_MAP(m, totalSize, "time.time", time.time, 0, DataTypeInt64, int64_t, 0);
    ADD_MAP(m, totalSize, "time.sec", time.sec, 0, DataTypeDouble, double, 0);

#if 0    // This doesn't work in Linux

    char str[50];
    for (int i = 0; i < NUMSATSOL; i++)
    {
        SNPRINTF(str, sizeof(str), "satBiasFloat[%d]", i, 0);
        ADD_MAP(m, totalSize, str, satBiasFloat[i], 0, DataTypeFloat, float&, 0);
    }

    for (int i = 0; i < NUMSATSOL; i++)
    {
        SNPRINTF(str, sizeof(str), "satBiasFix[%d]", i, 0);
        ADD_MAP(m, totalSize, str, satBiasFix[i], 0, DataTypeFloat, float&, 0);
    }

    for (int i = 0; i < NUMSATSOL; i++)
    {
        SNPRINTF(str, sizeof(str), "qualL[%d]", i, 0);
        ADD_MAP(m, totalSize, str, qualL[i], 0, DataTypeUInt8, uint8_t&, 0);
    }

    for (int i = 0; i < NUMSATSOL; i++)
    {
        SNPRINTF(str, sizeof(str), "sat[%d]", i, 0);
        ADD_MAP(m, totalSize, str, sat[i], 0, DataTypeUInt8, uint8_t&, 0);
    }

    for (int i = 0; i < NUMSATSOL; i++)
    {
        SNPRINTF(str, sizeof(str), "satBiasCov[%d]", i, 0);
        ADD_MAP(m, totalSize, str, satBiasStd[i], 0, DataTypeFloat, float&, 0);
    }

#else

    ADD_MAP(m, totalSize, "satBiasFloat[0]", satBiasFloat[0], 0, DataTypeFloat, float&, 0);
    ADD_MAP(m, totalSize, "satBiasFloat[1]", satBiasFloat[1], 0, DataTypeFloat, float&, 0);
    ADD_MAP(m, totalSize, "satBiasFloat[2]", satBiasFloat[2], 0, DataTypeFloat, float&, 0);
    ADD_MAP(m, totalSize, "satBiasFloat[3]", satBiasFloat[3], 0, DataTypeFloat, float&, 0);
    ADD_MAP(m, totalSize, "satBiasFloat[4]", satBiasFloat[4], 0, DataTypeFloat, float&, 0);
    ADD_MAP(m, totalSize, "satBiasFloat[5]", satBiasFloat[5], 0, DataTypeFloat, float&, 0);
    ADD_MAP(m, totalSize, "satBiasFloat[6]", satBiasFloat[6], 0, DataTypeFloat, float&, 0);
    ADD_MAP(m, totalSize, "satBiasFloat[7]", satBiasFloat[7], 0, DataTypeFloat, float&, 0);
    ADD_MAP(m, totalSize, "satBiasFloat[8]", satBiasFloat[8], 0, DataTypeFloat, float&, 0);
    ADD_MAP(m, totalSize, "satBiasFloat[9]", satBiasFloat[9], 0, DataTypeFloat, float&, 0);
    ADD_MAP(m, totalSize, "satBiasFloat[10]", satBiasFloat[10], 0, DataTypeFloat, float&, 0);
    ADD_MAP(m, totalSize, "satBiasFloat[11]", satBiasFloat[11], 0, DataTypeFloat, float&, 0);
    ADD_MAP(m, totalSize, "satBiasFloat[12]", satBiasFloat[12], 0, DataTypeFloat, float&, 0);
    ADD_MAP(m, totalSize, "satBiasFloat[13]", satBiasFloat[13], 0, DataTypeFloat, float&, 0);
    ADD_MAP(m, totalSize, "satBiasFloat[14]", satBiasFloat[14], 0, DataTypeFloat, float&, 0);
    ADD_MAP(m, totalSize, "satBiasFloat[15]", satBiasFloat[15], 0, DataTypeFloat, float&, 0);
    ADD_MAP(m, totalSize, "satBiasFloat[16]", satBiasFloat[16], 0, DataTypeFloat, float&, 0);
    ADD_MAP(m, totalSize, "satBiasFloat[17]", satBiasFloat[17], 0, DataTypeFloat, float&, 0);
    ADD_MAP(m, totalSize, "satBiasFloat[18]", satBiasFloat[18], 0, DataTypeFloat, float&, 0);
    ADD_MAP(m, totalSize, "satBiasFloat[19]", satBiasFloat[19], 0, DataTypeFloat, float&, 0);
    ADD_MAP(m, totalSize, "satBiasFloat[20]", satBiasFloat[20], 0, DataTypeFloat, float&, 0);
    ADD_MAP(m, totalSize, "satBiasFloat[21]", satBiasFloat[21], 0, DataTypeFloat, float&, 0);

    ADD_MAP(m, totalSize, "satBiasFix[0]", satBiasFix[0], 0, DataTypeFloat, float&, 0);
    ADD_MAP(m, totalSize, "satBiasFix[1]", satBiasFix[1], 0, DataTypeFloat, float&, 0);
    ADD_MAP(m, totalSize, "satBiasFix[2]", satBiasFix[2], 0, DataTypeFloat, float&, 0);
    ADD_MAP(m, totalSize, "satBiasFix[3]", satBiasFix[3], 0, DataTypeFloat, float&, 0);
    ADD_MAP(m, totalSize, "satBiasFix[4]", satBiasFix[4], 0, DataTypeFloat, float&, 0);
    ADD_MAP(m, totalSize, "satBiasFix[5]", satBiasFix[5], 0, DataTypeFloat, float&, 0);
    ADD_MAP(m, totalSize, "satBiasFix[6]", satBiasFix[6], 0, DataTypeFloat, float&, 0);
    ADD_MAP(m, totalSize, "satBiasFix[7]", satBiasFix[7], 0, DataTypeFloat, float&, 0);
    ADD_MAP(m, totalSize, "satBiasFix[8]", satBiasFix[8], 0, DataTypeFloat, float&, 0);
    ADD_MAP(m, totalSize, "satBiasFix[9]", satBiasFix[9], 0, DataTypeFloat, float&, 0);
    ADD_MAP(m, totalSize, "satBiasFix[10]", satBiasFix[10], 0, DataTypeFloat, float&, 0);
    ADD_MAP(m, totalSize, "satBiasFix[11]", satBiasFix[11], 0, DataTypeFloat, float&, 0);
    ADD_MAP(m, totalSize, "satBiasFix[12]", satBiasFix[12], 0, DataTypeFloat, float&, 0);
    ADD_MAP(m, totalSize, "satBiasFix[13]", satBiasFix[13], 0, DataTypeFloat, float&, 0);
    ADD_MAP(m, totalSize, "satBiasFix[14]", satBiasFix[14], 0, DataTypeFloat, float&, 0);
    ADD_MAP(m, totalSize, "satBiasFix[15]", satBiasFix[15], 0, DataTypeFloat, float&, 0);
    ADD_MAP(m, totalSize, "satBiasFix[16]", satBiasFix[16], 0, DataTypeFloat, float&, 0);
    ADD_MAP(m, totalSize, "satBiasFix[17]", satBiasFix[17], 0, DataTypeFloat, float&, 0);
    ADD_MAP(m, totalSize, "satBiasFix[18]", satBiasFix[18], 0, DataTypeFloat, float&, 0);
    ADD_MAP(m, totalSize, "satBiasFix[19]", satBiasFix[19], 0, DataTypeFloat, float&, 0);
    ADD_MAP(m, totalSize, "satBiasFix[20]", satBiasFix[20], 0, DataTypeFloat, float&, 0);
    ADD_MAP(m, totalSize, "satBiasFix[21]", satBiasFix[21], 0, DataTypeFloat, float&, 0);

    ADD_MAP(m, totalSize, "qualL[0]", qualL[0], 0, DataTypeUInt8, uint8_t&, 0);
    ADD_MAP(m, totalSize, "qualL[1]", qualL[1], 0, DataTypeUInt8, uint8_t&, 0);
    ADD_MAP(m, totalSize, "qualL[2]", qualL[2], 0, DataTypeUInt8, uint8_t&, 0);
    ADD_MAP(m, totalSize, "qualL[3]", qualL[3], 0, DataTypeUInt8, uint8_t&, 0);
    ADD_MAP(m, totalSize, "qualL[4]", qualL[4], 0, DataTypeUInt8, uint8_t&, 0);
    ADD_MAP(m, totalSize, "qualL[5]", qualL[5], 0, DataTypeUInt8, uint8_t&, 0);
    ADD_MAP(m, totalSize, "qualL[6]", qualL[6], 0, DataTypeUInt8, uint8_t&, 0);
    ADD_MAP(m, totalSize, "qualL[7]", qualL[7], 0, DataTypeUInt8, uint8_t&, 0);
    ADD_MAP(m, totalSize, "qualL[8]", qualL[8], 0, DataTypeUInt8, uint8_t&, 0);
    ADD_MAP(m, totalSize, "qualL[9]", qualL[9], 0, DataTypeUInt8, uint8_t&, 0);
    ADD_MAP(m, totalSize, "qualL[10]", qualL[10], 0, DataTypeUInt8, uint8_t&, 0);
    ADD_MAP(m, totalSize, "qualL[11]", qualL[11], 0, DataTypeUInt8, uint8_t&, 0);
    ADD_MAP(m, totalSize, "qualL[12]", qualL[12], 0, DataTypeUInt8, uint8_t&, 0);
    ADD_MAP(m, totalSize, "qualL[13]", qualL[13], 0, DataTypeUInt8, uint8_t&, 0);
    ADD_MAP(m, totalSize, "qualL[14]", qualL[14], 0, DataTypeUInt8, uint8_t&, 0);
    ADD_MAP(m, totalSize, "qualL[15]", qualL[15], 0, DataTypeUInt8, uint8_t&, 0);
    ADD_MAP(m, totalSize, "qualL[16]", qualL[16], 0, DataTypeUInt8, uint8_t&, 0);
    ADD_MAP(m, totalSize, "qualL[17]", qualL[17], 0, DataTypeUInt8, uint8_t&, 0);
    ADD_MAP(m, totalSize, "qualL[18]", qualL[18], 0, DataTypeUInt8, uint8_t&, 0);
    ADD_MAP(m, totalSize, "qualL[19]", qualL[19], 0, DataTypeUInt8, uint8_t&, 0);
    ADD_MAP(m, totalSize, "qualL[20]", qualL[20], 0, DataTypeUInt8, uint8_t&, 0);
    ADD_MAP(m, totalSize, "qualL[21]", qualL[21], 0, DataTypeUInt8, uint8_t&, 0);

    ADD_MAP(m, totalSize, "sat[0]", sat[0], 0, DataTypeUInt8, uint8_t&, 0);
    ADD_MAP(m, totalSize, "sat[1]", sat[1], 0, DataTypeUInt8, uint8_t&, 0);
    ADD_MAP(m, totalSize, "sat[2]", sat[2], 0, DataTypeUInt8, uint8_t&, 0);
    ADD_MAP(m, totalSize, "sat[3]", sat[3], 0, DataTypeUInt8, uint8_t&, 0);
    ADD_MAP(m, totalSize, "sat[4]", sat[4], 0, DataTypeUInt8, uint8_t&, 0);
    ADD_MAP(m, totalSize, "sat[5]", sat[5], 0, DataTypeUInt8, uint8_t&, 0);
    ADD_MAP(m, totalSize, "sat[6]", sat[6], 0, DataTypeUInt8, uint8_t&, 0);
    ADD_MAP(m, totalSize, "sat[7]", sat[7], 0, DataTypeUInt8, uint8_t&, 0);
    ADD_MAP(m, totalSize, "sat[8]", sat[8], 0, DataTypeUInt8, uint8_t&, 0);
    ADD_MAP(m, totalSize, "sat[9]", sat[9], 0, DataTypeUInt8, uint8_t&, 0);
    ADD_MAP(m, totalSize, "sat[10]", sat[10], 0, DataTypeUInt8, uint8_t&, 0);
    ADD_MAP(m, totalSize, "sat[11]", sat[11], 0, DataTypeUInt8, uint8_t&, 0);
    ADD_MAP(m, totalSize, "sat[12]", sat[12], 0, DataTypeUInt8, uint8_t&, 0);
    ADD_MAP(m, totalSize, "sat[13]", sat[13], 0, DataTypeUInt8, uint8_t&, 0);
    ADD_MAP(m, totalSize, "sat[14]", sat[14], 0, DataTypeUInt8, uint8_t&, 0);
    ADD_MAP(m, totalSize, "sat[15]", sat[15], 0, DataTypeUInt8, uint8_t&, 0);
    ADD_MAP(m, totalSize, "sat[16]", sat[16], 0, DataTypeUInt8, uint8_t&, 0);
    ADD_MAP(m, totalSize, "sat[17]", sat[17], 0, DataTypeUInt8, uint8_t&, 0);
    ADD_MAP(m, totalSize, "sat[18]", sat[18], 0, DataTypeUInt8, uint8_t&, 0);
    ADD_MAP(m, totalSize, "sat[19]", sat[19], 0, DataTypeUInt8, uint8_t&, 0);
    ADD_MAP(m, totalSize, "sat[20]", sat[20], 0, DataTypeUInt8, uint8_t&, 0);
    ADD_MAP(m, totalSize, "sat[21]", sat[21], 0, DataTypeUInt8, uint8_t&, 0);

    ADD_MAP(m, totalSize, "satBiasStd[0]", satBiasStd[0], 0, DataTypeFloat, float&, 0);
    ADD_MAP(m, totalSize, "satBiasStd[1]", satBiasStd[1], 0, DataTypeFloat, float&, 0);
    ADD_MAP(m, totalSize, "satBiasStd[2]", satBiasStd[2], 0, DataTypeFloat, float&, 0);
    ADD_MAP(m, totalSize, "satBiasStd[3]", satBiasStd[3], 0, DataTypeFloat, float&, 0);
    ADD_MAP(m, totalSize, "satBiasStd[4]", satBiasStd[4], 0, DataTypeFloat, float&, 0);
    ADD_MAP(m, totalSize, "satBiasStd[5]", satBiasStd[5], 0, DataTypeFloat, float&, 0);
    ADD_MAP(m, totalSize, "satBiasStd[6]", satBiasStd[6], 0, DataTypeFloat, float&, 0);
    ADD_MAP(m, totalSize, "satBiasStd[7]", satBiasStd[7], 0, DataTypeFloat, float&, 0);
    ADD_MAP(m, totalSize, "satBiasStd[8]", satBiasStd[8], 0, DataTypeFloat, float&, 0);
    ADD_MAP(m, totalSize, "satBiasStd[9]", satBiasStd[9], 0, DataTypeFloat, float&, 0);
    ADD_MAP(m, totalSize, "satBiasStd[10]", satBiasStd[10], 0, DataTypeFloat, float&, 0);
    ADD_MAP(m, totalSize, "satBiasStd[11]", satBiasStd[11], 0, DataTypeFloat, float&, 0);
    ADD_MAP(m, totalSize, "satBiasStd[12]", satBiasStd[12], 0, DataTypeFloat, float&, 0);
    ADD_MAP(m, totalSize, "satBiasStd[13]", satBiasStd[13], 0, DataTypeFloat, float&, 0);
    ADD_MAP(m, totalSize, "satBiasStd[14]", satBiasStd[14], 0, DataTypeFloat, float&, 0);
    ADD_MAP(m, totalSize, "satBiasStd[15]", satBiasStd[15], 0, DataTypeFloat, float&, 0);
    ADD_MAP(m, totalSize, "satBiasStd[16]", satBiasStd[16], 0, DataTypeFloat, float&, 0);
    ADD_MAP(m, totalSize, "satBiasStd[17]", satBiasStd[17], 0, DataTypeFloat, float&, 0);
    ADD_MAP(m, totalSize, "satBiasStd[18]", satBiasStd[18], 0, DataTypeFloat, float&, 0);
    ADD_MAP(m, totalSize, "satBiasStd[19]", satBiasStd[19], 0, DataTypeFloat, float&, 0);
    ADD_MAP(m, totalSize, "satBiasStd[20]", satBiasStd[20], 0, DataTypeFloat, float&, 0);
    ADD_MAP(m, totalSize, "satBiasStd[21]", satBiasStd[21], 0, DataTypeFloat, float&, 0);

    ADD_MAP(m, totalSize, "satLockCnt[0]", satLockCnt[0], 0, DataTypeInt8, int8_t&, 0);
    ADD_MAP(m, totalSize, "satLockCnt[1]", satLockCnt[1], 0, DataTypeInt8, int8_t&, 0);
    ADD_MAP(m, totalSize, "satLockCnt[2]", satLockCnt[2], 0, DataTypeInt8, int8_t&, 0);
    ADD_MAP(m, totalSize, "satLockCnt[3]", satLockCnt[3], 0, DataTypeInt8, int8_t&, 0);
    ADD_MAP(m, totalSize, "satLockCnt[4]", satLockCnt[4], 0, DataTypeInt8, int8_t&, 0);
    ADD_MAP(m, totalSize, "satLockCnt[5]", satLockCnt[5], 0, DataTypeInt8, int8_t&, 0);
    ADD_MAP(m, totalSize, "satLockCnt[6]", satLockCnt[6], 0, DataTypeInt8, int8_t&, 0);
    ADD_MAP(m, totalSize, "satLockCnt[7]", satLockCnt[7], 0, DataTypeInt8, int8_t&, 0);
    ADD_MAP(m, totalSize, "satLockCnt[8]", satLockCnt[8], 0, DataTypeInt8, int8_t&, 0);
    ADD_MAP(m, totalSize, "satLockCnt[9]", satLockCnt[9], 0, DataTypeInt8, int8_t&, 0);
    ADD_MAP(m, totalSize, "satLockCnt[10]", satLockCnt[10], 0, DataTypeInt8, int8_t&, 0);
    ADD_MAP(m, totalSize, "satLockCnt[11]", satLockCnt[11], 0, DataTypeInt8, int8_t&, 0);
    ADD_MAP(m, totalSize, "satLockCnt[12]", satLockCnt[12], 0, DataTypeInt8, int8_t&, 0);
    ADD_MAP(m, totalSize, "satLockCnt[13]", satLockCnt[13], 0, DataTypeInt8, int8_t&, 0);
    ADD_MAP(m, totalSize, "satLockCnt[14]", satLockCnt[14], 0, DataTypeInt8, int8_t&, 0);
    ADD_MAP(m, totalSize, "satLockCnt[15]", satLockCnt[15], 0, DataTypeInt8, int8_t&, 0);
    ADD_MAP(m, totalSize, "satLockCnt[16]", satLockCnt[16], 0, DataTypeInt8, int8_t&, 0);
    ADD_MAP(m, totalSize, "satLockCnt[17]", satLockCnt[17], 0, DataTypeInt8, int8_t&, 0);
    ADD_MAP(m, totalSize, "satLockCnt[18]", satLockCnt[18], 0, DataTypeInt8, int8_t&, 0);
    ADD_MAP(m, totalSize, "satLockCnt[19]", satLockCnt[19], 0, DataTypeInt8, int8_t&, 0);
    ADD_MAP(m, totalSize, "satLockCnt[20]", satLockCnt[20], 0, DataTypeInt8, int8_t&, 0);
    ADD_MAP(m, totalSize, "satLockCnt[21]", satLockCnt[21], 0, DataTypeInt8, int8_t&, 0);

#endif

    ADD_MAP(m, totalSize, "num_biases", num_biases, 0, DataTypeUInt8, uint8_t, 0);

    ASSERT_SIZE(totalSize);
}
#endif

#endif // USE_IS_INTERNAL


const char* const cISDataMappings::m_dataIdNames[] =
{   // Matches data identifier list (eDataIDs) in data_sets.h
    "DID_NULL",                         // 0
    "DID_DEV_INFO",                     // 1
    "DID_SYS_FAULT",                    // 2
    "DID_PIMU",                         // 3
    "DID_INS_1",                        // 4
    "DID_INS_2",                        // 5
    "DID_GPS1_RCVR_POS",                // 6
    "DID_SYS_CMD",                      // 7
    "DID_NMEA_BCAST_PERIOD",            // 8
    "DID_RMC",                          // 9
    "DID_SYS_PARAMS",                   // 10
    "DID_SYS_SENSORS",                  // 11
    "DID_FLASH_CONFIG",                 // 12
    "DID_GPS1_POS",                     // 13
    "DID_GPS2_POS",                     // 14
    "DID_GPS1_SAT",                     // 15
    "DID_GPS2_SAT",                     // 16
    "DID_GPS1_VERSION",                 // 17
    "DID_GPS2_VERSION",                 // 18
    "DID_MAG_CAL",                      // 19
    "DID_INTERNAL_DIAGNOSTIC",          // 20
    "DID_GPS1_RTK_POS_REL",             // 21
    "DID_GPS1_RTK_POS_MISC",            // 22
    "DID_FEATURE_BITS",                 // 23
    "DID_SENSORS_UCAL",                 // 24
    "DID_SENSORS_TCAL",                 // 25
    "DID_SENSORS_TC_BIAS",              // 26
    "DID_IO",                           // 27
    "DID_SENSORS_ADC",                  // 28
    "DID_SCOMP",                        // 29
    "DID_GPS1_VEL",                     // 30
    "DID_GPS2_VEL",                     // 31
    "DID_HDW_PARAMS",                   // 32
    "DID_NVR_MANAGE_USERPAGE",          // 33
    "DID_NVR_USERPAGE_SN",              // 34
    "DID_NVR_USERPAGE_G0",              // 35
    "DID_NVR_USERPAGE_G1",              // 36
    "DID_DEBUG_STRING",                 // 37
    "DID_RTOS_INFO",                    // 38
    "DID_DEBUG_ARRAY",                  // 39
    "DID_SENSORS_MCAL",                 // 40
    "DID_GPS1_TIMEPULSE",               // 41
    "DID_CAL_SC",                       // 42
    "DID_CAL_SC1",                      // 43
    "DID_CAL_SC2",                      // 44
    "DID_GPS1_SIG",                     // 45
    "DID_SENSORS_ADC_SIGMA",            // 46
    "DID_REFERENCE_MAGNETOMETER",       // 47
    "DID_INL2_STATES",                  // 48
    "DID_INL2_COVARIANCE_LD",           // 49
    "DID_INL2_STATUS",                  // 50
    "DID_INL2_MISC",                    // 51
    "DID_MAGNETOMETER",                 // 52
    "DID_BAROMETER",                    // 53
    "DID_GPS1_RTK_POS",                 // 54
    "DID_ROS_COVARIANCE_POSE_TWIST",    // 55
    "DID_COMMUNICATIONS_LOOPBACK",      // 56
    "DID_IMU3_UNCAL",                   // 57
    "DID_IMU",                          // 58
    "DID_INL2_MAG_OBS_INFO",            // 59
    "DID_GPS_BASE_RAW",                 // 60
    "DID_GPS_RTK_OPT",                  // 61
    "DID_REFERENCE_PIMU",               // 62
    "DID_MANUFACTURING_INFO",           // 63
    "DID_BIT",                          // 64
    "DID_INS_3",                        // 65
    "DID_INS_4",                        // 66
    "DID_INL2_NED_SIGMA",               // 67
    "DID_STROBE_IN_TIME",               // 68
    "DID_GPS1_RAW",                     // 69
    "DID_GPS2_RAW",                     // 70
    "DID_WHEEL_ENCODER",                // 71
    "DID_DIAGNOSTIC_MESSAGE",           // 72
    "DID_SURVEY_IN",                    // 73
    "DID_CAL_SC_INFO",                  // 74
    "DID_PORT_MONITOR",                 // 75
    "DID_RTK_STATE",                    // 76
    "DID_RTK_PHASE_RESIDUAL",           // 77
    "DID_RTK_CODE_RESIDUAL",            // 78
    "DID_RTK_DEBUG",                    // 79
    "DID_EVB_STATUS",                   // 80
    "DID_EVB_FLASH_CFG",                // 81
    "DID_EVB_DEBUG_ARRAY",              // 82
    "DID_EVB_RTOS_INFO",                // 83
    "DID_GPS2_SIG",                     // 84
    "DID_IMU_MAG",                      // 85
    "DID_PIMU_MAG",                     // 86
    "DID_GROUND_VEHICLE",               // 87
    "DID_POSITION_MEASUREMENT",         // 88
    "DID_RTK_DEBUG_2",                  // 89
    "DID_CAN_CONFIG",                   // 90
    "DID_GPS2_RTK_CMP_REL",             // 91
    "DID_GPS2_RTK_CMP_MISC",            // 92
    "DID_EVB_DEV_INFO",                 // 93
    "DID_INFIELD_CAL",                  // 94 
    "DID_REFERENCE_IMU",                // 95 
    "DID_IMU3_RAW",                     // 96 
    "DID_IMU_RAW",                      // 97 
    "UNUSED_98",                        // 98 
    "UNUSED_99",                        // 99 
    "UNUSED_100",                       // 100
    "UNUSED_101",                       // 101
    "UNUSED_102",                       // 102
    "UNUSED_103",                       // 103
    "UNUSED_104",                       // 104
    "UNUSED_105",                       // 105
    "UNUSED_106",                       // 106
    "UNUSED_107",                       // 107
    "UNUSED_108",                       // 108
    "UNUSED_109",                       // 109
    "DID_EVB_LUNA_FLASH_CFG",           // 110
    "DID_EVB_LUNA_STATUS",              // 111
    "DID_EVB_LUNA_SENSORS",             // 112
    "DID_EVB_LUNA_REMOTE_KILL",         // 113
    "DID_EVB_LUNA_VELOCITY_CONTROL",    // 114
    "DID_EVB_LUNA_VELOCITY_COMMAND",    // 115
    "DID_EVB_LUNA_AUX_COMMAND",         // 116
    "",                                 // 117
    "",                                 // 118
    "",                                 // 119
    "DID_GPX_DEV_INFO",                 // 120
    "DID_GPX_FLASH_CFG",                // 121
    "DID_GPX_RTOS_INFO",                // 122
    "DID_GPX_STATUS",                   // 123
    "DID_GPX_DEBUG_ARRAY",              // 124
    "",                                 // 125
    "",                                 // 126
    "",                                 // 127
    "",                                 // 128
    "",                                 // 129
    "",                                 // 130
    ""                                  // 131
};


cISDataMappings::cISDataMappings()
{
    PopulateSizeMappings(m_lookupSize);
    PopulateDeviceInfoMappings(m_lookupInfo, DID_DEV_INFO);
    PopulateManufacturingInfoMappings(m_lookupInfo);
    PopulateBitMappings(m_lookupInfo);
    PopulateSysFaultMappings(m_lookupInfo);
    PopulateIMU3Mappings(m_lookupInfo, DID_IMU3_UNCAL);
    PopulateIMU3Mappings(m_lookupInfo, DID_IMU3_RAW);
    PopulateIMUMappings(m_lookupInfo, DID_IMU_RAW);
    PopulateIMUMappings(m_lookupInfo, DID_IMU);
    PopulateIMUDeltaThetaVelocityMappings(m_lookupInfo, DID_PIMU);
    PopulateMagnetometerMappings(m_lookupInfo, DID_MAGNETOMETER);
    PopulateMagnetometerMappings(m_lookupInfo, DID_REFERENCE_MAGNETOMETER);
    PopulateBarometerMappings(m_lookupInfo);
    PopulateWheelEncoderMappings(m_lookupInfo);
    PopulateSysParamsMappings(m_lookupInfo);
    PopulateSysSensorsMappings(m_lookupInfo);
    PopulateRMCMappings(m_lookupInfo);
    PopulateINS1Mappings(m_lookupInfo);
    PopulateINS2Mappings(m_lookupInfo);
    PopulateINS3Mappings(m_lookupInfo);
    PopulateINS4Mappings(m_lookupInfo);
    PopulateGpsPosMappings(m_lookupInfo, DID_GPS1_POS);
    PopulateGpsPosMappings(m_lookupInfo, DID_GPS1_RCVR_POS);
    PopulateGpsPosMappings(m_lookupInfo, DID_GPS2_POS);
    PopulateGpsPosMappings(m_lookupInfo, DID_GPS1_RTK_POS);
    PopulateGpsVelMappings(m_lookupInfo, DID_GPS1_VEL);
    PopulateGpsVelMappings(m_lookupInfo, DID_GPS2_VEL);
#if 0	// Too much data, we don't want to log this. WHJ
    PopulateGpsSatMappings(m_lookupInfo, DID_GPS1_SAT);
    PopulateGpsSatMappings(m_lookupInfo, DID_GPS2_SAT);
    PopulateGpsSigMappings(m_lookupInfo, DID_GPS1_SIG);
    PopulateGpsSigMappings(m_lookupInfo, DID_GPS2_SIG);
#endif
    PopulateGpsRtkRelMappings(m_lookupInfo, DID_GPS1_RTK_POS_REL);
    PopulateGpsRtkRelMappings(m_lookupInfo, DID_GPS2_RTK_CMP_REL);
    PopulateGpsRtkMiscMappings(m_lookupInfo, DID_GPS1_RTK_POS_MISC);
    PopulateGpsRtkMiscMappings(m_lookupInfo, DID_GPS2_RTK_CMP_MISC);
    PopulateGpsRawMappings(m_lookupInfo, DID_GPS1_RAW);
    PopulateGpsRawMappings(m_lookupInfo, DID_GPS2_RAW);
    PopulateGpsRawMappings(m_lookupInfo, DID_GPS_BASE_RAW);
    PopulateGroundVehicleMappings(m_lookupInfo);
    PopulateConfigMappings(m_lookupInfo);
    PopulateFlashConfigMappings(m_lookupInfo);
    PopulateDebugArrayMappings(m_lookupInfo, DID_DEBUG_ARRAY);
    PopulateEvbStatusMappings(m_lookupInfo);
    PopulateEvbFlashCfgMappings(m_lookupInfo);
    PopulateDebugArrayMappings(m_lookupInfo, DID_EVB_DEBUG_ARRAY);
    PopulateDeviceInfoMappings(m_lookupInfo, DID_EVB_DEV_INFO);
    PopulateIOMappings(m_lookupInfo);
    PopulateReferenceIMUMappings(m_lookupInfo);
    PopulateIMUDeltaThetaVelocityMappings(m_lookupInfo, DID_REFERENCE_PIMU);
    PopulateInfieldCalMappings(m_lookupInfo);

<<<<<<< HEAD
	PopulateDeviceInfoMappings(m_lookupInfo, DID_GPX_DEV_INFO);
	PopulateGpxFlashCfgMappings(m_lookupInfo);
	// DID_GPX_RTOS_INFO
	// DID_GPX_STATUS
	PopulateDebugArrayMappings(m_lookupInfo, DID_GPX_DEBUG_ARRAY);
=======
    PopulateDeviceInfoMappings(m_lookupInfo, DID_GPX_DEV_INFO);
    PopulateGpxFlashCfgMappings(m_lookupInfo);
    // DID_GPX_RTOS_INFO
    // DID_GPX_STATUS
    PopulateDebugArrayMappings(m_lookupInfo, DID_GPX_DEBUG_ARRAY);
>>>>>>> 1ab1e1eb

#if defined(INCLUDE_LUNA_DATA_SETS)
    PopulateEvbLunaFlashCfgMappings(m_lookupInfo);
    PopulateCoyoteStatusMappings(m_lookupInfo);
    PopulateEvbLunaSensorsMappings(m_lookupInfo);
    PopulateEvbLunaVelocityControlMappings(m_lookupInfo);
    PopulateEvbLunaVelocityCommandMappings(m_lookupInfo);
    PopulateEvbLunaAuxCmdMappings(m_lookupInfo);
#endif

    PopulateStrobeInTimeMappings(m_lookupInfo);
//    PopulateRtosInfoMappings(m_lookupInfo);
    PopulateDiagMsgMappings(m_lookupInfo);
    PopulateCanConfigMappings(m_lookupInfo);

#ifdef USE_IS_INTERNAL

    PopulateSensorsADCMappings(m_lookupInfo);
    PopulateSensorsISMappings(m_lookupInfo, DID_SENSORS_UCAL);
    PopulateSensorsISMappings(m_lookupInfo, DID_SENSORS_TCAL);
    PopulateSensorsISMappings(m_lookupInfo, DID_SENSORS_MCAL);
    PopulateSensorsTCMappings(m_lookupInfo);
    PopulateSensorsCompMappings(m_lookupInfo);
    PopulateUserPage0Mappings(m_lookupInfo);
    PopulateUserPage1Mappings(m_lookupInfo);
    PopulateInl2MagObsInfo(m_lookupInfo);
    PopulateInl2StatesMappings(m_lookupInfo);
//     PopulateRtkStateMappings(m_lookupInfo);
//     PopulateRtkResidualMappings(m_lookupInfo, DID_RTK_CODE_RESIDUAL);
//     PopulateRtkResidualMappings(m_lookupInfo, DID_RTK_PHASE_RESIDUAL);
    PopulateRtkDebugMappings(m_lookupInfo);
    // PopulateRtkDebug2Mappings(m_lookupInfo);
    PopulateIMUDeltaThetaVelocityMagMappings(m_lookupInfo);
    PopulateIMUMagnetometerMappings(m_lookupInfo);

#endif

    // this mustcome last
    for (uint32_t id = 0; id < DID_COUNT; id++)
    {
        PopulateTimestampField(id, m_timestampFields, m_lookupInfo);
    }
}


cISDataMappings::~cISDataMappings()
{
}


const char* cISDataMappings::GetDataSetName(uint32_t dataId)
{
    STATIC_ASSERT(_ARRAY_ELEMENT_COUNT(m_dataIdNames) == DID_COUNT);//

    if (dataId < DID_COUNT)
    {
        return m_dataIdNames[dataId];
    }
    return "unknown";
}


uint32_t cISDataMappings::GetDataSetId(string name)
{
//     transform(name.begin(), name.end(), name.begin(), ::toupper);

    for (eDataIDs id = 0; id < DID_COUNT; id++)
    {
        if (strcmp(name.c_str(), m_dataIdNames[id]) == 0)
        {    // Found match
            return id;
        }
    }

    return 0;
}


const map_name_to_info_t* cISDataMappings::GetMapInfo(uint32_t dataId)
{

#if PLATFORM_IS_EMBEDDED

    if (s_map == NULLPTR)
    {
        s_map = new cISDataMappings();
    }

#endif

    if (dataId < DID_COUNT)
    {

#if PLATFORM_IS_EMBEDDED

        return &s_map->m_lookupInfo[dataId];

#else

        return &s_map.m_lookupInfo[dataId];

#endif

    }
    return NULLPTR;
}


uint32_t cISDataMappings::GetSize(uint32_t dataId)
{

#if PLATFORM_IS_EMBEDDED

    if (s_map == NULLPTR)
    {
        s_map = new cISDataMappings();
    }

#endif

#if PLATFORM_IS_EMBEDDED

    return (dataId < DID_MAX_COUNT ? s_map->m_lookupSize[dataId] : 0);

#else

    return (dataId < DID_COUNT ? s_map.m_lookupSize[dataId] : 0);

#endif

}


bool cISDataMappings::StringToData(const char* stringBuffer, int stringLength, const p_data_hdr_t* hdr, uint8_t* datasetBuffer, const data_info_t& info, int radix, bool json)
{
    const uint8_t* ptr;
    if (!CanGetFieldData(info, hdr, datasetBuffer, ptr))
    {
        return false;
    }

    return StringToVariable(stringBuffer, stringLength, ptr, info.dataType, info.dataSize, radix, json);
}


bool cISDataMappings::StringToVariable(const char* stringBuffer, int stringLength, const uint8_t* dataBuffer, eDataType dataType, uint32_t dataSize, int radix, bool json)
{
    switch (dataType)
    {
    case DataTypeInt8:
        *(int8_t*)dataBuffer = (int8_t)strtol(stringBuffer, NULL, radix);
        break;

    case DataTypeUInt8:
        *(uint8_t*)dataBuffer = (uint8_t)strtoul(stringBuffer, NULL, radix);
        break;

    case DataTypeInt16:
        *(int16_t*)dataBuffer = (int16_t)strtol(stringBuffer, NULL, radix);
        break;

    case DataTypeUInt16:
        *(uint16_t*)dataBuffer = (uint16_t)strtoul(stringBuffer, NULL, radix);
        break;

    case DataTypeInt32:
        *(int32_t*)dataBuffer = (int32_t)strtol(stringBuffer, NULL, radix);
        break;

    case DataTypeUInt32:
        *(uint32_t*)dataBuffer = (uint32_t)strtoul(stringBuffer, NULL, radix);
        break;

    case DataTypeInt64:
        *(int64_t*)dataBuffer = (int64_t)strtoll(stringBuffer, NULL, radix);
        break;

    case DataTypeUInt64:
        *(uint64_t*)dataBuffer = (uint64_t)strtoull(stringBuffer, NULL, radix);
        break;

    case DataTypeFloat:
        *(float*)dataBuffer = strtof(stringBuffer, NULL);
        break;

    case DataTypeDouble:
        *(double*)dataBuffer = strtod(stringBuffer, NULL);
        break;

    case DataTypeString:
    {
        string s2(stringBuffer);
        if (json)
        {
            char c;
            bool escaped = false;
            for (size_t i = 0; i < s2.size(); i++)
            {
                c = s2[i];
                if (c == '\\')
                {
                    if (!escaped)
                    {
                        escaped = true;
                        s2.erase(i);
                        continue;
                    }
                }
                escaped = false;
            }
            s2 = stringBuffer;
        }
        else
        {
            s2.erase(std::remove(s2.begin(), s2.end(), '"'), s2.end());
        }
        // ensure string fits with null terminator
        s2.resize(dataSize - 1);
        memcpy((void*)dataBuffer, s2.data(), s2.length());
        memset((uint8_t*)dataBuffer + s2.length(), 0, dataSize - s2.length());
    } break;

    case DataTypeBinary:
    {
        // convert hex data back to binary
        size_t len = _MIN(1020, stringLength);
        len -= (len % 2);
        uint8_t* ptr2 = (uint8_t*)dataBuffer;
        for (size_t i = 0; i != len; i += 2)
        {
            *ptr2 = (getHexValue(stringBuffer[i + 1]) << 4) | getHexValue(stringBuffer[i + 2]);
        }
    } break;

    default:
        return false;
    }

    return true;
}


bool cISDataMappings::DataToString(const data_info_t& info, const p_data_hdr_t* hdr, const uint8_t* datasetBuffer, data_mapping_string_t stringBuffer, bool json)
{
    const uint8_t* ptr;
    if (!CanGetFieldData(info, hdr, datasetBuffer, ptr))
    {
        // pick a default string
        if (info.dataType == DataTypeString)
        {
            stringBuffer[0] = '"';
            stringBuffer[1] = '"';
            stringBuffer[2] = '\0';
        }
        else if (info.dataType == DataTypeBinary)
        {
            if (json)
            {
                stringBuffer[0] = '"';
                stringBuffer[1] = '"';
                stringBuffer[2] = '\0';
            }
            else
            {
                stringBuffer[0] = '\0';
            }
        }
        else
        {
            stringBuffer[0] = '0';
            stringBuffer[1] = '\0';
        }
        return false;
    }

    return VariableToString(info.dataType, info.dataFlags, ptr, datasetBuffer, info.dataSize, stringBuffer, json);
}


bool cISDataMappings::VariableToString(eDataType dataType, eDataFlags dataFlags, const uint8_t* ptr, const uint8_t* dataBuffer, uint32_t dataSize, data_mapping_string_t stringBuffer, bool json)
{
    switch (dataType)
    {
    case DataTypeInt8:
        if (dataFlags == DataFlagsDisplayHex)
            SNPRINTF(stringBuffer, IS_DATA_MAPPING_MAX_STRING_LENGTH, "0x%02X", *(int8_t*)ptr);
        else
            SNPRINTF(stringBuffer, IS_DATA_MAPPING_MAX_STRING_LENGTH, "%d", (int)*(int8_t*)ptr);
        break;

    case DataTypeUInt8:
        if (dataFlags == DataFlagsDisplayHex)
            SNPRINTF(stringBuffer, IS_DATA_MAPPING_MAX_STRING_LENGTH, "0x%02X", *(uint8_t*)ptr);
        else
            SNPRINTF(stringBuffer, IS_DATA_MAPPING_MAX_STRING_LENGTH, "%u", (unsigned int)*(uint8_t*)ptr);
        break;

    case DataTypeInt16:
        if (dataFlags == DataFlagsDisplayHex)
            SNPRINTF(stringBuffer, IS_DATA_MAPPING_MAX_STRING_LENGTH, "0x%04X", *(int16_t*)ptr);
        else
            SNPRINTF(stringBuffer, IS_DATA_MAPPING_MAX_STRING_LENGTH, "%d", (int)*(int16_t*)ptr);
        break;

    case DataTypeUInt16:
        if (dataFlags == DataFlagsDisplayHex)
            SNPRINTF(stringBuffer, IS_DATA_MAPPING_MAX_STRING_LENGTH, "0x%04X", *(uint16_t*)ptr);
        else
            SNPRINTF(stringBuffer, IS_DATA_MAPPING_MAX_STRING_LENGTH, "%u", (unsigned int)*(uint16_t*)ptr);
        break;

    case DataTypeInt32:
        if (dataFlags == DataFlagsDisplayHex)
            SNPRINTF(stringBuffer, IS_DATA_MAPPING_MAX_STRING_LENGTH, "0x%08X", *(int32_t*)ptr);
        else
            SNPRINTF(stringBuffer, IS_DATA_MAPPING_MAX_STRING_LENGTH, "%d", (int)*(int32_t*)ptr);
        break;

    case DataTypeUInt32:
        if (dataFlags == DataFlagsDisplayHex)
            SNPRINTF(stringBuffer, IS_DATA_MAPPING_MAX_STRING_LENGTH, "0x%08X", *(uint32_t*)ptr);
        else
            SNPRINTF(stringBuffer, IS_DATA_MAPPING_MAX_STRING_LENGTH, "%u", (unsigned int)*(uint32_t*)ptr);        
        break;

    case DataTypeInt64:
        if (dataFlags == DataFlagsDisplayHex)
            SNPRINTF(stringBuffer, IS_DATA_MAPPING_MAX_STRING_LENGTH, "0x%016llX", (long long)*(uint64_t*)ptr);
        else
            SNPRINTF(stringBuffer, IS_DATA_MAPPING_MAX_STRING_LENGTH, "%lld", (long long)*(int64_t*)ptr);
        break;

    case DataTypeUInt64:
        if (dataFlags == DataFlagsDisplayHex)
            SNPRINTF(stringBuffer, IS_DATA_MAPPING_MAX_STRING_LENGTH, "0x%016llX", (unsigned long long)*(uint64_t*)ptr);
        else
            SNPRINTF(stringBuffer, IS_DATA_MAPPING_MAX_STRING_LENGTH, "%llu", (unsigned long long)*(uint64_t*)ptr);
        break;

    case DataTypeFloat:
        SNPRINTF(stringBuffer, IS_DATA_MAPPING_MAX_STRING_LENGTH, "%.9g", *(float*)ptr);
        break;

    case DataTypeDouble:
        SNPRINTF(stringBuffer, IS_DATA_MAPPING_MAX_STRING_LENGTH, "%.17g", *(double*)ptr);
        break;

    case DataTypeString:
    {
        stringBuffer[0] = '"';
        int tempIndex = 1;
        char* bufPtr2 = (char*)(ptr);
        char* bufPtrEnd = bufPtr2 + _MIN(IS_DATA_MAPPING_MAX_STRING_LENGTH, dataSize) - 3;
        for (; bufPtr2 < bufPtrEnd && *bufPtr2 != '\0'; bufPtr2++)
        {
            if (json)
            {
                if (IS_JSON_ESCAPE_CHAR(*bufPtr2))
                {
                    if (bufPtr2 < bufPtrEnd - 1)
                    {
                        stringBuffer[tempIndex++] = '\\';
                    }
                    else
                    {
                        break;
                    }
                }
            }
            stringBuffer[tempIndex++] = *bufPtr2;
        }
        stringBuffer[tempIndex++] = '"';
        stringBuffer[tempIndex] = '\0';
    } break;

    case DataTypeBinary:
    {
        size_t hexIndex = 1;
        if (json)
        {
            stringBuffer[0] = '"';
        }
        // convert to hex
        const unsigned char* hexTable = getHexLookupTable();
        for (size_t i = 0; i < dataSize; i++)
        {
            stringBuffer[hexIndex++] = hexTable[0x0F & (dataBuffer[i] >> 4)];
            stringBuffer[hexIndex++] = hexTable[0x0F & dataBuffer[i]];
        }
        if (json)
        {
            stringBuffer[hexIndex++] = '"';
        }
        stringBuffer[hexIndex] = '\0';
    } break;

    default:
        stringBuffer[0] = '\0';
        return false;
    }
    return true;
}

double cISDataMappings::GetTimestamp(const p_data_hdr_t* hdr, const uint8_t* buf)
{
    if (hdr == NULL || buf == NULL || hdr->id == 0 || hdr->id >= DID_COUNT || hdr->size == 0)
    {
        return 0.0;
    }
    
    // raw data types with observation use a custom timestamp function
    if (hdr->id == DID_GPS1_RAW || hdr->id == DID_GPS2_RAW || hdr->id == DID_GPS_BASE_RAW)
    {
        gps_raw_t* raw = (gps_raw_t*)buf;
        if (raw->dataType == eRawDataType::raw_data_type_observation && raw->obsCount>0)
        {
            const obsd_t& obs = raw->data.obs[0];
            return obs.time.sec + (double)obs.time.time;
        }
        return 0.0;
    }

#if PLATFORM_IS_EMBEDDED

    if (s_map == NULLPTR)
    {
        s_map = new cISDataMappings();
    }

#endif

    const data_info_t* timeStampField =
    
#if PLATFORM_IS_EMBEDDED

        s_map->m_timestampFields[hdr->id];

#else

        s_map.m_timestampFields[hdr->id];

#endif

    if (timeStampField != NULLPTR)
    {
        const uint8_t* ptr;
        if (CanGetFieldData(*timeStampField, hdr, (uint8_t*)buf, ptr))
        {
            if (timeStampField->dataType == DataTypeDouble)
            {
                // field is seconds, use as is
                return *(double*)ptr;
            }
            else if (timeStampField->dataType == DataTypeUInt32)
            {
                // field is milliseconds, convert to seconds
                return 0.001 * (*(uint32_t*)ptr);
            }
        }
    }
    return 0.0;
}

bool cISDataMappings::CanGetFieldData(const data_info_t& info, const p_data_hdr_t* hdr, const uint8_t* buf, const uint8_t*& ptr)
{
    if (buf == NULL)
    {
        return false;
    }
    else if (hdr == NULL)
    {
        // assume buf is large enough for the full data structure
        ptr = buf + info.dataOffset;
        return true;
    }
    int32_t fullSize = (hdr->size == 0 ? GetSize(hdr->id) : hdr->size);
    int32_t offset = (int32_t)info.dataOffset - (int32_t)hdr->offset;
    if (offset >= 0 && offset <= fullSize - (int32_t)info.dataSize)
    {
        ptr = (buf + offset);
        return true;
    }
    ptr = NULL;
    return false;
}<|MERGE_RESOLUTION|>--- conflicted
+++ resolved
@@ -1054,33 +1054,6 @@
 
 static void PopulateGpxFlashCfgMappings(map_name_to_info_t mappings[DID_COUNT])
 {
-<<<<<<< HEAD
-	typedef gpx_flash_cfg_t MAP_TYPE;
-	map_name_to_info_t& m = mappings[DID_GPX_FLASH_CFG];
-	uint32_t totalSize = 0;
-	ADD_MAP(m, totalSize, "size", size, 0, DataTypeUInt32, uint32_t, 0);
-	ADD_MAP(m, totalSize, "checksum", checksum, 0, DataTypeUInt32, uint32_t, 0);
-	ADD_MAP(m, totalSize, "key", key, 0, DataTypeUInt32, uint32_t, 0);
-	ADD_MAP(m, totalSize, "ser0BaudRate", ser0BaudRate, 0, DataTypeUInt32, uint32_t, 0);
-	ADD_MAP(m, totalSize, "ser1BaudRate", ser1BaudRate, 0, DataTypeUInt32, uint32_t, 0);
-	ADD_MAP(m, totalSize, "ser2BaudRate", ser2BaudRate, 0, DataTypeUInt32, uint32_t, 0);
-	ADD_MAP(m, totalSize, "startupGPSDtMs", startupGPSDtMs, 0, DataTypeUInt32, uint32_t, 0);
-	ADD_MAP(m, totalSize, "gps1AntOffset[0]", gps1AntOffset[0], 0, DataTypeFloat, float&, 0);
-	ADD_MAP(m, totalSize, "gps1AntOffset[1]", gps1AntOffset[1], 0, DataTypeFloat, float&, 0);
-	ADD_MAP(m, totalSize, "gps1AntOffset[2]", gps1AntOffset[2], 0, DataTypeFloat, float&, 0);
-	ADD_MAP(m, totalSize, "gps2AntOffset[0]", gps2AntOffset[0], 0, DataTypeFloat, float&, 0);
-	ADD_MAP(m, totalSize, "gps2AntOffset[1]", gps2AntOffset[1], 0, DataTypeFloat, float&, 0);
-	ADD_MAP(m, totalSize, "gps2AntOffset[2]", gps2AntOffset[2], 0, DataTypeFloat, float&, 0);
-	ADD_MAP(m, totalSize, "gnssSatSigConst", gnssSatSigConst, 0, DataTypeUInt16, uint16_t, DataFlagsDisplayHex);
-	ADD_MAP(m, totalSize, "dynamicModel", dynamicModel, 0, DataTypeUInt8, uint8_t, 0);
-	ADD_MAP(m, totalSize, "debug", debug, 0, DataTypeUInt8, uint8_t, 0);
-	ADD_MAP(m, totalSize, "gpsTimeSyncPeriodMs", gpsTimeSyncPeriodMs, 0, DataTypeUInt32, uint32_t, 0);
-	ADD_MAP(m, totalSize, "gpsTimeUserDelay", gpsTimeUserDelay, 0, DataTypeFloat, float, 0);
-	ADD_MAP(m, totalSize, "gpsMinimumElevation", gpsMinimumElevation, 0, DataTypeFloat, float, 0);
-	ADD_MAP(m, totalSize, "RTKCfgBits", RTKCfgBits, 0, DataTypeUInt32, uint32_t, DataFlagsDisplayHex);
-
-	ASSERT_SIZE(totalSize);
-=======
     typedef gpx_flash_cfg_t MAP_TYPE;
     map_name_to_info_t& m = mappings[DID_GPX_FLASH_CFG];
     uint32_t totalSize = 0;
@@ -1106,7 +1079,6 @@
     ADD_MAP(m, totalSize, "RTKCfgBits", RTKCfgBits, 0, DataTypeUInt32, uint32_t, DataFlagsDisplayHex);
 
     ASSERT_SIZE(totalSize);
->>>>>>> 1ab1e1eb
 }
 
 static void PopulateEvbStatusMappings(map_name_to_info_t mappings[DID_COUNT])
@@ -2446,7 +2418,7 @@
 
 
 const char* const cISDataMappings::m_dataIdNames[] =
-{   // Matches data identifier list (eDataIDs) in data_sets.h
+{    // Matches data identifier list (eDataIDs) in data_sets.h
     "DID_NULL",                         // 0
     "DID_DEV_INFO",                     // 1
     "DID_SYS_FAULT",                    // 2
@@ -2637,19 +2609,11 @@
     PopulateIMUDeltaThetaVelocityMappings(m_lookupInfo, DID_REFERENCE_PIMU);
     PopulateInfieldCalMappings(m_lookupInfo);
 
-<<<<<<< HEAD
-	PopulateDeviceInfoMappings(m_lookupInfo, DID_GPX_DEV_INFO);
-	PopulateGpxFlashCfgMappings(m_lookupInfo);
-	// DID_GPX_RTOS_INFO
-	// DID_GPX_STATUS
-	PopulateDebugArrayMappings(m_lookupInfo, DID_GPX_DEBUG_ARRAY);
-=======
     PopulateDeviceInfoMappings(m_lookupInfo, DID_GPX_DEV_INFO);
     PopulateGpxFlashCfgMappings(m_lookupInfo);
     // DID_GPX_RTOS_INFO
     // DID_GPX_STATUS
     PopulateDebugArrayMappings(m_lookupInfo, DID_GPX_DEBUG_ARRAY);
->>>>>>> 1ab1e1eb
 
 #if defined(INCLUDE_LUNA_DATA_SETS)
     PopulateEvbLunaFlashCfgMappings(m_lookupInfo);
