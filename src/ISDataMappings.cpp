/*
MIT LICENSE

Copyright (c) 2014-2023 Inertial Sense, Inc. - http://inertialsense.com

Permission is hereby granted, free of charge, to any person obtaining a copy of this software and associated documentation files(the "Software"), to deal in the Software without restriction, including without limitation the rights to use, copy, modify, merge, publish, distribute, sublicense, and/or sell copies of the Software, and to permit persons to whom the Software is furnished to do so, subject to the following conditions :

The above copyright notice and this permission notice shall be included in all copies or substantial portions of the Software.

THE SOFTWARE IS PROVIDED "AS IS", WITHOUT WARRANTY OF ANY KIND, EXPRESS OR IMPLIED, INCLUDING BUT NOT LIMITED TO THE WARRANTIES OF MERCHANTABILITY, FITNESS FOR A PARTICULAR PURPOSE AND NONINFRINGEMENT.IN NO EVENT SHALL THE AUTHORS OR COPYRIGHT HOLDERS BE LIABLE FOR ANY CLAIM, DAMAGES OR OTHER LIABILITY, WHETHER IN AN ACTION OF CONTRACT, TORT OR OTHERWISE, ARISING FROM, OUT OF OR IN CONNECTION WITH THE SOFTWARE OR THE USE OR OTHER DEALINGS IN THE SOFTWARE.
*/

#include <map>
#include <vector>
#include <set>
#include <algorithm>
#include <stdlib.h>
#include <stddef.h>
#include <inttypes.h>
#include <stdio.h>
#include <assert.h>
#include <string.h>

#include "ISDataMappings.h"
#include "DataJSON.h"
#include "ISUtilities.h"
#include "ISConstants.h"
#include "data_sets.h"

#ifdef USE_IS_INTERNAL
#include "../../cpp/libs/families/imx/IS_internal.h"
#endif

using namespace std;

#if PLATFORM_IS_EMBEDDED
cISDataMappings* cISDataMappings::s_map;
#else
cISDataMappings cISDataMappings::s_map;
#endif

const unsigned char g_asciiToLowerMap[256] =
{
    0,1,2,3,4,5,6,7,8,9,10,11,12,13,14,15,16,17,18,19,20,21,22,23,24,25,26,27,28,29,30,31,32,33,34,35,36,37,38,39,40,
    41,42,43,44,45,46,47,48,49,50,51,52,53,54,55,56,57,58,59,60,61,62,63,64,'a','b','c','d','e','f','g','h','i','j','k','l','m','n','o','p','q',
    'r','s','t','u','v','w','x','y','z',91,92,93,94,95,96,97,98,99,100,101,102,103,104,105,106,107,108,109,110,111,112,113,114,115,116,117,118,
    119,120,121,122,123,124,125,126,127,128,129,130,131,132,133,134,135,136,137,138,139,140,141,142,143,144,145,146,147,148,149,150,151,152,153,
    154,155,156,157,158,159,160,161,162,163,164,165,166,167,168,169,170,171,172,173,174,175,176,177,178,179,180,181,182,183,184,185,186,187,188,
    189,190,191,192,193,194,195,196,197,198,199,200,201,202,203,204,205,206,207,208,209,210,211,212,213,214,215,216,217,218,219,220,221,222,223,
    224,225,226,227,228,229,230,231,232,233,234,235,236,237,238,239,240,241,242,243,244,245,246,247,248,249,250,251,252,253,254,255
};

CONST_EXPRESSION uint32_t s_eDataTypeSizes[DataTypeCount] =
{
    (uint32_t)sizeof(int8_t),
    (uint32_t)sizeof(uint8_t),
    (uint32_t)sizeof(int16_t),
    (uint32_t)sizeof(uint16_t),
    (uint32_t)sizeof(int32_t),
    (uint32_t)sizeof(uint32_t),
    (uint32_t)sizeof(int64_t),
    (uint32_t)sizeof(uint64_t),
    (uint32_t)sizeof(float),
    (uint32_t)sizeof(double),
    (uint32_t)0, // string, must be set to actual size by caller
    (uint32_t)0  // binary, must be set to actual size by caller
};

inline uint32_t GetDataTypeSize(eDataType dataType)
{
    if (dataType >= 0 && dataType < DataTypeCount)
    {
        return s_eDataTypeSizes[dataType];
    }
    return 0;
}

#if CPP11_IS_ENABLED

// dataSize can be 0 for default size, must be set for string type
#define ADD_MAP_NO_VALIDATION(map, totalSize, name, member, dataSize, dataType, memberType, dataFlags) (map)[std::string(name)] = { (uint32_t)offsetof(MAP_TYPE, member), (uint32_t)(dataSize == 0 ? sizeof(memberType) : dataSize), dataType, (eDataFlags)dataFlags, name }; totalSize += sizeof(memberType);

// note when passing member type for arrays, it must be a reference, i.e. float&
#define ADD_MAP(map, totalSize, name, member, dataSize, dataType, memberType, dataFlags) \
    ADD_MAP_NO_VALIDATION(map, totalSize, name, member, dataSize, dataType, memberType, dataFlags); \
    static_assert(is_same<decltype(MAP_TYPE::member), memberType>::value, "Member type is an unexpected type"); \
    static_assert((uint32_t)(dataSize == 0 ? sizeof(memberType) : dataSize) == sizeof(memberType), "Member type is an unexpected size, sizeof(memberType)"); \
    static_assert((uint32_t)(dataSize == 0 ? sizeof(memberType) : dataSize) == sizeof(MAP_TYPE::member), "Member type is an unexpected size, sizeof(MAP_TYPE::member)"); \
    static_assert(s_eDataTypeSizes[dataType] == 0 || (uint32_t)(dataSize == 0 ? sizeof(memberType) : dataSize) == s_eDataTypeSizes[dataType], "Data type size does not match member size");
#define ASSERT_SIZE(s) assert(s == sizeof(MAP_TYPE))

#else

#define ADD_MAP_NO_VALIDATION(map, totalSize, name, member, dataSize, dataType, memberType, dataFlags) (map)[std::string(name)] = { (uint32_t)offsetof(MAP_TYPE, member), (uint32_t)(dataSize == 0 ? sizeof(memberType) : dataSize), dataType, (eDataFlags)dataFlags, name }; totalSize += sizeof(memberType);
#define ADD_MAP(map, totalSize, name, member, dataSize, dataType, memberType, dataFlags) ADD_MAP_NO_VALIDATION(map, totalSize, name, member, dataSize, dataType, memberType, dataFlags)
#define ASSERT_SIZE(s) // not supported on VS < 2015

#endif

static void PopulateSizeMappings(uint32_t sizeMap[DID_COUNT])
{
    //memset(sizeMap, 0, sizeof(sizeMap));
    // NOTE: If you use the line above, the compiler issues this warning:
    //       "‘sizeof’ on array function parameter ‘sizeMap’ will return size of ‘uint32_t* {aka unsigned int*}’"
    //       So, we use `sizeof(uint32_t) * DID_COUNT` instead to get the correct size.
    memset(sizeMap, 0, sizeof(uint32_t) * DID_COUNT);

    sizeMap[DID_DEV_INFO] = sizeof(dev_info_t);
<<<<<<< HEAD
=======
    sizeMap[DID_MANUFACTURING_INFO] = sizeof(manufacturing_info_t);
>>>>>>> 364cf337
    sizeMap[DID_BIT] = sizeof(bit_t);
    sizeMap[DID_SYS_FAULT] = sizeof(system_fault_t);
    sizeMap[DID_MAGNETOMETER] = sizeof(magnetometer_t);
    sizeMap[DID_BAROMETER] = sizeof(barometer_t);
    sizeMap[DID_IMU3_UNCAL] = sizeof(imu3_t);
    sizeMap[DID_IMU3_RAW] = sizeof(imu3_t);
    sizeMap[DID_IMU_RAW] = sizeof(imu_t);
    sizeMap[DID_IMU] = sizeof(imu_t);
    sizeMap[DID_PIMU] = sizeof(pimu_t);
    sizeMap[DID_WHEEL_ENCODER] = sizeof(wheel_encoder_t);
    sizeMap[DID_GROUND_VEHICLE] = sizeof(ground_vehicle_t);
    sizeMap[DID_SYS_CMD] = sizeof(system_command_t);
    sizeMap[DID_RMC] = sizeof(rmc_t);
    sizeMap[DID_INS_1] = sizeof(ins_1_t);
    sizeMap[DID_INS_2] = sizeof(ins_2_t);
    sizeMap[DID_INS_3] = sizeof(ins_3_t);
    sizeMap[DID_INS_4] = sizeof(ins_4_t);
    sizeMap[DID_GPS1_POS] = sizeof(gps_pos_t);
<<<<<<< HEAD
    sizeMap[DID_GPS1_RCVR_POS] = sizeof(gps_pos_t);
=======
    sizeMap[DID_GPS1_UBX_POS] = sizeof(gps_pos_t);
>>>>>>> 364cf337
    sizeMap[DID_GPS1_VEL] = sizeof(gps_vel_t);
    sizeMap[DID_GPS2_POS] = sizeof(gps_pos_t);
    sizeMap[DID_GPS2_VEL] = sizeof(gps_vel_t);
    sizeMap[DID_GPS1_SAT] = sizeof(gps_sat_t);
    sizeMap[DID_GPS2_SAT] = sizeof(gps_sat_t);
    sizeMap[DID_GPS1_SIG] = sizeof(gps_sig_t);
    sizeMap[DID_GPS2_SIG] = sizeof(gps_sig_t);
    sizeMap[DID_GPS1_VERSION] = sizeof(gps_version_t);
    sizeMap[DID_GPS2_VERSION] = sizeof(gps_version_t);
    sizeMap[DID_GPS1_RTK_POS] = sizeof(gps_pos_t);
    sizeMap[DID_GPS1_RTK_POS_REL] = sizeof(gps_rtk_rel_t);
    sizeMap[DID_GPS1_RTK_POS_MISC] = sizeof(gps_rtk_misc_t);
    sizeMap[DID_GPS2_RTK_CMP_REL] = sizeof(gps_rtk_rel_t);
    sizeMap[DID_GPS2_RTK_CMP_MISC] = sizeof(gps_rtk_misc_t);
    sizeMap[DID_SYS_PARAMS] = sizeof(sys_params_t);
    sizeMap[DID_SYS_SENSORS] = sizeof(sys_sensors_t);
    sizeMap[DID_FLASH_CONFIG] = sizeof(nvm_flash_cfg_t);
    sizeMap[DID_GPS_BASE_RAW] = sizeof(gps_raw_t);
    sizeMap[DID_STROBE_IN_TIME] = sizeof(strobe_in_time_t);
    sizeMap[DID_RTOS_INFO] = sizeof(rtos_info_t);
    sizeMap[DID_CAN_CONFIG] = sizeof(can_config_t);
    sizeMap[DID_DEBUG_ARRAY] = sizeof(debug_array_t);
    sizeMap[DID_IO] = sizeof(io_t);
    sizeMap[DID_INFIELD_CAL] = sizeof(infield_cal_t);
    sizeMap[DID_REFERENCE_IMU] = sizeof(imu_t);
    sizeMap[DID_REFERENCE_PIMU] = sizeof(pimu_t);
    sizeMap[DID_REFERENCE_MAGNETOMETER] = sizeof(magnetometer_t);

    sizeMap[DID_EVB_STATUS] = sizeof(evb_status_t);
    sizeMap[DID_EVB_FLASH_CFG] = sizeof(evb_flash_cfg_t);
    sizeMap[DID_EVB_DEBUG_ARRAY] = sizeof(debug_array_t);
    sizeMap[DID_EVB_RTOS_INFO] = sizeof(evb_rtos_info_t);
    sizeMap[DID_EVB_DEV_INFO] = sizeof(dev_info_t);
<<<<<<< HEAD

    sizeMap[DID_GPX_DEV_INFO] = sizeof(dev_info_t);
    sizeMap[DID_GPX_FLASH_CFG] = sizeof(gpx_flash_cfg_t);
    sizeMap[DID_GPX_RTOS_INFO] = sizeof(rtos_info_t);
    sizeMap[DID_GPX_DEBUG_ARRAY] = sizeof(debug_array_t);
=======
>>>>>>> 364cf337

#ifdef USE_IS_INTERNAL

    sizeMap[DID_SENSORS_UCAL] = sizeof(sensors_w_temp_t);
    sizeMap[DID_SENSORS_TCAL] = sizeof(sensors_w_temp_t);
    sizeMap[DID_SENSORS_MCAL] = sizeof(sensors_w_temp_t);
    sizeMap[DID_SENSORS_TC_BIAS] = sizeof(sensors_t);
    sizeMap[DID_SCOMP] = sizeof(sensor_compensation_t);
    sizeMap[DID_RTK_DEBUG] = sizeof(rtk_debug_t);
//     sizeMap[DID_RTK_STATE] = sizeof(rtk_state_t);
    sizeMap[DID_RTK_CODE_RESIDUAL] = sizeof(rtk_residual_t);
    sizeMap[DID_RTK_PHASE_RESIDUAL] = sizeof(rtk_residual_t);
    sizeMap[DID_NVR_USERPAGE_G0] = sizeof(nvm_group_0_t);
    sizeMap[DID_NVR_USERPAGE_G1] = sizeof(nvm_group_1_t);
    sizeMap[DID_INL2_STATES] = sizeof(inl2_states_t);
    sizeMap[DID_INL2_STATUS] = sizeof(inl2_status_t);
    sizeMap[DID_INL2_MISC] = sizeof(inl2_misc_t);
    sizeMap[DID_INL2_MAG_OBS_INFO] = sizeof(inl2_mag_obs_info_t);
    sizeMap[DID_IMU_MAG] = sizeof(imu_mag_t);
    sizeMap[DID_PIMU_MAG] = sizeof(pimu_mag_t);
    sizeMap[DID_SENSORS_ADC] = sizeof(sys_sensors_adc_t);
    sizeMap[DID_RTK_DEBUG_2] = sizeof(rtk_debug_2_t);

#endif

#if defined(INCLUDE_LUNA_DATA_SETS)

    sizeMap[DID_EVB_LUNA_FLASH_CFG] = sizeof(evb_luna_flash_cfg_t);
    sizeMap[DID_EVB_LUNA_STATUS] = sizeof(evb_luna_status_t);
    sizeMap[DID_EVB_LUNA_SENSORS] = sizeof(evb_luna_sensors_t);
    sizeMap[DID_EVB_LUNA_REMOTE_KILL] = sizeof(evb_luna_remote_kill_t);
    sizeMap[DID_EVB_LUNA_VELOCITY_CONTROL] = sizeof(evb_luna_velocity_control_t);
    sizeMap[DID_EVB_LUNA_VELOCITY_COMMAND] = sizeof(evb_luna_velocity_command_t);
    sizeMap[DID_EVB_LUNA_AUX_COMMAND] = sizeof(evb_luna_aux_command_t);

#endif

}

static void PopulateTimestampField(uint32_t id, const data_info_t** timestamps, map_name_to_info_t mappings[DID_COUNT])
{
    static const string timestampFields[] = { "time", "timeOfWeek", "timeOfWeekMs", "seconds" };
    const map_name_to_info_t& offsetMap = mappings[id];

    if (offsetMap.size() != 0)
    {
        for (size_t i = 0; i < _ARRAY_ELEMENT_COUNT(timestampFields); i++)
        {
            map_name_to_info_t::const_iterator timestampField = offsetMap.find(timestampFields[i]);
            if (timestampField != offsetMap.end())
            {
                timestamps[id] = (const data_info_t*)&timestampField->second;
                return;
            }
        }
    }

    timestamps[id] = NULLPTR; // ensure value is not garbage
}

static void PopulateDeviceInfoMappings(map_name_to_info_t mappings[DID_COUNT], uint32_t id)
{
    typedef dev_info_t MAP_TYPE;
    map_name_to_info_t& m = mappings[id];
    uint32_t totalSize = 0;
    ADD_MAP(m, totalSize, "reserved", reserved, 0, DataTypeUInt32, uint32_t, 0);
    ADD_MAP(m, totalSize, "serialNumber", serialNumber, 0, DataTypeUInt32, uint32_t, 0);
    ADD_MAP(m, totalSize, "hardwareVer[0]", hardwareVer[0], 0, DataTypeUInt8, uint8_t&, 0);
    ADD_MAP(m, totalSize, "hardwareVer[1]", hardwareVer[1], 0, DataTypeUInt8, uint8_t&, 0);
    ADD_MAP(m, totalSize, "hardwareVer[2]", hardwareVer[2], 0, DataTypeUInt8, uint8_t&, 0);
    ADD_MAP(m, totalSize, "hardwareVer[3]", hardwareVer[3], 0, DataTypeUInt8, uint8_t&, 0);
    ADD_MAP(m, totalSize, "firmwareVer[0]", firmwareVer[0], 0, DataTypeUInt8, uint8_t&, 0);
    ADD_MAP(m, totalSize, "firmwareVer[1]", firmwareVer[1], 0, DataTypeUInt8, uint8_t&, 0);
    ADD_MAP(m, totalSize, "firmwareVer[2]", firmwareVer[2], 0, DataTypeUInt8, uint8_t&, 0);
    ADD_MAP(m, totalSize, "firmwareVer[3]", firmwareVer[3], 0, DataTypeUInt8, uint8_t&, 0);
    ADD_MAP(m, totalSize, "buildNumber", buildNumber, 0, DataTypeUInt32, uint32_t, 0);
    ADD_MAP(m, totalSize, "protocolVer[0]", protocolVer[0], 0, DataTypeUInt8, uint8_t&, 0);
    ADD_MAP(m, totalSize, "protocolVer[1]", protocolVer[1], 0, DataTypeUInt8, uint8_t&, 0);
    ADD_MAP(m, totalSize, "protocolVer[2]", protocolVer[2], 0, DataTypeUInt8, uint8_t&, 0);
    ADD_MAP(m, totalSize, "protocolVer[3]", protocolVer[3], 0, DataTypeUInt8, uint8_t&, 0);
    ADD_MAP(m, totalSize, "repoRevision", repoRevision, 0, DataTypeUInt32, uint32_t, 0);
    ADD_MAP(m, totalSize, "manufacturer", manufacturer, DEVINFO_MANUFACTURER_STRLEN, DataTypeString, char[DEVINFO_MANUFACTURER_STRLEN], 0);
    ADD_MAP(m, totalSize, "buildType", buildType, 0, DataTypeUInt8, uint8_t, 0);
    ADD_MAP(m, totalSize, "buildYear", buildYear, 0, DataTypeUInt8, uint8_t, 0);
    ADD_MAP(m, totalSize, "buildMonth", buildMonth, 0, DataTypeUInt8, uint8_t, 0);
    ADD_MAP(m, totalSize, "buildDay", buildDay, 0, DataTypeUInt8, uint8_t, 0);
    ADD_MAP(m, totalSize, "buildHour", buildHour, 0, DataTypeUInt8, uint8_t, 0);
    ADD_MAP(m, totalSize, "buildMinute", buildMinute, 0, DataTypeUInt8, uint8_t, 0);
    ADD_MAP(m, totalSize, "buildSecond", buildSecond, 0, DataTypeUInt8, uint8_t, 0);
    ADD_MAP(m, totalSize, "buildMillisecond", buildMillisecond, 0, DataTypeUInt8, uint8_t, 0);
    ADD_MAP(m, totalSize, "addInfo", addInfo, DEVINFO_ADDINFO_STRLEN, DataTypeString, char[DEVINFO_ADDINFO_STRLEN], 0);

    ASSERT_SIZE(totalSize);
}

static void PopulateManufacturingInfoMappings(map_name_to_info_t mappings[DID_COUNT])
{
    typedef manufacturing_info_t MAP_TYPE;
    map_name_to_info_t& m = mappings[DID_MANUFACTURING_INFO];
    uint32_t totalSize = 0;
    ADD_MAP(m, totalSize, "serialNumber", serialNumber, 0, DataTypeUInt32, uint32_t, 0);
    ADD_MAP(m, totalSize, "lotNumber", lotNumber, 0, DataTypeUInt32, uint32_t, 0);
    ADD_MAP(m, totalSize, "date", date, 16, DataTypeString, char[16], 0);
    ADD_MAP(m, totalSize, "key", key, 0, DataTypeUInt32, uint32_t, 0);
    ADD_MAP(m, totalSize, "platformType", platformType, 0, DataTypeInt32, int32_t, 0);
    ADD_MAP(m, totalSize, "uid[0]", uid[0], 0, DataTypeUInt32, uint32_t&, 0);
    ADD_MAP(m, totalSize, "uid[1]", uid[1], 0, DataTypeUInt32, uint32_t&, 0);
    ADD_MAP(m, totalSize, "uid[2]", uid[2], 0, DataTypeUInt32, uint32_t&, 0);
    ADD_MAP(m, totalSize, "uid[3]", uid[3], 0, DataTypeUInt32, uint32_t&, 0);

    ASSERT_SIZE(totalSize);
}

static void PopulateIOMappings(map_name_to_info_t mappings[DID_COUNT])
{
    typedef io_t MAP_TYPE;
    map_name_to_info_t& m = mappings[DID_IO];
    uint32_t totalSize = 0;
    ADD_MAP(m, totalSize, "timeOfWeekMs", timeOfWeekMs, 0, DataTypeUInt32, uint32_t, 0);
    ADD_MAP(m, totalSize, "gpioStatus", gpioStatus, 0, DataTypeUInt32, uint32_t, 0);

    ASSERT_SIZE(totalSize);
}

static void PopulateBitMappings(map_name_to_info_t mappings[DID_COUNT])
{
    typedef bit_t MAP_TYPE;
    map_name_to_info_t& m = mappings[DID_BIT];
    uint32_t totalSize = 0;
    ADD_MAP(m, totalSize, "state", state, 0, DataTypeUInt32, uint32_t, 0);
    ADD_MAP(m, totalSize, "hdwBitStatus", hdwBitStatus, 0, DataTypeUInt32, uint32_t, 0);
    ADD_MAP(m, totalSize, "calBitStatus", calBitStatus, 0, DataTypeUInt32, uint32_t, 0);

    ADD_MAP(m, totalSize, "tcPqrBias", tcPqrBias, 0, DataTypeFloat, float, 0);
    ADD_MAP(m, totalSize, "tcAccBias", tcAccBias, 0, DataTypeFloat, float, 0);
    ADD_MAP(m, totalSize, "tcPqrSlope", tcPqrSlope, 0, DataTypeFloat, float, 0);
    ADD_MAP(m, totalSize, "tcAccSlope", tcAccSlope, 0, DataTypeFloat, float, 0);
    ADD_MAP(m, totalSize, "tcPqrLinearity", tcPqrLinearity, 0, DataTypeFloat, float, 0);
    ADD_MAP(m, totalSize, "tcAccLinearity", tcAccLinearity, 0, DataTypeFloat, float, 0);

    ADD_MAP(m, totalSize, "pqr", pqr, 0, DataTypeFloat, float, 0);
    ADD_MAP(m, totalSize, "acc", acc, 0, DataTypeFloat, float, 0);
    ADD_MAP(m, totalSize, "pqrSigma", pqrSigma, 0, DataTypeFloat, float, 0);
    ADD_MAP(m, totalSize, "accSigma", accSigma, 0, DataTypeFloat, float, 0);

    ADD_MAP(m, totalSize, "testMode", testMode, 0, DataTypeUInt32, uint32_t, 0);

    ASSERT_SIZE(totalSize);
}

static void PopulateSysFaultMappings(map_name_to_info_t mappings[DID_COUNT])
{
    typedef system_fault_t MAP_TYPE;
    map_name_to_info_t& m = mappings[DID_SYS_FAULT];
    uint32_t totalSize = 0;
    ADD_MAP(m, totalSize, "status", status, 0, DataTypeUInt32, uint32_t, 0);
    ADD_MAP(m, totalSize, "g1Task", g1Task, 0, DataTypeUInt32, uint32_t, 0);
    ADD_MAP(m, totalSize, "g2FileNum", g2FileNum, 0, DataTypeUInt32, uint32_t, 0);
    ADD_MAP(m, totalSize, "g3LineNum", g3LineNum, 0, DataTypeUInt32, uint32_t, 0);
    ADD_MAP(m, totalSize, "g4", g4, 0, DataTypeUInt32, uint32_t, 0);
    ADD_MAP(m, totalSize, "g5Lr", g5Lr, 0, DataTypeUInt32, uint32_t, 0);
    ADD_MAP(m, totalSize, "pc", pc, 0, DataTypeUInt32, uint32_t, 0);
    ADD_MAP(m, totalSize, "psr", psr, 0, DataTypeUInt32, uint32_t, 0);

    ASSERT_SIZE(totalSize);
}

static void PopulateIMUMappings(map_name_to_info_t mappings[DID_COUNT], uint32_t dataId)
{
    typedef imu_t MAP_TYPE;
    map_name_to_info_t& m = mappings[dataId];
    uint32_t totalSize = 0;
    ADD_MAP(m, totalSize, "time", time, 0, DataTypeDouble, double, 0);
    ADD_MAP(m, totalSize, "pqr[0]", I.pqr[0], 0, DataTypeFloat, float&, 0);
    ADD_MAP(m, totalSize, "pqr[1]", I.pqr[1], 0, DataTypeFloat, float&, 0);
    ADD_MAP(m, totalSize, "pqr[2]", I.pqr[2], 0, DataTypeFloat, float&, 0);
    ADD_MAP(m, totalSize, "acc[0]", I.acc[0], 0, DataTypeFloat, float&, 0);
    ADD_MAP(m, totalSize, "acc[1]", I.acc[1], 0, DataTypeFloat, float&, 0);
    ADD_MAP(m, totalSize, "acc[2]", I.acc[2], 0, DataTypeFloat, float&, 0);
    ADD_MAP(m, totalSize, "status", status, 0, DataTypeUInt32, uint32_t, DataFlagsDisplayHex);

    ASSERT_SIZE(totalSize);
}

static void PopulateIMU3Mappings(map_name_to_info_t mappings[DID_COUNT], uint32_t dataId)
{
    typedef imu3_t MAP_TYPE;
    map_name_to_info_t& m = mappings[dataId];
    uint32_t totalSize = 0;
    ADD_MAP(m, totalSize, "time", time, 0, DataTypeDouble, double, 0);
    ADD_MAP(m, totalSize, "status", status, 0, DataTypeUInt32, uint32_t, DataFlagsDisplayHex);
    ADD_MAP(m, totalSize, "I0.pqr[0]", I[0].pqr[0], 0, DataTypeFloat, float&, 0);
    ADD_MAP(m, totalSize, "I0.pqr[1]", I[0].pqr[1], 0, DataTypeFloat, float&, 0);
    ADD_MAP(m, totalSize, "I0.pqr[2]", I[0].pqr[2], 0, DataTypeFloat, float&, 0);
    ADD_MAP(m, totalSize, "I0.acc[0]", I[0].acc[0], 0, DataTypeFloat, float&, 0);
    ADD_MAP(m, totalSize, "I0.acc[1]", I[0].acc[1], 0, DataTypeFloat, float&, 0);
    ADD_MAP(m, totalSize, "I0.acc[2]", I[0].acc[2], 0, DataTypeFloat, float&, 0);
    ADD_MAP(m, totalSize, "I1.pqr[0]", I[1].pqr[0], 0, DataTypeFloat, float&, 0);
    ADD_MAP(m, totalSize, "I1.pqr[1]", I[1].pqr[1], 0, DataTypeFloat, float&, 0);
    ADD_MAP(m, totalSize, "I1.pqr[2]", I[1].pqr[2], 0, DataTypeFloat, float&, 0);
    ADD_MAP(m, totalSize, "I1.acc[0]", I[1].acc[0], 0, DataTypeFloat, float&, 0);
    ADD_MAP(m, totalSize, "I1.acc[1]", I[1].acc[1], 0, DataTypeFloat, float&, 0);
    ADD_MAP(m, totalSize, "I1.acc[2]", I[1].acc[2], 0, DataTypeFloat, float&, 0);
    ADD_MAP(m, totalSize, "I2.pqr[0]", I[2].pqr[0], 0, DataTypeFloat, float&, 0);
    ADD_MAP(m, totalSize, "I2.pqr[1]", I[2].pqr[1], 0, DataTypeFloat, float&, 0);
    ADD_MAP(m, totalSize, "I2.pqr[2]", I[2].pqr[2], 0, DataTypeFloat, float&, 0);
    ADD_MAP(m, totalSize, "I2.acc[0]", I[2].acc[0], 0, DataTypeFloat, float&, 0);
    ADD_MAP(m, totalSize, "I2.acc[1]", I[2].acc[1], 0, DataTypeFloat, float&, 0);
    ADD_MAP(m, totalSize, "I2.acc[2]", I[2].acc[2], 0, DataTypeFloat, float&, 0);

    ASSERT_SIZE(totalSize);
}

static void PopulateSysParamsMappings(map_name_to_info_t mappings[DID_COUNT])
{
    typedef sys_params_t MAP_TYPE;
    map_name_to_info_t& m = mappings[DID_SYS_PARAMS];
    uint32_t totalSize = 0;
    ADD_MAP(m, totalSize, "timeOfWeekMs", timeOfWeekMs, 0, DataTypeUInt32, uint32_t, 0);
    ADD_MAP(m, totalSize, "insStatus", insStatus, 0, DataTypeUInt32, uint32_t, DataFlagsDisplayHex);
    ADD_MAP(m, totalSize, "hdwStatus", hdwStatus, 0, DataTypeUInt32, uint32_t, DataFlagsDisplayHex);
    ADD_MAP(m, totalSize, "imuTemp", imuTemp, 0, DataTypeFloat, float, 0);
    ADD_MAP(m, totalSize, "baroTemp", baroTemp, 0, DataTypeFloat, float, 0);
    ADD_MAP(m, totalSize, "mcuTemp", mcuTemp, 0, DataTypeFloat, float, 0);
    ADD_MAP(m, totalSize, "sysStatus", sysStatus, 0, DataTypeUInt32, uint32_t, 0);
    ADD_MAP(m, totalSize, "imuPeriodMs", imuPeriodMs, 0, DataTypeUInt32, uint32_t, 0);
    ADD_MAP(m, totalSize, "navPeriodMs", navPeriodMs, 0, DataTypeUInt32, uint32_t, 0);
    ADD_MAP(m, totalSize, "sensorTruePeriod", sensorTruePeriod, 0, DataTypeDouble, double, 0);
    ADD_MAP(m, totalSize, "flashCfgChecksum", flashCfgChecksum, 0, DataTypeUInt32, uint32_t, 0);
    ADD_MAP(m, totalSize, "reserved3", reserved3, 0, DataTypeFloat, float, 0);
    ADD_MAP(m, totalSize, "genFaultCode", genFaultCode, 0, DataTypeUInt32, uint32_t, DataFlagsDisplayHex);

    ASSERT_SIZE(totalSize);
}

static void PopulateSysSensorsMappings(map_name_to_info_t mappings[DID_COUNT])
{
    typedef sys_sensors_t MAP_TYPE;
    map_name_to_info_t& m = mappings[DID_SYS_SENSORS];
    uint32_t totalSize = 0;
    ADD_MAP(m, totalSize, "time", time, 0, DataTypeDouble, double, 0);
    ADD_MAP(m, totalSize, "temp", temp, 0, DataTypeFloat, float, 0);
    ADD_MAP(m, totalSize, "pqr[0]", pqr[0], 0, DataTypeFloat, float&, 0);
    ADD_MAP(m, totalSize, "pqr[1]", pqr[1], 0, DataTypeFloat, float&, 0);
    ADD_MAP(m, totalSize, "pqr[2]", pqr[2], 0, DataTypeFloat, float&, 0);
    ADD_MAP(m, totalSize, "acc[0]", acc[0], 0, DataTypeFloat, float&, 0);
    ADD_MAP(m, totalSize, "acc[1]", acc[1], 0, DataTypeFloat, float&, 0);
    ADD_MAP(m, totalSize, "acc[2]", acc[2], 0, DataTypeFloat, float&, 0);
    ADD_MAP(m, totalSize, "mag[0]", mag[0], 0, DataTypeFloat, float&, 0);
    ADD_MAP(m, totalSize, "mag[1]", mag[1], 0, DataTypeFloat, float&, 0);
    ADD_MAP(m, totalSize, "mag[2]", mag[2], 0, DataTypeFloat, float&, 0);
    ADD_MAP(m, totalSize, "bar", bar, 0, DataTypeFloat, float, 0);
    ADD_MAP(m, totalSize, "barTemp", barTemp, 0, DataTypeFloat, float, 0);
    ADD_MAP(m, totalSize, "mslBar", mslBar, 0, DataTypeFloat, float, 0);
    ADD_MAP(m, totalSize, "humidity", humidity, 0, DataTypeFloat, float, 0);
    ADD_MAP(m, totalSize, "vin", vin, 0, DataTypeFloat, float, 0);
    ADD_MAP(m, totalSize, "ana1", ana1, 0, DataTypeFloat, float, 0);
    ADD_MAP(m, totalSize, "ana3", ana1, 0, DataTypeFloat, float, 0);
    ADD_MAP(m, totalSize, "ana4", ana1, 0, DataTypeFloat, float, 0);

    ASSERT_SIZE(totalSize);
}

static void PopulateRMCMappings(map_name_to_info_t mappings[DID_COUNT])
{
    typedef rmc_t MAP_TYPE;
    map_name_to_info_t& m = mappings[DID_RMC];
    uint32_t totalSize = 0;
    ADD_MAP(m, totalSize, "bits", bits, 0, DataTypeUInt64, uint64_t, DataFlagsDisplayHex);
    ADD_MAP(m, totalSize, "options", options, 0, DataTypeUInt32, uint32_t, DataFlagsDisplayHex);

    ASSERT_SIZE(totalSize);
}

static void PopulateINS1Mappings(map_name_to_info_t mappings[DID_COUNT])
{
    typedef ins_1_t MAP_TYPE;
    map_name_to_info_t& m = mappings[DID_INS_1];
    uint32_t totalSize = 0;
    ADD_MAP(m, totalSize, "week", week, 0, DataTypeUInt32, uint32_t, 0);
    ADD_MAP(m, totalSize, "timeOfWeek", timeOfWeek, 0, DataTypeDouble, double, 0);
    ADD_MAP(m, totalSize, "insStatus", insStatus, 0, DataTypeUInt32, uint32_t, DataFlagsDisplayHex);
    ADD_MAP(m, totalSize, "hdwStatus", hdwStatus, 0, DataTypeUInt32, uint32_t, DataFlagsDisplayHex);
    ADD_MAP(m, totalSize, "theta[0]", theta[0], 0, DataTypeFloat, float&, 0);
    ADD_MAP(m, totalSize, "theta[1]", theta[1], 0, DataTypeFloat, float&, 0);
    ADD_MAP(m, totalSize, "theta[2]", theta[2], 0, DataTypeFloat, float&, 0);
    ADD_MAP(m, totalSize, "uvw[0]", uvw[0], 0, DataTypeFloat, float&, 0);
    ADD_MAP(m, totalSize, "uvw[1]", uvw[1], 0, DataTypeFloat, float&, 0);
    ADD_MAP(m, totalSize, "uvw[2]", uvw[2], 0, DataTypeFloat, float&, 0);
    ADD_MAP(m, totalSize, "lla[0]", lla[0], 0, DataTypeDouble, double&, 0);
    ADD_MAP(m, totalSize, "lla[1]", lla[1], 0, DataTypeDouble, double&, 0);
    ADD_MAP(m, totalSize, "lla[2]", lla[2], 0, DataTypeDouble, double&, 0);
    ADD_MAP(m, totalSize, "ned[0]", ned[0], 0, DataTypeFloat, float&, 0);
    ADD_MAP(m, totalSize, "ned[1]", ned[1], 0, DataTypeFloat, float&, 0);
    ADD_MAP(m, totalSize, "ned[2]", ned[2], 0, DataTypeFloat, float&, 0);

    ASSERT_SIZE(totalSize);
}

static void PopulateINS2Mappings(map_name_to_info_t mappings[DID_COUNT])
{
    typedef ins_2_t MAP_TYPE;
    map_name_to_info_t& m = mappings[DID_INS_2];
    uint32_t totalSize = 0;
    ADD_MAP(m, totalSize, "week", week, 0, DataTypeUInt32, uint32_t, 0);
    ADD_MAP(m, totalSize, "timeOfWeek", timeOfWeek, 0, DataTypeDouble, double, 0);
    ADD_MAP(m, totalSize, "insStatus", insStatus, 0, DataTypeUInt32, uint32_t, DataFlagsDisplayHex);
    ADD_MAP(m, totalSize, "hdwStatus", hdwStatus, 0, DataTypeUInt32, uint32_t, DataFlagsDisplayHex);
    ADD_MAP(m, totalSize, "qn2b[0]", qn2b[0], 0, DataTypeFloat, float&, 0);
    ADD_MAP(m, totalSize, "qn2b[1]", qn2b[1], 0, DataTypeFloat, float&, 0);
    ADD_MAP(m, totalSize, "qn2b[2]", qn2b[2], 0, DataTypeFloat, float&, 0);
    ADD_MAP(m, totalSize, "qn2b[3]", qn2b[3], 0, DataTypeFloat, float&, 0);
    ADD_MAP(m, totalSize, "uvw[0]", uvw[0], 0, DataTypeFloat, float&, 0);
    ADD_MAP(m, totalSize, "uvw[1]", uvw[1], 0, DataTypeFloat, float&, 0);
    ADD_MAP(m, totalSize, "uvw[2]", uvw[2], 0, DataTypeFloat, float&, 0);
    ADD_MAP(m, totalSize, "lla[0]", lla[0], 0, DataTypeDouble, double&, 0);
    ADD_MAP(m, totalSize, "lla[1]", lla[1], 0, DataTypeDouble, double&, 0);
    ADD_MAP(m, totalSize, "lla[2]", lla[2], 0, DataTypeDouble, double&, 0);

    ASSERT_SIZE(totalSize);
}

static void PopulateINS3Mappings(map_name_to_info_t mappings[DID_COUNT])
{
    typedef ins_3_t MAP_TYPE;
    map_name_to_info_t& m = mappings[DID_INS_3];
    uint32_t totalSize = 0;
    ADD_MAP(m, totalSize, "week", week, 0, DataTypeUInt32, uint32_t, 0);
    ADD_MAP(m, totalSize, "timeOfWeek", timeOfWeek, 0, DataTypeDouble, double, 0);
    ADD_MAP(m, totalSize, "insStatus", insStatus, 0, DataTypeUInt32, uint32_t, DataFlagsDisplayHex);
    ADD_MAP(m, totalSize, "hdwStatus", hdwStatus, 0, DataTypeUInt32, uint32_t, DataFlagsDisplayHex);
    ADD_MAP(m, totalSize, "qn2b[0]", qn2b[0], 0, DataTypeFloat, float&, 0);
    ADD_MAP(m, totalSize, "qn2b[1]", qn2b[1], 0, DataTypeFloat, float&, 0);
    ADD_MAP(m, totalSize, "qn2b[2]", qn2b[2], 0, DataTypeFloat, float&, 0);
    ADD_MAP(m, totalSize, "qn2b[3]", qn2b[3], 0, DataTypeFloat, float&, 0);
    ADD_MAP(m, totalSize, "uvw[0]", uvw[0], 0, DataTypeFloat, float&, 0);
    ADD_MAP(m, totalSize, "uvw[1]", uvw[1], 0, DataTypeFloat, float&, 0);
    ADD_MAP(m, totalSize, "uvw[2]", uvw[2], 0, DataTypeFloat, float&, 0);
    ADD_MAP(m, totalSize, "lla[0]", lla[0], 0, DataTypeDouble, double&, 0);
    ADD_MAP(m, totalSize, "lla[1]", lla[1], 0, DataTypeDouble, double&, 0);
    ADD_MAP(m, totalSize, "lla[2]", lla[2], 0, DataTypeDouble, double&, 0);
    ADD_MAP(m, totalSize, "msl", msl, 0, DataTypeFloat, float, 0);

    ASSERT_SIZE(totalSize);
}

static void PopulateINS4Mappings(map_name_to_info_t mappings[DID_COUNT])
{
    typedef ins_4_t MAP_TYPE;
    map_name_to_info_t& m = mappings[DID_INS_4];
    uint32_t totalSize = 0;
    ADD_MAP(m, totalSize, "week", week, 0, DataTypeUInt32, uint32_t, 0);
    ADD_MAP(m, totalSize, "timeOfWeek", timeOfWeek, 0, DataTypeDouble, double, 0);
    ADD_MAP(m, totalSize, "insStatus", insStatus, 0, DataTypeUInt32, uint32_t, DataFlagsDisplayHex);
    ADD_MAP(m, totalSize, "hdwStatus", hdwStatus, 0, DataTypeUInt32, uint32_t, DataFlagsDisplayHex);
    ADD_MAP(m, totalSize, "qe2b[0]", qe2b[0], 0, DataTypeFloat, float&, 0);
    ADD_MAP(m, totalSize, "qe2b[1]", qe2b[1], 0, DataTypeFloat, float&, 0);
    ADD_MAP(m, totalSize, "qe2b[2]", qe2b[2], 0, DataTypeFloat, float&, 0);
    ADD_MAP(m, totalSize, "qe2b[3]", qe2b[3], 0, DataTypeFloat, float&, 0);
    ADD_MAP(m, totalSize, "ve[0]", ve[0], 0, DataTypeFloat, float&, 0);
    ADD_MAP(m, totalSize, "ve[1]", ve[1], 0, DataTypeFloat, float&, 0);
    ADD_MAP(m, totalSize, "ve[2]", ve[2], 0, DataTypeFloat, float&, 0);
    ADD_MAP(m, totalSize, "ecef[0]", ecef[0], 0, DataTypeDouble, double&, 0);
    ADD_MAP(m, totalSize, "ecef[1]", ecef[1], 0, DataTypeDouble, double&, 0);
    ADD_MAP(m, totalSize, "ecef[2]", ecef[2], 0, DataTypeDouble, double&, 0);

    ASSERT_SIZE(totalSize);
}

static void PopulateGpsPosMappings(map_name_to_info_t mappings[DID_COUNT], uint32_t id)
{
    typedef gps_pos_t MAP_TYPE;
    map_name_to_info_t& m = mappings[id];
    uint32_t totalSize = 0;
    ADD_MAP(m, totalSize, "week", week, 0, DataTypeUInt32, uint32_t, 0);
    ADD_MAP(m, totalSize, "timeOfWeekMs", timeOfWeekMs, 0, DataTypeUInt32, uint32_t, 0);
    ADD_MAP(m, totalSize, "status", status, 0, DataTypeUInt32, uint32_t, DataFlagsDisplayHex);
    ADD_MAP(m, totalSize, "ecef[0]", ecef[0], 0, DataTypeDouble, double&, 0);
    ADD_MAP(m, totalSize, "ecef[1]", ecef[1], 0, DataTypeDouble, double&, 0);
    ADD_MAP(m, totalSize, "ecef[2]", ecef[2], 0, DataTypeDouble, double&, 0);
    ADD_MAP(m, totalSize, "lla[0]", lla[0], 0, DataTypeDouble, double&, 0);
    ADD_MAP(m, totalSize, "lla[1]", lla[1], 0, DataTypeDouble, double&, 0);
    ADD_MAP(m, totalSize, "lla[2]", lla[2], 0, DataTypeDouble, double&, 0);
    ADD_MAP(m, totalSize, "hMSL", hMSL, 0, DataTypeFloat, float, 0);
    ADD_MAP(m, totalSize, "hAcc", hAcc, 0, DataTypeFloat, float, 0);
    ADD_MAP(m, totalSize, "vAcc", vAcc, 0, DataTypeFloat, float, 0);
    ADD_MAP(m, totalSize, "pDop", pDop, 0, DataTypeFloat, float, 0);
    ADD_MAP(m, totalSize, "cnoMean", cnoMean, 0, DataTypeFloat, float, 0);
    ADD_MAP(m, totalSize, "towOffset", towOffset, 0, DataTypeDouble, double, 0);
    ADD_MAP(m, totalSize, "leapS", leapS, 0, DataTypeUInt8, uint8_t, 0);
    ADD_MAP(m, totalSize, "satsUsed", satsUsed, 0, DataTypeUInt8, uint8_t, 0);
    ADD_MAP(m, totalSize, "cnoMeanSigma", cnoMeanSigma, 0, DataTypeUInt8, uint8_t, 0);
    ADD_MAP(m, totalSize, "reserved", reserved, 0, DataTypeUInt8, uint8_t, 0);

    ASSERT_SIZE(totalSize);
}

static void PopulateGpsVelMappings(map_name_to_info_t mappings[DID_COUNT], uint32_t id)
{
    typedef gps_vel_t MAP_TYPE;
    map_name_to_info_t& m = mappings[id];
    uint32_t totalSize = 0;
    ADD_MAP(m, totalSize, "timeOfWeekMs", timeOfWeekMs, 0, DataTypeUInt32, uint32_t, 0);
    ADD_MAP(m, totalSize, "vel[0]", vel[0], 0, DataTypeFloat, float&, 0);
    ADD_MAP(m, totalSize, "vel[1]", vel[1], 0, DataTypeFloat, float&, 0);
    ADD_MAP(m, totalSize, "vel[2]", vel[2], 0, DataTypeFloat, float&, 0);
    ADD_MAP(m, totalSize, "sAcc", sAcc, 0, DataTypeFloat, float, 0);
    ADD_MAP(m, totalSize, "status", status, 0, DataTypeUInt32, uint32_t, DataFlagsDisplayHex);

    ASSERT_SIZE(totalSize);
}

static void PopulateGpsSatMappings(map_name_to_info_t mappings[DID_COUNT], uint32_t id)
{
    typedef gps_sat_t MAP_TYPE;
    map_name_to_info_t& m = mappings[id];
    uint32_t totalSize = 0;
    ADD_MAP(m, totalSize, "timeOfWeekMs", timeOfWeekMs, 0, DataTypeUInt32, uint32_t, 0);
    ADD_MAP(m, totalSize, "numSats", numSats, 0, DataTypeUInt32, uint32_t, 0);

#define ADD_MAP_SAT_INFO(n) \
    ADD_MAP(m, totalSize, "sat" #n ".gnssId",    sat[n].gnssId,    0, DataTypeUInt8, uint8_t, 0); \
    ADD_MAP(m, totalSize, "sat" #n ".svId",      sat[n].svId,      0, DataTypeUInt8, uint8_t, 0); \
    ADD_MAP(m, totalSize, "sat" #n ".elev",      sat[n].elev,      0, DataTypeInt8,  int8_t,  0); \
    ADD_MAP(m, totalSize, "sat" #n ".azim",      sat[n].azim,      0, DataTypeInt16, int16_t, 0); \
    ADD_MAP(m, totalSize, "sat" #n ".cno",       sat[n].cno,       0, DataTypeUInt8, uint8_t, 0); \
    ADD_MAP(m, totalSize, "sat" #n ".status",    sat[n].status,    0, DataTypeUInt16, uint16_t, 0);

    ADD_MAP_SAT_INFO(0);
    ADD_MAP_SAT_INFO(1);
    ADD_MAP_SAT_INFO(2);
    ADD_MAP_SAT_INFO(3);
    ADD_MAP_SAT_INFO(4);
    ADD_MAP_SAT_INFO(5);
    ADD_MAP_SAT_INFO(6);
    ADD_MAP_SAT_INFO(7);
    ADD_MAP_SAT_INFO(8);
    ADD_MAP_SAT_INFO(9);

    ADD_MAP_SAT_INFO(10);
    ADD_MAP_SAT_INFO(11);
    ADD_MAP_SAT_INFO(12);
    ADD_MAP_SAT_INFO(13);
    ADD_MAP_SAT_INFO(14);
    ADD_MAP_SAT_INFO(15);
    ADD_MAP_SAT_INFO(16);
    ADD_MAP_SAT_INFO(17);
    ADD_MAP_SAT_INFO(18);
    ADD_MAP_SAT_INFO(19);

    ADD_MAP_SAT_INFO(20);
    ADD_MAP_SAT_INFO(21);
    ADD_MAP_SAT_INFO(22);
    ADD_MAP_SAT_INFO(23);
    ADD_MAP_SAT_INFO(24);
    ADD_MAP_SAT_INFO(25);
    ADD_MAP_SAT_INFO(26);
    ADD_MAP_SAT_INFO(27);
    ADD_MAP_SAT_INFO(28);
    ADD_MAP_SAT_INFO(29);

    ADD_MAP_SAT_INFO(30);
    ADD_MAP_SAT_INFO(31);
    ADD_MAP_SAT_INFO(32);
    ADD_MAP_SAT_INFO(33);
    ADD_MAP_SAT_INFO(34);
    ADD_MAP_SAT_INFO(35);
    ADD_MAP_SAT_INFO(36);
    ADD_MAP_SAT_INFO(37);
    ADD_MAP_SAT_INFO(38);
    ADD_MAP_SAT_INFO(39);

    ADD_MAP_SAT_INFO(40);
    ADD_MAP_SAT_INFO(41);
    ADD_MAP_SAT_INFO(42);
    ADD_MAP_SAT_INFO(43);
    ADD_MAP_SAT_INFO(44);
    ADD_MAP_SAT_INFO(45);
    ADD_MAP_SAT_INFO(46);
    ADD_MAP_SAT_INFO(47);
    ADD_MAP_SAT_INFO(48);
    ADD_MAP_SAT_INFO(49);

    ASSERT_SIZE(totalSize);
}

static void PopulateGpsSigMappings(map_name_to_info_t mappings[DID_COUNT], uint32_t id)
{
    typedef gps_sig_t MAP_TYPE;
    map_name_to_info_t& m = mappings[id];
    uint32_t totalSize = 0;
    ADD_MAP(m, totalSize, "timeOfWeekMs", timeOfWeekMs, 0, DataTypeUInt32, uint32_t, 0);
    ADD_MAP(m, totalSize, "numSigs", numSigs, 0, DataTypeUInt32, uint32_t, 0);

#define ADD_MAP_SAT_SIG(n) \
    ADD_MAP(m, totalSize, "sig" #n ".gnssId",    sig[n].gnssId,    0, DataTypeUInt8, uint8_t, 0); \
    ADD_MAP(m, totalSize, "sig" #n ".svId",      sig[n].svId,      0, DataTypeUInt8, uint8_t, 0); \
    ADD_MAP(m, totalSize, "sig" #n ".sigId",     sig[n].sigId,     0, DataTypeUInt8, uint8_t, 0); \
    ADD_MAP(m, totalSize, "sig" #n ".cno",       sig[n].cno,       0, DataTypeUInt8, uint8_t, 0); \
    ADD_MAP(m, totalSize, "sig" #n ".quality",   sig[n].quality,   0, DataTypeUInt8, uint8_t, 0); \
    ADD_MAP(m, totalSize, "sig" #n ".status",    sig[n].status,    0, DataTypeUInt16, uint16_t, 0);

    ADD_MAP_SAT_SIG(0);
    ADD_MAP_SAT_SIG(1);
    ADD_MAP_SAT_SIG(2);
    ADD_MAP_SAT_SIG(3);
    ADD_MAP_SAT_SIG(4);
    ADD_MAP_SAT_SIG(5);
    ADD_MAP_SAT_SIG(6);
    ADD_MAP_SAT_SIG(7);
    ADD_MAP_SAT_SIG(8);
    ADD_MAP_SAT_SIG(9);

    ADD_MAP_SAT_SIG(10);
    ADD_MAP_SAT_SIG(11);
    ADD_MAP_SAT_SIG(12);
    ADD_MAP_SAT_SIG(13);
    ADD_MAP_SAT_SIG(14);
    ADD_MAP_SAT_SIG(15);
    ADD_MAP_SAT_SIG(16);
    ADD_MAP_SAT_SIG(17);
    ADD_MAP_SAT_SIG(18);
    ADD_MAP_SAT_SIG(19);

    ADD_MAP_SAT_SIG(20);
    ADD_MAP_SAT_SIG(21);
    ADD_MAP_SAT_SIG(22);
    ADD_MAP_SAT_SIG(23);
    ADD_MAP_SAT_SIG(24);
    ADD_MAP_SAT_SIG(25);
    ADD_MAP_SAT_SIG(26);
    ADD_MAP_SAT_SIG(27);
    ADD_MAP_SAT_SIG(28);
    ADD_MAP_SAT_SIG(29);

    ADD_MAP_SAT_SIG(30);
    ADD_MAP_SAT_SIG(31);
    ADD_MAP_SAT_SIG(32);
    ADD_MAP_SAT_SIG(33);
    ADD_MAP_SAT_SIG(34);
    ADD_MAP_SAT_SIG(35);
    ADD_MAP_SAT_SIG(36);
    ADD_MAP_SAT_SIG(37);
    ADD_MAP_SAT_SIG(38);
    ADD_MAP_SAT_SIG(39);

    ADD_MAP_SAT_SIG(40);
    ADD_MAP_SAT_SIG(41);
    ADD_MAP_SAT_SIG(42);
    ADD_MAP_SAT_SIG(43);
    ADD_MAP_SAT_SIG(44);
    ADD_MAP_SAT_SIG(45);
    ADD_MAP_SAT_SIG(46);
    ADD_MAP_SAT_SIG(47);
    ADD_MAP_SAT_SIG(48);
    ADD_MAP_SAT_SIG(49);

    ASSERT_SIZE(totalSize);
}

static void PopulateMagnetometerMappings(map_name_to_info_t mappings[DID_COUNT], uint32_t did)
{
    typedef magnetometer_t MAP_TYPE;
    map_name_to_info_t& m = mappings[did];
    uint32_t totalSize = 0;
    ADD_MAP(m, totalSize, "time", time, 0, DataTypeDouble, double, 0);
    ADD_MAP(m, totalSize, "mag[0]", mag[0], 0, DataTypeFloat, float&, 0);
    ADD_MAP(m, totalSize, "mag[1]", mag[1], 0, DataTypeFloat, float&, 0);
    ADD_MAP(m, totalSize, "mag[2]", mag[2], 0, DataTypeFloat, float&, 0);

    ASSERT_SIZE(totalSize);
}

static void PopulateBarometerMappings(map_name_to_info_t mappings[DID_COUNT])
{
    typedef barometer_t MAP_TYPE;
    map_name_to_info_t& m = mappings[DID_BAROMETER];
    uint32_t totalSize = 0;
    ADD_MAP(m, totalSize, "time", time, 0, DataTypeDouble, double, 0);
    ADD_MAP(m, totalSize, "bar", bar, 0, DataTypeFloat, float, 0);
    ADD_MAP(m, totalSize, "mslBar", mslBar, 0, DataTypeFloat, float, 0);
    ADD_MAP(m, totalSize, "barTemp", barTemp, 0, DataTypeFloat, float, 0);
    ADD_MAP(m, totalSize, "humidity", humidity, 0, DataTypeFloat, float, 0);

    ASSERT_SIZE(totalSize);
}

static void PopulateIMUDeltaThetaVelocityMappings(map_name_to_info_t mappings[DID_COUNT], uint32_t did)
{
    typedef pimu_t MAP_TYPE;
    map_name_to_info_t& m = mappings[did];
    uint32_t totalSize = 0;
    ADD_MAP(m, totalSize, "time", time, 0, DataTypeDouble, double, 0);
    ADD_MAP(m, totalSize, "theta[0]", theta[0], 0, DataTypeFloat, float&, 0);
    ADD_MAP(m, totalSize, "theta[1]", theta[1], 0, DataTypeFloat, float&, 0);
    ADD_MAP(m, totalSize, "theta[2]", theta[2], 0, DataTypeFloat, float&, 0);
    ADD_MAP(m, totalSize, "vel[0]", vel[0], 0, DataTypeFloat, float&, 0);
    ADD_MAP(m, totalSize, "vel[1]", vel[1], 0, DataTypeFloat, float&, 0);
    ADD_MAP(m, totalSize, "vel[2]", vel[2], 0, DataTypeFloat, float&, 0);
    ADD_MAP(m, totalSize, "dt", dt, 0, DataTypeFloat, float, 0);
    ADD_MAP(m, totalSize, "status", status, 0, DataTypeUInt32, uint32_t, DataFlagsDisplayHex);

    ASSERT_SIZE(totalSize);
}

static void PopulateIMUDeltaThetaVelocityMagMappings(map_name_to_info_t mappings[DID_COUNT])
{
    typedef pimu_mag_t MAP_TYPE;
    map_name_to_info_t& m = mappings[DID_PIMU_MAG];
    uint32_t totalSize = 0;
    ADD_MAP(m, totalSize, "imutime", pimu.time, 0, DataTypeDouble, double, 0);
    ADD_MAP(m, totalSize, "theta[0]", pimu.theta[0], 0, DataTypeFloat, float&, 0);
    ADD_MAP(m, totalSize, "theta[1]", pimu.theta[1], 0, DataTypeFloat, float&, 0);
    ADD_MAP(m, totalSize, "theta[2]", pimu.theta[2], 0, DataTypeFloat, float&, 0);
    ADD_MAP(m, totalSize, "vel[0]", pimu.vel[0], 0, DataTypeFloat, float&, 0);
    ADD_MAP(m, totalSize, "vel[1]", pimu.vel[1], 0, DataTypeFloat, float&, 0);
    ADD_MAP(m, totalSize, "vel[2]", pimu.vel[2], 0, DataTypeFloat, float&, 0);
    ADD_MAP(m, totalSize, "dt", pimu.dt, 0, DataTypeFloat, float, 0);
    ADD_MAP(m, totalSize, "imustatus", pimu.status, 0, DataTypeUInt32, uint32_t, 0);
    ADD_MAP(m, totalSize, "magtime", mag.time, 0, DataTypeDouble, double, 0);
    ADD_MAP(m, totalSize, "mag[0]", mag.mag[0], 0, DataTypeFloat, float&, 0);
    ADD_MAP(m, totalSize, "mag[1]", mag.mag[1], 0, DataTypeFloat, float&, 0);
    ADD_MAP(m, totalSize, "mag[2]", mag.mag[2], 0, DataTypeFloat, float&, 0);

    ASSERT_SIZE(totalSize);
}

static void PopulateIMUMagnetometerMappings(map_name_to_info_t mappings [DID_COUNT])
{

    typedef imu_mag_t MAP_TYPE;
    map_name_to_info_t& m = mappings[DID_IMU_MAG];
    uint32_t totalSize = 0;
    ADD_MAP(m, totalSize, "imutime", imu.time, 0, DataTypeDouble, double, 0);
    ADD_MAP(m, totalSize, "pqr[0]", imu.I.pqr[0], 0, DataTypeFloat, float&, 0);
    ADD_MAP(m, totalSize, "pqr[1]", imu.I.pqr[1], 0, DataTypeFloat, float&, 0);
    ADD_MAP(m, totalSize, "pqr[2]", imu.I.pqr[2], 0, DataTypeFloat, float&, 0);
    ADD_MAP(m, totalSize, "acc[0]", imu.I.acc[0], 0, DataTypeFloat, float&, 0);
    ADD_MAP(m, totalSize, "acc[1]", imu.I.acc[1], 0, DataTypeFloat, float&, 0);
    ADD_MAP(m, totalSize, "acc[2]", imu.I.acc[2], 0, DataTypeFloat, float&, 0);
    ADD_MAP(m, totalSize, "imustatus", imu.status, 0, DataTypeUInt32, uint32_t, 0);
    ADD_MAP(m, totalSize, "magtime", mag.time, 0, DataTypeDouble, double, 0);
    ADD_MAP(m, totalSize, "mag[0]", mag.mag[0], 0, DataTypeFloat, float&, 0);
    ADD_MAP(m, totalSize, "mag[1]", mag.mag[1], 0, DataTypeFloat, float&, 0);
    ADD_MAP(m, totalSize, "mag[2]", mag.mag[2], 0, DataTypeFloat, float&, 0);

    ASSERT_SIZE(totalSize);

}


static void PopulateInfieldCalMappings(map_name_to_info_t mappings[DID_COUNT])
{
    typedef infield_cal_t MAP_TYPE;
    map_name_to_info_t& m = mappings[DID_INFIELD_CAL];
    uint32_t totalSize = 0;
    ADD_MAP(m, totalSize, "state", state, 0, DataTypeUInt32, uint32_t, 0);
    ADD_MAP(m, totalSize, "status", status, 0, DataTypeUInt32, uint32_t, DataFlagsDisplayHex);
    ADD_MAP(m, totalSize, "sampleTimeMs", sampleTimeMs, 0, DataTypeUInt32, uint32_t, 0);

    ADD_MAP(m, totalSize, "imu[0].pqr[0]", imu[0].pqr[0], 0, DataTypeFloat, float&, 0);
    ADD_MAP(m, totalSize, "imu[0].pqr[1]", imu[0].pqr[1], 0, DataTypeFloat, float&, 0);
    ADD_MAP(m, totalSize, "imu[0].pqr[2]", imu[0].pqr[2], 0, DataTypeFloat, float&, 0);
    ADD_MAP(m, totalSize, "imu[0].acc[0]", imu[0].acc[0], 0, DataTypeFloat, float&, 0);
    ADD_MAP(m, totalSize, "imu[0].acc[1]", imu[0].acc[1], 0, DataTypeFloat, float&, 0);
    ADD_MAP(m, totalSize, "imu[0].acc[2]", imu[0].acc[2], 0, DataTypeFloat, float&, 0);
    ADD_MAP(m, totalSize, "imu[1].pqr[0]", imu[1].pqr[0], 0, DataTypeFloat, float&, 0);
    ADD_MAP(m, totalSize, "imu[1].pqr[1]", imu[1].pqr[1], 0, DataTypeFloat, float&, 0);
    ADD_MAP(m, totalSize, "imu[1].pqr[2]", imu[1].pqr[2], 0, DataTypeFloat, float&, 0);
    ADD_MAP(m, totalSize, "imu[1].acc[0]", imu[1].acc[0], 0, DataTypeFloat, float&, 0);
    ADD_MAP(m, totalSize, "imu[1].acc[1]", imu[1].acc[1], 0, DataTypeFloat, float&, 0);
    ADD_MAP(m, totalSize, "imu[1].acc[2]", imu[1].acc[2], 0, DataTypeFloat, float&, 0);
    ADD_MAP(m, totalSize, "imu[2].pqr[0]", imu[2].pqr[0], 0, DataTypeFloat, float&, 0);
    ADD_MAP(m, totalSize, "imu[2].pqr[1]", imu[2].pqr[1], 0, DataTypeFloat, float&, 0);
    ADD_MAP(m, totalSize, "imu[2].pqr[2]", imu[2].pqr[2], 0, DataTypeFloat, float&, 0);
    ADD_MAP(m, totalSize, "imu[2].acc[0]", imu[2].acc[0], 0, DataTypeFloat, float&, 0);
    ADD_MAP(m, totalSize, "imu[2].acc[1]", imu[2].acc[1], 0, DataTypeFloat, float&, 0);
    ADD_MAP(m, totalSize, "imu[2].acc[2]", imu[2].acc[2], 0, DataTypeFloat, float&, 0);

    ADD_MAP(m, totalSize, "calData[0].down.dev[0].acc[0]", calData[0].down.dev[0].acc[0], 0, DataTypeFloat, float&, 0);
    ADD_MAP(m, totalSize, "calData[0].down.dev[0].acc[1]", calData[0].down.dev[0].acc[1], 0, DataTypeFloat, float&, 0);
    ADD_MAP(m, totalSize, "calData[0].down.dev[0].acc[2]", calData[0].down.dev[0].acc[2], 0, DataTypeFloat, float&, 0);
    ADD_MAP(m, totalSize, "calData[0].down.dev[1].acc[0]", calData[0].down.dev[1].acc[0], 0, DataTypeFloat, float&, 0);
    ADD_MAP(m, totalSize, "calData[0].down.dev[1].acc[1]", calData[0].down.dev[1].acc[1], 0, DataTypeFloat, float&, 0);
    ADD_MAP(m, totalSize, "calData[0].down.dev[1].acc[2]", calData[0].down.dev[1].acc[2], 0, DataTypeFloat, float&, 0);
    ADD_MAP(m, totalSize, "calData[0].down.dev[2].acc[0]", calData[0].down.dev[2].acc[0], 0, DataTypeFloat, float&, 0);
    ADD_MAP(m, totalSize, "calData[0].down.dev[2].acc[1]", calData[0].down.dev[2].acc[1], 0, DataTypeFloat, float&, 0);
    ADD_MAP(m, totalSize, "calData[0].down.dev[2].acc[2]", calData[0].down.dev[2].acc[2], 0, DataTypeFloat, float&, 0);
    ADD_MAP(m, totalSize, "calData[0].down.yaw", calData[0].down.yaw, 0, DataTypeFloat, float, 0);
    ADD_MAP(m, totalSize, "calData[0].up.dev[0].acc[0]", calData[0].up.dev[0].acc[0], 0, DataTypeFloat, float&, 0);
    ADD_MAP(m, totalSize, "calData[0].up.dev[0].acc[1]", calData[0].up.dev[0].acc[1], 0, DataTypeFloat, float&, 0);
    ADD_MAP(m, totalSize, "calData[0].up.dev[0].acc[2]", calData[0].up.dev[0].acc[2], 0, DataTypeFloat, float&, 0);
    ADD_MAP(m, totalSize, "calData[0].up.dev[1].acc[0]", calData[0].up.dev[1].acc[0], 0, DataTypeFloat, float&, 0);
    ADD_MAP(m, totalSize, "calData[0].up.dev[1].acc[1]", calData[0].up.dev[1].acc[1], 0, DataTypeFloat, float&, 0);
    ADD_MAP(m, totalSize, "calData[0].up.dev[1].acc[2]", calData[0].up.dev[1].acc[2], 0, DataTypeFloat, float&, 0);
    ADD_MAP(m, totalSize, "calData[0].up.dev[2].acc[0]", calData[0].up.dev[2].acc[0], 0, DataTypeFloat, float&, 0);
    ADD_MAP(m, totalSize, "calData[0].up.dev[2].acc[1]", calData[0].up.dev[2].acc[1], 0, DataTypeFloat, float&, 0);
    ADD_MAP(m, totalSize, "calData[0].up.dev[2].acc[2]", calData[0].up.dev[2].acc[2], 0, DataTypeFloat, float&, 0);
    ADD_MAP(m, totalSize, "calData[0].up.yaw", calData[0].up.yaw, 0, DataTypeFloat, float, 0);

    ADD_MAP(m, totalSize, "calData[1].down.dev[0].acc[0]", calData[1].down.dev[0].acc[0], 0, DataTypeFloat, float&, 0);
    ADD_MAP(m, totalSize, "calData[1].down.dev[0].acc[1]", calData[1].down.dev[0].acc[1], 0, DataTypeFloat, float&, 0);
    ADD_MAP(m, totalSize, "calData[1].down.dev[0].acc[2]", calData[1].down.dev[0].acc[2], 0, DataTypeFloat, float&, 0);
    ADD_MAP(m, totalSize, "calData[1].down.dev[1].acc[0]", calData[1].down.dev[1].acc[0], 0, DataTypeFloat, float&, 0);
    ADD_MAP(m, totalSize, "calData[1].down.dev[1].acc[1]", calData[1].down.dev[1].acc[1], 0, DataTypeFloat, float&, 0);
    ADD_MAP(m, totalSize, "calData[1].down.dev[1].acc[2]", calData[1].down.dev[1].acc[2], 0, DataTypeFloat, float&, 0);
    ADD_MAP(m, totalSize, "calData[1].down.dev[2].acc[0]", calData[1].down.dev[2].acc[0], 0, DataTypeFloat, float&, 0);
    ADD_MAP(m, totalSize, "calData[1].down.dev[2].acc[1]", calData[1].down.dev[2].acc[1], 0, DataTypeFloat, float&, 0);
    ADD_MAP(m, totalSize, "calData[1].down.dev[2].acc[2]", calData[1].down.dev[2].acc[2], 0, DataTypeFloat, float&, 0);
    ADD_MAP(m, totalSize, "calData[1].down.yaw", calData[1].down.yaw, 0, DataTypeFloat, float, 0);
    ADD_MAP(m, totalSize, "calData[1].up.dev[0].acc[0]", calData[1].up.dev[0].acc[0], 0, DataTypeFloat, float&, 0);
    ADD_MAP(m, totalSize, "calData[1].up.dev[0].acc[1]", calData[1].up.dev[0].acc[1], 0, DataTypeFloat, float&, 0);
    ADD_MAP(m, totalSize, "calData[1].up.dev[0].acc[2]", calData[1].up.dev[0].acc[2], 0, DataTypeFloat, float&, 0);
    ADD_MAP(m, totalSize, "calData[1].up.dev[1].acc[0]", calData[1].up.dev[1].acc[0], 0, DataTypeFloat, float&, 0);
    ADD_MAP(m, totalSize, "calData[1].up.dev[1].acc[1]", calData[1].up.dev[1].acc[1], 0, DataTypeFloat, float&, 0);
    ADD_MAP(m, totalSize, "calData[1].up.dev[1].acc[2]", calData[1].up.dev[1].acc[2], 0, DataTypeFloat, float&, 0);
    ADD_MAP(m, totalSize, "calData[1].up.dev[2].acc[0]", calData[1].up.dev[2].acc[0], 0, DataTypeFloat, float&, 0);
    ADD_MAP(m, totalSize, "calData[1].up.dev[2].acc[1]", calData[1].up.dev[2].acc[1], 0, DataTypeFloat, float&, 0);
    ADD_MAP(m, totalSize, "calData[1].up.dev[2].acc[2]", calData[1].up.dev[2].acc[2], 0, DataTypeFloat, float&, 0);
    ADD_MAP(m, totalSize, "calData[1].up.yaw", calData[1].up.yaw, 0, DataTypeFloat, float, 0);

    ADD_MAP(m, totalSize, "calData[2].down.dev[0].acc[0]", calData[2].down.dev[0].acc[0], 0, DataTypeFloat, float&, 0);
    ADD_MAP(m, totalSize, "calData[2].down.dev[0].acc[1]", calData[2].down.dev[0].acc[1], 0, DataTypeFloat, float&, 0);
    ADD_MAP(m, totalSize, "calData[2].down.dev[0].acc[2]", calData[2].down.dev[0].acc[2], 0, DataTypeFloat, float&, 0);
    ADD_MAP(m, totalSize, "calData[2].down.dev[1].acc[0]", calData[2].down.dev[1].acc[0], 0, DataTypeFloat, float&, 0);
    ADD_MAP(m, totalSize, "calData[2].down.dev[1].acc[1]", calData[2].down.dev[1].acc[1], 0, DataTypeFloat, float&, 0);
    ADD_MAP(m, totalSize, "calData[2].down.dev[1].acc[2]", calData[2].down.dev[1].acc[2], 0, DataTypeFloat, float&, 0);
    ADD_MAP(m, totalSize, "calData[2].down.dev[2].acc[0]", calData[2].down.dev[2].acc[0], 0, DataTypeFloat, float&, 0);
    ADD_MAP(m, totalSize, "calData[2].down.dev[2].acc[1]", calData[2].down.dev[2].acc[1], 0, DataTypeFloat, float&, 0);
    ADD_MAP(m, totalSize, "calData[2].down.dev[2].acc[2]", calData[2].down.dev[2].acc[2], 0, DataTypeFloat, float&, 0);
    ADD_MAP(m, totalSize, "calData[2].down.yaw", calData[2].down.yaw, 0, DataTypeFloat, float, 0);
    ADD_MAP(m, totalSize, "calData[2].up.dev[0].acc[0]", calData[2].up.dev[0].acc[0], 0, DataTypeFloat, float&, 0);
    ADD_MAP(m, totalSize, "calData[2].up.dev[0].acc[1]", calData[2].up.dev[0].acc[1], 0, DataTypeFloat, float&, 0);
    ADD_MAP(m, totalSize, "calData[2].up.dev[0].acc[2]", calData[2].up.dev[0].acc[2], 0, DataTypeFloat, float&, 0);
    ADD_MAP(m, totalSize, "calData[2].up.dev[1].acc[0]", calData[2].up.dev[1].acc[0], 0, DataTypeFloat, float&, 0);
    ADD_MAP(m, totalSize, "calData[2].up.dev[1].acc[1]", calData[2].up.dev[1].acc[1], 0, DataTypeFloat, float&, 0);
    ADD_MAP(m, totalSize, "calData[2].up.dev[1].acc[2]", calData[2].up.dev[1].acc[2], 0, DataTypeFloat, float&, 0);
    ADD_MAP(m, totalSize, "calData[2].up.dev[2].acc[0]", calData[2].up.dev[2].acc[0], 0, DataTypeFloat, float&, 0);
    ADD_MAP(m, totalSize, "calData[2].up.dev[2].acc[1]", calData[2].up.dev[2].acc[1], 0, DataTypeFloat, float&, 0);
    ADD_MAP(m, totalSize, "calData[2].up.dev[2].acc[2]", calData[2].up.dev[2].acc[2], 0, DataTypeFloat, float&, 0);
    ADD_MAP(m, totalSize, "calData[2].up.yaw", calData[2].up.yaw, 0, DataTypeFloat, float, 0);

    ASSERT_SIZE(totalSize);
}

static void PopulateReferenceIMUMappings(map_name_to_info_t mappings[DID_COUNT])
{
    typedef imu_t MAP_TYPE;
    map_name_to_info_t& m = mappings[DID_REFERENCE_IMU];
    uint32_t totalSize = 0;
    ADD_MAP(m, totalSize, "time", time, 0, DataTypeDouble, double, 0);
    ADD_MAP(m, totalSize, "status", status, 0, DataTypeUInt32, uint32_t, DataFlagsDisplayHex);
    ADD_MAP(m, totalSize, "I.pqr[0]", I.pqr[0], 0, DataTypeFloat, float&, 0);
    ADD_MAP(m, totalSize, "I.pqr[1]", I.pqr[1], 0, DataTypeFloat, float&, 0);
    ADD_MAP(m, totalSize, "I.pqr[2]", I.pqr[2], 0, DataTypeFloat, float&, 0);
    ADD_MAP(m, totalSize, "I.acc[0]", I.acc[0], 0, DataTypeFloat, float&, 0);
    ADD_MAP(m, totalSize, "I.acc[1]", I.acc[1], 0, DataTypeFloat, float&, 0);
    ADD_MAP(m, totalSize, "I.acc[2]", I.acc[2], 0, DataTypeFloat, float&, 0);

    ASSERT_SIZE(totalSize);
}

static void PopulateWheelEncoderMappings(map_name_to_info_t mappings[DID_COUNT])
{
    typedef wheel_encoder_t MAP_TYPE;
    map_name_to_info_t& m = mappings[DID_WHEEL_ENCODER];
    uint32_t totalSize = 0;
    ADD_MAP(m, totalSize, "timeOfWeek", timeOfWeek, 0, DataTypeDouble, double, 0);
    ADD_MAP(m, totalSize, "status", status, 0, DataTypeUInt32, uint32_t, DataFlagsDisplayHex);
    ADD_MAP(m, totalSize, "theta_l", theta_l, 0, DataTypeFloat, float, 0);
    ADD_MAP(m, totalSize, "omega_l", omega_l, 0, DataTypeFloat, float, 0);
    ADD_MAP(m, totalSize, "theta_r", theta_r, 0, DataTypeFloat, float, 0);
    ADD_MAP(m, totalSize, "omega_r", omega_r, 0, DataTypeFloat, float, 0);
    ADD_MAP(m, totalSize, "wrap_count_l", wrap_count_l, 0, DataTypeUInt32, uint32_t, 0);
    ADD_MAP(m, totalSize, "wrap_count_r", wrap_count_r, 0, DataTypeUInt32, uint32_t, 0);

    ASSERT_SIZE(totalSize);
}

static void PopulateGroundVehicleMappings(map_name_to_info_t mappings[DID_COUNT])
{
    typedef ground_vehicle_t MAP_TYPE;
    map_name_to_info_t& m = mappings[DID_GROUND_VEHICLE];
    uint32_t totalSize = 0;
    ADD_MAP(m, totalSize, "timeOfWeekMs", timeOfWeekMs, 0, DataTypeUInt32, uint32_t, 0);
    ADD_MAP(m, totalSize, "status", status, 0, DataTypeUInt32, uint32_t, 0);
    ADD_MAP(m, totalSize, "mode", mode, 0, DataTypeUInt32, uint32_t, 0);
    ADD_MAP(m, totalSize, "wheelConfig.bits", wheelConfig.bits, 0, DataTypeUInt32, uint32_t, DataFlagsDisplayHex);
    ADD_MAP(m, totalSize, "wheelConfig.transform.e_b2w[0]", wheelConfig.transform.e_b2w[0], 0, DataTypeFloat, float&, 0);
    ADD_MAP(m, totalSize, "wheelConfig.transform.e_b2w[1]", wheelConfig.transform.e_b2w[1], 0, DataTypeFloat, float&, 0);
    ADD_MAP(m, totalSize, "wheelConfig.transform.e_b2w[2]", wheelConfig.transform.e_b2w[2], 0, DataTypeFloat, float&, 0);
    ADD_MAP(m, totalSize, "wheelConfig.transform.e_b2w_sigma[0]", wheelConfig.transform.e_b2w_sigma[0], 0, DataTypeFloat, float&, 0);
    ADD_MAP(m, totalSize, "wheelConfig.transform.e_b2w_sigma[1]", wheelConfig.transform.e_b2w_sigma[1], 0, DataTypeFloat, float&, 0);
    ADD_MAP(m, totalSize, "wheelConfig.transform.e_b2w_sigma[2]", wheelConfig.transform.e_b2w_sigma[2], 0, DataTypeFloat, float&, 0);
    ADD_MAP(m, totalSize, "wheelConfig.transform.t_b2w[0]", wheelConfig.transform.t_b2w[0], 0, DataTypeFloat, float&, 0);
    ADD_MAP(m, totalSize, "wheelConfig.transform.t_b2w[1]", wheelConfig.transform.t_b2w[1], 0, DataTypeFloat, float&, 0);
    ADD_MAP(m, totalSize, "wheelConfig.transform.t_b2w[2]", wheelConfig.transform.t_b2w[2], 0, DataTypeFloat, float&, 0);
    ADD_MAP(m, totalSize, "wheelConfig.transform.t_b2w_sigma[0]", wheelConfig.transform.t_b2w_sigma[0], 0, DataTypeFloat, float&, 0);
    ADD_MAP(m, totalSize, "wheelConfig.transform.t_b2w_sigma[1]", wheelConfig.transform.t_b2w_sigma[1], 0, DataTypeFloat, float&, 0);
    ADD_MAP(m, totalSize, "wheelConfig.transform.t_b2w_sigma[2]", wheelConfig.transform.t_b2w_sigma[2], 0, DataTypeFloat, float&, 0);
    ADD_MAP(m, totalSize, "wheelConfig.track_width", wheelConfig.track_width, 0, DataTypeFloat, float, 0);
    ADD_MAP(m, totalSize, "wheelConfig.radius", wheelConfig.radius, 0, DataTypeFloat, float, 0);

    ASSERT_SIZE(totalSize);
}

static void PopulateConfigMappings(map_name_to_info_t mappings[DID_COUNT])
{
    typedef system_command_t MAP_TYPE;
    map_name_to_info_t& m = mappings[DID_SYS_CMD];
    uint32_t totalSize = 0;
    ADD_MAP(m, totalSize, "command", command, 0, DataTypeUInt32, uint32_t, 0);
    ADD_MAP(m, totalSize, "invCommand", invCommand, 0, DataTypeUInt32, uint32_t, 0);

    ASSERT_SIZE(totalSize);
}

static void PopulateFlashConfigMappings(map_name_to_info_t mappings[DID_COUNT])
{
    typedef nvm_flash_cfg_t MAP_TYPE;
    map_name_to_info_t& m = mappings[DID_FLASH_CONFIG];
    uint32_t totalSize = 0;
    ADD_MAP(m, totalSize, "size", size, 0, DataTypeUInt32, uint32_t, 0);
    ADD_MAP(m, totalSize, "checksum", checksum, 0, DataTypeUInt32, uint32_t, 0);
    ADD_MAP(m, totalSize, "key", key, 0, DataTypeUInt32, uint32_t, 0);
    ADD_MAP(m, totalSize, "startupImuDtMs", startupImuDtMs, 0, DataTypeUInt32, uint32_t, 0);
    ADD_MAP(m, totalSize, "startupNavDtMs", startupNavDtMs, 0, DataTypeUInt32, uint32_t, 0);
    ADD_MAP(m, totalSize, "ser0BaudRate", ser0BaudRate, 0, DataTypeUInt32, uint32_t, 0);
    ADD_MAP(m, totalSize, "ser1BaudRate", ser1BaudRate, 0, DataTypeUInt32, uint32_t, 0);
    ADD_MAP(m, totalSize, "insRotation[0]", insRotation[0], 0, DataTypeFloat, float&, 0);
    ADD_MAP(m, totalSize, "insRotation[1]", insRotation[1], 0, DataTypeFloat, float&, 0);
    ADD_MAP(m, totalSize, "insRotation[2]", insRotation[2], 0, DataTypeFloat, float&, 0);
    ADD_MAP(m, totalSize, "insOffset[0]", insOffset[0], 0, DataTypeFloat, float&, 0);
    ADD_MAP(m, totalSize, "insOffset[1]", insOffset[1], 0, DataTypeFloat, float&, 0);
    ADD_MAP(m, totalSize, "insOffset[2]", insOffset[2], 0, DataTypeFloat, float&, 0);
    ADD_MAP(m, totalSize, "gps1AntOffset[0]", gps1AntOffset[0], 0, DataTypeFloat, float&, 0);
    ADD_MAP(m, totalSize, "gps1AntOffset[1]", gps1AntOffset[1], 0, DataTypeFloat, float&, 0);
    ADD_MAP(m, totalSize, "gps1AntOffset[2]", gps1AntOffset[2], 0, DataTypeFloat, float&, 0);
<<<<<<< HEAD
    ADD_MAP(m, totalSize, "dynamicModel", dynamicModel, 0, DataTypeUInt8, uint8_t, 0);
=======
    ADD_MAP(m, totalSize, "insDynModel", insDynModel, 0, DataTypeUInt8, uint8_t, 0);
>>>>>>> 364cf337
    ADD_MAP(m, totalSize, "debug", debug, 0, DataTypeUInt8, uint8_t, 0);
    ADD_MAP(m, totalSize, "gnssSatSigConst", gnssSatSigConst, 0, DataTypeUInt16, uint16_t, DataFlagsDisplayHex);
    ADD_MAP(m, totalSize, "sysCfgBits", sysCfgBits, 0, DataTypeUInt32, uint32_t, DataFlagsDisplayHex);
    ADD_MAP(m, totalSize, "refLla[0]", refLla[0], 0, DataTypeDouble, double&, 0);
    ADD_MAP(m, totalSize, "refLla[1]", refLla[1], 0, DataTypeDouble, double&, 0);
    ADD_MAP(m, totalSize, "refLla[2]", refLla[2], 0, DataTypeDouble, double&, 0);
    ADD_MAP(m, totalSize, "lastLla[0]", lastLla[0], 0, DataTypeDouble, double&, 0);
    ADD_MAP(m, totalSize, "lastLla[1]", lastLla[1], 0, DataTypeDouble, double&, 0);
    ADD_MAP(m, totalSize, "lastLla[2]", lastLla[2], 0, DataTypeDouble, double&, 0);
    ADD_MAP(m, totalSize, "lastLlaTimeOfWeekMs", lastLlaTimeOfWeekMs, 0, DataTypeUInt32, uint32_t, 0);
    ADD_MAP(m, totalSize, "lastLlaWeek", lastLlaWeek, 0, DataTypeUInt32, uint32_t, 0);
    ADD_MAP(m, totalSize, "lastLlaUpdateDistance", lastLlaUpdateDistance, 0, DataTypeFloat, float, 0);
    ADD_MAP(m, totalSize, "ioConfig", ioConfig, 0, DataTypeUInt32, uint32_t, DataFlagsDisplayHex);
    ADD_MAP(m, totalSize, "platformConfig", platformConfig, 0, DataTypeUInt32, uint32_t, DataFlagsDisplayHex);
    ADD_MAP(m, totalSize, "gpsTimeUserDelay", gpsTimeUserDelay, 0, DataTypeFloat, float, 0);
    ADD_MAP(m, totalSize, "magDeclination", magDeclination, 0, DataTypeFloat, float, 0);
    ADD_MAP(m, totalSize, "gps2AntOffset[0]", gps2AntOffset[0], 0, DataTypeFloat, float&, 0);
    ADD_MAP(m, totalSize, "gps2AntOffset[1]", gps2AntOffset[1], 0, DataTypeFloat, float&, 0);
    ADD_MAP(m, totalSize, "gps2AntOffset[2]", gps2AntOffset[2], 0, DataTypeFloat, float&, 0);
    ADD_MAP(m, totalSize, "zeroVelRotation[0]", zeroVelRotation[0], 0, DataTypeFloat, float&, 0);
    ADD_MAP(m, totalSize, "zeroVelRotation[1]", zeroVelRotation[1], 0, DataTypeFloat, float&, 0);
    ADD_MAP(m, totalSize, "zeroVelRotation[2]", zeroVelRotation[2], 0, DataTypeFloat, float&, 0);
    ADD_MAP(m, totalSize, "zeroVelOffset[0]", zeroVelOffset[0], 0, DataTypeFloat, float&, 0);
    ADD_MAP(m, totalSize, "zeroVelOffset[1]", zeroVelOffset[1], 0, DataTypeFloat, float&, 0);
    ADD_MAP(m, totalSize, "zeroVelOffset[2]", zeroVelOffset[2], 0, DataTypeFloat, float&, 0);
    ADD_MAP(m, totalSize, "gpsTimeSyncPeriodMs", gpsTimeSyncPeriodMs, 0, DataTypeUInt32, uint32_t, 0);
    ADD_MAP(m, totalSize, "startupGPSDtMs", startupGPSDtMs, 0, DataTypeUInt32, uint32_t, 0);
    ADD_MAP(m, totalSize, "RTKCfgBits", RTKCfgBits, 0, DataTypeUInt32, uint32_t, DataFlagsDisplayHex);
    ADD_MAP(m, totalSize, "sensorConfig", sensorConfig, 0, DataTypeUInt32, uint32_t, DataFlagsDisplayHex);
    ADD_MAP(m, totalSize, "gpsMinimumElevation", gpsMinimumElevation, 0, DataTypeFloat, float, 0);
    ADD_MAP(m, totalSize, "ser2BaudRate", ser2BaudRate, 0, DataTypeUInt32, uint32_t, 0);
    ADD_MAP(m, totalSize, "wheelConfig.bits", wheelConfig.bits, 0, DataTypeUInt32, uint32_t, DataFlagsDisplayHex);
    ADD_MAP(m, totalSize, "wheelConfig.transform.e_b2w[0]", wheelConfig.transform.e_b2w[0], 0, DataTypeFloat, float&, 0);
    ADD_MAP(m, totalSize, "wheelConfig.transform.e_b2w[1]", wheelConfig.transform.e_b2w[1], 0, DataTypeFloat, float&, 0);
    ADD_MAP(m, totalSize, "wheelConfig.transform.e_b2w[2]", wheelConfig.transform.e_b2w[2], 0, DataTypeFloat, float&, 0);
    ADD_MAP(m, totalSize, "wheelConfig.transform.e_b2w_sigma[0]", wheelConfig.transform.e_b2w_sigma[0], 0, DataTypeFloat, float&, 0);
    ADD_MAP(m, totalSize, "wheelConfig.transform.e_b2w_sigma[1]", wheelConfig.transform.e_b2w_sigma[1], 0, DataTypeFloat, float&, 0);
    ADD_MAP(m, totalSize, "wheelConfig.transform.e_b2w_sigma[2]", wheelConfig.transform.e_b2w_sigma[2], 0, DataTypeFloat, float&, 0);
    ADD_MAP(m, totalSize, "wheelConfig.transform.t_b2w[0]", wheelConfig.transform.t_b2w[0], 0, DataTypeFloat, float&, 0);
    ADD_MAP(m, totalSize, "wheelConfig.transform.t_b2w[1]", wheelConfig.transform.t_b2w[1], 0, DataTypeFloat, float&, 0);
    ADD_MAP(m, totalSize, "wheelConfig.transform.t_b2w[2]", wheelConfig.transform.t_b2w[2], 0, DataTypeFloat, float&, 0);
    ADD_MAP(m, totalSize, "wheelConfig.transform.t_b2w_sigma[0]", wheelConfig.transform.t_b2w_sigma[0], 0, DataTypeFloat, float&, 0);
    ADD_MAP(m, totalSize, "wheelConfig.transform.t_b2w_sigma[1]", wheelConfig.transform.t_b2w_sigma[1], 0, DataTypeFloat, float&, 0);
    ADD_MAP(m, totalSize, "wheelConfig.transform.t_b2w_sigma[2]", wheelConfig.transform.t_b2w_sigma[2], 0, DataTypeFloat, float&, 0);
    ADD_MAP(m, totalSize, "wheelConfig.track_width", wheelConfig.track_width, 0, DataTypeFloat, float, 0);
    ADD_MAP(m, totalSize, "wheelConfig.radius", wheelConfig.radius, 0, DataTypeFloat, float, 0);

    ASSERT_SIZE(totalSize);
}

static void PopulateGpxFlashCfgMappings(map_name_to_info_t mappings[DID_COUNT])
{
<<<<<<< HEAD
	typedef gpx_flash_cfg_t MAP_TYPE;
	map_name_to_info_t& m = mappings[DID_GPX_FLASH_CFG];
	uint32_t totalSize = 0;
	ADD_MAP(m, totalSize, "size", size, 0, DataTypeUInt32, uint32_t, 0);
	ADD_MAP(m, totalSize, "checksum", checksum, 0, DataTypeUInt32, uint32_t, 0);
	ADD_MAP(m, totalSize, "key", key, 0, DataTypeUInt32, uint32_t, 0);
	ADD_MAP(m, totalSize, "ser0BaudRate", ser0BaudRate, 0, DataTypeUInt32, uint32_t, 0);
	ADD_MAP(m, totalSize, "ser1BaudRate", ser1BaudRate, 0, DataTypeUInt32, uint32_t, 0);
	ADD_MAP(m, totalSize, "ser2BaudRate", ser2BaudRate, 0, DataTypeUInt32, uint32_t, 0);
	ADD_MAP(m, totalSize, "startupGPSDtMs", startupGPSDtMs, 0, DataTypeUInt32, uint32_t, 0);
	ADD_MAP(m, totalSize, "gps1AntOffset[0]", gps1AntOffset[0], 0, DataTypeFloat, float&, 0);
	ADD_MAP(m, totalSize, "gps1AntOffset[1]", gps1AntOffset[1], 0, DataTypeFloat, float&, 0);
	ADD_MAP(m, totalSize, "gps1AntOffset[2]", gps1AntOffset[2], 0, DataTypeFloat, float&, 0);
	ADD_MAP(m, totalSize, "gps2AntOffset[0]", gps2AntOffset[0], 0, DataTypeFloat, float&, 0);
	ADD_MAP(m, totalSize, "gps2AntOffset[1]", gps2AntOffset[1], 0, DataTypeFloat, float&, 0);
	ADD_MAP(m, totalSize, "gps2AntOffset[2]", gps2AntOffset[2], 0, DataTypeFloat, float&, 0);
	ADD_MAP(m, totalSize, "gnssSatSigConst", gnssSatSigConst, 0, DataTypeUInt16, uint16_t, DataFlagsDisplayHex);
	ADD_MAP(m, totalSize, "dynamicModel", dynamicModel, 0, DataTypeUInt8, uint8_t, 0);
	ADD_MAP(m, totalSize, "debug", debug, 0, DataTypeUInt8, uint8_t, 0);
	ADD_MAP(m, totalSize, "gpsTimeSyncPeriodMs", gpsTimeSyncPeriodMs, 0, DataTypeUInt32, uint32_t, 0);
	ADD_MAP(m, totalSize, "gpsTimeUserDelay", gpsTimeUserDelay, 0, DataTypeFloat, float, 0);
	ADD_MAP(m, totalSize, "gpsMinimumElevation", gpsMinimumElevation, 0, DataTypeFloat, float, 0);
	ADD_MAP(m, totalSize, "RTKCfgBits", RTKCfgBits, 0, DataTypeUInt32, uint32_t, DataFlagsDisplayHex);

	ASSERT_SIZE(totalSize);
}

static void PopulateEvbStatusMappings(map_name_to_info_t mappings[DID_COUNT])
{
=======
>>>>>>> 364cf337
    typedef evb_status_t MAP_TYPE;
    map_name_to_info_t& m = mappings[DID_EVB_STATUS];
    uint32_t totalSize = 0;
    ADD_MAP(m, totalSize, "week", week, 0, DataTypeUInt32, uint32_t, 0);
    ADD_MAP(m, totalSize, "timeOfWeekMs", timeOfWeekMs, 0, DataTypeUInt32, uint32_t, 0);
    ADD_MAP(m, totalSize, "firmwareVer[0]", firmwareVer[0], 0, DataTypeUInt8, uint8_t&, 0);
    ADD_MAP(m, totalSize, "firmwareVer[1]", firmwareVer[1], 0, DataTypeUInt8, uint8_t&, 0);
    ADD_MAP(m, totalSize, "firmwareVer[2]", firmwareVer[2], 0, DataTypeUInt8, uint8_t&, 0);
    ADD_MAP(m, totalSize, "firmwareVer[3]", firmwareVer[3], 0, DataTypeUInt8, uint8_t&, 0);
    ADD_MAP(m, totalSize, "evbStatus", evbStatus, 0, DataTypeUInt32, uint32_t, DataFlagsDisplayHex);
    ADD_MAP(m, totalSize, "loggerMode", loggerMode, 0, DataTypeUInt32, uint32_t, 0);
    ADD_MAP(m, totalSize, "loggerElapsedTimeMs", loggerElapsedTimeMs, 0, DataTypeUInt32, uint32_t, 0);
    ADD_MAP(m, totalSize, "wifiIpAddr", wifiIpAddr, 0, DataTypeUInt32, uint32_t, 0);
    ADD_MAP(m, totalSize, "sysCommand", sysCommand, 0, DataTypeUInt32, uint32_t, 0);
    ADD_MAP(m, totalSize, "towOffset", towOffset, 0, DataTypeDouble, double, 0);

    ASSERT_SIZE(totalSize);
}

static void PopulateEvbFlashCfgMappings(map_name_to_info_t mappings[DID_COUNT])
{
    typedef evb_flash_cfg_t MAP_TYPE;
    map_name_to_info_t& m = mappings[DID_EVB_FLASH_CFG];
    uint32_t totalSize = 0;
    ADD_MAP(m, totalSize, "size", size, 0, DataTypeUInt32, uint32_t, 0);
    ADD_MAP(m, totalSize, "checksum", checksum, 0, DataTypeUInt32, uint32_t, 0);
    ADD_MAP(m, totalSize, "key", key, 0, DataTypeUInt32, uint32_t, 0);
    ADD_MAP(m, totalSize, "cbPreset", cbPreset, 0, DataTypeUInt8, uint8_t, 0);
    ADD_MAP(m, totalSize, "reserved1[0]", reserved1[0], 0, DataTypeUInt8, uint8_t&, 0);
    ADD_MAP(m, totalSize, "reserved1[1]", reserved1[1], 0, DataTypeUInt8, uint8_t&, 0);
    ADD_MAP(m, totalSize, "reserved1[2]", reserved1[2], 0, DataTypeUInt8, uint8_t&, 0);
    ADD_MAP(m, totalSize, "cbf[0]", cbf[0], 0, DataTypeUInt32, uint32_t&, DataFlagsDisplayHex);
    ADD_MAP(m, totalSize, "cbf[1]", cbf[1], 0, DataTypeUInt32, uint32_t&, DataFlagsDisplayHex);
    ADD_MAP(m, totalSize, "cbf[2]", cbf[2], 0, DataTypeUInt32, uint32_t&, DataFlagsDisplayHex);
    ADD_MAP(m, totalSize, "cbf[3]", cbf[3], 0, DataTypeUInt32, uint32_t&, DataFlagsDisplayHex);
    ADD_MAP(m, totalSize, "cbf[4]", cbf[4], 0, DataTypeUInt32, uint32_t&, DataFlagsDisplayHex);
    ADD_MAP(m, totalSize, "cbf[5]", cbf[5], 0, DataTypeUInt32, uint32_t&, DataFlagsDisplayHex);
    ADD_MAP(m, totalSize, "cbf[6]", cbf[6], 0, DataTypeUInt32, uint32_t&, DataFlagsDisplayHex);
    ADD_MAP(m, totalSize, "cbf[7]", cbf[7], 0, DataTypeUInt32, uint32_t&, DataFlagsDisplayHex);
    ADD_MAP(m, totalSize, "cbf[8]", cbf[8], 0, DataTypeUInt32, uint32_t&, DataFlagsDisplayHex);
    ADD_MAP(m, totalSize, "cbf[9]", cbf[9], 0, DataTypeUInt32, uint32_t&, DataFlagsDisplayHex);
    ADD_MAP(m, totalSize, "cbOptions", cbOptions, 0, DataTypeUInt32, uint32_t, DataFlagsDisplayHex);
    ADD_MAP(m, totalSize, "bits", bits, 0, DataTypeUInt32, uint32_t, DataFlagsDisplayHex);
    ADD_MAP(m, totalSize, "radioPID", radioPID, 0, DataTypeUInt32, uint32_t, DataFlagsDisplayHex);
    ADD_MAP(m, totalSize, "radioNID", radioNID, 0, DataTypeUInt32, uint32_t, DataFlagsDisplayHex);
    ADD_MAP(m, totalSize, "radioPowerLevel", radioPowerLevel, 0, DataTypeUInt32, uint32_t, 0);

    ADD_MAP(m, totalSize, "wifi[0].ssid", wifi[0].ssid, WIFI_SSID_PSK_SIZE, DataTypeString, char[WIFI_SSID_PSK_SIZE], 0);
    ADD_MAP(m, totalSize, "wifi[0].psk", wifi[0].psk, WIFI_SSID_PSK_SIZE, DataTypeString, char[WIFI_SSID_PSK_SIZE], 0);
    ADD_MAP(m, totalSize, "wifi[1].ssid", wifi[1].ssid, WIFI_SSID_PSK_SIZE, DataTypeString, char[WIFI_SSID_PSK_SIZE], 0);
    ADD_MAP(m, totalSize, "wifi[1].psk", wifi[1].psk, WIFI_SSID_PSK_SIZE, DataTypeString, char[WIFI_SSID_PSK_SIZE], 0);
    ADD_MAP(m, totalSize, "wifi[2].ssid", wifi[2].ssid, WIFI_SSID_PSK_SIZE, DataTypeString, char[WIFI_SSID_PSK_SIZE], 0);
    ADD_MAP(m, totalSize, "wifi[2].psk", wifi[2].psk, WIFI_SSID_PSK_SIZE, DataTypeString, char[WIFI_SSID_PSK_SIZE], 0);
    ADD_MAP(m, totalSize, "server[0].ipAddr[0]", server[0].ipAddr.u8[0], 0, DataTypeUInt8, uint8_t&, 0);
    ADD_MAP(m, totalSize, "server[0].ipAddr[1]", server[0].ipAddr.u8[1], 0, DataTypeUInt8, uint8_t&, 0);
    ADD_MAP(m, totalSize, "server[0].ipAddr[2]", server[0].ipAddr.u8[2], 0, DataTypeUInt8, uint8_t&, 0);
    ADD_MAP(m, totalSize, "server[0].ipAddr[3]", server[0].ipAddr.u8[3], 0, DataTypeUInt8, uint8_t&, 0);
    ADD_MAP(m, totalSize, "server[0].port", server[0].port, 0, DataTypeUInt32, uint32_t, 0);
    ADD_MAP(m, totalSize, "server[1].ipAddr[0]", server[1].ipAddr.u8[0], 0, DataTypeUInt8, uint8_t&, 0);
    ADD_MAP(m, totalSize, "server[1].ipAddr[1]", server[1].ipAddr.u8[1], 0, DataTypeUInt8, uint8_t&, 0);
    ADD_MAP(m, totalSize, "server[1].ipAddr[2]", server[1].ipAddr.u8[2], 0, DataTypeUInt8, uint8_t&, 0);
    ADD_MAP(m, totalSize, "server[1].ipAddr[3]", server[1].ipAddr.u8[3], 0, DataTypeUInt8, uint8_t&, 0);
    ADD_MAP(m, totalSize, "server[1].port", server[1].port, 0, DataTypeUInt32, uint32_t, 0);
    ADD_MAP(m, totalSize, "server[2].ipAddr[0]", server[2].ipAddr.u8[0], 0, DataTypeUInt8, uint8_t&, 0);
    ADD_MAP(m, totalSize, "server[2].ipAddr[1]", server[2].ipAddr.u8[1], 0, DataTypeUInt8, uint8_t&, 0);
    ADD_MAP(m, totalSize, "server[2].ipAddr[2]", server[2].ipAddr.u8[2], 0, DataTypeUInt8, uint8_t&, 0);
    ADD_MAP(m, totalSize, "server[2].ipAddr[3]", server[2].ipAddr.u8[3], 0, DataTypeUInt8, uint8_t&, 0);
    ADD_MAP(m, totalSize, "server[2].port", server[2].port, 0, DataTypeUInt32, uint32_t, 0);

    ADD_MAP(m, totalSize, "encoderTickToWheelRad", encoderTickToWheelRad, 0, DataTypeFloat, float, 0);
    ADD_MAP(m, totalSize, "CANbaud_kbps", CANbaud_kbps, 0, DataTypeUInt32, uint32_t, 0);
    ADD_MAP(m, totalSize, "can_receive_address", can_receive_address, 0, DataTypeUInt32, uint32_t, DataFlagsDisplayHex);
    ADD_MAP(m, totalSize, "uinsComPort", uinsComPort, 0, DataTypeUInt8, uint8_t, 0);
    ADD_MAP(m, totalSize, "uinsAuxPort", uinsAuxPort, 0, DataTypeUInt8, uint8_t, 0);
    ADD_MAP(m, totalSize, "reserved2[0]", reserved2[0], 0, DataTypeUInt8, uint8_t&, 0);
    ADD_MAP(m, totalSize, "reserved2[1]", reserved2[1], 0, DataTypeUInt8, uint8_t&, 0);
    ADD_MAP(m, totalSize, "portOptions", portOptions, 0, DataTypeUInt32, uint32_t, 0);

    ADD_MAP(m, totalSize, "h3sp330BaudRate", h3sp330BaudRate, 0, DataTypeUInt32, uint32_t, 0);
    ADD_MAP(m, totalSize, "h4xRadioBaudRate", h4xRadioBaudRate, 0, DataTypeUInt32, uint32_t, 0);
    ADD_MAP(m, totalSize, "h8gpioBaudRate", h8gpioBaudRate, 0, DataTypeUInt32, uint32_t, 0);
    ADD_MAP(m, totalSize, "wheelCfgBits", wheelCfgBits, 0, DataTypeUInt32, uint32_t, DataFlagsDisplayHex);
    ADD_MAP(m, totalSize, "velocityControlPeriodMs", velocityControlPeriodMs, 0, DataTypeUInt32, uint32_t, 0);

    ASSERT_SIZE(totalSize);
}

static void PopulateDebugArrayMappings(map_name_to_info_t mappings[DID_COUNT], uint32_t id)
{
    typedef debug_array_t MAP_TYPE;
    map_name_to_info_t& m = mappings[id];
    uint32_t totalSize = 0;
    ADD_MAP(m, totalSize, "i[0]", i[0], 0, DataTypeInt32, int32_t&, 0);
    ADD_MAP(m, totalSize, "i[1]", i[1], 0, DataTypeInt32, int32_t&, 0);
    ADD_MAP(m, totalSize, "i[2]", i[2], 0, DataTypeInt32, int32_t&, 0);
    ADD_MAP(m, totalSize, "i[3]", i[3], 0, DataTypeInt32, int32_t&, 0);
    ADD_MAP(m, totalSize, "i[4]", i[4], 0, DataTypeInt32, int32_t&, 0);
    ADD_MAP(m, totalSize, "i[5]", i[5], 0, DataTypeInt32, int32_t&, 0);
    ADD_MAP(m, totalSize, "i[6]", i[6], 0, DataTypeInt32, int32_t&, 0);
    ADD_MAP(m, totalSize, "i[7]", i[7], 0, DataTypeInt32, int32_t&, 0);
    ADD_MAP(m, totalSize, "i[8]", i[8], 0, DataTypeInt32, int32_t&, 0);
    ADD_MAP(m, totalSize, "f[0]", f[0], 0, DataTypeFloat, float&, 0);
    ADD_MAP(m, totalSize, "f[1]", f[1], 0, DataTypeFloat, float&, 0);
    ADD_MAP(m, totalSize, "f[2]", f[2], 0, DataTypeFloat, float&, 0);
    ADD_MAP(m, totalSize, "f[3]", f[3], 0, DataTypeFloat, float&, 0);
    ADD_MAP(m, totalSize, "f[4]", f[4], 0, DataTypeFloat, float&, 0);
    ADD_MAP(m, totalSize, "f[5]", f[5], 0, DataTypeFloat, float&, 0);
    ADD_MAP(m, totalSize, "f[6]", f[6], 0, DataTypeFloat, float&, 0);
    ADD_MAP(m, totalSize, "f[7]", f[7], 0, DataTypeFloat, float&, 0);
    ADD_MAP(m, totalSize, "f[8]", f[8], 0, DataTypeFloat, float&, 0);
    ADD_MAP(m, totalSize, "lf[0]", lf[0], 0, DataTypeDouble, double&, 0);
    ADD_MAP(m, totalSize, "lf[1]", lf[1], 0, DataTypeDouble, double&, 0);
    ADD_MAP(m, totalSize, "lf[2]", lf[2], 0, DataTypeDouble, double&, 0);

    ASSERT_SIZE(totalSize);
}

#if defined(INCLUDE_LUNA_DATA_SETS)

static void PopulateEvbLunaFlashCfgMappings(map_name_to_info_t mappings[DID_COUNT])
{
    typedef evb_luna_flash_cfg_t MAP_TYPE;
    map_name_to_info_t& m = mappings[DID_EVB_LUNA_FLASH_CFG];
    uint32_t totalSize = 0;
    ADD_MAP(m, totalSize, "size", size, 0, DataTypeUInt32, uint32_t, 0);
    ADD_MAP(m, totalSize, "checksum", checksum, 0, DataTypeUInt32, uint32_t, 0);
    ADD_MAP(m, totalSize, "key", key, 0, DataTypeUInt32, uint32_t, 0);
    ADD_MAP(m, totalSize, "bits", bits, 0, DataTypeUInt32, uint32_t, DataFlagsDisplayHex);
    ADD_MAP(m, totalSize, "minLatGeofence", minLatGeofence, 0, DataTypeDouble, double, 0);
    ADD_MAP(m, totalSize, "maxLatGeofence", maxLatGeofence, 0, DataTypeDouble, double, 0);
    ADD_MAP(m, totalSize, "minLonGeofence", minLonGeofence, 0, DataTypeDouble, double, 0);
    ADD_MAP(m, totalSize, "maxLonGeofence", maxLonGeofence, 0, DataTypeDouble, double, 0);
    ADD_MAP(m, totalSize, "remoteKillTimeoutMs", remoteKillTimeoutMs, 0, DataTypeUInt32, uint32_t, 0);
    ADD_MAP(m, totalSize, "bumpSensitivity", bumpSensitivity, 0, DataTypeFloat, float, 0);
    ADD_MAP(m, totalSize, "minProxDistance", minProxDistance, 0, DataTypeFloat, float, 0);
    ADD_MAP(m, totalSize, "velControl.config",                  velControl.config, 0, DataTypeUInt32, uint32_t, 0);
    ADD_MAP(m, totalSize, "velControl.cmdTimeoutMs",            velControl.cmdTimeoutMs, 0, DataTypeUInt32, uint32_t, 0);
    ADD_MAP(m, totalSize, "velControl.wheelRadius",             velControl.wheelRadius, 0, DataTypeFloat, float, 0);
    ADD_MAP(m, totalSize, "velControl.wheelBaseline",           velControl.wheelBaseline, 0, DataTypeFloat, float, 0);
    ADD_MAP(m, totalSize, "velControl.engine_rpm",              velControl.engine_rpm, 0, DataTypeFloat, float, 0);

    ADD_MAP(m, totalSize, "velControl.vehicle.u_min",           velControl.vehicle.u_min, 0, DataTypeFloat, float, 0);
    ADD_MAP(m, totalSize, "velControl.vehicle.u_cruise",        velControl.vehicle.u_cruise, 0, DataTypeFloat, float, 0);
    ADD_MAP(m, totalSize, "velControl.vehicle.u_max",           velControl.vehicle.u_max, 0, DataTypeFloat, float, 0);
    ADD_MAP(m, totalSize, "velControl.vehicle.u_slewLimit",     velControl.vehicle.u_slewLimit, 0, DataTypeFloat, float, 0);
    ADD_MAP(m, totalSize, "velControl.vehicle.w_max_autonomous",velControl.vehicle.w_max_autonomous, 0, DataTypeFloat, float, 0);
    ADD_MAP(m, totalSize, "velControl.vehicle.w_max",           velControl.vehicle.w_max, 0, DataTypeFloat, float, 0);
    ADD_MAP(m, totalSize, "velControl.vehicle.w_slewLimit",     velControl.vehicle.w_slewLimit, 0, DataTypeFloat, float, 0);
    ADD_MAP(m, totalSize, "velControl.vehicle.u_FB_Kp",         velControl.vehicle.u_FB_Kp, 0, DataTypeFloat, float, 0);
    ADD_MAP(m, totalSize, "velControl.vehicle.w_FB_Kp",         velControl.vehicle.w_FB_Kp, 0, DataTypeFloat, float, 0);
    ADD_MAP(m, totalSize, "velControl.vehicle.w_FB_Ki",         velControl.vehicle.w_FB_Ki, 0, DataTypeFloat, float, 0);
    ADD_MAP(m, totalSize, "velControl.vehicle.w_FF_c0",         velControl.vehicle.w_FF_c0, 0, DataTypeFloat, float, 0);
    ADD_MAP(m, totalSize, "velControl.vehicle.w_FF_c1",         velControl.vehicle.w_FF_c1, 0, DataTypeFloat, float, 0);
    ADD_MAP(m, totalSize, "velControl.vehicle.w_FF_deadband",   velControl.vehicle.w_FF_deadband, 0, DataTypeFloat, float, 0);
    ADD_MAP(m, totalSize, "velControl.vehicle.testSweepRate",   velControl.vehicle.testSweepRate, 0, DataTypeFloat, float, 0);

    ADD_MAP(m, totalSize, "velControl.wheel.slewRate",          velControl.wheel.slewRate, 0, DataTypeFloat, float, 0);
    ADD_MAP(m, totalSize, "velControl.wheel.velMax",            velControl.wheel.velMax, 0, DataTypeFloat, float, 0);
    ADD_MAP(m, totalSize, "velControl.wheel.FF_vel_deadband",   velControl.wheel.FF_vel_deadband, 0, DataTypeFloat, float, 0);
    ADD_MAP(m, totalSize, "velControl.wheel.FF_c_est_Ki[0]",    velControl.wheel.FF_c_est_Ki[0], 0, DataTypeFloat, float&, 0);
    ADD_MAP(m, totalSize, "velControl.wheel.FF_c_est_Ki[1]",    velControl.wheel.FF_c_est_Ki[1], 0, DataTypeFloat, float&, 0);
    ADD_MAP(m, totalSize, "velControl.wheel.FF_c_est_max[0]",   velControl.wheel.FF_c_est_max[0], 0, DataTypeFloat, float&, 0);
    ADD_MAP(m, totalSize, "velControl.wheel.FF_c_est_max[1]",   velControl.wheel.FF_c_est_max[1], 0, DataTypeFloat, float&, 0);
    ADD_MAP(m, totalSize, "velControl.wheel.FF_c_l[0]",         velControl.wheel.FF_c_l[0], 0, DataTypeFloat, float&, 0);
    ADD_MAP(m, totalSize, "velControl.wheel.FF_c_l[1]",         velControl.wheel.FF_c_l[1], 0, DataTypeFloat, float&, 0);
    ADD_MAP(m, totalSize, "velControl.wheel.FF_c_r[0]",         velControl.wheel.FF_c_r[0], 0, DataTypeFloat, float&, 0);
    ADD_MAP(m, totalSize, "velControl.wheel.FF_c_r[1]",         velControl.wheel.FF_c_r[1], 0, DataTypeFloat, float&, 0);
    ADD_MAP(m, totalSize, "velControl.wheel.FF_FB_engine_rpm",  velControl.wheel.FF_FB_engine_rpm, 0, DataTypeFloat, float, 0);
    ADD_MAP(m, totalSize, "velControl.wheel.FB_Kp",             velControl.wheel.FB_Kp, 0, DataTypeFloat, float, 0);
    ADD_MAP(m, totalSize, "velControl.wheel.FB_Ki",             velControl.wheel.FB_Ki, 0, DataTypeFloat, float, 0);
    ADD_MAP(m, totalSize, "velControl.wheel.FB_Kd",             velControl.wheel.FB_Kd, 0, DataTypeFloat, float, 0);
    ADD_MAP(m, totalSize, "velControl.wheel.FB_gain_deadband",  velControl.wheel.FB_gain_deadband, 0, DataTypeFloat, float, 0);
    ADD_MAP(m, totalSize, "velControl.wheel.FB_gain_deadband_reduction",  velControl.wheel.FB_gain_deadband_reduction, 0, DataTypeFloat, float, 0);
    ADD_MAP(m, totalSize, "velControl.wheel.InversePlant_l[0]", velControl.wheel.InversePlant_l[0], 0, DataTypeFloat, float&, 0);
    ADD_MAP(m, totalSize, "velControl.wheel.InversePlant_l[1]", velControl.wheel.InversePlant_l[1], 0, DataTypeFloat, float&, 0);
    ADD_MAP(m, totalSize, "velControl.wheel.InversePlant_l[2]", velControl.wheel.InversePlant_l[2], 0, DataTypeFloat, float&, 0);
    ADD_MAP(m, totalSize, "velControl.wheel.InversePlant_l[3]", velControl.wheel.InversePlant_l[3], 0, DataTypeFloat, float&, 0);
    ADD_MAP(m, totalSize, "velControl.wheel.InversePlant_l[4]", velControl.wheel.InversePlant_l[4], 0, DataTypeFloat, float&, 0);
    ADD_MAP(m, totalSize, "velControl.wheel.InversePlant_r[0]", velControl.wheel.InversePlant_r[0], 0, DataTypeFloat, float&, 0);
    ADD_MAP(m, totalSize, "velControl.wheel.InversePlant_r[1]", velControl.wheel.InversePlant_r[1], 0, DataTypeFloat, float&, 0);
    ADD_MAP(m, totalSize, "velControl.wheel.InversePlant_r[2]", velControl.wheel.InversePlant_r[2], 0, DataTypeFloat, float&, 0);
    ADD_MAP(m, totalSize, "velControl.wheel.InversePlant_r[3]", velControl.wheel.InversePlant_r[3], 0, DataTypeFloat, float&, 0);
    ADD_MAP(m, totalSize, "velControl.wheel.InversePlant_r[4]", velControl.wheel.InversePlant_r[4], 0, DataTypeFloat, float&, 0);
    ADD_MAP(m, totalSize, "velControl.wheel.actuatorTrim_l",    velControl.wheel.actuatorTrim_l, 0, DataTypeFloat, float, 0);
    ADD_MAP(m, totalSize, "velControl.wheel.actuatorTrim_r",    velControl.wheel.actuatorTrim_r, 0, DataTypeFloat, float, 0);
    ADD_MAP(m, totalSize, "velControl.wheel.actuatorLimits_l[0]", velControl.wheel.actuatorLimits_l[0], 0, DataTypeFloat, float&, 0);
    ADD_MAP(m, totalSize, "velControl.wheel.actuatorLimits_l[1]", velControl.wheel.actuatorLimits_l[1], 0, DataTypeFloat, float&, 0);
    ADD_MAP(m, totalSize, "velControl.wheel.actuatorLimits_r[0]", velControl.wheel.actuatorLimits_r[0], 0, DataTypeFloat, float&, 0);
    ADD_MAP(m, totalSize, "velControl.wheel.actuatorLimits_r[1]", velControl.wheel.actuatorLimits_r[1], 0, DataTypeFloat, float&, 0);
    ADD_MAP(m, totalSize, "velControl.wheel.actuatorDeadbandDuty_l", velControl.wheel.actuatorDeadbandDuty_l, 0, DataTypeFloat, float, 0);
    ADD_MAP(m, totalSize, "velControl.wheel.actuatorDeadbandDuty_r", velControl.wheel.actuatorDeadbandDuty_r, 0, DataTypeFloat, float, 0);
    ADD_MAP(m, totalSize, "velControl.wheel.actuatorDeadbandVel", velControl.wheel.actuatorDeadbandVel, 0, DataTypeFloat, float, 0);

    ASSERT_SIZE(totalSize);
}

static void PopulateCoyoteStatusMappings(map_name_to_info_t mappings[DID_COUNT])
{
    typedef evb_luna_status_t MAP_TYPE;
    map_name_to_info_t& m = mappings[DID_EVB_LUNA_STATUS];
    uint32_t totalSize = 0;
    ADD_MAP(m, totalSize, "timeOfWeekMs", timeOfWeekMs, 0, DataTypeUInt32, uint32_t, 0);
    ADD_MAP(m, totalSize, "evbLunaStatus", evbLunaStatus, 0, DataTypeUInt32, uint32_t, DataFlagsDisplayHex);
    ADD_MAP(m, totalSize, "motorState", motorState, 0, DataTypeUInt32, uint32_t, DataFlagsDisplayHex);
    ADD_MAP(m, totalSize, "remoteKillMode", remoteKillMode, 0, DataTypeUInt32, uint32_t, DataFlagsDisplayHex);
    ADD_MAP(m, totalSize, "supplyVoltage", supplyVoltage, 0, DataTypeFloat, float, 0);

    ASSERT_SIZE(totalSize);
}

static void PopulateEvbLunaSensorsMappings(map_name_to_info_t mappings[DID_COUNT])
{
    typedef evb_luna_sensors_t MAP_TYPE;
    map_name_to_info_t& m = mappings[DID_EVB_LUNA_SENSORS];
    uint32_t totalSize = 0;
    ADD_MAP(m, totalSize, "timeOfWeekMs", timeOfWeekMs, 0, DataTypeUInt32, uint32_t, 0);
    ADD_MAP(m, totalSize, "proxSensorOutput[0]", proxSensorOutput[0], 0, DataTypeFloat, float&, 0);
    ADD_MAP(m, totalSize, "proxSensorOutput[1]", proxSensorOutput[1], 0, DataTypeFloat, float&, 0);
    ADD_MAP(m, totalSize, "proxSensorOutput[2]", proxSensorOutput[2], 0, DataTypeFloat, float&, 0);
    ADD_MAP(m, totalSize, "proxSensorOutput[3]", proxSensorOutput[3], 0, DataTypeFloat, float&, 0);
    ADD_MAP(m, totalSize, "proxSensorOutput[4]", proxSensorOutput[4], 0, DataTypeFloat, float&, 0);
    ADD_MAP(m, totalSize, "proxSensorOutput[5]", proxSensorOutput[5], 0, DataTypeFloat, float&, 0);
    ADD_MAP(m, totalSize, "proxSensorOutput[6]", proxSensorOutput[6], 0, DataTypeFloat, float&, 0);
    ADD_MAP(m, totalSize, "proxSensorOutput[7]", proxSensorOutput[7], 0, DataTypeFloat, float&, 0);
    ADD_MAP(m, totalSize, "proxSensorOutput[8]", proxSensorOutput[8], 0, DataTypeFloat, float&, 0);
    ADD_MAP(m, totalSize, "bumpEvent", bumpEvent, 0, DataTypeInt32, int32_t, 0);

    ASSERT_SIZE(totalSize);
}

static void PopulateEvbLunaVelocityControlMappings(map_name_to_info_t mappings[DID_COUNT])
{
    typedef evb_luna_velocity_control_t MAP_TYPE;
    map_name_to_info_t& m = mappings[DID_EVB_LUNA_VELOCITY_CONTROL];
    uint32_t totalSize = 0;
    ADD_MAP(m, totalSize, "timeMs", timeMs, 0, DataTypeUInt32, uint32_t, 0);
    ADD_MAP(m, totalSize, "dt", dt, 0, DataTypeFloat, float, 0);
    ADD_MAP(m, totalSize, "current_mode", current_mode, 0, DataTypeUInt32, uint32_t, 0);
    ADD_MAP(m, totalSize, "status", status, 0, DataTypeUInt32, uint32_t, DataFlagsDisplayHex);
    ADD_MAP(m, totalSize, "vehicle.velCmd_f", vehicle.velCmd_f, 0, DataTypeFloat, float, 0);
    ADD_MAP(m, totalSize, "vehicle.velCmd_w", vehicle.velCmd_w, 0, DataTypeFloat, float, 0);
    ADD_MAP(m, totalSize, "vehicle.velCmdMnl_f", vehicle.velCmdMnl_f, 0, DataTypeFloat, float, 0);
    ADD_MAP(m, totalSize, "vehicle.velCmdMnl_w", vehicle.velCmdMnl_w, 0, DataTypeFloat, float, 0);
    ADD_MAP(m, totalSize, "vehicle.velCmdSlew_f", vehicle.velCmdSlew_f, 0, DataTypeFloat, float, 0);
    ADD_MAP(m, totalSize, "vehicle.velCmdSlew_w", vehicle.velCmdSlew_w, 0, DataTypeFloat, float, 0);
    ADD_MAP(m, totalSize, "vehicle.vel_f", vehicle.vel_f, 0, DataTypeFloat, float, 0);
    ADD_MAP(m, totalSize, "vehicle.vel_w", vehicle.vel_w, 0, DataTypeFloat, float, 0);
    ADD_MAP(m, totalSize, "vehicle.err_f", vehicle.err_f, 0, DataTypeFloat, float, 0);
    ADD_MAP(m, totalSize, "vehicle.err_w", vehicle.err_w, 0, DataTypeFloat, float, 0);
    ADD_MAP(m, totalSize, "vehicle.eff_f", vehicle.eff_f, 0, DataTypeFloat, float, 0);
    ADD_MAP(m, totalSize, "vehicle.eff_w", vehicle.eff_w, 0, DataTypeFloat, float, 0);

    ADD_MAP(m, totalSize, "wheel_l.velCmd",             wheel_l.velCmd, 0, DataTypeFloat, float, 0);
    ADD_MAP(m, totalSize, "wheel_l.velCmdSlew",         wheel_l.velCmdSlew, 0, DataTypeFloat, float, 0);
    ADD_MAP(m, totalSize, "wheel_l.vel",                wheel_l.vel, 0, DataTypeFloat, float, 0);
    ADD_MAP(m, totalSize, "wheel_l.err",                wheel_l.err, 0, DataTypeFloat, float, 0);
    ADD_MAP(m, totalSize, "wheel_l.ff_eff",             wheel_l.ff_eff, 0, DataTypeFloat, float, 0);
    ADD_MAP(m, totalSize, "wheel_l.fb_eff",             wheel_l.fb_eff, 0, DataTypeFloat, float, 0);
    ADD_MAP(m, totalSize, "wheel_l.fb_eff_integral",    wheel_l.fb_eff_integral, 0, DataTypeFloat, float, 0);
    ADD_MAP(m, totalSize, "wheel_l.eff",                wheel_l.eff, 0, DataTypeFloat, float, 0);
    ADD_MAP(m, totalSize, "wheel_l.effInt",             wheel_l.effInt, 0, DataTypeFloat, float, 0);
    ADD_MAP(m, totalSize, "wheel_l.effDuty",            wheel_l.effDuty, 0, DataTypeFloat, float, 0);

    ADD_MAP(m, totalSize, "wheel_r.velCmd",             wheel_r.velCmd, 0, DataTypeFloat, float, 0);
    ADD_MAP(m, totalSize, "wheel_r.velCmdSlew",         wheel_r.velCmdSlew, 0, DataTypeFloat, float, 0);
    ADD_MAP(m, totalSize, "wheel_r.vel",                wheel_r.vel, 0, DataTypeFloat, float, 0);
    ADD_MAP(m, totalSize, "wheel_r.err",                wheel_r.err, 0, DataTypeFloat, float, 0);
    ADD_MAP(m, totalSize, "wheel_r.ff_eff",             wheel_r.ff_eff, 0, DataTypeFloat, float, 0);
    ADD_MAP(m, totalSize, "wheel_r.fb_eff",             wheel_r.fb_eff, 0, DataTypeFloat, float, 0);
    ADD_MAP(m, totalSize, "wheel_r.fb_eff_integral",    wheel_r.fb_eff_integral, 0, DataTypeFloat, float, 0);
    ADD_MAP(m, totalSize, "wheel_r.eff",                wheel_r.eff, 0, DataTypeFloat, float, 0);
    ADD_MAP(m, totalSize, "wheel_r.effInt",             wheel_r.effInt, 0, DataTypeFloat, float, 0);
    ADD_MAP(m, totalSize, "wheel_r.effDuty",            wheel_r.effDuty, 0, DataTypeFloat, float, 0);

    ADD_MAP(m, totalSize, "potV_l", potV_l, 0, DataTypeFloat, float, 0);
    ADD_MAP(m, totalSize, "potV_r", potV_r, 0, DataTypeFloat, float, 0);

    ASSERT_SIZE(totalSize);
}

static void PopulateEvbLunaVelocityCommandMappings(map_name_to_info_t mappings[DID_COUNT])
{
    typedef evb_luna_velocity_command_t MAP_TYPE;
    map_name_to_info_t& m = mappings[DID_EVB_LUNA_VELOCITY_COMMAND];
    uint32_t totalSize = 0;
    ADD_MAP(m, totalSize, "timeMs", timeMs, 0, DataTypeUInt32, uint32_t, 0);
    ADD_MAP(m, totalSize, "modeCmd", modeCmd, 0, DataTypeUInt32, uint32_t, 0);
    ADD_MAP(m, totalSize, "fwd_vel", fwd_vel, 0, DataTypeFloat, float, 0);
    ADD_MAP(m, totalSize, "turn_rate", turn_rate, 0, DataTypeFloat, float, 0);

    ASSERT_SIZE(totalSize);
}

static void PopulateEvbLunaAuxCmdMappings(map_name_to_info_t mappings[DID_COUNT])
{
    typedef evb_luna_aux_command_t MAP_TYPE;
    map_name_to_info_t& m = mappings[DID_EVB_LUNA_AUX_COMMAND];
    uint32_t totalSize = 0;
    ADD_MAP(m, totalSize, "command", command, 0, DataTypeUInt32, uint32_t, 0);

    ASSERT_SIZE(totalSize);
}

#endif

static void PopulateGpsRtkRelMappings(map_name_to_info_t mappings[DID_COUNT], uint32_t id)
{
    typedef gps_rtk_rel_t MAP_TYPE;
    map_name_to_info_t& m = mappings[id];
    uint32_t totalSize = 0;
    ADD_MAP(m, totalSize, "timeOfWeekMs", timeOfWeekMs, 0, DataTypeUInt32, uint32_t, 0);
    ADD_MAP(m, totalSize, "differentialAge", differentialAge, 0, DataTypeFloat, float, 0);
    ADD_MAP(m, totalSize, "arRatio", arRatio, 0, DataTypeFloat, float, 0);
    ADD_MAP(m, totalSize, "baseToRoverVector[0]", baseToRoverVector[0], 0, DataTypeFloat, float&, 0);
    ADD_MAP(m, totalSize, "baseToRoverVector[1]", baseToRoverVector[1], 0, DataTypeFloat, float&, 0);
    ADD_MAP(m, totalSize, "baseToRoverVector[2]", baseToRoverVector[2], 0, DataTypeFloat, float&, 0);
    ADD_MAP(m, totalSize, "baseToRoverDistance", baseToRoverDistance, 0, DataTypeFloat, float, 0);
    ADD_MAP(m, totalSize, "baseToRoverHeading", baseToRoverHeading, 0, DataTypeFloat, float, 0);
    ADD_MAP(m, totalSize, "baseToRoverHeadingAcc", baseToRoverHeadingAcc, 0, DataTypeFloat, float, 0);
    ADD_MAP(m, totalSize, "status", status, 0, DataTypeUInt32, uint32_t, DataFlagsDisplayHex);

    ASSERT_SIZE(totalSize);
}

static void PopulateGpsRtkMiscMappings(map_name_to_info_t mappings[DID_COUNT], uint32_t id)
{
    typedef gps_rtk_misc_t MAP_TYPE;
    map_name_to_info_t& m = mappings[id];
    uint32_t totalSize = 0;
    ADD_MAP(m, totalSize, "timeOfWeekMs", timeOfWeekMs, 0, DataTypeUInt32, uint32_t, 0);
    ADD_MAP(m, totalSize, "accuracyPos[0]", accuracyPos[0], 0, DataTypeFloat, float&, 0);
    ADD_MAP(m, totalSize, "accuracyPos[1]", accuracyPos[1], 0, DataTypeFloat, float&, 0);
    ADD_MAP(m, totalSize, "accuracyPos[2]", accuracyPos[2], 0, DataTypeFloat, float&, 0);
    ADD_MAP(m, totalSize, "accuracyCov[0]", accuracyCov[0], 0, DataTypeFloat, float&, 0);
    ADD_MAP(m, totalSize, "accuracyCov[1]", accuracyCov[1], 0, DataTypeFloat, float&, 0);
    ADD_MAP(m, totalSize, "accuracyCov[2]", accuracyCov[2], 0, DataTypeFloat, float&, 0);
    ADD_MAP(m, totalSize, "arThreshold", arThreshold, 0, DataTypeFloat, float, 0);
    ADD_MAP(m, totalSize, "gDop", gDop, 0, DataTypeFloat, float, 0);
    ADD_MAP(m, totalSize, "hDop", hDop, 0, DataTypeFloat, float, 0);
    ADD_MAP(m, totalSize, "vDop", vDop, 0, DataTypeFloat, float, 0);
    ADD_MAP(m, totalSize, "baseLla[0]", baseLla[0], 0, DataTypeDouble, double&, 0);
    ADD_MAP(m, totalSize, "baseLla[1]", baseLla[1], 0, DataTypeDouble, double&, 0);
    ADD_MAP(m, totalSize, "baseLla[2]", baseLla[2], 0, DataTypeDouble, double&, 0);
    ADD_MAP(m, totalSize, "cycleSlipCount", cycleSlipCount, 0, DataTypeUInt32, uint32_t, 0);
    ADD_MAP(m, totalSize, "roverGpsObservationCount", roverGpsObservationCount, 0, DataTypeUInt32, uint32_t, 0);
    ADD_MAP(m, totalSize, "baseGpsObservationCount", baseGpsObservationCount, 0, DataTypeUInt32, uint32_t, 0);
    ADD_MAP(m, totalSize, "roverGlonassObservationCount", roverGlonassObservationCount, 0, DataTypeUInt32, uint32_t, 0);
    ADD_MAP(m, totalSize, "baseGlonassObservationCount", baseGlonassObservationCount, 0, DataTypeUInt32, uint32_t, 0);
    ADD_MAP(m, totalSize, "roverGalileoObservationCount", roverGalileoObservationCount, 0, DataTypeUInt32, uint32_t, 0);
    ADD_MAP(m, totalSize, "baseGalileoObservationCount", baseGalileoObservationCount, 0, DataTypeUInt32, uint32_t, 0);
    ADD_MAP(m, totalSize, "roverBeidouObservationCount", roverBeidouObservationCount, 0, DataTypeUInt32, uint32_t, 0);
    ADD_MAP(m, totalSize, "baseBeidouObservationCount", baseBeidouObservationCount, 0, DataTypeUInt32, uint32_t, 0);
    ADD_MAP(m, totalSize, "roverQzsObservationCount", roverQzsObservationCount, 0, DataTypeUInt32, uint32_t, 0);
    ADD_MAP(m, totalSize, "baseQzsObservationCount", baseQzsObservationCount, 0, DataTypeUInt32, uint32_t, 0);
    ADD_MAP(m, totalSize, "roverGpsEphemerisCount", roverGpsEphemerisCount, 0, DataTypeUInt32, uint32_t, 0);
    ADD_MAP(m, totalSize, "baseGpsEphemerisCount", baseGpsEphemerisCount, 0, DataTypeUInt32, uint32_t, 0);
    ADD_MAP(m, totalSize, "roverGlonassEphemerisCount", roverGlonassEphemerisCount, 0, DataTypeUInt32, uint32_t, 0);
    ADD_MAP(m, totalSize, "baseGlonassEphemerisCount", baseGlonassEphemerisCount, 0, DataTypeUInt32, uint32_t, 0);
    ADD_MAP(m, totalSize, "roverGalileoEphemerisCount", roverGalileoEphemerisCount, 0, DataTypeUInt32, uint32_t, 0);
    ADD_MAP(m, totalSize, "baseGalileoEphemerisCount", baseGalileoEphemerisCount, 0, DataTypeUInt32, uint32_t, 0);
    ADD_MAP(m, totalSize, "roverBeidouEphemerisCount", roverBeidouEphemerisCount, 0, DataTypeUInt32, uint32_t, 0);
    ADD_MAP(m, totalSize, "baseBeidouEphemerisCount", baseBeidouEphemerisCount, 0, DataTypeUInt32, uint32_t, 0);
    ADD_MAP(m, totalSize, "roverQzsEphemerisCount", roverQzsEphemerisCount, 0, DataTypeUInt32, uint32_t, 0);
    ADD_MAP(m, totalSize, "baseQzsEphemerisCount", baseQzsEphemerisCount, 0, DataTypeUInt32, uint32_t, 0);
    ADD_MAP(m, totalSize, "roverSbasCount", roverSbasCount, 0, DataTypeUInt32, uint32_t, 0);
    ADD_MAP(m, totalSize, "baseSbasCount", baseSbasCount, 0, DataTypeUInt32, uint32_t, 0);
    ADD_MAP(m, totalSize, "baseAntennaCount", baseAntennaCount, 0, DataTypeUInt32, uint32_t, 0);
    ADD_MAP(m, totalSize, "ionUtcAlmCount", ionUtcAlmCount, 0, DataTypeUInt32, uint32_t, 0);
    ADD_MAP(m, totalSize, "correctionChecksumFailures", correctionChecksumFailures, 0, DataTypeUInt32, uint32_t, 0);
    ADD_MAP(m, totalSize, "timeToFirstFixMs", timeToFirstFixMs, 0, DataTypeUInt32, uint32_t, 0);

    ASSERT_SIZE(totalSize);
}

static void PopulateGpsRawMappings(map_name_to_info_t mappings[DID_COUNT], uint32_t id)
{
    typedef gps_raw_t MAP_TYPE;
    map_name_to_info_t& m = mappings[id];
    uint32_t totalSize = 0;

    ADD_MAP(m, totalSize, "receiveIndex", receiverIndex, 0, DataTypeUInt8, uint8_t, 0);
    ADD_MAP(m, totalSize, "dataType", dataType, 0, DataTypeUInt8, uint8_t, 0);
    ADD_MAP(m, totalSize, "obsCount", obsCount, 0, DataTypeUInt8, uint8_t, 0);
    ADD_MAP(m, totalSize, "reserved", reserved, 0, DataTypeUInt8, uint8_t, 0);
    ADD_MAP(m, totalSize, "dataBuf", data.buf, 0, DataTypeBinary, uint8_t[MEMBERSIZE(MAP_TYPE, data.buf)], 0);

    ASSERT_SIZE(totalSize);
}

static void PopulateStrobeInTimeMappings(map_name_to_info_t mappings[DID_COUNT])
{
    typedef strobe_in_time_t MAP_TYPE;
    map_name_to_info_t& m = mappings[DID_STROBE_IN_TIME];
    uint32_t totalSize = 0;

    ADD_MAP(m, totalSize, "week", week, 0, DataTypeUInt32, uint32_t, 0);
    ADD_MAP(m, totalSize, "timeOfWeekMs", timeOfWeekMs, 0, DataTypeUInt32, uint32_t, 0);
    ADD_MAP(m, totalSize, "pin", pin, 0, DataTypeUInt16, uint16_t, 0);
    ADD_MAP(m, totalSize, "count", count, 0, DataTypeUInt16, uint16_t, 0);

    ASSERT_SIZE(totalSize);
}

static void PopulateRtosInfoMappings(map_name_to_info_t mappings[DID_COUNT])
{
    typedef rtos_info_t MAP_TYPE;
    map_name_to_info_t& m = mappings[DID_RTOS_INFO];
    uint32_t totalSize = 0;

    ADD_MAP(m, totalSize, "freeHeapSize", freeHeapSize, 0, DataTypeUInt32, uint32_t, 0);
    ADD_MAP(m, totalSize, "mallocSize", mallocSize, 0, DataTypeUInt32, uint32_t, 0);
    ADD_MAP(m, totalSize, "freeSize", freeSize, 0, DataTypeUInt32, uint32_t, 0);

    ADD_MAP(m, totalSize, "name[0]", task[0].name, MAX_TASK_NAME_LEN, DataTypeString, char[MAX_TASK_NAME_LEN], 0);
    ADD_MAP(m, totalSize, "priority[0]", task[0].priority, 0, DataTypeUInt32, uint32_t, 0);
    ADD_MAP(m, totalSize, "stackUnused[0]", task[0].stackUnused, 0, DataTypeUInt32, uint32_t, 0);
    ADD_MAP(m, totalSize, "periodMs[0]", task[0].periodMs, 0, DataTypeUInt32, uint32_t, 0);
    ADD_MAP(m, totalSize, "runTimeUs[0]", task[0].runTimeUs, 0, DataTypeUInt32, uint32_t, 0);
    ADD_MAP(m, totalSize, "maxRunTimeUs[0]", task[0].maxRunTimeUs, 0, DataTypeUInt32, uint32_t, 0);
    ADD_MAP(m, totalSize, "averageRunTimeUs[0]", task[0].averageRunTimeUs, 0, DataTypeFloat, float, 0);
    ADD_MAP(m, totalSize, "gapCount[0]", task[0].gapCount, 0, DataTypeUInt32, uint32_t, 0);
    ADD_MAP(m, totalSize, "cpuUsage[0]", task[0].cpuUsage, 0, DataTypeFloat, f_t, 0);
    ADD_MAP(m, totalSize, "handle[0]", task[0].handle, 0, DataTypeUInt32, uint32_t, 0);
    ADD_MAP(m, totalSize, "profileStartTimeUs[0]", task[0].profileStartTimeUs, 0, DataTypeUInt32, uint32_t, 0);

    ADD_MAP(m, totalSize, "name[1]", task[1].name, MAX_TASK_NAME_LEN, DataTypeString, char[MAX_TASK_NAME_LEN], 0);
    ADD_MAP(m, totalSize, "priority[1]", task[1].priority, 0, DataTypeUInt32, uint32_t, 0);
    ADD_MAP(m, totalSize, "stackUnused[1]", task[1].stackUnused, 0, DataTypeUInt32, uint32_t, 0);
    ADD_MAP(m, totalSize, "periodMs[1]", task[1].periodMs, 0, DataTypeUInt32, uint32_t, 0);
    ADD_MAP(m, totalSize, "runTimeUs[1]", task[1].runTimeUs, 0, DataTypeUInt32, uint32_t, 0);
    ADD_MAP(m, totalSize, "maxRunTimeUs[1]", task[1].maxRunTimeUs, 0, DataTypeUInt32, uint32_t, 0);
    ADD_MAP(m, totalSize, "averageRunTimeUs[1]", task[1].averageRunTimeUs, 0, DataTypeFloat, float, 0);
    ADD_MAP(m, totalSize, "gapCount[1]", task[1].gapCount, 0, DataTypeUInt32, uint32_t, 0);
    ADD_MAP(m, totalSize, "cpuUsage[1]", task[1].cpuUsage, 0, DataTypeFloat, f_t, 0);
    ADD_MAP(m, totalSize, "handle[1]", task[1].handle, 0, DataTypeUInt32, uint32_t, 0);
    ADD_MAP(m, totalSize, "profileStartTimeUs[1]", task[1].profileStartTimeUs, 0, DataTypeUInt32, uint32_t, 0);

    ADD_MAP(m, totalSize, "name[2]", task[2].name, MAX_TASK_NAME_LEN, DataTypeString, char[MAX_TASK_NAME_LEN], 0);
    ADD_MAP(m, totalSize, "priority[2]", task[2].priority, 0, DataTypeUInt32, uint32_t, 0);
    ADD_MAP(m, totalSize, "stackUnused[2]", task[2].stackUnused, 0, DataTypeUInt32, uint32_t, 0);
    ADD_MAP(m, totalSize, "periodMs[2]", task[2].periodMs, 0, DataTypeUInt32, uint32_t, 0);
    ADD_MAP(m, totalSize, "runTimeUs[2]", task[2].runTimeUs, 0, DataTypeUInt32, uint32_t, 0);
    ADD_MAP(m, totalSize, "maxRunTimeUs[2]", task[2].maxRunTimeUs, 0, DataTypeUInt32, uint32_t, 0);
    ADD_MAP(m, totalSize, "averageRunTimeUs[2]", task[2].averageRunTimeUs, 0, DataTypeFloat, float, 0);
    ADD_MAP(m, totalSize, "gapCount[2]", task[2].gapCount, 0, DataTypeUInt32, uint32_t, 0);
    ADD_MAP(m, totalSize, "cpuUsage[2]", task[2].cpuUsage, 0, DataTypeFloat, f_t, 0);
    ADD_MAP(m, totalSize, "handle[2]", task[2].handle, 0, DataTypeUInt32, uint32_t, 0);
    ADD_MAP(m, totalSize, "profileStartTimeUs[2]", task[2].profileStartTimeUs, 0, DataTypeUInt32, uint32_t, 0);

    ADD_MAP(m, totalSize, "name[3]", task[3].name, MAX_TASK_NAME_LEN, DataTypeString, char[MAX_TASK_NAME_LEN], 0);
    ADD_MAP(m, totalSize, "priority[3]", task[3].priority, 0, DataTypeUInt32, uint32_t, 0);
    ADD_MAP(m, totalSize, "stackUnused[3]", task[3].stackUnused, 0, DataTypeUInt32, uint32_t, 0);
    ADD_MAP(m, totalSize, "periodMs[3]", task[3].periodMs, 0, DataTypeUInt32, uint32_t, 0);
    ADD_MAP(m, totalSize, "runTimeUs[3]", task[3].runTimeUs, 0, DataTypeUInt32, uint32_t, 0);
    ADD_MAP(m, totalSize, "maxRunTimeUs[3]", task[3].maxRunTimeUs, 0, DataTypeUInt32, uint32_t, 0);
    ADD_MAP(m, totalSize, "averageRunTimeUs[3]", task[3].averageRunTimeUs, 0, DataTypeFloat, float, 0);
    ADD_MAP(m, totalSize, "gapCount[3]", task[3].gapCount, 0, DataTypeUInt32, uint32_t, 0);
    ADD_MAP(m, totalSize, "cpuUsage[3]", task[3].cpuUsage, 0, DataTypeFloat, f_t, 0);
    ADD_MAP(m, totalSize, "handle[3]", task[3].handle, 0, DataTypeUInt32, uint32_t, 0);
    ADD_MAP(m, totalSize, "profileStartTimeUs[3]", task[3].profileStartTimeUs, 0, DataTypeUInt32, uint32_t, 0);

    ADD_MAP(m, totalSize, "name[4]", task[4].name, MAX_TASK_NAME_LEN, DataTypeString, char[MAX_TASK_NAME_LEN], 0);
    ADD_MAP(m, totalSize, "priority[4]", task[4].priority, 0, DataTypeUInt32, uint32_t, 0);
    ADD_MAP(m, totalSize, "stackUnused[4]", task[4].stackUnused, 0, DataTypeUInt32, uint32_t, 0);
    ADD_MAP(m, totalSize, "periodMs[4]", task[4].periodMs, 0, DataTypeUInt32, uint32_t, 0);
    ADD_MAP(m, totalSize, "runTimeUs[4]", task[4].runTimeUs, 0, DataTypeUInt32, uint32_t, 0);
    ADD_MAP(m, totalSize, "maxRunTimeUs[4]", task[4].maxRunTimeUs, 0, DataTypeUInt32, uint32_t, 0);
    ADD_MAP(m, totalSize, "averageRunTimeUs[4]", task[4].averageRunTimeUs, 0, DataTypeFloat, float, 0);
    ADD_MAP(m, totalSize, "gapCount[4]", task[4].gapCount, 0, DataTypeUInt32, uint32_t, 0);
    ADD_MAP(m, totalSize, "cpuUsage[4]", task[4].cpuUsage, 0, DataTypeFloat, f_t, 0);
    ADD_MAP(m, totalSize, "handle[4]", task[4].handle, 0, DataTypeUInt32, uint32_t, 0);
    ADD_MAP(m, totalSize, "profileStartTimeUs[4]", task[4].profileStartTimeUs, 0, DataTypeUInt32, uint32_t, 0);

    ADD_MAP(m, totalSize, "name[5]", task[5].name, MAX_TASK_NAME_LEN, DataTypeString, char[MAX_TASK_NAME_LEN], 0);
    ADD_MAP(m, totalSize, "priority[5]", task[5].priority, 0, DataTypeUInt32, uint32_t, 0);
    ADD_MAP(m, totalSize, "stackUnused[5]", task[5].stackUnused, 0, DataTypeUInt32, uint32_t, 0);
    ADD_MAP(m, totalSize, "periodMs[5]", task[5].periodMs, 0, DataTypeUInt32, uint32_t, 0);
    ADD_MAP(m, totalSize, "runTimeUs[5]", task[5].runTimeUs, 0, DataTypeUInt32, uint32_t, 0);
    ADD_MAP(m, totalSize, "maxRunTimeUs[5]", task[5].maxRunTimeUs, 0, DataTypeUInt32, uint32_t, 0);
    ADD_MAP(m, totalSize, "averageRunTimeUs[5]", task[5].averageRunTimeUs, 0, DataTypeFloat, float, 0);
    ADD_MAP(m, totalSize, "gapCount[5]", task[5].gapCount, 0, DataTypeUInt32, uint32_t, 0);
    ADD_MAP(m, totalSize, "cpuUsage[5]", task[5].cpuUsage, 0, DataTypeFloat, f_t, 0);
    ADD_MAP(m, totalSize, "handle[5]", task[5].handle, 0, DataTypeUInt32, uint32_t, 0);
    ADD_MAP(m, totalSize, "profileStartTimeUs[5]", task[5].profileStartTimeUs, 0, DataTypeUInt32, uint32_t, 0);

    ASSERT_SIZE(totalSize);
}
static void PopulateCanConfigMappings(map_name_to_info_t mappings[DID_COUNT])
{
    typedef can_config_t MAP_TYPE;
    map_name_to_info_t& m = mappings[DID_CAN_CONFIG];
    uint32_t totalSize = 0;
    ADD_MAP(m, totalSize, "can_period_mult[CID_INS_TIME]", can_period_mult[CID_INS_TIME], 0, DataTypeUInt16, uint16_t&, 0);
    ADD_MAP(m, totalSize, "can_period_mult[CID_INS_STATUS]", can_period_mult[CID_INS_STATUS], 0, DataTypeUInt16, uint16_t&, 0);
    ADD_MAP(m, totalSize, "can_period_mult[CID_INS_EULER]", can_period_mult[CID_INS_EULER], 0, DataTypeUInt16, uint16_t&, 0);
    ADD_MAP(m, totalSize, "can_period_mult[CID_INS_QUATN2B]", can_period_mult[CID_INS_QUATN2B], 0, DataTypeUInt16, uint16_t&, 0);
    ADD_MAP(m, totalSize, "can_period_mult[CID_INS_QUATE2B]", can_period_mult[CID_INS_QUATE2B], 0, DataTypeUInt16, uint16_t&, 0);
    ADD_MAP(m, totalSize, "can_period_mult[CID_INS_UVW]", can_period_mult[CID_INS_UVW], 0, DataTypeUInt16, uint16_t&, 0);
    ADD_MAP(m, totalSize, "can_period_mult[CID_INS_VE]", can_period_mult[CID_INS_VE], 0, DataTypeUInt16, uint16_t&, 0);
    ADD_MAP(m, totalSize, "can_period_mult[CID_INS_LAT]", can_period_mult[CID_INS_LAT], 0, DataTypeUInt16, uint16_t&, 0);
    ADD_MAP(m, totalSize, "can_period_mult[CID_INS_LON]", can_period_mult[CID_INS_LON], 0, DataTypeUInt16, uint16_t&, 0);
    ADD_MAP(m, totalSize, "can_period_mult[CID_INS_ALT]", can_period_mult[CID_INS_ALT], 0, DataTypeUInt16, uint16_t&, 0);
    ADD_MAP(m, totalSize, "can_period_mult[CID_INS_NORTH_EAST]", can_period_mult[CID_INS_NORTH_EAST], 0, DataTypeUInt16, uint16_t&, 0);
    ADD_MAP(m, totalSize, "can_period_mult[CID_INS_DOWN]", can_period_mult[CID_INS_DOWN], 0, DataTypeUInt16, uint16_t&, 0);
    ADD_MAP(m, totalSize, "can_period_mult[CID_INS_ECEF_X]", can_period_mult[CID_INS_ECEF_X], 0, DataTypeUInt16, uint16_t&, 0);
    ADD_MAP(m, totalSize, "can_period_mult[CID_INS_ECEF_Y]", can_period_mult[CID_INS_ECEF_Y], 0, DataTypeUInt16, uint16_t&, 0);
    ADD_MAP(m, totalSize, "can_period_mult[CID_INS_ECEF_Z]", can_period_mult[CID_INS_ECEF_Z], 0, DataTypeUInt16, uint16_t&, 0);
    ADD_MAP(m, totalSize, "can_period_mult[CID_INS_MSL]", can_period_mult[CID_INS_MSL], 0, DataTypeUInt16, uint16_t&, 0);
    ADD_MAP(m, totalSize, "can_period_mult[CID_PREINT_PX]", can_period_mult[CID_PREINT_PX], 0, DataTypeUInt16, uint16_t&, 0);
    ADD_MAP(m, totalSize, "can_period_mult[CID_PREINT_QY]", can_period_mult[CID_PREINT_QY], 0, DataTypeUInt16, uint16_t&, 0);
    ADD_MAP(m, totalSize, "can_period_mult[CID_PREINT_RZ]", can_period_mult[CID_PREINT_RZ], 0, DataTypeUInt16, uint16_t&, 0);
    ADD_MAP(m, totalSize, "can_period_mult[CID_DUAL_PX]", can_period_mult[CID_DUAL_PX], 0, DataTypeUInt16, uint16_t&, 0);
    ADD_MAP(m, totalSize, "can_period_mult[CID_DUAL_QY]", can_period_mult[CID_DUAL_QY], 0, DataTypeUInt16, uint16_t&, 0);
    ADD_MAP(m, totalSize, "can_period_mult[CID_DUAL_RZ]", can_period_mult[CID_DUAL_RZ], 0, DataTypeUInt16, uint16_t&, 0);
    ADD_MAP(m, totalSize, "can_period_mult[CID_GPS1_POS]", can_period_mult[CID_GPS1_POS], 0, DataTypeUInt16, uint16_t&, 0);
    ADD_MAP(m, totalSize, "can_period_mult[CID_ROLL_ROLLRATE]", can_period_mult[CID_ROLL_ROLLRATE], 0, DataTypeUInt16, uint16_t&, 0);
    ADD_MAP(m, totalSize, "can_period_mult[CID_GPS1_RTK_REL]", can_period_mult[CID_GPS1_RTK_REL], 0, DataTypeUInt16, uint16_t&, 0);
    ADD_MAP(m, totalSize, "can_transmit_address[CID_INS_TIME]", can_transmit_address[CID_INS_TIME], 0, DataTypeUInt32, uint32_t&, DataFlagsDisplayHex);
    ADD_MAP(m, totalSize, "can_transmit_address[CID_INS_STATUS]", can_transmit_address[CID_INS_STATUS], 0, DataTypeUInt32, uint32_t&, DataFlagsDisplayHex);
    ADD_MAP(m, totalSize, "can_transmit_address[CID_INS_EULER]", can_transmit_address[CID_INS_EULER], 0, DataTypeUInt32, uint32_t&, DataFlagsDisplayHex);
    ADD_MAP(m, totalSize, "can_transmit_address[CID_INS_QUATN2B]", can_transmit_address[CID_INS_QUATN2B], 0, DataTypeUInt32, uint32_t&, DataFlagsDisplayHex);
    ADD_MAP(m, totalSize, "can_transmit_address[CID_INS_QUATE2B]", can_transmit_address[CID_INS_QUATE2B], 0, DataTypeUInt32, uint32_t&, DataFlagsDisplayHex);
    ADD_MAP(m, totalSize, "can_transmit_address[CID_INS_UVW]", can_transmit_address[CID_INS_UVW], 0, DataTypeUInt32, uint32_t&, DataFlagsDisplayHex);
    ADD_MAP(m, totalSize, "can_transmit_address[CID_INS_VE]", can_transmit_address[CID_INS_VE], 0, DataTypeUInt32, uint32_t&, DataFlagsDisplayHex);
    ADD_MAP(m, totalSize, "can_transmit_address[CID_INS_LAT]", can_transmit_address[CID_INS_LAT], 0, DataTypeUInt32, uint32_t&, DataFlagsDisplayHex);
    ADD_MAP(m, totalSize, "can_transmit_address[CID_INS_LON]", can_transmit_address[CID_INS_LON], 0, DataTypeUInt32, uint32_t&, DataFlagsDisplayHex);
    ADD_MAP(m, totalSize, "can_transmit_address[CID_INS_ALT]", can_transmit_address[CID_INS_ALT], 0, DataTypeUInt32, uint32_t&, DataFlagsDisplayHex);
    ADD_MAP(m, totalSize, "can_transmit_address[CID_INS_NORTH_EAST]", can_transmit_address[CID_INS_NORTH_EAST], 0, DataTypeUInt32, uint32_t&, DataFlagsDisplayHex);
    ADD_MAP(m, totalSize, "can_transmit_address[CID_INS_DOWN]", can_transmit_address[CID_INS_DOWN], 0, DataTypeUInt32, uint32_t&, DataFlagsDisplayHex);
    ADD_MAP(m, totalSize, "can_transmit_address[CID_INS_ECEF_X]", can_transmit_address[CID_INS_ECEF_X], 0, DataTypeUInt32, uint32_t&, DataFlagsDisplayHex);
    ADD_MAP(m, totalSize, "can_transmit_address[CID_INS_ECEF_Y]", can_transmit_address[CID_INS_ECEF_Y], 0, DataTypeUInt32, uint32_t&, DataFlagsDisplayHex);
    ADD_MAP(m, totalSize, "can_transmit_address[CID_INS_ECEF_Z]", can_transmit_address[CID_INS_ECEF_Z], 0, DataTypeUInt32, uint32_t&, DataFlagsDisplayHex);
    ADD_MAP(m, totalSize, "can_transmit_address[CID_INS_MSL]", can_transmit_address[CID_INS_MSL], 0, DataTypeUInt32, uint32_t&, DataFlagsDisplayHex);
    ADD_MAP(m, totalSize, "can_transmit_address[CID_PREINT_PX]", can_transmit_address[CID_PREINT_PX], 0, DataTypeUInt32, uint32_t&, DataFlagsDisplayHex);
    ADD_MAP(m, totalSize, "can_transmit_address[CID_PREINT_QY]", can_transmit_address[CID_PREINT_QY], 0, DataTypeUInt32, uint32_t&, DataFlagsDisplayHex);
    ADD_MAP(m, totalSize, "can_transmit_address[CID_PREINT_RZ]", can_transmit_address[CID_PREINT_RZ], 0, DataTypeUInt32, uint32_t&, DataFlagsDisplayHex);
    ADD_MAP(m, totalSize, "can_transmit_address[CID_DUAL_PX]", can_transmit_address[CID_DUAL_PX], 0, DataTypeUInt32, uint32_t&, DataFlagsDisplayHex);
    ADD_MAP(m, totalSize, "can_transmit_address[CID_DUAL_QY]", can_transmit_address[CID_DUAL_QY], 0, DataTypeUInt32, uint32_t&, DataFlagsDisplayHex);
    ADD_MAP(m, totalSize, "can_transmit_address[CID_DUAL_RZ]", can_transmit_address[CID_DUAL_RZ], 0, DataTypeUInt32, uint32_t&, DataFlagsDisplayHex);
    ADD_MAP(m, totalSize, "can_transmit_address[CID_GPS1_POS]", can_transmit_address[CID_GPS1_POS], 0, DataTypeUInt32, uint32_t&, DataFlagsDisplayHex);
    ADD_MAP(m, totalSize, "can_transmit_address[CID_GPS1_RTK_REL]", can_transmit_address[CID_GPS1_RTK_REL], 0, DataTypeUInt32, uint32_t&, DataFlagsDisplayHex);
    ADD_MAP(m, totalSize, "can_transmit_address[CID_ROLL_ROLLRATE]", can_transmit_address[CID_ROLL_ROLLRATE], 0, DataTypeUInt32, uint32_t&, DataFlagsDisplayHex);
    ADD_MAP(m, totalSize, "can_baudrate_kbps", can_baudrate_kbps, 0, DataTypeUInt16, uint16_t, 0);
    ADD_MAP(m, totalSize, "can_receive_address", can_receive_address, 0, DataTypeUInt32, uint32_t, DataFlagsDisplayHex);

    ASSERT_SIZE(totalSize);
}

static void PopulateDiagMsgMappings(map_name_to_info_t mappings[DID_COUNT])
{
    typedef diag_msg_t MAP_TYPE;
    map_name_to_info_t& m = mappings[DID_DIAGNOSTIC_MESSAGE];
    uint32_t totalSize = 0;
    ADD_MAP(m, totalSize, "timeOfWeekMs", timeOfWeekMs, 0, DataTypeUInt32, uint32_t, 0);
    ADD_MAP(m, totalSize, "messageLength", messageLength, 0, DataTypeUInt32, uint32_t, 0);
    ADD_MAP(m, totalSize, "message", message, MEMBERSIZE(diag_msg_t, message), DataTypeString, char[MEMBERSIZE(diag_msg_t, message)], 0);

    ASSERT_SIZE(totalSize);
}

#ifdef USE_IS_INTERNAL

static void PopulateSensorsADCMappings(map_name_to_info_t mappings[DID_COUNT])
{
    typedef sys_sensors_adc_t MAP_TYPE;
    map_name_to_info_t& m = mappings[DID_SENSORS_ADC];
    uint32_t totalSize = 0;
    ADD_MAP(m, totalSize, "time", time, 0, DataTypeDouble, double, 0);
    ADD_MAP(m, totalSize, "pqr1[0]", imu[0].pqr[0], 0, DataTypeFloat, float&, 0);
    ADD_MAP(m, totalSize, "pqr1[1]", imu[0].pqr[1], 0, DataTypeFloat, float&, 0);
    ADD_MAP(m, totalSize, "pqr1[2]", imu[0].pqr[2], 0, DataTypeFloat, float&, 0);
    ADD_MAP(m, totalSize, "acc1[0]", imu[0].acc[0], 0, DataTypeFloat, float&, 0);
    ADD_MAP(m, totalSize, "acc1[1]", imu[0].acc[1], 0, DataTypeFloat, float&, 0);
    ADD_MAP(m, totalSize, "acc1[2]", imu[0].acc[2], 0, DataTypeFloat, float&, 0);
    ADD_MAP(m, totalSize, "temp1",   imu[0].temp, 0, DataTypeFloat, float, 0);
    ADD_MAP(m, totalSize, "pqr2[0]", imu[1].pqr[0], 0, DataTypeFloat, float&, 0);
    ADD_MAP(m, totalSize, "pqr2[1]", imu[1].pqr[1], 0, DataTypeFloat, float&, 0);
    ADD_MAP(m, totalSize, "pqr2[2]", imu[1].pqr[2], 0, DataTypeFloat, float&, 0);
    ADD_MAP(m, totalSize, "acc2[0]", imu[1].acc[0], 0, DataTypeFloat, float&, 0);
    ADD_MAP(m, totalSize, "acc2[1]", imu[1].acc[1], 0, DataTypeFloat, float&, 0);
    ADD_MAP(m, totalSize, "acc2[2]", imu[1].acc[2], 0, DataTypeFloat, float&, 0);
    ADD_MAP(m, totalSize, "temp2", imu[1].temp, 0, DataTypeFloat, float, 0);
    ADD_MAP(m, totalSize, "pqr3[0]", imu[2].pqr[0], 0, DataTypeFloat, float&, 0);
    ADD_MAP(m, totalSize, "pqr3[1]", imu[2].pqr[1], 0, DataTypeFloat, float&, 0);
    ADD_MAP(m, totalSize, "pqr3[2]", imu[2].pqr[2], 0, DataTypeFloat, float&, 0);
    ADD_MAP(m, totalSize, "acc3[0]", imu[2].acc[0], 0, DataTypeFloat, float&, 0);
    ADD_MAP(m, totalSize, "acc3[1]", imu[2].acc[1], 0, DataTypeFloat, float&, 0);
    ADD_MAP(m, totalSize, "acc3[2]", imu[2].acc[2], 0, DataTypeFloat, float&, 0);
    ADD_MAP(m, totalSize, "temp3", imu[2].temp, 0, DataTypeFloat, float, 0);
    ADD_MAP(m, totalSize, "mag1[0]", mag[0].mag[0], 0, DataTypeFloat, float&, 0);
    ADD_MAP(m, totalSize, "mag1[1]", mag[0].mag[1], 0, DataTypeFloat, float&, 0);
    ADD_MAP(m, totalSize, "mag1[2]", mag[0].mag[2], 0, DataTypeFloat, float&, 0);
    ADD_MAP(m, totalSize, "mag2[0]", mag[1].mag[0], 0, DataTypeFloat, float&, 0);
    ADD_MAP(m, totalSize, "mag2[1]", mag[1].mag[1], 0, DataTypeFloat, float&, 0);
    ADD_MAP(m, totalSize, "mag2[2]", mag[1].mag[2], 0, DataTypeFloat, float&, 0);
    ADD_MAP(m, totalSize, "bar", bar, 0, DataTypeFloat, float, 0);
    ADD_MAP(m, totalSize, "barTemp", barTemp, 0, DataTypeFloat, float, 0);
    ADD_MAP(m, totalSize, "humidity", humidity, 0, DataTypeFloat, float, 0);
    ADD_MAP(m, totalSize, "ana[0]", ana[0], 0, DataTypeFloat, float&, 0);
    ADD_MAP(m, totalSize, "ana[1]", ana[1], 0, DataTypeFloat, float&, 0);
    ADD_MAP(m, totalSize, "ana[2]", ana[2], 0, DataTypeFloat, float&, 0);
    ADD_MAP(m, totalSize, "ana[3]", ana[3], 0, DataTypeFloat, float&, 0);

    ASSERT_SIZE(totalSize);
}

static void PopulateSensorsISMappings(map_name_to_info_t mappings[DID_COUNT], uint32_t id)
{
    typedef sensors_w_temp_t MAP_TYPE;
    map_name_to_info_t& m = mappings[id];
    uint32_t totalSize = 0;
    ADD_MAP(m, totalSize, "imu3.time", imu3.time, 0, DataTypeDouble, double, 0);
    ADD_MAP(m, totalSize, "imu3.status", imu3.status, 0, DataTypeUInt32, uint32_t, 0);
    ADD_MAP(m, totalSize, "pqr0[0]", imu3.I[0].pqr[0], 0, DataTypeFloat, float&, 0);
    ADD_MAP(m, totalSize, "pqr0[1]", imu3.I[0].pqr[1], 0, DataTypeFloat, float&, 0);
    ADD_MAP(m, totalSize, "pqr0[2]", imu3.I[0].pqr[2], 0, DataTypeFloat, float&, 0);
    ADD_MAP(m, totalSize, "acc0[0]", imu3.I[0].acc[0], 0, DataTypeFloat, float&, 0);
    ADD_MAP(m, totalSize, "acc0[1]", imu3.I[0].acc[1], 0, DataTypeFloat, float&, 0);
    ADD_MAP(m, totalSize, "acc0[2]", imu3.I[0].acc[2], 0, DataTypeFloat, float&, 0);
    ADD_MAP(m, totalSize, "pqr1[0]", imu3.I[1].pqr[0], 0, DataTypeFloat, float&, 0);
    ADD_MAP(m, totalSize, "pqr1[1]", imu3.I[1].pqr[1], 0, DataTypeFloat, float&, 0);
    ADD_MAP(m, totalSize, "pqr1[2]", imu3.I[1].pqr[2], 0, DataTypeFloat, float&, 0);
    ADD_MAP(m, totalSize, "acc1[0]", imu3.I[1].acc[0], 0, DataTypeFloat, float&, 0);
    ADD_MAP(m, totalSize, "acc1[1]", imu3.I[1].acc[1], 0, DataTypeFloat, float&, 0);
    ADD_MAP(m, totalSize, "acc1[2]", imu3.I[1].acc[2], 0, DataTypeFloat, float&, 0);
    ADD_MAP(m, totalSize, "pqr2[0]", imu3.I[2].pqr[0], 0, DataTypeFloat, float&, 0);
    ADD_MAP(m, totalSize, "pqr2[1]", imu3.I[2].pqr[1], 0, DataTypeFloat, float&, 0);
    ADD_MAP(m, totalSize, "pqr2[2]", imu3.I[2].pqr[2], 0, DataTypeFloat, float&, 0);
    ADD_MAP(m, totalSize, "acc2[0]", imu3.I[2].acc[0], 0, DataTypeFloat, float&, 0);
    ADD_MAP(m, totalSize, "acc2[1]", imu3.I[2].acc[1], 0, DataTypeFloat, float&, 0);
    ADD_MAP(m, totalSize, "acc2[2]", imu3.I[2].acc[2], 0, DataTypeFloat, float&, 0);
    ADD_MAP(m, totalSize, "temp0", temp[0], 0, DataTypeFloat, float&, 0);
    ADD_MAP(m, totalSize, "temp1", temp[1], 0, DataTypeFloat, float&, 0);
    ADD_MAP(m, totalSize, "temp2", temp[2], 0, DataTypeFloat, float&, 0);
    ADD_MAP(m, totalSize, "mag0[0]", mag[0].xyz[0], 0, DataTypeFloat, float&, 0);
    ADD_MAP(m, totalSize, "mag0[1]", mag[0].xyz[1], 0, DataTypeFloat, float&, 0);
    ADD_MAP(m, totalSize, "mag0[2]", mag[0].xyz[2], 0, DataTypeFloat, float&, 0);
    ADD_MAP(m, totalSize, "mag1[0]", mag[1].xyz[0], 0, DataTypeFloat, float&, 0);
    ADD_MAP(m, totalSize, "mag1[1]", mag[1].xyz[1], 0, DataTypeFloat, float&, 0);
    ADD_MAP(m, totalSize, "mag1[2]", mag[1].xyz[2], 0, DataTypeFloat, float&, 0);

    ASSERT_SIZE(totalSize);
}

static void PopulateSensorsTCMappings(map_name_to_info_t mappings[DID_COUNT])
{
    typedef sensors_t MAP_TYPE;
    map_name_to_info_t& m = mappings[DID_SENSORS_TC_BIAS];
    uint32_t totalSize = 0;
    ADD_MAP(m, totalSize, "time", time, 0, DataTypeDouble, double, 0);
    ADD_MAP(m, totalSize, "pqr0[0]", mpu[0].pqr[0], 0, DataTypeFloat, float&, 0);
    ADD_MAP(m, totalSize, "pqr0[1]", mpu[0].pqr[1], 0, DataTypeFloat, float&, 0);
    ADD_MAP(m, totalSize, "pqr0[2]", mpu[0].pqr[2], 0, DataTypeFloat, float&, 0);
    ADD_MAP(m, totalSize, "acc0[0]", mpu[0].acc[0], 0, DataTypeFloat, float&, 0);
    ADD_MAP(m, totalSize, "acc0[1]", mpu[0].acc[1], 0, DataTypeFloat, float&, 0);
    ADD_MAP(m, totalSize, "acc0[2]", mpu[0].acc[2], 0, DataTypeFloat, float&, 0);
    ADD_MAP(m, totalSize, "mag0[0]", mpu[0].mag[0], 0, DataTypeFloat, float&, 0);
    ADD_MAP(m, totalSize, "mag0[1]", mpu[0].mag[1], 0, DataTypeFloat, float&, 0);
    ADD_MAP(m, totalSize, "mag0[2]", mpu[0].mag[2], 0, DataTypeFloat, float&, 0);
    ADD_MAP(m, totalSize, "pqr1[0]", mpu[1].pqr[0], 0, DataTypeFloat, float&, 0);
    ADD_MAP(m, totalSize, "pqr1[1]", mpu[1].pqr[1], 0, DataTypeFloat, float&, 0);
    ADD_MAP(m, totalSize, "pqr1[2]", mpu[1].pqr[2], 0, DataTypeFloat, float&, 0);
    ADD_MAP(m, totalSize, "acc1[0]", mpu[1].acc[0], 0, DataTypeFloat, float&, 0);
    ADD_MAP(m, totalSize, "acc1[1]", mpu[1].acc[1], 0, DataTypeFloat, float&, 0);
    ADD_MAP(m, totalSize, "acc1[2]", mpu[1].acc[2], 0, DataTypeFloat, float&, 0);
    ADD_MAP(m, totalSize, "mag1[0]", mpu[1].mag[0], 0, DataTypeFloat, float&, 0);
    ADD_MAP(m, totalSize, "mag1[1]", mpu[1].mag[1], 0, DataTypeFloat, float&, 0);
    ADD_MAP(m, totalSize, "mag1[2]", mpu[1].mag[2], 0, DataTypeFloat, float&, 0);
    ADD_MAP(m, totalSize, "pqr2[0]", mpu[2].pqr[0], 0, DataTypeFloat, float&, 0);
    ADD_MAP(m, totalSize, "pqr2[1]", mpu[2].pqr[1], 0, DataTypeFloat, float&, 0);
    ADD_MAP(m, totalSize, "pqr2[2]", mpu[2].pqr[2], 0, DataTypeFloat, float&, 0);
    ADD_MAP(m, totalSize, "acc2[0]", mpu[2].acc[0], 0, DataTypeFloat, float&, 0);
    ADD_MAP(m, totalSize, "acc2[1]", mpu[2].acc[1], 0, DataTypeFloat, float&, 0);
    ADD_MAP(m, totalSize, "acc2[2]", mpu[2].acc[2], 0, DataTypeFloat, float&, 0);
    ADD_MAP(m, totalSize, "mag2[0]", mpu[2].mag[0], 0, DataTypeFloat, float&, 0);
    ADD_MAP(m, totalSize, "mag2[1]", mpu[2].mag[1], 0, DataTypeFloat, float&, 0);
    ADD_MAP(m, totalSize, "mag2[2]", mpu[2].mag[2], 0, DataTypeFloat, float&, 0);

    ASSERT_SIZE(totalSize);
}

static void PopulateSensorsCompMappings(map_name_to_info_t mappings[DID_COUNT])
{
    typedef sensor_compensation_t MAP_TYPE;
    map_name_to_info_t& m = mappings[DID_SCOMP];
    uint32_t totalSize = 0;
    ADD_MAP(m, totalSize, "timeMs", timeMs, 0, DataTypeUInt32, uint32_t, 0);

    // Gyros
    ADD_MAP(m, totalSize, "pqr0.lpfLsb[0]", pqr[0].lpfLsb[0], 0, DataTypeFloat, float&, 0);
    ADD_MAP(m, totalSize, "pqr0.lpfLsb[1]", pqr[0].lpfLsb[1], 0, DataTypeFloat, float&, 0);
    ADD_MAP(m, totalSize, "pqr0.lpfLsb[2]", pqr[0].lpfLsb[2], 0, DataTypeFloat, float&, 0);
    ADD_MAP(m, totalSize, "pqr0.lpfTemp", pqr[0].lpfTemp, 0, DataTypeFloat, float, 0);
    ADD_MAP(m, totalSize, "pqr0.k[0]", pqr[0].k[0], 0, DataTypeFloat, float&, 0);
    ADD_MAP(m, totalSize, "pqr0.k[1]", pqr[0].k[1], 0, DataTypeFloat, float&, 0);
    ADD_MAP(m, totalSize, "pqr0.k[2]", pqr[0].k[2], 0, DataTypeFloat, float&, 0);
    ADD_MAP(m, totalSize, "pqr0.temp", pqr[0].temp, 0, DataTypeFloat, float, 0);
    ADD_MAP(m, totalSize, "pqr0.tempRampRate", pqr[0].tempRampRate, 0, DataTypeFloat, float, 0);
    ADD_MAP(m, totalSize, "pqr0.tci", pqr[0].tci, 0, DataTypeUInt32, uint32_t, 0);
    ADD_MAP(m, totalSize, "pqr0.numTcPts", pqr[0].numTcPts, 0, DataTypeUInt32, uint32_t, 0);
    ADD_MAP(m, totalSize, "pqr0.dtTemp", pqr[0].dtTemp, 0, DataTypeFloat, float, 0);

    ADD_MAP(m, totalSize, "pqr1.lpfLsb[0]", pqr[1].lpfLsb[0], 0, DataTypeFloat, float&, 0);
    ADD_MAP(m, totalSize, "pqr1.lpfLsb[1]", pqr[1].lpfLsb[1], 0, DataTypeFloat, float&, 0);
    ADD_MAP(m, totalSize, "pqr1.lpfLsb[2]", pqr[1].lpfLsb[2], 0, DataTypeFloat, float&, 0);
    ADD_MAP(m, totalSize, "pqr1.lpfTemp", pqr[1].lpfTemp, 0, DataTypeFloat, float, 0);
    ADD_MAP(m, totalSize, "pqr1.k[0]", pqr[1].k[0], 0, DataTypeFloat, float&, 0);
    ADD_MAP(m, totalSize, "pqr1.k[1]", pqr[1].k[1], 0, DataTypeFloat, float&, 0);
    ADD_MAP(m, totalSize, "pqr1.k[2]", pqr[1].k[2], 0, DataTypeFloat, float&, 0);
    ADD_MAP(m, totalSize, "pqr1.temp", pqr[1].temp, 0, DataTypeFloat, float, 0);
    ADD_MAP(m, totalSize, "pqr1.tempRampRate", pqr[1].tempRampRate, 0, DataTypeFloat, float, 0);
    ADD_MAP(m, totalSize, "pqr1.tci", pqr[1].tci, 0, DataTypeUInt32, uint32_t, 0);
    ADD_MAP(m, totalSize, "pqr1.numTcPts", pqr[1].numTcPts, 0, DataTypeUInt32, uint32_t, 0);
    ADD_MAP(m, totalSize, "pqr1.dtTemp", pqr[1].dtTemp, 0, DataTypeFloat, float, 0);

    ADD_MAP(m, totalSize, "pqr2.lpfLsb[0]", pqr[2].lpfLsb[0], 0, DataTypeFloat, float&, 0);
    ADD_MAP(m, totalSize, "pqr2.lpfLsb[1]", pqr[2].lpfLsb[1], 0, DataTypeFloat, float&, 0);
    ADD_MAP(m, totalSize, "pqr2.lpfLsb[2]", pqr[2].lpfLsb[2], 0, DataTypeFloat, float&, 0);
    ADD_MAP(m, totalSize, "pqr2.lpfTemp", pqr[2].lpfTemp, 0, DataTypeFloat, float, 0);
    ADD_MAP(m, totalSize, "pqr2.k[0]", pqr[2].k[0], 0, DataTypeFloat, float&, 0);
    ADD_MAP(m, totalSize, "pqr2.k[1]", pqr[2].k[1], 0, DataTypeFloat, float&, 0);
    ADD_MAP(m, totalSize, "pqr2.k[2]", pqr[2].k[2], 0, DataTypeFloat, float&, 0);
    ADD_MAP(m, totalSize, "pqr2.temp", pqr[2].temp, 0, DataTypeFloat, float, 0);
    ADD_MAP(m, totalSize, "pqr2.tempRampRate", pqr[2].tempRampRate, 0, DataTypeFloat, float, 0);
    ADD_MAP(m, totalSize, "pqr2.tci", pqr[2].tci, 0, DataTypeUInt32, uint32_t, 0);
    ADD_MAP(m, totalSize, "pqr2.numTcPts", pqr[2].numTcPts, 0, DataTypeUInt32, uint32_t, 0);
    ADD_MAP(m, totalSize, "pqr2.dtTemp", pqr[2].dtTemp, 0, DataTypeFloat, float, 0);

    // Accels
    ADD_MAP(m, totalSize, "acc0.lpfLsb[0]", acc[0].lpfLsb[0], 0, DataTypeFloat, float&, 0);
    ADD_MAP(m, totalSize, "acc0.lpfLsb[1]", acc[0].lpfLsb[1], 0, DataTypeFloat, float&, 0);
    ADD_MAP(m, totalSize, "acc0.lpfLsb[2]", acc[0].lpfLsb[2], 0, DataTypeFloat, float&, 0);
    ADD_MAP(m, totalSize, "acc0.lpfTemp", acc[0].lpfTemp, 0, DataTypeFloat, float, 0);
    ADD_MAP(m, totalSize, "acc0.k[0]", acc[0].k[0], 0, DataTypeFloat, float&, 0);
    ADD_MAP(m, totalSize, "acc0.k[1]", acc[0].k[1], 0, DataTypeFloat, float&, 0);
    ADD_MAP(m, totalSize, "acc0.k[2]", acc[0].k[2], 0, DataTypeFloat, float&, 0);
    ADD_MAP(m, totalSize, "acc0.temp", acc[0].temp, 0, DataTypeFloat, float, 0);
    ADD_MAP(m, totalSize, "acc0.tempRampRate", acc[0].tempRampRate, 0, DataTypeFloat, float, 0);
    ADD_MAP(m, totalSize, "acc0.tci", acc[0].tci, 0, DataTypeUInt32, uint32_t, 0);
    ADD_MAP(m, totalSize, "acc0.numTcPts", acc[0].numTcPts, 0, DataTypeUInt32, uint32_t, 0);
    ADD_MAP(m, totalSize, "acc0.dtTemp", acc[0].dtTemp, 0, DataTypeFloat, float, 0);

    ADD_MAP(m, totalSize, "acc1.lpfLsb[0]", acc[1].lpfLsb[0], 0, DataTypeFloat, float&, 0);
    ADD_MAP(m, totalSize, "acc1.lpfLsb[1]", acc[1].lpfLsb[1], 0, DataTypeFloat, float&, 0);
    ADD_MAP(m, totalSize, "acc1.lpfLsb[2]", acc[1].lpfLsb[2], 0, DataTypeFloat, float&, 0);
    ADD_MAP(m, totalSize, "acc1.lpfTemp", acc[1].lpfTemp, 0, DataTypeFloat, float, 0);
    ADD_MAP(m, totalSize, "acc1.k[0]", acc[1].k[0], 0, DataTypeFloat, float&, 0);
    ADD_MAP(m, totalSize, "acc1.k[1]", acc[1].k[1], 0, DataTypeFloat, float&, 0);
    ADD_MAP(m, totalSize, "acc1.k[2]", acc[1].k[2], 0, DataTypeFloat, float&, 0);
    ADD_MAP(m, totalSize, "acc1.temp", acc[1].temp, 0, DataTypeFloat, float, 0);
    ADD_MAP(m, totalSize, "acc1.tempRampRate", acc[1].tempRampRate, 0, DataTypeFloat, float, 0);
    ADD_MAP(m, totalSize, "acc1.tci", acc[1].tci, 0, DataTypeUInt32, uint32_t, 0);
    ADD_MAP(m, totalSize, "acc1.numTcPts", acc[1].numTcPts, 0, DataTypeUInt32, uint32_t, 0);
    ADD_MAP(m, totalSize, "acc1.dtTemp", acc[1].dtTemp, 0, DataTypeFloat, float, 0);

    ADD_MAP(m, totalSize, "acc2.lpfLsb[0]", acc[2].lpfLsb[0], 0, DataTypeFloat, float&, 0);
    ADD_MAP(m, totalSize, "acc2.lpfLsb[1]", acc[2].lpfLsb[1], 0, DataTypeFloat, float&, 0);
    ADD_MAP(m, totalSize, "acc2.lpfLsb[2]", acc[2].lpfLsb[2], 0, DataTypeFloat, float&, 0);
    ADD_MAP(m, totalSize, "acc2.lpfTemp", acc[2].lpfTemp, 0, DataTypeFloat, float, 0);
    ADD_MAP(m, totalSize, "acc2.k[0]", acc[2].k[0], 0, DataTypeFloat, float&, 0);
    ADD_MAP(m, totalSize, "acc2.k[1]", acc[2].k[1], 0, DataTypeFloat, float&, 0);
    ADD_MAP(m, totalSize, "acc2.k[2]", acc[2].k[2], 0, DataTypeFloat, float&, 0);
    ADD_MAP(m, totalSize, "acc2.temp", acc[2].temp, 0, DataTypeFloat, float, 0);
    ADD_MAP(m, totalSize, "acc2.tempRampRate", acc[2].tempRampRate, 0, DataTypeFloat, float, 0);
    ADD_MAP(m, totalSize, "acc2.tci", acc[2].tci, 0, DataTypeUInt32, uint32_t, 0);
    ADD_MAP(m, totalSize, "acc2.numTcPts", acc[2].numTcPts, 0, DataTypeUInt32, uint32_t, 0);
    ADD_MAP(m, totalSize, "acc2.dtTemp", acc[2].dtTemp, 0, DataTypeFloat, float, 0);

    // Magnetometers
    ADD_MAP(m, totalSize, "mag0.lpfLsb[0]", mag[0].lpfLsb[0], 0, DataTypeFloat, float&, 0);
    ADD_MAP(m, totalSize, "mag0.lpfLsb[1]", mag[0].lpfLsb[1], 0, DataTypeFloat, float&, 0);
    ADD_MAP(m, totalSize, "mag0.lpfLsb[2]", mag[0].lpfLsb[2], 0, DataTypeFloat, float&, 0);
    ADD_MAP(m, totalSize, "mag0.lpfTemp", mag[0].lpfTemp, 0, DataTypeFloat, float, 0);
    ADD_MAP(m, totalSize, "mag0.k[0]", mag[0].k[0], 0, DataTypeFloat, float&, 0);
    ADD_MAP(m, totalSize, "mag0.k[1]", mag[0].k[1], 0, DataTypeFloat, float&, 0);
    ADD_MAP(m, totalSize, "mag0.k[2]", mag[0].k[2], 0, DataTypeFloat, float&, 0);
    ADD_MAP(m, totalSize, "mag0.temp", mag[0].temp, 0, DataTypeFloat, float, 0);
    ADD_MAP(m, totalSize, "mag0.tempRampRate", mag[0].tempRampRate, 0, DataTypeFloat, float, 0);
    ADD_MAP(m, totalSize, "mag0.tci", mag[0].tci, 0, DataTypeUInt32, uint32_t, 0);
    ADD_MAP(m, totalSize, "mag0.numTcPts", mag[0].numTcPts, 0, DataTypeUInt32, uint32_t, 0);
    ADD_MAP(m, totalSize, "mag0.dtTemp", mag[0].dtTemp, 0, DataTypeFloat, float, 0);

    ADD_MAP(m, totalSize, "mag1.lpfLsb[0]", mag[1].lpfLsb[0], 0, DataTypeFloat, float&, 0);
    ADD_MAP(m, totalSize, "mag1.lpfLsb[1]", mag[1].lpfLsb[1], 0, DataTypeFloat, float&, 0);
    ADD_MAP(m, totalSize, "mag1.lpfLsb[2]", mag[1].lpfLsb[2], 0, DataTypeFloat, float&, 0);
    ADD_MAP(m, totalSize, "mag1.lpfTemp", mag[1].lpfTemp, 0, DataTypeFloat, float, 0);
    ADD_MAP(m, totalSize, "mag1.k[0]", mag[1].k[0], 0, DataTypeFloat, float&, 0);
    ADD_MAP(m, totalSize, "mag1.k[1]", mag[1].k[1], 0, DataTypeFloat, float&, 0);
    ADD_MAP(m, totalSize, "mag1.k[2]", mag[1].k[2], 0, DataTypeFloat, float&, 0);
    ADD_MAP(m, totalSize, "mag1.temp", mag[1].temp, 0, DataTypeFloat, float, 0);
    ADD_MAP(m, totalSize, "mag1.tempRampRate", mag[1].tempRampRate, 0, DataTypeFloat, float, 0);
    ADD_MAP(m, totalSize, "mag1.tci", mag[1].tci, 0, DataTypeUInt32, uint32_t, 0);
    ADD_MAP(m, totalSize, "mag1.numTcPts", mag[1].numTcPts, 0, DataTypeUInt32, uint32_t, 0);
    ADD_MAP(m, totalSize, "mag1.dtTemp", mag[1].dtTemp, 0, DataTypeFloat, float, 0);

    // Reference IMU
    ADD_MAP(m, totalSize, "referenceImu.pqr[0]", referenceImu.pqr[0], 0, DataTypeFloat, float&, 0);
    ADD_MAP(m, totalSize, "referenceImu.pqr[1]", referenceImu.pqr[1], 0, DataTypeFloat, float&, 0);
    ADD_MAP(m, totalSize, "referenceImu.pqr[2]", referenceImu.pqr[2], 0, DataTypeFloat, float&, 0);
    ADD_MAP(m, totalSize, "referenceImu.acc[0]", referenceImu.acc[0], 0, DataTypeFloat, float&, 0);
    ADD_MAP(m, totalSize, "referenceImu.acc[1]", referenceImu.acc[1], 0, DataTypeFloat, float&, 0);
    ADD_MAP(m, totalSize, "referenceImu.acc[2]", referenceImu.acc[2], 0, DataTypeFloat, float&, 0);
    // Reference Mag
    ADD_MAP(m, totalSize, "referenceMag[0]", referenceMag[0], 0, DataTypeFloat, float&, 0);
    ADD_MAP(m, totalSize, "referenceMag[1]", referenceMag[1], 0, DataTypeFloat, float&, 0);
    ADD_MAP(m, totalSize, "referenceMag[2]", referenceMag[2], 0, DataTypeFloat, float&, 0);

    ADD_MAP(m, totalSize, "sampleCount", sampleCount, 0, DataTypeUInt32, uint32_t, 0);
    ADD_MAP(m, totalSize, "calState", calState, 0, DataTypeUInt32, uint32_t, 0);
    ADD_MAP(m, totalSize, "status", status, 0, DataTypeUInt32, uint32_t, DataFlagsDisplayHex);
    ADD_MAP(m, totalSize, "alignAccel[0]", alignAccel[0], 0, DataTypeFloat, float&, 0);
    ADD_MAP(m, totalSize, "alignAccel[1]", alignAccel[1], 0, DataTypeFloat, float&, 0);
    ADD_MAP(m, totalSize, "alignAccel[2]", alignAccel[2], 0, DataTypeFloat, float&, 0);

    ASSERT_SIZE(totalSize);
}

static void PopulateUserPage0Mappings(map_name_to_info_t mappings[DID_COUNT])
{
    typedef nvm_group_0_t MAP_TYPE;
    map_name_to_info_t& m = mappings[DID_NVR_USERPAGE_G0];
    uint32_t totalSize = 0;
    ADD_MAP(m, totalSize, "size", size, 0, DataTypeUInt32, uint32_t, 0);
    ADD_MAP(m, totalSize, "checksum", checksum, 0, DataTypeUInt32, uint32_t, 0);
    ADD_MAP(m, totalSize, "key", key, 0, DataTypeUInt32, uint32_t, 0);
    ADD_MAP(m, totalSize, "lockBits", lockBits, 0, DataTypeUInt32, uint32_t, 0);
    ADD_MAP(m, totalSize, "featureBits", featureBits, 0, DataTypeUInt32, uint32_t, 0);
    ADD_MAP(m, totalSize, "featureHash1", featureHash1, 0, DataTypeUInt32, uint32_t, 0);
    ADD_MAP(m, totalSize, "featureHash2", featureHash2, 0, DataTypeUInt32, uint32_t, 0);

    ASSERT_SIZE(totalSize);
}

static void PopulateUserPage1Mappings(map_name_to_info_t mappings[DID_COUNT])
{
    typedef nvm_group_1_t MAP_TYPE;
    map_name_to_info_t& m = mappings[DID_NVR_USERPAGE_G1];
    uint32_t totalSize = 0;
    ADD_MAP(m, totalSize, "size", size, 0, DataTypeUInt32, uint32_t, 0);
    ADD_MAP(m, totalSize, "checksum", checksum, 0, DataTypeUInt32, uint32_t, 0);
    ADD_MAP(m, totalSize, "key", key, 0, DataTypeUInt32, uint32_t, 0);
    ADD_MAP(m, totalSize, "bKpqr", cf.bKpqr, 0, DataTypeFloat, float, 0);
    ADD_MAP(m, totalSize, "bKuvw", cf.bKuvw, 0, DataTypeFloat, float, 0);
    ADD_MAP(m, totalSize, "oKat1", cf.oKat1, 0, DataTypeFloat, float, 0);
    ADD_MAP(m, totalSize, "oKat2", cf.oKat2, 0, DataTypeFloat, float, 0);
    ADD_MAP(m, totalSize, "oKuvw", cf.oKuvw, 0, DataTypeFloat, float, 0);
    ADD_MAP(m, totalSize, "oKlla", cf.oKlla, 0, DataTypeFloat, float, 0);
    ADD_MAP(m, totalSize, "mag.bias_cal[0]", mag.bias_cal[0], 0, DataTypeFloat, float&, 0);
    ADD_MAP(m, totalSize, "mag.bias_cal[1]", mag.bias_cal[1], 0, DataTypeFloat, float&, 0);
    ADD_MAP(m, totalSize, "mag.bias_cal[2]", mag.bias_cal[2], 0, DataTypeFloat, float&, 0);
    ADD_MAP(m, totalSize, "mag.Wcal[0]", mag.Wcal[0], 0, DataTypeFloat, float&, 0);
    ADD_MAP(m, totalSize, "mag.Wcal[1]", mag.Wcal[1], 0, DataTypeFloat, float&, 0);
    ADD_MAP(m, totalSize, "mag.Wcal[2]", mag.Wcal[2], 0, DataTypeFloat, float&, 0);
    ADD_MAP(m, totalSize, "mag.Wcal[3]", mag.Wcal[3], 0, DataTypeFloat, float&, 0);
    ADD_MAP(m, totalSize, "mag.Wcal[4]", mag.Wcal[4], 0, DataTypeFloat, float&, 0);
    ADD_MAP(m, totalSize, "mag.Wcal[5]", mag.Wcal[5], 0, DataTypeFloat, float&, 0);
    ADD_MAP(m, totalSize, "mag.Wcal[6]", mag.Wcal[6], 0, DataTypeFloat, float&, 0);
    ADD_MAP(m, totalSize, "mag.Wcal[7]", mag.Wcal[7], 0, DataTypeFloat, float&, 0);
    ADD_MAP(m, totalSize, "mag.Wcal[8]", mag.Wcal[8], 0, DataTypeFloat, float&, 0);
    ADD_MAP(m, totalSize, "mag.DtD[0]", mag.DtD[0], 0, DataTypeFloat, float&, 0);
    ADD_MAP(m, totalSize, "mag.DtD[1]", mag.DtD[1], 0, DataTypeFloat, float&, 0);
    ADD_MAP(m, totalSize, "mag.DtD[2]", mag.DtD[2], 0, DataTypeFloat, float&, 0);
    ADD_MAP(m, totalSize, "mag.DtD[3]", mag.DtD[3], 0, DataTypeFloat, float&, 0);
    ADD_MAP(m, totalSize, "mag.DtD[4]", mag.DtD[4], 0, DataTypeFloat, float&, 0);
    ADD_MAP(m, totalSize, "mag.DtD[5]", mag.DtD[5], 0, DataTypeFloat, float&, 0);
    ADD_MAP(m, totalSize, "mag.DtD[6]", mag.DtD[6], 0, DataTypeFloat, float&, 0);
    ADD_MAP(m, totalSize, "mag.DtD[7]", mag.DtD[7], 0, DataTypeFloat, float&, 0);
    ADD_MAP(m, totalSize, "mag.DtD[8]", mag.DtD[8], 0, DataTypeFloat, float&, 0);
    ADD_MAP(m, totalSize, "mag.DtD[9]", mag.DtD[9], 0, DataTypeFloat, float&, 0);
    ADD_MAP(m, totalSize, "mag.DtD[10]", mag.DtD[10], 0, DataTypeFloat, float&, 0);
    ADD_MAP(m, totalSize, "mag.DtD[11]", mag.DtD[11], 0, DataTypeFloat, float&, 0);
    ADD_MAP(m, totalSize, "mag.DtD[12]", mag.DtD[12], 0, DataTypeFloat, float&, 0);
    ADD_MAP(m, totalSize, "mag.DtD[13]", mag.DtD[13], 0, DataTypeFloat, float&, 0);
    ADD_MAP(m, totalSize, "mag.DtD[14]", mag.DtD[14], 0, DataTypeFloat, float&, 0);
    ADD_MAP(m, totalSize, "mag.DtD[15]", mag.DtD[15], 0, DataTypeFloat, float&, 0);
    ADD_MAP(m, totalSize, "mag.DtD[16]", mag.DtD[16], 0, DataTypeFloat, float&, 0);
    ADD_MAP(m, totalSize, "mag.DtD[17]", mag.DtD[17], 0, DataTypeFloat, float&, 0);
    ADD_MAP(m, totalSize, "mag.DtD[18]", mag.DtD[18], 0, DataTypeFloat, float&, 0);
    ADD_MAP(m, totalSize, "mag.DtD[19]", mag.DtD[19], 0, DataTypeFloat, float&, 0);
    ADD_MAP(m, totalSize, "mag.DtD[20]", mag.DtD[20], 0, DataTypeFloat, float&, 0);
    ADD_MAP(m, totalSize, "mag.DtD[21]", mag.DtD[21], 0, DataTypeFloat, float&, 0);
    ADD_MAP(m, totalSize, "mag.DtD[22]", mag.DtD[22], 0, DataTypeFloat, float&, 0);
    ADD_MAP(m, totalSize, "mag.DtD[23]", mag.DtD[23], 0, DataTypeFloat, float&, 0);
    ADD_MAP(m, totalSize, "mag.DtD[24]", mag.DtD[24], 0, DataTypeFloat, float&, 0);
    ADD_MAP(m, totalSize, "mag.DtD[25]", mag.DtD[25], 0, DataTypeFloat, float&, 0);
    ADD_MAP(m, totalSize, "mag.DtD[26]", mag.DtD[26], 0, DataTypeFloat, float&, 0);
    ADD_MAP(m, totalSize, "mag.DtD[27]", mag.DtD[27], 0, DataTypeFloat, float&, 0);
    ADD_MAP(m, totalSize, "mag.DtD[28]", mag.DtD[28], 0, DataTypeFloat, float&, 0);
    ADD_MAP(m, totalSize, "mag.DtD[29]", mag.DtD[29], 0, DataTypeFloat, float&, 0);
    ADD_MAP(m, totalSize, "mag.DtD[30]", mag.DtD[30], 0, DataTypeFloat, float&, 0);
    ADD_MAP(m, totalSize, "mag.DtD[31]", mag.DtD[31], 0, DataTypeFloat, float&, 0);
    ADD_MAP(m, totalSize, "mag.DtD[32]", mag.DtD[32], 0, DataTypeFloat, float&, 0);
    ADD_MAP(m, totalSize, "mag.DtD[33]", mag.DtD[33], 0, DataTypeFloat, float&, 0);
    ADD_MAP(m, totalSize, "mag.DtD[34]", mag.DtD[34], 0, DataTypeFloat, float&, 0);
    ADD_MAP(m, totalSize, "mag.DtD[35]", mag.DtD[35], 0, DataTypeFloat, float&, 0);
    ADD_MAP(m, totalSize, "mag.DtD[36]", mag.DtD[36], 0, DataTypeFloat, float&, 0);
    ADD_MAP(m, totalSize, "mag.DtD[37]", mag.DtD[37], 0, DataTypeFloat, float&, 0);
    ADD_MAP(m, totalSize, "mag.DtD[38]", mag.DtD[38], 0, DataTypeFloat, float&, 0);
    ADD_MAP(m, totalSize, "mag.DtD[39]", mag.DtD[39], 0, DataTypeFloat, float&, 0);
    ADD_MAP(m, totalSize, "mag.DtD[40]", mag.DtD[40], 0, DataTypeFloat, float&, 0);
    ADD_MAP(m, totalSize, "mag.DtD[41]", mag.DtD[41], 0, DataTypeFloat, float&, 0);
    ADD_MAP(m, totalSize, "mag.DtD[42]", mag.DtD[42], 0, DataTypeFloat, float&, 0);
    ADD_MAP(m, totalSize, "mag.DtD[43]", mag.DtD[43], 0, DataTypeFloat, float&, 0);
    ADD_MAP(m, totalSize, "mag.DtD[44]", mag.DtD[44], 0, DataTypeFloat, float&, 0);
    ADD_MAP(m, totalSize, "mag.DtD[45]", mag.DtD[45], 0, DataTypeFloat, float&, 0);
    ADD_MAP(m, totalSize, "mag.DtD[46]", mag.DtD[46], 0, DataTypeFloat, float&, 0);
    ADD_MAP(m, totalSize, "mag.DtD[47]", mag.DtD[47], 0, DataTypeFloat, float&, 0);
    ADD_MAP(m, totalSize, "mag.DtD[48]", mag.DtD[48], 0, DataTypeFloat, float&, 0);
    ADD_MAP(m, totalSize, "mag.DtD[49]", mag.DtD[49], 0, DataTypeFloat, float&, 0);
    ADD_MAP(m, totalSize, "mag.DtD[50]", mag.DtD[50], 0, DataTypeFloat, float&, 0);
    ADD_MAP(m, totalSize, "mag.DtD[51]", mag.DtD[51], 0, DataTypeFloat, float&, 0);
    ADD_MAP(m, totalSize, "mag.DtD[52]", mag.DtD[52], 0, DataTypeFloat, float&, 0);
    ADD_MAP(m, totalSize, "mag.DtD[53]", mag.DtD[53], 0, DataTypeFloat, float&, 0);
    ADD_MAP(m, totalSize, "mag.DtD[54]", mag.DtD[54], 0, DataTypeFloat, float&, 0);
    ADD_MAP(m, totalSize, "mag.DtD[55]", mag.DtD[55], 0, DataTypeFloat, float&, 0);
    ADD_MAP(m, totalSize, "mag.DtD[56]", mag.DtD[56], 0, DataTypeFloat, float&, 0);
    ADD_MAP(m, totalSize, "mag.DtD[57]", mag.DtD[57], 0, DataTypeFloat, float&, 0);
    ADD_MAP(m, totalSize, "mag.DtD[58]", mag.DtD[58], 0, DataTypeFloat, float&, 0);
    ADD_MAP(m, totalSize, "mag.DtD[59]", mag.DtD[59], 0, DataTypeFloat, float&, 0);
    ADD_MAP(m, totalSize, "mag.DtD[60]", mag.DtD[60], 0, DataTypeFloat, float&, 0);
    ADD_MAP(m, totalSize, "mag.DtD[61]", mag.DtD[61], 0, DataTypeFloat, float&, 0);
    ADD_MAP(m, totalSize, "mag.DtD[62]", mag.DtD[62], 0, DataTypeFloat, float&, 0);
    ADD_MAP(m, totalSize, "mag.DtD[63]", mag.DtD[63], 0, DataTypeFloat, float&, 0);
    ADD_MAP(m, totalSize, "mag.DtD[64]", mag.DtD[64], 0, DataTypeFloat, float&, 0);
    ADD_MAP(m, totalSize, "mag.DtD[65]", mag.DtD[65], 0, DataTypeFloat, float&, 0);
    ADD_MAP(m, totalSize, "mag.DtD[66]", mag.DtD[66], 0, DataTypeFloat, float&, 0);
    ADD_MAP(m, totalSize, "mag.DtD[67]", mag.DtD[67], 0, DataTypeFloat, float&, 0);
    ADD_MAP(m, totalSize, "mag.DtD[68]", mag.DtD[68], 0, DataTypeFloat, float&, 0);
    ADD_MAP(m, totalSize, "mag.DtD[69]", mag.DtD[69], 0, DataTypeFloat, float&, 0);
    ADD_MAP(m, totalSize, "mag.DtD[70]", mag.DtD[70], 0, DataTypeFloat, float&, 0);
    ADD_MAP(m, totalSize, "mag.DtD[71]", mag.DtD[71], 0, DataTypeFloat, float&, 0);
    ADD_MAP(m, totalSize, "mag.DtD[72]", mag.DtD[72], 0, DataTypeFloat, float&, 0);
    ADD_MAP(m, totalSize, "mag.DtD[73]", mag.DtD[73], 0, DataTypeFloat, float&, 0);
    ADD_MAP(m, totalSize, "mag.DtD[74]", mag.DtD[74], 0, DataTypeFloat, float&, 0);
    ADD_MAP(m, totalSize, "mag.DtD[75]", mag.DtD[75], 0, DataTypeFloat, float&, 0);
    ADD_MAP(m, totalSize, "mag.DtD[76]", mag.DtD[76], 0, DataTypeFloat, float&, 0);
    ADD_MAP(m, totalSize, "mag.DtD[77]", mag.DtD[77], 0, DataTypeFloat, float&, 0);
    ADD_MAP(m, totalSize, "mag.DtD[78]", mag.DtD[78], 0, DataTypeFloat, float&, 0);
    ADD_MAP(m, totalSize, "mag.DtD[79]", mag.DtD[79], 0, DataTypeFloat, float&, 0);
    ADD_MAP(m, totalSize, "mag.DtD[80]", mag.DtD[80], 0, DataTypeFloat, float&, 0);
    ADD_MAP(m, totalSize, "mag.DtD[81]", mag.DtD[81], 0, DataTypeFloat, float&, 0);
    ADD_MAP(m, totalSize, "mag.DtD[82]", mag.DtD[82], 0, DataTypeFloat, float&, 0);
    ADD_MAP(m, totalSize, "mag.DtD[83]", mag.DtD[83], 0, DataTypeFloat, float&, 0);
    ADD_MAP(m, totalSize, "mag.DtD[84]", mag.DtD[84], 0, DataTypeFloat, float&, 0);
    ADD_MAP(m, totalSize, "mag.DtD[85]", mag.DtD[85], 0, DataTypeFloat, float&, 0);
    ADD_MAP(m, totalSize, "mag.DtD[86]", mag.DtD[86], 0, DataTypeFloat, float&, 0);
    ADD_MAP(m, totalSize, "mag.DtD[87]", mag.DtD[87], 0, DataTypeFloat, float&, 0);
    ADD_MAP(m, totalSize, "mag.DtD[88]", mag.DtD[88], 0, DataTypeFloat, float&, 0);
    ADD_MAP(m, totalSize, "mag.DtD[89]", mag.DtD[89], 0, DataTypeFloat, float&, 0);
    ADD_MAP(m, totalSize, "mag.DtD[90]", mag.DtD[90], 0, DataTypeFloat, float&, 0);
    ADD_MAP(m, totalSize, "mag.DtD[91]", mag.DtD[91], 0, DataTypeFloat, float&, 0);
    ADD_MAP(m, totalSize, "mag.DtD[92]", mag.DtD[92], 0, DataTypeFloat, float&, 0);
    ADD_MAP(m, totalSize, "mag.DtD[93]", mag.DtD[93], 0, DataTypeFloat, float&, 0);
    ADD_MAP(m, totalSize, "mag.DtD[94]", mag.DtD[94], 0, DataTypeFloat, float&, 0);
    ADD_MAP(m, totalSize, "mag.DtD[95]", mag.DtD[95], 0, DataTypeFloat, float&, 0);
    ADD_MAP(m, totalSize, "mag.DtD[96]", mag.DtD[96], 0, DataTypeFloat, float&, 0);
    ADD_MAP(m, totalSize, "mag.DtD[97]", mag.DtD[97], 0, DataTypeFloat, float&, 0);
    ADD_MAP(m, totalSize, "mag.DtD[98]", mag.DtD[98], 0, DataTypeFloat, float&, 0);
    ADD_MAP(m, totalSize, "mag.DtD[99]", mag.DtD[99], 0, DataTypeFloat, float&, 0);

    ASSERT_SIZE(totalSize);
}
static void PopulateInl2MagObsInfo(map_name_to_info_t mappings[DID_COUNT])
{
    typedef inl2_mag_obs_info_t MAP_TYPE;
    map_name_to_info_t& m = mappings[DID_INL2_MAG_OBS_INFO];
    uint32_t totalSize = 0;
    ADD_MAP(m, totalSize, "timeOfWeekMs", timeOfWeekMs, 0, DataTypeUInt32, uint32_t, 0);
    ADD_MAP(m, totalSize, "Ncal_samples", Ncal_samples, 0, DataTypeUInt32, uint32_t, 0);
    ADD_MAP(m, totalSize, "ready", ready, 0, DataTypeUInt32, uint32_t, 0);
    ADD_MAP(m, totalSize, "calibrated", calibrated, 0, DataTypeUInt32, uint32_t, 0);
    ADD_MAP(m, totalSize, "auto_recal", auto_recal, 0, DataTypeUInt32, uint32_t, 0);
    ADD_MAP(m, totalSize, "outlier", outlier, 0, DataTypeUInt32, uint32_t, 0);
    ADD_MAP(m, totalSize, "magHdg", magHdg, 0, DataTypeFloat, float, 0);
    ADD_MAP(m, totalSize, "insHdg", insHdg, 0, DataTypeFloat, float, 0);
    ADD_MAP(m, totalSize, "magInsHdgDelta", magInsHdgDelta, 0, DataTypeFloat, float, 0);
    ADD_MAP(m, totalSize, "nis", nis, 0, DataTypeFloat, float, 0);
    ADD_MAP(m, totalSize, "nis_threshold", nis_threshold, 0, DataTypeFloat, float, 0);
    ADD_MAP(m, totalSize, "Wcal[0]", Wcal[0], 0, DataTypeFloat, float&, 0);
    ADD_MAP(m, totalSize, "Wcal[1]", Wcal[1], 0, DataTypeFloat, float&, 0);
    ADD_MAP(m, totalSize, "Wcal[2]", Wcal[2], 0, DataTypeFloat, float&, 0);
    ADD_MAP(m, totalSize, "Wcal[3]", Wcal[3], 0, DataTypeFloat, float&, 0);
    ADD_MAP(m, totalSize, "Wcal[4]", Wcal[4], 0, DataTypeFloat, float&, 0);
    ADD_MAP(m, totalSize, "Wcal[5]", Wcal[5], 0, DataTypeFloat, float&, 0);
    ADD_MAP(m, totalSize, "Wcal[6]", Wcal[6], 0, DataTypeFloat, float&, 0);
    ADD_MAP(m, totalSize, "Wcal[7]", Wcal[7], 0, DataTypeFloat, float&, 0);
    ADD_MAP(m, totalSize, "Wcal[8]", Wcal[8], 0, DataTypeFloat, float&, 0);
    ADD_MAP(m, totalSize, "activeCalSet", activeCalSet, 0, DataTypeUInt32, uint32_t, 0);
    ADD_MAP(m, totalSize, "magHdgOffset", magHdgOffset, 0, DataTypeFloat, float, 0);
    ADD_MAP(m, totalSize, "Tcal", Tcal, 0, DataTypeFloat, float, 0);
    ADD_MAP(m, totalSize, "bias_cal[0]", bias_cal[0], 0, DataTypeFloat, float&, 0);
    ADD_MAP(m, totalSize, "bias_cal[1]", bias_cal[1], 0, DataTypeFloat, float&, 0);
    ADD_MAP(m, totalSize, "bias_cal[2]", bias_cal[2], 0, DataTypeFloat, float&, 0);

    ASSERT_SIZE(totalSize);
}
static void PopulateInl2StatesMappings(map_name_to_info_t mappings[DID_COUNT])
{
    typedef inl2_states_t MAP_TYPE;
    map_name_to_info_t& m = mappings[DID_INL2_STATES];
    uint32_t totalSize = 0;
    ADD_MAP(m, totalSize, "timeOfWeek", timeOfWeek, 0, DataTypeDouble, double, 0);
    ADD_MAP(m, totalSize, "qe2b[0]", qe2b[0], 0, DataTypeFloat, float&, 0);
    ADD_MAP(m, totalSize, "qe2b[1]", qe2b[1], 0, DataTypeFloat, float&, 0);
    ADD_MAP(m, totalSize, "qe2b[2]", qe2b[2], 0, DataTypeFloat, float&, 0);
    ADD_MAP(m, totalSize, "qe2b[3]", qe2b[3], 0, DataTypeFloat, float&, 0);
    ADD_MAP(m, totalSize, "ve[0]", ve[0], 0, DataTypeFloat, float&, 0);
    ADD_MAP(m, totalSize, "ve[1]", ve[1], 0, DataTypeFloat, float&, 0);
    ADD_MAP(m, totalSize, "ve[2]", ve[2], 0, DataTypeFloat, float&, 0);
    ADD_MAP(m, totalSize, "ecef[0]", ecef[0], 0, DataTypeDouble, double&, 0);
    ADD_MAP(m, totalSize, "ecef[1]", ecef[1], 0, DataTypeDouble, double&, 0);
    ADD_MAP(m, totalSize, "ecef[2]", ecef[2], 0, DataTypeDouble, double&, 0);
    ADD_MAP(m, totalSize, "biasPqr[0]", biasPqr[0], 0, DataTypeFloat, float&, 0);
    ADD_MAP(m, totalSize, "biasPqr[1]", biasPqr[1], 0, DataTypeFloat, float&, 0);
    ADD_MAP(m, totalSize, "biasPqr[2]", biasPqr[2], 0, DataTypeFloat, float&, 0);
    ADD_MAP(m, totalSize, "biasAcc[0]", biasAcc[0], 0, DataTypeFloat, float&, 0);
    ADD_MAP(m, totalSize, "biasAcc[1]", biasAcc[1], 0, DataTypeFloat, float&, 0);
    ADD_MAP(m, totalSize, "biasAcc[2]", biasAcc[2], 0, DataTypeFloat, float&, 0);
    ADD_MAP(m, totalSize, "biasBaro", biasBaro, 0, DataTypeFloat, float, 0);
    ADD_MAP(m, totalSize, "magDec", magDec, 0, DataTypeFloat, float, 0);
    ADD_MAP(m, totalSize, "magInc", magInc, 0, DataTypeFloat, float, 0);

    ASSERT_SIZE(totalSize);
}

// static void PopulateRtkStateMappings(map_name_to_info_t mappings[DID_COUNT])
// {
//     typedef rtk_state_t MAP_TYPE;
//     map_name_to_info_t& m = mappings[DID_RTK_STATE];
//     uint32_t totalSize = 0;
//     ADD_MAP(m, totalSize, "time.time", time.time, 0, DataTypeInt64, int64_t, 0);
//     ADD_MAP(m, totalSize, "time.sec", time.sec, 0, DataTypeDouble, double, 0);
//     ADD_MAP(m, totalSize, "rp[0]", rp_ecef[0], 0, DataTypeDouble, double&, 0);
//     ADD_MAP(m, totalSize, "rp[1]", rp_ecef[1], 0, DataTypeDouble, double&, 0);
//     ADD_MAP(m, totalSize, "rp[2]", rp_ecef[2], 0, DataTypeDouble, double&, 0);
//     ADD_MAP(m, totalSize, "rv[0]", rv_ecef[0], 0, DataTypeDouble, double&, 0);
//     ADD_MAP(m, totalSize, "rv[1]", rv_ecef[1], 0, DataTypeDouble, double&, 0);
//     ADD_MAP(m, totalSize, "rv[2]", rv_ecef[2], 0, DataTypeDouble, double&, 0);
//     ADD_MAP(m, totalSize, "ra[0]", ra_ecef[0], 0, DataTypeDouble, double&, 0);
//     ADD_MAP(m, totalSize, "ra[1]", ra_ecef[1], 0, DataTypeDouble, double&, 0);
//     ADD_MAP(m, totalSize, "ra[2]", ra_ecef[2], 0, DataTypeDouble, double&, 0);
// 
//     ADD_MAP(m, totalSize, "bp[0]", bp_ecef[0], 0, DataTypeDouble, double&, 0);
//     ADD_MAP(m, totalSize, "bp[1]", bp_ecef[1], 0, DataTypeDouble, double&, 0);
//     ADD_MAP(m, totalSize, "bp[2]", bp_ecef[2], 0, DataTypeDouble, double&, 0);
//     ADD_MAP(m, totalSize, "bv[0]", bv_ecef[0], 0, DataTypeDouble, double&, 0);
//     ADD_MAP(m, totalSize, "bv[1]", bv_ecef[1], 0, DataTypeDouble, double&, 0);
//     ADD_MAP(m, totalSize, "bv[2]", bv_ecef[2], 0, DataTypeDouble, double&, 0);
// }

static void PopulateRtkResidualMappings(map_name_to_info_t mappings[DID_COUNT], int DID)
{
    typedef rtk_residual_t MAP_TYPE;
    map_name_to_info_t& m = mappings[DID];
    uint32_t totalSize = 0;
    ADD_MAP(m, totalSize, "time.time", time.time, 0, DataTypeInt64, int64_t, 0);
    ADD_MAP(m, totalSize, "time.sec", time.sec, 0, DataTypeDouble, double, 0);
    ADD_MAP(m, totalSize, "nv", nv, 0, DataTypeInt32, int32_t, 0);

    ASSERT_SIZE(totalSize);
}

static void PopulateRtkDebugMappings(map_name_to_info_t mappings[DID_COUNT])
{
    typedef rtk_debug_t MAP_TYPE;
    map_name_to_info_t& m = mappings[DID_RTK_DEBUG];
    uint32_t totalSize = 0;

    ADD_MAP(m, totalSize, "time.time", time.time, 0, DataTypeInt64, int64_t, 0);
    ADD_MAP(m, totalSize, "time.sec", time.sec, 0, DataTypeDouble, double, 0);

    ADD_MAP(m, totalSize, "rej_ovfl", rej_ovfl, 0, DataTypeUInt8, uint8_t, 0);
    ADD_MAP(m, totalSize, "code_outlier", code_outlier, 0, DataTypeUInt8, uint8_t, 0);
    ADD_MAP(m, totalSize, "phase_outlier", phase_outlier, 0, DataTypeUInt8, uint8_t, 0);
    ADD_MAP(m, totalSize, "code_large_residual", code_large_residual, 0, DataTypeUInt8, uint8_t, 0);

    ADD_MAP(m, totalSize, "phase_large_residual", phase_large_residual, 0, DataTypeUInt8, uint8_t, 0);
    ADD_MAP(m, totalSize, "invalid_base_position", invalid_base_position, 0, DataTypeUInt8, uint8_t, 0);
    ADD_MAP(m, totalSize, "bad_baseline_holdamb", bad_baseline_holdamb, 0, DataTypeUInt8, uint8_t, 0);
    ADD_MAP(m, totalSize, "base_position_error", base_position_error, 0, DataTypeUInt8, uint8_t, 0);

    ADD_MAP(m, totalSize, "outc_ovfl", outc_ovfl, 0, DataTypeUInt8, uint8_t, 0);
    ADD_MAP(m, totalSize, "reset_timer", reset_timer, 0, DataTypeUInt8, uint8_t, 0);
    ADD_MAP(m, totalSize, "use_ubx_position", use_ubx_position, 0, DataTypeUInt8, uint8_t, 0);
    ADD_MAP(m, totalSize, "large_v2b", large_v2b, 0, DataTypeUInt8, uint8_t, 0);
    
    ADD_MAP(m, totalSize, "base_position_update", base_position_update, 0, DataTypeUInt8, uint8_t, 0);
    ADD_MAP(m, totalSize, "rover_position_error", rover_position_error, 0, DataTypeUInt8, uint8_t, 0);
    ADD_MAP(m, totalSize, "reset_bias", reset_bias, 0, DataTypeUInt8, uint8_t, 0);
    ADD_MAP(m, totalSize, "start_relpos", start_relpos, 0, DataTypeUInt8, uint8_t, 0);

    ADD_MAP(m, totalSize, "end_relpos", end_relpos, 0, DataTypeUInt8, uint8_t, 0);
    ADD_MAP(m, totalSize, "start_rtkpos", start_rtkpos, 0, DataTypeUInt8, uint8_t, 0);
    ADD_MAP(m, totalSize, "pnt_pos_error", pnt_pos_error, 0, DataTypeUInt8, uint8_t, 0);
    ADD_MAP(m, totalSize, "no_base_obs_data", no_base_obs_data, 0, DataTypeUInt8, uint8_t, 0);

    ADD_MAP(m, totalSize, "diff_age_error", diff_age_error, 0, DataTypeUInt8, uint8_t, 0);
    ADD_MAP(m, totalSize, "moveb_time_sync_error", moveb_time_sync_error, 0, DataTypeUInt8, uint8_t, 0);
    ADD_MAP(m, totalSize, "waiting_for_rover_packet", waiting_for_rover_packet, 0, DataTypeUInt8, uint8_t, 0);
    ADD_MAP(m, totalSize, "waiting_for_base_packet", waiting_for_base_packet, 0, DataTypeUInt8, uint8_t, 0);

    ADD_MAP(m, totalSize, "lsq_error", lsq_error, 0, DataTypeUInt8, uint8_t, 0);
    ADD_MAP(m, totalSize, "lack_of_valid_sats", lack_of_valid_sats, 0, DataTypeUInt8, uint8_t, 0);
    ADD_MAP(m, totalSize, "divergent_pnt_pos_iteration", divergent_pnt_pos_iteration, 0, DataTypeUInt8, uint8_t, 0);
    ADD_MAP(m, totalSize, "chi_square_error", chi_square_error, 0, DataTypeUInt8, uint8_t, 0);

    ADD_MAP(m, totalSize, "cycle_slips", cycle_slips, 0, DataTypeUInt32, uint32_t, 0);

    ADD_MAP(m, totalSize, "ubx_error", ubx_error, 0, DataTypeFloat, float, 0);

    ADD_MAP(m, totalSize, "solStatus", solStatus, 0, DataTypeUInt8, uint8_t, 0);
    ADD_MAP(m, totalSize, "rescode_err_marker", rescode_err_marker, 0, DataTypeUInt8, uint8_t, 0);
    ADD_MAP(m, totalSize, "error_count", error_count, 0, DataTypeUInt8, uint8_t, 0);
    ADD_MAP(m, totalSize, "error_code", error_code, 0, DataTypeUInt8, uint8_t, 0);

    ADD_MAP(m, totalSize, "dist2base", dist2base, 0, DataTypeFloat, float, 0);

    ADD_MAP(m, totalSize, "reserved1", reserved1, 0, DataTypeUInt8, uint8_t, 0);
    ADD_MAP(m, totalSize, "gdop_error", gdop_error, 0, DataTypeUInt8, uint8_t, 0);
    ADD_MAP(m, totalSize, "warning_code", warning_code, 0, DataTypeUInt8, uint8_t, 0);
    ADD_MAP(m, totalSize, "warning_count", warning_count, 0, DataTypeUInt8, uint8_t, 0);

    ADD_MAP(m, totalSize, "double_debug[0]", double_debug[0], 0, DataTypeDouble, double&, 0);
    ADD_MAP(m, totalSize, "double_debug[1]", double_debug[1], 0, DataTypeDouble, double&, 0);
    ADD_MAP(m, totalSize, "double_debug[2]", double_debug[2], 0, DataTypeDouble, double&, 0);
    ADD_MAP(m, totalSize, "double_debug[3]", double_debug[3], 0, DataTypeDouble, double&, 0);

    ADD_MAP(m, totalSize, "debug[0]", debug[0], 0, DataTypeUInt8, uint8_t&, 0);
    ADD_MAP(m, totalSize, "debug[1]", debug[1], 0, DataTypeUInt8, uint8_t&, 0);
    ADD_MAP(m, totalSize, "obs_count_bas", obs_count_bas, 0, DataTypeUInt8, uint8_t, 0);
    ADD_MAP(m, totalSize, "obs_count_rov", obs_count_rov, 0, DataTypeUInt8, uint8_t, 0);

    ADD_MAP(m, totalSize, "obs_pairs_filtered", obs_pairs_filtered, 0, DataTypeUInt8, uint8_t, 0);
    ADD_MAP(m, totalSize, "obs_pairs_used", obs_pairs_used, 0, DataTypeUInt8, uint8_t, 0);
    ADD_MAP(m, totalSize, "raw_ptr_queue_overrun", raw_ptr_queue_overrun, 0, DataTypeUInt8, uint8_t, 0);
    ADD_MAP(m, totalSize, "raw_dat_queue_overrun", raw_dat_queue_overrun, 0, DataTypeUInt8, uint8_t, 0);

    ASSERT_SIZE(totalSize);
}

#if 0
static void PopulateRtkDebug2Mappings(map_name_to_info_t mappings[DID_COUNT])
{
    typedef rtk_debug_2_t MAP_TYPE;
    map_name_to_info_t& m = mappings[DID_RTK_DEBUG_2];
    uint32_t totalSize = 0;

    ADD_MAP(m, totalSize, "time.time", time.time, 0, DataTypeInt64, int64_t, 0);
    ADD_MAP(m, totalSize, "time.sec", time.sec, 0, DataTypeDouble, double, 0);

#if 0    // This doesn't work in Linux

    char str[50];
    for (int i = 0; i < NUMSATSOL; i++)
    {
        SNPRINTF(str, sizeof(str), "satBiasFloat[%d]", i, 0);
        ADD_MAP(m, totalSize, str, satBiasFloat[i], 0, DataTypeFloat, float&, 0);
    }

    for (int i = 0; i < NUMSATSOL; i++)
    {
        SNPRINTF(str, sizeof(str), "satBiasFix[%d]", i, 0);
        ADD_MAP(m, totalSize, str, satBiasFix[i], 0, DataTypeFloat, float&, 0);
    }

    for (int i = 0; i < NUMSATSOL; i++)
    {
        SNPRINTF(str, sizeof(str), "qualL[%d]", i, 0);
        ADD_MAP(m, totalSize, str, qualL[i], 0, DataTypeUInt8, uint8_t&, 0);
    }

    for (int i = 0; i < NUMSATSOL; i++)
    {
        SNPRINTF(str, sizeof(str), "sat[%d]", i, 0);
        ADD_MAP(m, totalSize, str, sat[i], 0, DataTypeUInt8, uint8_t&, 0);
    }

    for (int i = 0; i < NUMSATSOL; i++)
    {
        SNPRINTF(str, sizeof(str), "satBiasCov[%d]", i, 0);
        ADD_MAP(m, totalSize, str, satBiasStd[i], 0, DataTypeFloat, float&, 0);
    }

#else

    ADD_MAP(m, totalSize, "satBiasFloat[0]", satBiasFloat[0], 0, DataTypeFloat, float&, 0);
    ADD_MAP(m, totalSize, "satBiasFloat[1]", satBiasFloat[1], 0, DataTypeFloat, float&, 0);
    ADD_MAP(m, totalSize, "satBiasFloat[2]", satBiasFloat[2], 0, DataTypeFloat, float&, 0);
    ADD_MAP(m, totalSize, "satBiasFloat[3]", satBiasFloat[3], 0, DataTypeFloat, float&, 0);
    ADD_MAP(m, totalSize, "satBiasFloat[4]", satBiasFloat[4], 0, DataTypeFloat, float&, 0);
    ADD_MAP(m, totalSize, "satBiasFloat[5]", satBiasFloat[5], 0, DataTypeFloat, float&, 0);
    ADD_MAP(m, totalSize, "satBiasFloat[6]", satBiasFloat[6], 0, DataTypeFloat, float&, 0);
    ADD_MAP(m, totalSize, "satBiasFloat[7]", satBiasFloat[7], 0, DataTypeFloat, float&, 0);
    ADD_MAP(m, totalSize, "satBiasFloat[8]", satBiasFloat[8], 0, DataTypeFloat, float&, 0);
    ADD_MAP(m, totalSize, "satBiasFloat[9]", satBiasFloat[9], 0, DataTypeFloat, float&, 0);
    ADD_MAP(m, totalSize, "satBiasFloat[10]", satBiasFloat[10], 0, DataTypeFloat, float&, 0);
    ADD_MAP(m, totalSize, "satBiasFloat[11]", satBiasFloat[11], 0, DataTypeFloat, float&, 0);
    ADD_MAP(m, totalSize, "satBiasFloat[12]", satBiasFloat[12], 0, DataTypeFloat, float&, 0);
    ADD_MAP(m, totalSize, "satBiasFloat[13]", satBiasFloat[13], 0, DataTypeFloat, float&, 0);
    ADD_MAP(m, totalSize, "satBiasFloat[14]", satBiasFloat[14], 0, DataTypeFloat, float&, 0);
    ADD_MAP(m, totalSize, "satBiasFloat[15]", satBiasFloat[15], 0, DataTypeFloat, float&, 0);
    ADD_MAP(m, totalSize, "satBiasFloat[16]", satBiasFloat[16], 0, DataTypeFloat, float&, 0);
    ADD_MAP(m, totalSize, "satBiasFloat[17]", satBiasFloat[17], 0, DataTypeFloat, float&, 0);
    ADD_MAP(m, totalSize, "satBiasFloat[18]", satBiasFloat[18], 0, DataTypeFloat, float&, 0);
    ADD_MAP(m, totalSize, "satBiasFloat[19]", satBiasFloat[19], 0, DataTypeFloat, float&, 0);
    ADD_MAP(m, totalSize, "satBiasFloat[20]", satBiasFloat[20], 0, DataTypeFloat, float&, 0);
    ADD_MAP(m, totalSize, "satBiasFloat[21]", satBiasFloat[21], 0, DataTypeFloat, float&, 0);

    ADD_MAP(m, totalSize, "satBiasFix[0]", satBiasFix[0], 0, DataTypeFloat, float&, 0);
    ADD_MAP(m, totalSize, "satBiasFix[1]", satBiasFix[1], 0, DataTypeFloat, float&, 0);
    ADD_MAP(m, totalSize, "satBiasFix[2]", satBiasFix[2], 0, DataTypeFloat, float&, 0);
    ADD_MAP(m, totalSize, "satBiasFix[3]", satBiasFix[3], 0, DataTypeFloat, float&, 0);
    ADD_MAP(m, totalSize, "satBiasFix[4]", satBiasFix[4], 0, DataTypeFloat, float&, 0);
    ADD_MAP(m, totalSize, "satBiasFix[5]", satBiasFix[5], 0, DataTypeFloat, float&, 0);
    ADD_MAP(m, totalSize, "satBiasFix[6]", satBiasFix[6], 0, DataTypeFloat, float&, 0);
    ADD_MAP(m, totalSize, "satBiasFix[7]", satBiasFix[7], 0, DataTypeFloat, float&, 0);
    ADD_MAP(m, totalSize, "satBiasFix[8]", satBiasFix[8], 0, DataTypeFloat, float&, 0);
    ADD_MAP(m, totalSize, "satBiasFix[9]", satBiasFix[9], 0, DataTypeFloat, float&, 0);
    ADD_MAP(m, totalSize, "satBiasFix[10]", satBiasFix[10], 0, DataTypeFloat, float&, 0);
    ADD_MAP(m, totalSize, "satBiasFix[11]", satBiasFix[11], 0, DataTypeFloat, float&, 0);
    ADD_MAP(m, totalSize, "satBiasFix[12]", satBiasFix[12], 0, DataTypeFloat, float&, 0);
    ADD_MAP(m, totalSize, "satBiasFix[13]", satBiasFix[13], 0, DataTypeFloat, float&, 0);
    ADD_MAP(m, totalSize, "satBiasFix[14]", satBiasFix[14], 0, DataTypeFloat, float&, 0);
    ADD_MAP(m, totalSize, "satBiasFix[15]", satBiasFix[15], 0, DataTypeFloat, float&, 0);
    ADD_MAP(m, totalSize, "satBiasFix[16]", satBiasFix[16], 0, DataTypeFloat, float&, 0);
    ADD_MAP(m, totalSize, "satBiasFix[17]", satBiasFix[17], 0, DataTypeFloat, float&, 0);
    ADD_MAP(m, totalSize, "satBiasFix[18]", satBiasFix[18], 0, DataTypeFloat, float&, 0);
    ADD_MAP(m, totalSize, "satBiasFix[19]", satBiasFix[19], 0, DataTypeFloat, float&, 0);
    ADD_MAP(m, totalSize, "satBiasFix[20]", satBiasFix[20], 0, DataTypeFloat, float&, 0);
    ADD_MAP(m, totalSize, "satBiasFix[21]", satBiasFix[21], 0, DataTypeFloat, float&, 0);

    ADD_MAP(m, totalSize, "qualL[0]", qualL[0], 0, DataTypeUInt8, uint8_t&, 0);
    ADD_MAP(m, totalSize, "qualL[1]", qualL[1], 0, DataTypeUInt8, uint8_t&, 0);
    ADD_MAP(m, totalSize, "qualL[2]", qualL[2], 0, DataTypeUInt8, uint8_t&, 0);
    ADD_MAP(m, totalSize, "qualL[3]", qualL[3], 0, DataTypeUInt8, uint8_t&, 0);
    ADD_MAP(m, totalSize, "qualL[4]", qualL[4], 0, DataTypeUInt8, uint8_t&, 0);
    ADD_MAP(m, totalSize, "qualL[5]", qualL[5], 0, DataTypeUInt8, uint8_t&, 0);
    ADD_MAP(m, totalSize, "qualL[6]", qualL[6], 0, DataTypeUInt8, uint8_t&, 0);
    ADD_MAP(m, totalSize, "qualL[7]", qualL[7], 0, DataTypeUInt8, uint8_t&, 0);
    ADD_MAP(m, totalSize, "qualL[8]", qualL[8], 0, DataTypeUInt8, uint8_t&, 0);
    ADD_MAP(m, totalSize, "qualL[9]", qualL[9], 0, DataTypeUInt8, uint8_t&, 0);
    ADD_MAP(m, totalSize, "qualL[10]", qualL[10], 0, DataTypeUInt8, uint8_t&, 0);
    ADD_MAP(m, totalSize, "qualL[11]", qualL[11], 0, DataTypeUInt8, uint8_t&, 0);
    ADD_MAP(m, totalSize, "qualL[12]", qualL[12], 0, DataTypeUInt8, uint8_t&, 0);
    ADD_MAP(m, totalSize, "qualL[13]", qualL[13], 0, DataTypeUInt8, uint8_t&, 0);
    ADD_MAP(m, totalSize, "qualL[14]", qualL[14], 0, DataTypeUInt8, uint8_t&, 0);
    ADD_MAP(m, totalSize, "qualL[15]", qualL[15], 0, DataTypeUInt8, uint8_t&, 0);
    ADD_MAP(m, totalSize, "qualL[16]", qualL[16], 0, DataTypeUInt8, uint8_t&, 0);
    ADD_MAP(m, totalSize, "qualL[17]", qualL[17], 0, DataTypeUInt8, uint8_t&, 0);
    ADD_MAP(m, totalSize, "qualL[18]", qualL[18], 0, DataTypeUInt8, uint8_t&, 0);
    ADD_MAP(m, totalSize, "qualL[19]", qualL[19], 0, DataTypeUInt8, uint8_t&, 0);
    ADD_MAP(m, totalSize, "qualL[20]", qualL[20], 0, DataTypeUInt8, uint8_t&, 0);
    ADD_MAP(m, totalSize, "qualL[21]", qualL[21], 0, DataTypeUInt8, uint8_t&, 0);

    ADD_MAP(m, totalSize, "sat[0]", sat[0], 0, DataTypeUInt8, uint8_t&, 0);
    ADD_MAP(m, totalSize, "sat[1]", sat[1], 0, DataTypeUInt8, uint8_t&, 0);
    ADD_MAP(m, totalSize, "sat[2]", sat[2], 0, DataTypeUInt8, uint8_t&, 0);
    ADD_MAP(m, totalSize, "sat[3]", sat[3], 0, DataTypeUInt8, uint8_t&, 0);
    ADD_MAP(m, totalSize, "sat[4]", sat[4], 0, DataTypeUInt8, uint8_t&, 0);
    ADD_MAP(m, totalSize, "sat[5]", sat[5], 0, DataTypeUInt8, uint8_t&, 0);
    ADD_MAP(m, totalSize, "sat[6]", sat[6], 0, DataTypeUInt8, uint8_t&, 0);
    ADD_MAP(m, totalSize, "sat[7]", sat[7], 0, DataTypeUInt8, uint8_t&, 0);
    ADD_MAP(m, totalSize, "sat[8]", sat[8], 0, DataTypeUInt8, uint8_t&, 0);
    ADD_MAP(m, totalSize, "sat[9]", sat[9], 0, DataTypeUInt8, uint8_t&, 0);
    ADD_MAP(m, totalSize, "sat[10]", sat[10], 0, DataTypeUInt8, uint8_t&, 0);
    ADD_MAP(m, totalSize, "sat[11]", sat[11], 0, DataTypeUInt8, uint8_t&, 0);
    ADD_MAP(m, totalSize, "sat[12]", sat[12], 0, DataTypeUInt8, uint8_t&, 0);
    ADD_MAP(m, totalSize, "sat[13]", sat[13], 0, DataTypeUInt8, uint8_t&, 0);
    ADD_MAP(m, totalSize, "sat[14]", sat[14], 0, DataTypeUInt8, uint8_t&, 0);
    ADD_MAP(m, totalSize, "sat[15]", sat[15], 0, DataTypeUInt8, uint8_t&, 0);
    ADD_MAP(m, totalSize, "sat[16]", sat[16], 0, DataTypeUInt8, uint8_t&, 0);
    ADD_MAP(m, totalSize, "sat[17]", sat[17], 0, DataTypeUInt8, uint8_t&, 0);
    ADD_MAP(m, totalSize, "sat[18]", sat[18], 0, DataTypeUInt8, uint8_t&, 0);
    ADD_MAP(m, totalSize, "sat[19]", sat[19], 0, DataTypeUInt8, uint8_t&, 0);
    ADD_MAP(m, totalSize, "sat[20]", sat[20], 0, DataTypeUInt8, uint8_t&, 0);
    ADD_MAP(m, totalSize, "sat[21]", sat[21], 0, DataTypeUInt8, uint8_t&, 0);

    ADD_MAP(m, totalSize, "satBiasStd[0]", satBiasStd[0], 0, DataTypeFloat, float&, 0);
    ADD_MAP(m, totalSize, "satBiasStd[1]", satBiasStd[1], 0, DataTypeFloat, float&, 0);
    ADD_MAP(m, totalSize, "satBiasStd[2]", satBiasStd[2], 0, DataTypeFloat, float&, 0);
    ADD_MAP(m, totalSize, "satBiasStd[3]", satBiasStd[3], 0, DataTypeFloat, float&, 0);
    ADD_MAP(m, totalSize, "satBiasStd[4]", satBiasStd[4], 0, DataTypeFloat, float&, 0);
    ADD_MAP(m, totalSize, "satBiasStd[5]", satBiasStd[5], 0, DataTypeFloat, float&, 0);
    ADD_MAP(m, totalSize, "satBiasStd[6]", satBiasStd[6], 0, DataTypeFloat, float&, 0);
    ADD_MAP(m, totalSize, "satBiasStd[7]", satBiasStd[7], 0, DataTypeFloat, float&, 0);
    ADD_MAP(m, totalSize, "satBiasStd[8]", satBiasStd[8], 0, DataTypeFloat, float&, 0);
    ADD_MAP(m, totalSize, "satBiasStd[9]", satBiasStd[9], 0, DataTypeFloat, float&, 0);
    ADD_MAP(m, totalSize, "satBiasStd[10]", satBiasStd[10], 0, DataTypeFloat, float&, 0);
    ADD_MAP(m, totalSize, "satBiasStd[11]", satBiasStd[11], 0, DataTypeFloat, float&, 0);
    ADD_MAP(m, totalSize, "satBiasStd[12]", satBiasStd[12], 0, DataTypeFloat, float&, 0);
    ADD_MAP(m, totalSize, "satBiasStd[13]", satBiasStd[13], 0, DataTypeFloat, float&, 0);
    ADD_MAP(m, totalSize, "satBiasStd[14]", satBiasStd[14], 0, DataTypeFloat, float&, 0);
    ADD_MAP(m, totalSize, "satBiasStd[15]", satBiasStd[15], 0, DataTypeFloat, float&, 0);
    ADD_MAP(m, totalSize, "satBiasStd[16]", satBiasStd[16], 0, DataTypeFloat, float&, 0);
    ADD_MAP(m, totalSize, "satBiasStd[17]", satBiasStd[17], 0, DataTypeFloat, float&, 0);
    ADD_MAP(m, totalSize, "satBiasStd[18]", satBiasStd[18], 0, DataTypeFloat, float&, 0);
    ADD_MAP(m, totalSize, "satBiasStd[19]", satBiasStd[19], 0, DataTypeFloat, float&, 0);
    ADD_MAP(m, totalSize, "satBiasStd[20]", satBiasStd[20], 0, DataTypeFloat, float&, 0);
    ADD_MAP(m, totalSize, "satBiasStd[21]", satBiasStd[21], 0, DataTypeFloat, float&, 0);

    ADD_MAP(m, totalSize, "satLockCnt[0]", satLockCnt[0], 0, DataTypeInt8, int8_t&, 0);
    ADD_MAP(m, totalSize, "satLockCnt[1]", satLockCnt[1], 0, DataTypeInt8, int8_t&, 0);
    ADD_MAP(m, totalSize, "satLockCnt[2]", satLockCnt[2], 0, DataTypeInt8, int8_t&, 0);
    ADD_MAP(m, totalSize, "satLockCnt[3]", satLockCnt[3], 0, DataTypeInt8, int8_t&, 0);
    ADD_MAP(m, totalSize, "satLockCnt[4]", satLockCnt[4], 0, DataTypeInt8, int8_t&, 0);
    ADD_MAP(m, totalSize, "satLockCnt[5]", satLockCnt[5], 0, DataTypeInt8, int8_t&, 0);
    ADD_MAP(m, totalSize, "satLockCnt[6]", satLockCnt[6], 0, DataTypeInt8, int8_t&, 0);
    ADD_MAP(m, totalSize, "satLockCnt[7]", satLockCnt[7], 0, DataTypeInt8, int8_t&, 0);
    ADD_MAP(m, totalSize, "satLockCnt[8]", satLockCnt[8], 0, DataTypeInt8, int8_t&, 0);
    ADD_MAP(m, totalSize, "satLockCnt[9]", satLockCnt[9], 0, DataTypeInt8, int8_t&, 0);
    ADD_MAP(m, totalSize, "satLockCnt[10]", satLockCnt[10], 0, DataTypeInt8, int8_t&, 0);
    ADD_MAP(m, totalSize, "satLockCnt[11]", satLockCnt[11], 0, DataTypeInt8, int8_t&, 0);
    ADD_MAP(m, totalSize, "satLockCnt[12]", satLockCnt[12], 0, DataTypeInt8, int8_t&, 0);
    ADD_MAP(m, totalSize, "satLockCnt[13]", satLockCnt[13], 0, DataTypeInt8, int8_t&, 0);
    ADD_MAP(m, totalSize, "satLockCnt[14]", satLockCnt[14], 0, DataTypeInt8, int8_t&, 0);
    ADD_MAP(m, totalSize, "satLockCnt[15]", satLockCnt[15], 0, DataTypeInt8, int8_t&, 0);
    ADD_MAP(m, totalSize, "satLockCnt[16]", satLockCnt[16], 0, DataTypeInt8, int8_t&, 0);
    ADD_MAP(m, totalSize, "satLockCnt[17]", satLockCnt[17], 0, DataTypeInt8, int8_t&, 0);
    ADD_MAP(m, totalSize, "satLockCnt[18]", satLockCnt[18], 0, DataTypeInt8, int8_t&, 0);
    ADD_MAP(m, totalSize, "satLockCnt[19]", satLockCnt[19], 0, DataTypeInt8, int8_t&, 0);
    ADD_MAP(m, totalSize, "satLockCnt[20]", satLockCnt[20], 0, DataTypeInt8, int8_t&, 0);
    ADD_MAP(m, totalSize, "satLockCnt[21]", satLockCnt[21], 0, DataTypeInt8, int8_t&, 0);

#endif

    ADD_MAP(m, totalSize, "num_biases", num_biases, 0, DataTypeUInt8, uint8_t, 0);

    ASSERT_SIZE(totalSize);
}
#endif

#endif // USE_IS_INTERNAL


const char* const cISDataMappings::m_dataIdNames[] =
<<<<<<< HEAD
{   // Matches data identifier list (eDataIDs) in data_sets.h
=======
{    // Matches data identifier list (eDataIDs) in data_sets.h
>>>>>>> 364cf337
    "DID_NULL",                         // 0
    "DID_DEV_INFO",                     // 1
    "DID_SYS_FAULT",                    // 2
    "DID_PIMU",                         // 3
    "DID_INS_1",                        // 4
    "DID_INS_2",                        // 5
<<<<<<< HEAD
    "DID_GPS1_RCVR_POS",                // 6
=======
    "DID_GPS1_UBX_POS",                 // 6
>>>>>>> 364cf337
    "DID_SYS_CMD",                      // 7
    "DID_NMEA_BCAST_PERIOD",            // 8
    "DID_RMC",                          // 9
    "DID_SYS_PARAMS",                   // 10
    "DID_SYS_SENSORS",                  // 11
    "DID_FLASH_CONFIG",                 // 12
    "DID_GPS1_POS",                     // 13
    "DID_GPS2_POS",                     // 14
    "DID_GPS1_SAT",                     // 15
    "DID_GPS2_SAT",                     // 16
    "DID_GPS1_VERSION",                 // 17
    "DID_GPS2_VERSION",                 // 18
    "DID_MAG_CAL",                      // 19
    "DID_INTERNAL_DIAGNOSTIC",          // 20
    "DID_GPS1_RTK_POS_REL",             // 21
    "DID_GPS1_RTK_POS_MISC",            // 22
    "DID_FEATURE_BITS",                 // 23
    "DID_SENSORS_UCAL",                 // 24
    "DID_SENSORS_TCAL",                 // 25
    "DID_SENSORS_TC_BIAS",              // 26
    "DID_IO",                           // 27
    "DID_SENSORS_ADC",                  // 28
    "DID_SCOMP",                        // 29
    "DID_GPS1_VEL",                     // 30
    "DID_GPS2_VEL",                     // 31
    "DID_HDW_PARAMS",                   // 32
    "DID_NVR_MANAGE_USERPAGE",          // 33
    "DID_NVR_USERPAGE_SN",              // 34
    "DID_NVR_USERPAGE_G0",              // 35
    "DID_NVR_USERPAGE_G1",              // 36
    "DID_DEBUG_STRING",                 // 37
    "DID_RTOS_INFO",                    // 38
    "DID_DEBUG_ARRAY",                  // 39
    "DID_SENSORS_MCAL",                 // 40
    "DID_GPS1_TIMEPULSE",               // 41
    "DID_CAL_SC",                       // 42
    "DID_CAL_SC1",                      // 43
    "DID_CAL_SC2",                      // 44
<<<<<<< HEAD
    "DID_GPS1_SIG",                     // 45
=======
    "DID_GPS1_SIG",                        // 45
>>>>>>> 364cf337
    "DID_SENSORS_ADC_SIGMA",            // 46
    "DID_REFERENCE_MAGNETOMETER",       // 47
    "DID_INL2_STATES",                  // 48
    "DID_INL2_COVARIANCE_LD",           // 49
    "DID_INL2_STATUS",                  // 50
    "DID_INL2_MISC",                    // 51
    "DID_MAGNETOMETER",                 // 52
    "DID_BAROMETER",                    // 53
    "DID_GPS1_RTK_POS",                 // 54
    "DID_ROS_COVARIANCE_POSE_TWIST",    // 55
    "DID_COMMUNICATIONS_LOOPBACK",      // 56
    "DID_IMU3_UNCAL",                   // 57
    "DID_IMU",                          // 58
    "DID_INL2_MAG_OBS_INFO",            // 59
    "DID_GPS_BASE_RAW",                 // 60
    "DID_GPS_RTK_OPT",                  // 61
    "DID_REFERENCE_PIMU",               // 62
    "DID_MANUFACTURING_INFO",           // 63
    "DID_BIT",                          // 64
    "DID_INS_3",                        // 65
    "DID_INS_4",                        // 66
    "DID_INL2_NED_SIGMA",               // 67
    "DID_STROBE_IN_TIME",               // 68
    "DID_GPS1_RAW",                     // 69
    "DID_GPS2_RAW",                     // 70
    "DID_WHEEL_ENCODER",                // 71
    "DID_DIAGNOSTIC_MESSAGE",           // 72
    "DID_SURVEY_IN",                    // 73
    "DID_CAL_SC_INFO",                  // 74
    "DID_PORT_MONITOR",                 // 75
    "DID_RTK_STATE",                    // 76
    "DID_RTK_PHASE_RESIDUAL",           // 77
    "DID_RTK_CODE_RESIDUAL",            // 78
    "DID_RTK_DEBUG",                    // 79
    "DID_EVB_STATUS",                   // 80
    "DID_EVB_FLASH_CFG",                // 81
    "DID_EVB_DEBUG_ARRAY",              // 82
    "DID_EVB_RTOS_INFO",                // 83
    "DID_GPS2_SIG",                     // 84
    "DID_IMU_MAG",                      // 85
    "DID_PIMU_MAG",                     // 86
    "DID_GROUND_VEHICLE",               // 87
    "DID_POSITION_MEASUREMENT",         // 88
    "DID_RTK_DEBUG_2",                  // 89
    "DID_CAN_CONFIG",                   // 90
    "DID_GPS2_RTK_CMP_REL",             // 91
    "DID_GPS2_RTK_CMP_MISC",            // 92
    "DID_EVB_DEV_INFO",                 // 93
    "DID_INFIELD_CAL",                  // 94 
    "DID_REFERENCE_IMU",                // 95 
    "DID_IMU3_RAW",                     // 96 
    "DID_IMU_RAW",                      // 97 
    "UNUSED_98",                        // 98 
    "UNUSED_99",                        // 99 
    "UNUSED_100",                       // 100
    "UNUSED_101",                       // 101
    "UNUSED_102",                       // 102
    "UNUSED_103",                       // 103
    "UNUSED_104",                       // 104
    "UNUSED_105",                       // 105
    "UNUSED_106",                       // 106
    "UNUSED_107",                       // 107
    "UNUSED_108",                       // 108
    "UNUSED_109",                       // 109
    "DID_EVB_LUNA_FLASH_CFG",           // 110
    "DID_EVB_LUNA_STATUS",              // 111
    "DID_EVB_LUNA_SENSORS",             // 112
    "DID_EVB_LUNA_REMOTE_KILL",         // 113
    "DID_EVB_LUNA_VELOCITY_CONTROL",    // 114
    "DID_EVB_LUNA_VELOCITY_COMMAND",    // 115
    "DID_EVB_LUNA_AUX_COMMAND",         // 116
    "",                                 // 117
    "",                                 // 118
    "",                                 // 119
    "DID_GPX_DEV_INFO",                 // 120
    "DID_GPX_FLASH_CFG",                // 121
    "DID_GPX_RTOS_INFO",                // 122
    "DID_GPX_STATUS",                   // 123
    "DID_GPX_DEBUG_ARRAY",              // 124
    "",                                 // 125
    "",                                 // 126
    "",                                 // 127
    "",                                 // 128
    "",                                 // 129
    "",                                 // 130
    ""                                  // 131
};


cISDataMappings::cISDataMappings()
{
    PopulateSizeMappings(m_lookupSize);
    PopulateDeviceInfoMappings(m_lookupInfo, DID_DEV_INFO);
    PopulateManufacturingInfoMappings(m_lookupInfo);
    PopulateBitMappings(m_lookupInfo);
    PopulateSysFaultMappings(m_lookupInfo);
    PopulateIMU3Mappings(m_lookupInfo, DID_IMU3_UNCAL);
    PopulateIMU3Mappings(m_lookupInfo, DID_IMU3_RAW);
    PopulateIMUMappings(m_lookupInfo, DID_IMU_RAW);
    PopulateIMUMappings(m_lookupInfo, DID_IMU);
    PopulateIMUDeltaThetaVelocityMappings(m_lookupInfo, DID_PIMU);
    PopulateMagnetometerMappings(m_lookupInfo, DID_MAGNETOMETER);
    PopulateMagnetometerMappings(m_lookupInfo, DID_REFERENCE_MAGNETOMETER);
    PopulateBarometerMappings(m_lookupInfo);
    PopulateWheelEncoderMappings(m_lookupInfo);
    PopulateSysParamsMappings(m_lookupInfo);
    PopulateSysSensorsMappings(m_lookupInfo);
    PopulateRMCMappings(m_lookupInfo);
    PopulateINS1Mappings(m_lookupInfo);
    PopulateINS2Mappings(m_lookupInfo);
    PopulateINS3Mappings(m_lookupInfo);
    PopulateINS4Mappings(m_lookupInfo);
    PopulateGpsPosMappings(m_lookupInfo, DID_GPS1_POS);
<<<<<<< HEAD
    PopulateGpsPosMappings(m_lookupInfo, DID_GPS1_RCVR_POS);
=======
    PopulateGpsPosMappings(m_lookupInfo, DID_GPS1_UBX_POS);
>>>>>>> 364cf337
    PopulateGpsPosMappings(m_lookupInfo, DID_GPS2_POS);
    PopulateGpsPosMappings(m_lookupInfo, DID_GPS1_RTK_POS);
    PopulateGpsVelMappings(m_lookupInfo, DID_GPS1_VEL);
    PopulateGpsVelMappings(m_lookupInfo, DID_GPS2_VEL);
<<<<<<< HEAD
#if 0	// Too much data, we don't want to log this. WHJ
=======
#if 0    // Too much data, we don't want to log this. WHJ
>>>>>>> 364cf337
    PopulateGpsSatMappings(m_lookupInfo, DID_GPS1_SAT);
    PopulateGpsSatMappings(m_lookupInfo, DID_GPS2_SAT);
    PopulateGpsSigMappings(m_lookupInfo, DID_GPS1_SIG);
    PopulateGpsSigMappings(m_lookupInfo, DID_GPS2_SIG);
#endif
    PopulateGpsRtkRelMappings(m_lookupInfo, DID_GPS1_RTK_POS_REL);
    PopulateGpsRtkRelMappings(m_lookupInfo, DID_GPS2_RTK_CMP_REL);
    PopulateGpsRtkMiscMappings(m_lookupInfo, DID_GPS1_RTK_POS_MISC);
    PopulateGpsRtkMiscMappings(m_lookupInfo, DID_GPS2_RTK_CMP_MISC);
    PopulateGpsRawMappings(m_lookupInfo, DID_GPS1_RAW);
    PopulateGpsRawMappings(m_lookupInfo, DID_GPS2_RAW);
    PopulateGpsRawMappings(m_lookupInfo, DID_GPS_BASE_RAW);
    PopulateGroundVehicleMappings(m_lookupInfo);
    PopulateConfigMappings(m_lookupInfo);
    PopulateFlashConfigMappings(m_lookupInfo);
    PopulateDebugArrayMappings(m_lookupInfo, DID_DEBUG_ARRAY);
    PopulateEvbStatusMappings(m_lookupInfo);
    PopulateEvbFlashCfgMappings(m_lookupInfo);
    PopulateDebugArrayMappings(m_lookupInfo, DID_EVB_DEBUG_ARRAY);
    PopulateDeviceInfoMappings(m_lookupInfo, DID_EVB_DEV_INFO);
    PopulateIOMappings(m_lookupInfo);
    PopulateReferenceIMUMappings(m_lookupInfo);
    PopulateIMUDeltaThetaVelocityMappings(m_lookupInfo, DID_REFERENCE_PIMU);
    PopulateInfieldCalMappings(m_lookupInfo);
<<<<<<< HEAD

	PopulateDeviceInfoMappings(m_lookupInfo, DID_GPX_DEV_INFO);
	PopulateGpxFlashCfgMappings(m_lookupInfo);
	// DID_GPX_RTOS_INFO
	// DID_GPX_STATUS
	PopulateDebugArrayMappings(m_lookupInfo, DID_GPX_DEBUG_ARRAY);
=======
>>>>>>> 364cf337

#if defined(INCLUDE_LUNA_DATA_SETS)
    PopulateEvbLunaFlashCfgMappings(m_lookupInfo);
    PopulateCoyoteStatusMappings(m_lookupInfo);
    PopulateEvbLunaSensorsMappings(m_lookupInfo);
    PopulateEvbLunaVelocityControlMappings(m_lookupInfo);
    PopulateEvbLunaVelocityCommandMappings(m_lookupInfo);
    PopulateEvbLunaAuxCmdMappings(m_lookupInfo);
#endif

    PopulateStrobeInTimeMappings(m_lookupInfo);
//    PopulateRtosInfoMappings(m_lookupInfo);
    PopulateDiagMsgMappings(m_lookupInfo);
    PopulateCanConfigMappings(m_lookupInfo);

#ifdef USE_IS_INTERNAL

    PopulateSensorsADCMappings(m_lookupInfo);
    PopulateSensorsISMappings(m_lookupInfo, DID_SENSORS_UCAL);
    PopulateSensorsISMappings(m_lookupInfo, DID_SENSORS_TCAL);
    PopulateSensorsISMappings(m_lookupInfo, DID_SENSORS_MCAL);
    PopulateSensorsTCMappings(m_lookupInfo);
    PopulateSensorsCompMappings(m_lookupInfo);
    PopulateUserPage0Mappings(m_lookupInfo);
    PopulateUserPage1Mappings(m_lookupInfo);
    PopulateInl2MagObsInfo(m_lookupInfo);
    PopulateInl2StatesMappings(m_lookupInfo);
//     PopulateRtkStateMappings(m_lookupInfo);
//     PopulateRtkResidualMappings(m_lookupInfo, DID_RTK_CODE_RESIDUAL);
//     PopulateRtkResidualMappings(m_lookupInfo, DID_RTK_PHASE_RESIDUAL);
    PopulateRtkDebugMappings(m_lookupInfo);
    // PopulateRtkDebug2Mappings(m_lookupInfo);
    PopulateIMUDeltaThetaVelocityMagMappings(m_lookupInfo);
    PopulateIMUMagnetometerMappings(m_lookupInfo);

#endif

    // this mustcome last
    for (uint32_t id = 0; id < DID_COUNT; id++)
    {
        PopulateTimestampField(id, m_timestampFields, m_lookupInfo);
    }
}


cISDataMappings::~cISDataMappings()
{
}


const char* cISDataMappings::GetDataSetName(uint32_t dataId)
{
    STATIC_ASSERT(_ARRAY_ELEMENT_COUNT(m_dataIdNames) == DID_COUNT);//

    if (dataId < DID_COUNT)
    {
        return m_dataIdNames[dataId];
    }
    return "unknown";
}


uint32_t cISDataMappings::GetDataSetId(string name)
{
//     transform(name.begin(), name.end(), name.begin(), ::toupper);

    for (eDataIDs id = 0; id < DID_COUNT; id++)
    {
        if (strcmp(name.c_str(), m_dataIdNames[id]) == 0)
        {    // Found match
            return id;
        }
    }

    return 0;
}


const map_name_to_info_t* cISDataMappings::GetMapInfo(uint32_t dataId)
{

#if PLATFORM_IS_EMBEDDED

    if (s_map == NULLPTR)
    {
        s_map = new cISDataMappings();
    }

#endif

    if (dataId < DID_COUNT)
    {

#if PLATFORM_IS_EMBEDDED

        return &s_map->m_lookupInfo[dataId];

#else

        return &s_map.m_lookupInfo[dataId];

#endif

    }
    return NULLPTR;
}


uint32_t cISDataMappings::GetSize(uint32_t dataId)
{

#if PLATFORM_IS_EMBEDDED

    if (s_map == NULLPTR)
    {
        s_map = new cISDataMappings();
    }

#endif

#if PLATFORM_IS_EMBEDDED

    return (dataId < DID_MAX_COUNT ? s_map->m_lookupSize[dataId] : 0);

#else

    return (dataId < DID_COUNT ? s_map.m_lookupSize[dataId] : 0);

#endif

}


bool cISDataMappings::StringToData(const char* stringBuffer, int stringLength, const p_data_hdr_t* hdr, uint8_t* datasetBuffer, const data_info_t& info, int radix, bool json)
{
    const uint8_t* ptr;
    if (!CanGetFieldData(info, hdr, datasetBuffer, ptr))
    {
        return false;
    }

    return StringToVariable(stringBuffer, stringLength, ptr, info.dataType, info.dataSize, radix, json);
}


bool cISDataMappings::StringToVariable(const char* stringBuffer, int stringLength, const uint8_t* dataBuffer, eDataType dataType, uint32_t dataSize, int radix, bool json)
{
    switch (dataType)
    {
    case DataTypeInt8:
        *(int8_t*)dataBuffer = (int8_t)strtol(stringBuffer, NULL, radix);
        break;

    case DataTypeUInt8:
        *(uint8_t*)dataBuffer = (uint8_t)strtoul(stringBuffer, NULL, radix);
        break;

    case DataTypeInt16:
        *(int16_t*)dataBuffer = (int16_t)strtol(stringBuffer, NULL, radix);
        break;

    case DataTypeUInt16:
        *(uint16_t*)dataBuffer = (uint16_t)strtoul(stringBuffer, NULL, radix);
        break;

    case DataTypeInt32:
        *(int32_t*)dataBuffer = (int32_t)strtol(stringBuffer, NULL, radix);
        break;

    case DataTypeUInt32:
        *(uint32_t*)dataBuffer = (uint32_t)strtoul(stringBuffer, NULL, radix);
        break;

    case DataTypeInt64:
        *(int64_t*)dataBuffer = (int64_t)strtoll(stringBuffer, NULL, radix);
        break;

    case DataTypeUInt64:
        *(uint64_t*)dataBuffer = (uint64_t)strtoull(stringBuffer, NULL, radix);
        break;

    case DataTypeFloat:
        *(float*)dataBuffer = strtof(stringBuffer, NULL);
        break;

    case DataTypeDouble:
        *(double*)dataBuffer = strtod(stringBuffer, NULL);
        break;

    case DataTypeString:
    {
        string s2(stringBuffer);
        if (json)
        {
            char c;
            bool escaped = false;
            for (size_t i = 0; i < s2.size(); i++)
            {
                c = s2[i];
                if (c == '\\')
                {
                    if (!escaped)
                    {
                        escaped = true;
                        s2.erase(i);
                        continue;
                    }
                }
                escaped = false;
            }
            s2 = stringBuffer;
        }
        else
        {
            s2.erase(std::remove(s2.begin(), s2.end(), '"'), s2.end());
        }
        // ensure string fits with null terminator
        s2.resize(dataSize - 1);
        memcpy((void*)dataBuffer, s2.data(), s2.length());
        memset((uint8_t*)dataBuffer + s2.length(), 0, dataSize - s2.length());
    } break;

    case DataTypeBinary:
    {
        // convert hex data back to binary
        size_t len = _MIN(1020, stringLength);
        len -= (len % 2);
        uint8_t* ptr2 = (uint8_t*)dataBuffer;
        for (size_t i = 0; i != len; i += 2)
        {
            *ptr2 = (getHexValue(stringBuffer[i + 1]) << 4) | getHexValue(stringBuffer[i + 2]);
        }
    } break;

    default:
        return false;
    }

    return true;
}


bool cISDataMappings::DataToString(const data_info_t& info, const p_data_hdr_t* hdr, const uint8_t* datasetBuffer, data_mapping_string_t stringBuffer, bool json)
{
    const uint8_t* ptr;
    if (!CanGetFieldData(info, hdr, datasetBuffer, ptr))
    {
        // pick a default string
        if (info.dataType == DataTypeString)
        {
            stringBuffer[0] = '"';
            stringBuffer[1] = '"';
            stringBuffer[2] = '\0';
        }
        else if (info.dataType == DataTypeBinary)
        {
            if (json)
            {
                stringBuffer[0] = '"';
                stringBuffer[1] = '"';
                stringBuffer[2] = '\0';
            }
            else
            {
                stringBuffer[0] = '\0';
            }
        }
        else
        {
            stringBuffer[0] = '0';
            stringBuffer[1] = '\0';
        }
        return false;
    }

    return VariableToString(info.dataType, info.dataFlags, ptr, datasetBuffer, info.dataSize, stringBuffer, json);
}


bool cISDataMappings::VariableToString(eDataType dataType, eDataFlags dataFlags, const uint8_t* ptr, const uint8_t* dataBuffer, uint32_t dataSize, data_mapping_string_t stringBuffer, bool json)
{
    switch (dataType)
    {
    case DataTypeInt8:
        if (dataFlags == DataFlagsDisplayHex)
            SNPRINTF(stringBuffer, IS_DATA_MAPPING_MAX_STRING_LENGTH, "0x%02X", *(int8_t*)ptr);
        else
            SNPRINTF(stringBuffer, IS_DATA_MAPPING_MAX_STRING_LENGTH, "%d", (int)*(int8_t*)ptr);
        break;

    case DataTypeUInt8:
        if (dataFlags == DataFlagsDisplayHex)
            SNPRINTF(stringBuffer, IS_DATA_MAPPING_MAX_STRING_LENGTH, "0x%02X", *(uint8_t*)ptr);
        else
            SNPRINTF(stringBuffer, IS_DATA_MAPPING_MAX_STRING_LENGTH, "%u", (unsigned int)*(uint8_t*)ptr);
        break;

    case DataTypeInt16:
        if (dataFlags == DataFlagsDisplayHex)
            SNPRINTF(stringBuffer, IS_DATA_MAPPING_MAX_STRING_LENGTH, "0x%04X", *(int16_t*)ptr);
        else
            SNPRINTF(stringBuffer, IS_DATA_MAPPING_MAX_STRING_LENGTH, "%d", (int)*(int16_t*)ptr);
        break;

    case DataTypeUInt16:
        if (dataFlags == DataFlagsDisplayHex)
            SNPRINTF(stringBuffer, IS_DATA_MAPPING_MAX_STRING_LENGTH, "0x%04X", *(uint16_t*)ptr);
        else
            SNPRINTF(stringBuffer, IS_DATA_MAPPING_MAX_STRING_LENGTH, "%u", (unsigned int)*(uint16_t*)ptr);
        break;

    case DataTypeInt32:
        if (dataFlags == DataFlagsDisplayHex)
            SNPRINTF(stringBuffer, IS_DATA_MAPPING_MAX_STRING_LENGTH, "0x%08X", *(int32_t*)ptr);
        else
            SNPRINTF(stringBuffer, IS_DATA_MAPPING_MAX_STRING_LENGTH, "%d", (int)*(int32_t*)ptr);
        break;

    case DataTypeUInt32:
        if (dataFlags == DataFlagsDisplayHex)
            SNPRINTF(stringBuffer, IS_DATA_MAPPING_MAX_STRING_LENGTH, "0x%08X", *(uint32_t*)ptr);
        else
            SNPRINTF(stringBuffer, IS_DATA_MAPPING_MAX_STRING_LENGTH, "%u", (unsigned int)*(uint32_t*)ptr);        
        break;

    case DataTypeInt64:
        if (dataFlags == DataFlagsDisplayHex)
            SNPRINTF(stringBuffer, IS_DATA_MAPPING_MAX_STRING_LENGTH, "0x%016llX", (long long)*(uint64_t*)ptr);
        else
            SNPRINTF(stringBuffer, IS_DATA_MAPPING_MAX_STRING_LENGTH, "%lld", (long long)*(int64_t*)ptr);
        break;

    case DataTypeUInt64:
        if (dataFlags == DataFlagsDisplayHex)
            SNPRINTF(stringBuffer, IS_DATA_MAPPING_MAX_STRING_LENGTH, "0x%016llX", (unsigned long long)*(uint64_t*)ptr);
        else
            SNPRINTF(stringBuffer, IS_DATA_MAPPING_MAX_STRING_LENGTH, "%llu", (unsigned long long)*(uint64_t*)ptr);
        break;

    case DataTypeFloat:
        SNPRINTF(stringBuffer, IS_DATA_MAPPING_MAX_STRING_LENGTH, "%.9g", *(float*)ptr);
        break;

    case DataTypeDouble:
        SNPRINTF(stringBuffer, IS_DATA_MAPPING_MAX_STRING_LENGTH, "%.17g", *(double*)ptr);
        break;

    case DataTypeString:
    {
        stringBuffer[0] = '"';
        int tempIndex = 1;
        char* bufPtr2 = (char*)(ptr);
        char* bufPtrEnd = bufPtr2 + _MIN(IS_DATA_MAPPING_MAX_STRING_LENGTH, dataSize) - 3;
        for (; bufPtr2 < bufPtrEnd && *bufPtr2 != '\0'; bufPtr2++)
        {
            if (json)
            {
                if (IS_JSON_ESCAPE_CHAR(*bufPtr2))
                {
                    if (bufPtr2 < bufPtrEnd - 1)
                    {
                        stringBuffer[tempIndex++] = '\\';
                    }
                    else
                    {
                        break;
                    }
                }
            }
            stringBuffer[tempIndex++] = *bufPtr2;
        }
        stringBuffer[tempIndex++] = '"';
        stringBuffer[tempIndex] = '\0';
    } break;

    case DataTypeBinary:
    {
        size_t hexIndex = 1;
        if (json)
        {
            stringBuffer[0] = '"';
        }
        // convert to hex
        const unsigned char* hexTable = getHexLookupTable();
        for (size_t i = 0; i < dataSize; i++)
        {
            stringBuffer[hexIndex++] = hexTable[0x0F & (dataBuffer[i] >> 4)];
            stringBuffer[hexIndex++] = hexTable[0x0F & dataBuffer[i]];
        }
        if (json)
        {
            stringBuffer[hexIndex++] = '"';
        }
        stringBuffer[hexIndex] = '\0';
    } break;

    default:
        stringBuffer[0] = '\0';
        return false;
    }
    return true;
}

double cISDataMappings::GetTimestamp(const p_data_hdr_t* hdr, const uint8_t* buf)
{
    if (hdr == NULL || buf == NULL || hdr->id == 0 || hdr->id >= DID_COUNT || hdr->size == 0)
    {
        return 0.0;
    }
    
    // raw data types with observation use a custom timestamp function
    if (hdr->id == DID_GPS1_RAW || hdr->id == DID_GPS2_RAW || hdr->id == DID_GPS_BASE_RAW)
    {
        gps_raw_t* raw = (gps_raw_t*)buf;
        if (raw->dataType == eRawDataType::raw_data_type_observation && raw->obsCount>0)
        {
            const obsd_t& obs = raw->data.obs[0];
            return obs.time.sec + (double)obs.time.time;
        }
        return 0.0;
    }

#if PLATFORM_IS_EMBEDDED

    if (s_map == NULLPTR)
    {
        s_map = new cISDataMappings();
    }

#endif

    const data_info_t* timeStampField =
    
#if PLATFORM_IS_EMBEDDED

        s_map->m_timestampFields[hdr->id];

#else

        s_map.m_timestampFields[hdr->id];

#endif

    if (timeStampField != NULLPTR)
    {
        const uint8_t* ptr;
        if (CanGetFieldData(*timeStampField, hdr, (uint8_t*)buf, ptr))
        {
            if (timeStampField->dataType == DataTypeDouble)
            {
                // field is seconds, use as is
                return *(double*)ptr;
            }
            else if (timeStampField->dataType == DataTypeUInt32)
            {
                // field is milliseconds, convert to seconds
                return 0.001 * (*(uint32_t*)ptr);
            }
        }
    }
    return 0.0;
}

bool cISDataMappings::CanGetFieldData(const data_info_t& info, const p_data_hdr_t* hdr, const uint8_t* buf, const uint8_t*& ptr)
{
    if (buf == NULL)
    {
        return false;
    }
    else if (hdr == NULL)
    {
        // assume buf is large enough for the full data structure
        ptr = buf + info.dataOffset;
        return true;
    }
    int32_t fullSize = (hdr->size == 0 ? GetSize(hdr->id) : hdr->size);
    int32_t offset = (int32_t)info.dataOffset - (int32_t)hdr->offset;
    if (offset >= 0 && offset <= fullSize - (int32_t)info.dataSize)
    {
        ptr = (buf + offset);
        return true;
    }
    ptr = NULL;
    return false;
}<|MERGE_RESOLUTION|>--- conflicted
+++ resolved
@@ -106,10 +106,7 @@
     memset(sizeMap, 0, sizeof(uint32_t) * DID_COUNT);
 
     sizeMap[DID_DEV_INFO] = sizeof(dev_info_t);
-<<<<<<< HEAD
-=======
     sizeMap[DID_MANUFACTURING_INFO] = sizeof(manufacturing_info_t);
->>>>>>> 364cf337
     sizeMap[DID_BIT] = sizeof(bit_t);
     sizeMap[DID_SYS_FAULT] = sizeof(system_fault_t);
     sizeMap[DID_MAGNETOMETER] = sizeof(magnetometer_t);
@@ -128,11 +125,7 @@
     sizeMap[DID_INS_3] = sizeof(ins_3_t);
     sizeMap[DID_INS_4] = sizeof(ins_4_t);
     sizeMap[DID_GPS1_POS] = sizeof(gps_pos_t);
-<<<<<<< HEAD
     sizeMap[DID_GPS1_RCVR_POS] = sizeof(gps_pos_t);
-=======
-    sizeMap[DID_GPS1_UBX_POS] = sizeof(gps_pos_t);
->>>>>>> 364cf337
     sizeMap[DID_GPS1_VEL] = sizeof(gps_vel_t);
     sizeMap[DID_GPS2_POS] = sizeof(gps_pos_t);
     sizeMap[DID_GPS2_VEL] = sizeof(gps_vel_t);
@@ -166,14 +159,11 @@
     sizeMap[DID_EVB_DEBUG_ARRAY] = sizeof(debug_array_t);
     sizeMap[DID_EVB_RTOS_INFO] = sizeof(evb_rtos_info_t);
     sizeMap[DID_EVB_DEV_INFO] = sizeof(dev_info_t);
-<<<<<<< HEAD
 
     sizeMap[DID_GPX_DEV_INFO] = sizeof(dev_info_t);
     sizeMap[DID_GPX_FLASH_CFG] = sizeof(gpx_flash_cfg_t);
     sizeMap[DID_GPX_RTOS_INFO] = sizeof(rtos_info_t);
     sizeMap[DID_GPX_DEBUG_ARRAY] = sizeof(debug_array_t);
-=======
->>>>>>> 364cf337
 
 #ifdef USE_IS_INTERNAL
 
@@ -1012,11 +1002,7 @@
     ADD_MAP(m, totalSize, "gps1AntOffset[0]", gps1AntOffset[0], 0, DataTypeFloat, float&, 0);
     ADD_MAP(m, totalSize, "gps1AntOffset[1]", gps1AntOffset[1], 0, DataTypeFloat, float&, 0);
     ADD_MAP(m, totalSize, "gps1AntOffset[2]", gps1AntOffset[2], 0, DataTypeFloat, float&, 0);
-<<<<<<< HEAD
     ADD_MAP(m, totalSize, "dynamicModel", dynamicModel, 0, DataTypeUInt8, uint8_t, 0);
-=======
-    ADD_MAP(m, totalSize, "insDynModel", insDynModel, 0, DataTypeUInt8, uint8_t, 0);
->>>>>>> 364cf337
     ADD_MAP(m, totalSize, "debug", debug, 0, DataTypeUInt8, uint8_t, 0);
     ADD_MAP(m, totalSize, "gnssSatSigConst", gnssSatSigConst, 0, DataTypeUInt16, uint16_t, DataFlagsDisplayHex);
     ADD_MAP(m, totalSize, "sysCfgBits", sysCfgBits, 0, DataTypeUInt32, uint32_t, DataFlagsDisplayHex);
@@ -1069,38 +1055,35 @@
 
 static void PopulateGpxFlashCfgMappings(map_name_to_info_t mappings[DID_COUNT])
 {
-<<<<<<< HEAD
-	typedef gpx_flash_cfg_t MAP_TYPE;
-	map_name_to_info_t& m = mappings[DID_GPX_FLASH_CFG];
-	uint32_t totalSize = 0;
-	ADD_MAP(m, totalSize, "size", size, 0, DataTypeUInt32, uint32_t, 0);
-	ADD_MAP(m, totalSize, "checksum", checksum, 0, DataTypeUInt32, uint32_t, 0);
-	ADD_MAP(m, totalSize, "key", key, 0, DataTypeUInt32, uint32_t, 0);
-	ADD_MAP(m, totalSize, "ser0BaudRate", ser0BaudRate, 0, DataTypeUInt32, uint32_t, 0);
-	ADD_MAP(m, totalSize, "ser1BaudRate", ser1BaudRate, 0, DataTypeUInt32, uint32_t, 0);
-	ADD_MAP(m, totalSize, "ser2BaudRate", ser2BaudRate, 0, DataTypeUInt32, uint32_t, 0);
-	ADD_MAP(m, totalSize, "startupGPSDtMs", startupGPSDtMs, 0, DataTypeUInt32, uint32_t, 0);
-	ADD_MAP(m, totalSize, "gps1AntOffset[0]", gps1AntOffset[0], 0, DataTypeFloat, float&, 0);
-	ADD_MAP(m, totalSize, "gps1AntOffset[1]", gps1AntOffset[1], 0, DataTypeFloat, float&, 0);
-	ADD_MAP(m, totalSize, "gps1AntOffset[2]", gps1AntOffset[2], 0, DataTypeFloat, float&, 0);
-	ADD_MAP(m, totalSize, "gps2AntOffset[0]", gps2AntOffset[0], 0, DataTypeFloat, float&, 0);
-	ADD_MAP(m, totalSize, "gps2AntOffset[1]", gps2AntOffset[1], 0, DataTypeFloat, float&, 0);
-	ADD_MAP(m, totalSize, "gps2AntOffset[2]", gps2AntOffset[2], 0, DataTypeFloat, float&, 0);
-	ADD_MAP(m, totalSize, "gnssSatSigConst", gnssSatSigConst, 0, DataTypeUInt16, uint16_t, DataFlagsDisplayHex);
-	ADD_MAP(m, totalSize, "dynamicModel", dynamicModel, 0, DataTypeUInt8, uint8_t, 0);
-	ADD_MAP(m, totalSize, "debug", debug, 0, DataTypeUInt8, uint8_t, 0);
-	ADD_MAP(m, totalSize, "gpsTimeSyncPeriodMs", gpsTimeSyncPeriodMs, 0, DataTypeUInt32, uint32_t, 0);
-	ADD_MAP(m, totalSize, "gpsTimeUserDelay", gpsTimeUserDelay, 0, DataTypeFloat, float, 0);
-	ADD_MAP(m, totalSize, "gpsMinimumElevation", gpsMinimumElevation, 0, DataTypeFloat, float, 0);
-	ADD_MAP(m, totalSize, "RTKCfgBits", RTKCfgBits, 0, DataTypeUInt32, uint32_t, DataFlagsDisplayHex);
-
-	ASSERT_SIZE(totalSize);
+    typedef gpx_flash_cfg_t MAP_TYPE;
+    map_name_to_info_t& m = mappings[DID_GPX_FLASH_CFG];
+    uint32_t totalSize = 0;
+    ADD_MAP(m, totalSize, "size", size, 0, DataTypeUInt32, uint32_t, 0);
+    ADD_MAP(m, totalSize, "checksum", checksum, 0, DataTypeUInt32, uint32_t, 0);
+    ADD_MAP(m, totalSize, "key", key, 0, DataTypeUInt32, uint32_t, 0);
+    ADD_MAP(m, totalSize, "ser0BaudRate", ser0BaudRate, 0, DataTypeUInt32, uint32_t, 0);
+    ADD_MAP(m, totalSize, "ser1BaudRate", ser1BaudRate, 0, DataTypeUInt32, uint32_t, 0);
+    ADD_MAP(m, totalSize, "ser2BaudRate", ser2BaudRate, 0, DataTypeUInt32, uint32_t, 0);
+    ADD_MAP(m, totalSize, "startupGPSDtMs", startupGPSDtMs, 0, DataTypeUInt32, uint32_t, 0);
+    ADD_MAP(m, totalSize, "gps1AntOffset[0]", gps1AntOffset[0], 0, DataTypeFloat, float&, 0);
+    ADD_MAP(m, totalSize, "gps1AntOffset[1]", gps1AntOffset[1], 0, DataTypeFloat, float&, 0);
+    ADD_MAP(m, totalSize, "gps1AntOffset[2]", gps1AntOffset[2], 0, DataTypeFloat, float&, 0);
+    ADD_MAP(m, totalSize, "gps2AntOffset[0]", gps2AntOffset[0], 0, DataTypeFloat, float&, 0);
+    ADD_MAP(m, totalSize, "gps2AntOffset[1]", gps2AntOffset[1], 0, DataTypeFloat, float&, 0);
+    ADD_MAP(m, totalSize, "gps2AntOffset[2]", gps2AntOffset[2], 0, DataTypeFloat, float&, 0);
+    ADD_MAP(m, totalSize, "gnssSatSigConst", gnssSatSigConst, 0, DataTypeUInt16, uint16_t, DataFlagsDisplayHex);
+    ADD_MAP(m, totalSize, "dynamicModel", dynamicModel, 0, DataTypeUInt8, uint8_t, 0);
+    ADD_MAP(m, totalSize, "debug", debug, 0, DataTypeUInt8, uint8_t, 0);
+    ADD_MAP(m, totalSize, "gpsTimeSyncPeriodMs", gpsTimeSyncPeriodMs, 0, DataTypeUInt32, uint32_t, 0);
+    ADD_MAP(m, totalSize, "gpsTimeUserDelay", gpsTimeUserDelay, 0, DataTypeFloat, float, 0);
+    ADD_MAP(m, totalSize, "gpsMinimumElevation", gpsMinimumElevation, 0, DataTypeFloat, float, 0);
+    ADD_MAP(m, totalSize, "RTKCfgBits", RTKCfgBits, 0, DataTypeUInt32, uint32_t, DataFlagsDisplayHex);
+
+    ASSERT_SIZE(totalSize);
 }
 
 static void PopulateEvbStatusMappings(map_name_to_info_t mappings[DID_COUNT])
 {
-=======
->>>>>>> 364cf337
     typedef evb_status_t MAP_TYPE;
     map_name_to_info_t& m = mappings[DID_EVB_STATUS];
     uint32_t totalSize = 0;
@@ -2436,22 +2419,14 @@
 
 
 const char* const cISDataMappings::m_dataIdNames[] =
-<<<<<<< HEAD
-{   // Matches data identifier list (eDataIDs) in data_sets.h
-=======
 {    // Matches data identifier list (eDataIDs) in data_sets.h
->>>>>>> 364cf337
     "DID_NULL",                         // 0
     "DID_DEV_INFO",                     // 1
     "DID_SYS_FAULT",                    // 2
     "DID_PIMU",                         // 3
     "DID_INS_1",                        // 4
     "DID_INS_2",                        // 5
-<<<<<<< HEAD
     "DID_GPS1_RCVR_POS",                // 6
-=======
-    "DID_GPS1_UBX_POS",                 // 6
->>>>>>> 364cf337
     "DID_SYS_CMD",                      // 7
     "DID_NMEA_BCAST_PERIOD",            // 8
     "DID_RMC",                          // 9
@@ -2490,11 +2465,7 @@
     "DID_CAL_SC",                       // 42
     "DID_CAL_SC1",                      // 43
     "DID_CAL_SC2",                      // 44
-<<<<<<< HEAD
     "DID_GPS1_SIG",                     // 45
-=======
-    "DID_GPS1_SIG",                        // 45
->>>>>>> 364cf337
     "DID_SENSORS_ADC_SIGMA",            // 46
     "DID_REFERENCE_MAGNETOMETER",       // 47
     "DID_INL2_STATES",                  // 48
@@ -2608,20 +2579,12 @@
     PopulateINS3Mappings(m_lookupInfo);
     PopulateINS4Mappings(m_lookupInfo);
     PopulateGpsPosMappings(m_lookupInfo, DID_GPS1_POS);
-<<<<<<< HEAD
     PopulateGpsPosMappings(m_lookupInfo, DID_GPS1_RCVR_POS);
-=======
-    PopulateGpsPosMappings(m_lookupInfo, DID_GPS1_UBX_POS);
->>>>>>> 364cf337
     PopulateGpsPosMappings(m_lookupInfo, DID_GPS2_POS);
     PopulateGpsPosMappings(m_lookupInfo, DID_GPS1_RTK_POS);
     PopulateGpsVelMappings(m_lookupInfo, DID_GPS1_VEL);
     PopulateGpsVelMappings(m_lookupInfo, DID_GPS2_VEL);
-<<<<<<< HEAD
 #if 0	// Too much data, we don't want to log this. WHJ
-=======
-#if 0    // Too much data, we don't want to log this. WHJ
->>>>>>> 364cf337
     PopulateGpsSatMappings(m_lookupInfo, DID_GPS1_SAT);
     PopulateGpsSatMappings(m_lookupInfo, DID_GPS2_SAT);
     PopulateGpsSigMappings(m_lookupInfo, DID_GPS1_SIG);
@@ -2646,15 +2609,12 @@
     PopulateReferenceIMUMappings(m_lookupInfo);
     PopulateIMUDeltaThetaVelocityMappings(m_lookupInfo, DID_REFERENCE_PIMU);
     PopulateInfieldCalMappings(m_lookupInfo);
-<<<<<<< HEAD
-
-	PopulateDeviceInfoMappings(m_lookupInfo, DID_GPX_DEV_INFO);
-	PopulateGpxFlashCfgMappings(m_lookupInfo);
-	// DID_GPX_RTOS_INFO
-	// DID_GPX_STATUS
-	PopulateDebugArrayMappings(m_lookupInfo, DID_GPX_DEBUG_ARRAY);
-=======
->>>>>>> 364cf337
+
+    PopulateDeviceInfoMappings(m_lookupInfo, DID_GPX_DEV_INFO);
+    PopulateGpxFlashCfgMappings(m_lookupInfo);
+    // DID_GPX_RTOS_INFO
+    // DID_GPX_STATUS
+    PopulateDebugArrayMappings(m_lookupInfo, DID_GPX_DEBUG_ARRAY);
 
 #if defined(INCLUDE_LUNA_DATA_SETS)
     PopulateEvbLunaFlashCfgMappings(m_lookupInfo);
