--- conflicted
+++ resolved
@@ -1513,7 +1513,8 @@
 	typedef sensor_compensation_t MAP_TYPE;
 	map_name_to_info_t& m = mappings[DID_SCOMP];
 	uint32_t totalSize = 0;
-<<<<<<< HEAD
+	ADD_MAP(m, totalSize, "timeMs", timeMs, 0, DataTypeUInt32, uint32_t, 0);
+
 	// Gyros
 	ADD_MAP(m, totalSize, "pqr0.lpfLsb[0]", pqr[0].lpfLsb[0], 0, DataTypeFloat, float&, 0);
 	ADD_MAP(m, totalSize, "pqr0.lpfLsb[1]", pqr[0].lpfLsb[1], 0, DataTypeFloat, float&, 0);
@@ -1622,39 +1623,6 @@
     ADD_MAP(m, totalSize, "mag1.dtTemp", mag[1].dtTemp, 0, DataTypeFloat, float, 0);
 
 	// Other
-=======
-    ADD_MAP(m, totalSize, "timeMs", timeMs, 0, DataTypeUInt32, uint32_t, 0);
-    ADD_MAP(m, totalSize, "pqr1[0]", mpu[0].lpfLsb.pqr[0], 0, DataTypeFloat, float&, 0);
-    ADD_MAP(m, totalSize, "pqr1[1]", mpu[0].lpfLsb.pqr[1], 0, DataTypeFloat, float&, 0);
-    ADD_MAP(m, totalSize, "pqr1[2]", mpu[0].lpfLsb.pqr[2], 0, DataTypeFloat, float&, 0);
-    ADD_MAP(m, totalSize, "acc1[0]", mpu[0].lpfLsb.acc[0], 0, DataTypeFloat, float&, 0);
-    ADD_MAP(m, totalSize, "acc1[1]", mpu[0].lpfLsb.acc[1], 0, DataTypeFloat, float&, 0);
-    ADD_MAP(m, totalSize, "acc1[2]", mpu[0].lpfLsb.acc[2], 0, DataTypeFloat, float&, 0);
-    ADD_MAP(m, totalSize, "mag1[0]", mpu[0].lpfLsb.mag[0], 0, DataTypeFloat, float&, 0);
-    ADD_MAP(m, totalSize, "mag1[1]", mpu[0].lpfLsb.mag[1], 0, DataTypeFloat, float&, 0);
-    ADD_MAP(m, totalSize, "mag1[2]", mpu[0].lpfLsb.mag[2], 0, DataTypeFloat, float&, 0);
-    ADD_MAP(m, totalSize, "temp1", mpu[0].lpfLsb.temp, 0, DataTypeFloat, float, 0);
-    ADD_MAP(m, totalSize, "temp2", mpu[0].temp, 0, DataTypeFloat, float, 0);
-    ADD_MAP(m, totalSize, "tempRampRate1", mpu[0].tempRampRate, 0, DataTypeFloat, float, 0);
-    ADD_MAP(m, totalSize, "tci1", mpu[0].tci, 0, DataTypeUInt32, uint32_t, 0);
-    ADD_MAP(m, totalSize, "numTcPts1", mpu[0].numTcPts, 0, DataTypeUInt32, uint32_t, 0);
-    ADD_MAP(m, totalSize, "dtTemp1", mpu[0].dtTemp, 0, DataTypeFloat, float, 0);
-    ADD_MAP(m, totalSize, "pqr2[0]", mpu[1].lpfLsb.pqr[0], 0, DataTypeFloat, float&, 0);
-    ADD_MAP(m, totalSize, "pqr2[1]", mpu[1].lpfLsb.pqr[1], 0, DataTypeFloat, float&, 0);
-    ADD_MAP(m, totalSize, "pqr2[2]", mpu[1].lpfLsb.pqr[2], 0, DataTypeFloat, float&, 0);
-    ADD_MAP(m, totalSize, "acc2[0]", mpu[1].lpfLsb.acc[0], 0, DataTypeFloat, float&, 0);
-    ADD_MAP(m, totalSize, "acc2[1]", mpu[1].lpfLsb.acc[1], 0, DataTypeFloat, float&, 0);
-    ADD_MAP(m, totalSize, "acc2[2]", mpu[1].lpfLsb.acc[2], 0, DataTypeFloat, float&, 0);
-    ADD_MAP(m, totalSize, "mag2[0]", mpu[1].lpfLsb.mag[0], 0, DataTypeFloat, float&, 0);
-    ADD_MAP(m, totalSize, "mag2[1]", mpu[1].lpfLsb.mag[1], 0, DataTypeFloat, float&, 0);
-    ADD_MAP(m, totalSize, "mag2[2]", mpu[1].lpfLsb.mag[2], 0, DataTypeFloat, float&, 0);
-    ADD_MAP(m, totalSize, "temp3", mpu[1].lpfLsb.temp, 0, DataTypeFloat, float, 0);
-    ADD_MAP(m, totalSize, "temp4", mpu[1].temp, 0, DataTypeFloat, float, 0);
-    ADD_MAP(m, totalSize, "tempRampRate2", mpu[1].tempRampRate, 0, DataTypeFloat, float, 0);
-    ADD_MAP(m, totalSize, "tci2", mpu[1].tci, 0, DataTypeUInt32, uint32_t, 0);
-    ADD_MAP(m, totalSize, "numTcPts2", mpu[1].numTcPts, 0, DataTypeUInt32, uint32_t, 0);
-    ADD_MAP(m, totalSize, "dtTemp2", mpu[1].dtTemp, 0, DataTypeFloat, float, 0);
->>>>>>> a8466302
     ADD_MAP(m, totalSize, "sampleCount", sampleCount, 0, DataTypeUInt32, uint32_t, 0);
     ADD_MAP(m, totalSize, "calState", calState, 0, DataTypeUInt32, uint32_t, 0);
     ADD_MAP(m, totalSize, "status", status, 0, DataTypeUInt32, uint32_t, DataFlagsDisplayHex);
@@ -2278,7 +2246,7 @@
 	"DID_GPS2_RTK_CMP_REL",             // 91
 	"DID_GPS2_RTK_CMP_MISC",            // 92
 	"DID_EVB_DEV_INFO",                 // 93
-	"DID_CAL_SC3",                      // 94
+	"UNUSED_94",                        // 94
 	"UNUSED_95",                        // 95 
 	"UNUSED_96",                        // 96 
 	"UNUSED_97",                        // 97 
