/*
MIT LICENSE

Copyright (c) 2014-2023 Inertial Sense, Inc. - http://inertialsense.com

Permission is hereby granted, free of charge, to any person obtaining a copy of this software and associated documentation files(the "Software"), to deal in the Software without restriction, including without limitation the rights to use, copy, modify, merge, publish, distribute, sublicense, and/or sell copies of the Software, and to permit persons to whom the Software is furnished to do so, subject to the following conditions :

The above copyright notice and this permission notice shall be included in all copies or substantial portions of the Software.

THE SOFTWARE IS PROVIDED "AS IS", WITHOUT WARRANTY OF ANY KIND, EXPRESS OR IMPLIED, INCLUDING BUT NOT LIMITED TO THE WARRANTIES OF MERCHANTABILITY, FITNESS FOR A PARTICULAR PURPOSE AND NONINFRINGEMENT.IN NO EVENT SHALL THE AUTHORS OR COPYRIGHT HOLDERS BE LIABLE FOR ANY CLAIM, DAMAGES OR OTHER LIABILITY, WHETHER IN AN ACTION OF CONTRACT, TORT OR OTHERWISE, ARISING FROM, OUT OF OR IN CONNECTION WITH THE SOFTWARE OR THE USE OR OTHER DEALINGS IN THE SOFTWARE.
*/

#ifndef __INERTIALSENSE_H
#define __INERTIALSENSE_H

#include <stdio.h>
#include <stdlib.h>
#include <stddef.h>
#include <string>
#include <fstream>
#include <iostream>
#include <sstream>
#include <vector>

#include "ISConstants.h"
#include "ISTcpClient.h"
#include "ISTcpServer.h"
#include "ISLogger.h"
#include "ISDisplay.h"
#include "ISUtilities.h"
#include "ISSerialPort.h"
#include "ISDataMappings.h"
#include "ISStream.h"
#include "ISClient.h"
#include "message_stats.h"
#include "ISBootloaderThread.h"
#include "ISFirmwareUpdater.h"
#include "string.h"

extern "C"
{
// [C COMM INSTRUCTION]  Include data_sets.h and com_manager.h
#include "data_sets.h"
#include "com_manager.h"

#include "serialPortPlatform.h"
}

#include <functional>

#define SYNC_FLASH_CFG_CHECK_PERIOD_MS      200

class InertialSense;

typedef std::function<void(InertialSense* i, p_data_t* data, int pHandle)> pfnHandleBinaryData;
typedef void(*pfnStepLogFunction)(InertialSense* i, const p_data_t* data, int pHandle);

/**
* Inertial Sense C++ interface
* Note only one instance of this class per process is supported
*/
class InertialSense : public iISTcpServerDelegate
{
public:
    struct is_device_t
    {
        serial_port_t serialPort;
        dev_info_t devInfo;
        system_command_t sysCmd;
        nvm_flash_cfg_t flashCfg;
        unsigned int flashCfgUploadTimeMs;		// (ms) non-zero time indicates an upload is in progress and local flashCfg should not be overwritten
        evb_flash_cfg_t evbFlashCfg;
        sys_params_t sysParams;
        ISFirmwareUpdater *fwUpdater;
        fwUpdate::update_status_e closeStatus;
    };

    struct com_manager_cpp_state_t
    {
        // per device vars
        std::vector<is_device_t> devices;

        // common vars
        pfnHandleBinaryData binaryCallbackGlobal;
#define SIZE_BINARY_CALLBACK	256
<<<<<<< HEAD
        pfnHandleBinaryData binaryCallback[SIZE_BINARY_CALLBACK];
        pfnStepLogFunction stepLogFunction;
        InertialSense* inertialSenseInterface;
        char* clientBuffer;
        int clientBufferSize;
        int* clientBytesToSend;
    };

    typedef struct
    {
        std::string port;
        std::string error;
    } bootload_result_t;

    /**
    * Constructor
    * @param callbackIsb InertialSense binary received data callback (optional). If specified, ALL BroadcastBinaryData requests will callback to this function.
    * @param callbackRmc Real-time message controller received data callback (optional).
    * @param callbackNmea NMEA received received data callback (optional).
    * @param callbackUblox Ublox binary received data callback (optional).
    * @param callbackRtcm3 RTCM3 received data callback (optional).
    * @param callbackSpartn Spartn received data callback (optional).
    */
    InertialSense(
            pfnHandleBinaryData        callbackIsb = NULL,
            pfnComManagerAsapMsg       callbackRmc = NULL,
            pfnComManagerGenMsgHandler callbackNmea = NULL,
            pfnComManagerGenMsgHandler callbackUblox = NULL,
            pfnComManagerGenMsgHandler callbackRtcm3 = NULL,
            pfnComManagerGenMsgHandler callbackSpartn = NULL );

    /**
    * Destructor
    */
    virtual ~InertialSense();

    /**
    * Closes any open connection and then opens the device
    * @param port the port to open
    * @param baudRate the baud rate to connect with - supported rates are 115200, 230400, 460800, 921600, 2000000, 3000000
    * @param disableBroadcastsOnClose whether to send a stop broadcasts command to all units on Close
    * @return true if opened, false if failure (i.e. baud rate is bad or port fails to open)
    */
    bool Open(const char* port, int baudRate=IS_COM_BAUDRATE_DEFAULT, bool disableBroadcastsOnClose=false);

    /**
    * Check if the connection is open
    */
    bool IsOpen();

    /**
    * Close the device connection, stop logger if running, and free resources.
    */
    void Close();

    /**
    * Get all open serial port names
    */
    std::vector<std::string> GetPorts();

    /**
    * Get the number of open devices
    * @return the number of open devices
    */
    size_t DeviceCount();

    /**
    * Call in a loop to send and receive data.  Call at regular intervals as frequently as want to receive data.
    * @return true if updating should continue, false if the process should be shutdown
    */
    bool Update();

    /**
    * Enable or disable logging - logging is disabled by default
    * @param enable enable or disable the logger - disabling the logger after enabling it will close it and flush all data to disk
    * @param path the path to write the log files to
    * @param logType the type of log to write
    * @param logSolution true to log solution stream, false otherwise
    * @param maxDiskSpacePercent the max disk space to use in percent of free space (0.0 to 1.0)
    * @param maxFileSize the max file size for each log file in bytes
    * @param chunkSize the max data to keep in RAM before flushing to disk in bytes
    * @param subFolder timestamp sub folder or empty for none
    * @return true if success, false if failure
    */
    bool SetLoggerEnabled(
            bool enable,
            const std::string& path = cISLogger::g_emptyString,
            cISLogger::eLogType logType = cISLogger::eLogType::LOGTYPE_DAT,
            uint64_t rmcPreset = RMC_PRESET_PPD_BITS,
            uint32_t rmcOptions = RMC_OPTIONS_PRESERVE_CTRL,
            float maxDiskSpacePercent = 0.5f,
            uint32_t maxFileSize = 1024 * 1024 * 5,
            const std::string& subFolder = cISLogger::g_emptyString);

    /**
    * Gets whether logging is enabled
    * @return whether logging is enabled
    */
    bool LoggerEnabled() { return m_logger.Enabled(); }

    /**
    * Connect to a server and send the data from that server to the uINS. Open must be called first to connect to the uINS unit.
    * @param connectionString the server to connect, this is the data type (RTCM3,IS,UBLOX) followed by a colon followed by connection info (ip:port or serial:baud). This can also be followed by an optional url, user and password, i.e. RTCM3:192.168.1.100:7777:RTCM3_Mount:user:password
    * @return true if connection opened, false if failure
    */
    bool OpenConnectionToServer(const std::string& connectionString);

    /**
    * Create a server that will stream data from the uINS to connected clients. Open must be called first to connect to the uINS unit.
    * @param connectionString ip address followed by colon followed by port. Ip address is optional and can be blank to auto-detect.
    * @return true if success, false if error
    */
    bool CreateHost(const std::string& connectionString);

    /**
    * Close any open connection to a server
    */
    void CloseServerConnection();

    /**
    * Request device(s) version information (dev_info_t).
    */
    void QueryDeviceInfo();

    /**
    * Turn off all messages.  Current port only if allPorts = false.
    */
    void StopBroadcasts(bool allPorts=true);
=======
		pfnHandleBinaryData binaryCallback[SIZE_BINARY_CALLBACK];
		pfnStepLogFunction stepLogFunction;
		InertialSense* inertialSenseInterface;
		char* clientBuffer;
		int clientBufferSize;
		int* clientBytesToSend;
	};

	typedef struct
	{
		std::string port;
		std::string error;
	} bootload_result_t;

	/**
	* Constructor
	* @param callbackIsb InertialSense binary received data callback (optional). If specified, ALL BroadcastBinaryData requests will callback to this function.
	* @param callbackRmc Real-time message controller received data callback (optional).
	* @param callbackNmea NMEA received received data callback (optional).
	* @param callbackUblox Ublox binary received data callback (optional).
	* @param callbackRtcm3 RTCM3 received data callback (optional).
	* @param callbackSpartn Spartn received data callback (optional).
	*/
	InertialSense(
		pfnHandleBinaryData        callbackIsb = NULL,
		pfnComManagerAsapMsg       callbackRmc = NULL,
		pfnComManagerGenMsgHandler callbackNmea = NULL,
		pfnComManagerGenMsgHandler callbackUblox = NULL, 
		pfnComManagerGenMsgHandler callbackRtcm3 = NULL );

	/**
	* Destructor
	*/
	virtual ~InertialSense();

	/**
	* Closes any open connection and then opens the device
	* @param port the port to open
	* @param baudRate the baud rate to connect with - supported rates are 115200, 230400, 460800, 921600, 2000000, 3000000
	* @param disableBroadcastsOnClose whether to send a stop broadcasts command to all units on Close
	* @return true if opened, false if failure (i.e. baud rate is bad or port fails to open)
	*/
	bool Open(const char* port, int baudRate=IS_BAUDRATE_DEFAULT, bool disableBroadcastsOnClose=false);

	/**
	* Check if the connection is open
	*/
	bool IsOpen();

	/**
	* Close the device connection, stop logger if running, and free resources.
	*/
	void Close();

	/**
	* Get all open serial port names
	*/
	std::vector<std::string> GetPorts();

	/**
	* Get the number of open devices
	* @return the number of open devices
	*/
	size_t GetDeviceCount();

	/**
	* Call in a loop to send and receive data.  Call at regular intervals as frequently as want to receive data.
	* @return true if updating should continue, false if the process should be shutdown
	*/
	bool Update();

	/**
	* Enable or disable logging - logging is disabled by default
	* @param enable enable or disable the logger - disabling the logger after enabling it will close it and flush all data to disk
	* @param path the path to write the log files to
	* @param logType the type of log to write
	* @param logSolution true to log solution stream, false otherwise
	* @param maxDiskSpacePercent the max disk space to use in percent of free space (0.0 to 1.0)
	* @param maxFileSize the max file size for each log file in bytes
	* @param chunkSize the max data to keep in RAM before flushing to disk in bytes
	* @param subFolder timestamp sub folder or empty for none
	* @return true if success, false if failure
	*/
	bool SetLoggerEnabled(
        bool enable, 
        const std::string& path = cISLogger::g_emptyString, 
        cISLogger::eLogType logType = cISLogger::eLogType::LOGTYPE_DAT, 
        uint64_t rmcPreset = RMC_PRESET_PPD_BITS,
        uint32_t rmcOptions = RMC_OPTIONS_PRESERVE_CTRL,
        float maxDiskSpacePercent = 0.5f, 
        uint32_t maxFileSize = 1024 * 1024 * 5, 
        const std::string& subFolder = cISLogger::g_emptyString);

	/**
	* Gets whether logging is enabled
	* @return whether logging is enabled
	*/
	bool LoggerEnabled() { return m_logger.Enabled(); }

	/**
	* Connect to a server and send the data from that server to the uINS. Open must be called first to connect to the uINS unit.
	* @param connectionString the server to connect, this is the data type (RTCM3,IS,UBLOX) followed by a colon followed by connection info (ip:port or serial:baud). This can also be followed by an optional url, user and password, i.e. RTCM3:192.168.1.100:7777:RTCM3_Mount:user:password
	* @return true if connection opened, false if failure
	*/
	bool OpenConnectionToServer(const std::string& connectionString);

	/**
	* Create a server that will stream data from the uINS to connected clients. Open must be called first to connect to the uINS unit.
	* @param connectionString ip address followed by colon followed by port. Ip address is optional and can be blank to auto-detect.
	* @return true if success, false if error
	*/
	bool CreateHost(const std::string& connectionString);

	/**
	* Close any open connection to a server
	*/
	void CloseServerConnection();

	/**
	* Request device(s) version information (dev_info_t).
	*/
	void QueryDeviceInfo();

	/**
	* Turn off all messages.  Current port only if allPorts = false.
	*/
	void StopBroadcasts(bool allPorts=true);
>>>>>>> 321b54b9

    /**
     * Current data streaming will continue streaming at boot. 
     */
    void SavePersistent();

    /**
     * Software reset device(s) with open serial port.
     */
    void SoftwareReset();

    /**
    * Send data to the uINS - this is usually only used for advanced or special cases, normally you won't use this method
    * @param dataId the data id of the data to send
    * @param data the data to send
    * @param length length of data to send
    * @param offset offset into data to send at
    */
    void SendData(eDataIDs dataId, uint8_t* data, uint32_t length, uint32_t offset);

    /**
    * Send raw data to the uINS - (byte swapping disabled)
    * @param dataId the data id of the data to send
    * @param data the data to send
    * @param length length of data to send
    * @param offset offset into data to send at
    */
    void SendRawData(eDataIDs dataId, uint8_t* data, uint32_t length = 0, uint32_t offset = 0);

    /**
    * Send raw (bare) data directly to serial port
    * @param data the data to send
    * @param length length of data to send
    */
    void SendRaw(uint8_t* data, uint32_t length);

    /**
    * Get the device info
    * @param pHandle the pHandle to get device info for
    * @return the device info
    */
    const dev_info_t DeviceInfo(int pHandle = 0)
    {
        if ((size_t)pHandle >= m_comManagerState.devices.size())
        {
            pHandle = 0;
        }
        return m_comManagerState.devices[pHandle].devInfo;
    }

    /**
    * Get current device system command
    * @param pHandle the pHandle to get sysCmd for
    * @return current device system command
    */
    system_command_t GetSysCmd(int pHandle = 0)
    {
        if ((size_t)pHandle >= m_comManagerState.devices.size())
        {
            pHandle = 0;
        }
        return m_comManagerState.devices[pHandle].sysCmd;
    }

    /**
    * Set device configuration
    * @param pHandle the pHandle to set sysCmd for
    * @param command system command value (see eSystemCommand)
    */
    void SetSysCmd(const uint32_t command, int pHandle = -1);

    /**
    * Get the flash config, returns the latest flash config read from the uINS flash memory
    * @param flashCfg the flash config value
    * @param pHandle the port pHandle to get flash config for
    * @return bool whether the flash config is valid, currently synchronized
    */
    bool FlashConfig(nvm_flash_cfg_t &flashCfg, int pHandle = 0);

    /**
    * Indicates whether the current IMX flash config has been downloaded and available via FlashConfig().
    * @param pHandle the port pHandle to get flash config for
    * @return bool whether the flash config is valid, currently synchronized.
    */
    bool FlashConfigSynced(int pHandle = 0) { is_device_t &device = m_comManagerState.devices[pHandle]; return device.flashCfg.checksum == device.sysParams.flashCfgChecksum; }

    /**
    * Set the flash config and update flash config on the uINS flash memory
    * @param flashCfg the flash config
    * @param pHandle the pHandle to set flash config for
    * @return int number bytes sent
    */
    int SetFlashConfig(nvm_flash_cfg_t &flashCfg, int pHandle = 0);

    /**
    * Get the EVB flash config, returns the latest flash config read from the uINS flash memory
    * @param flashCfg the flash config value
    * @param pHandle the port pHandle to get flash config for
    * @return bool whether the EVB flash config is valid, currently synchronized
    */
    bool EvbFlashConfig(evb_flash_cfg_t &evbFlashCfg, int pHandle = 0);

    /**
    * Set the EVB flash config and update flash config on the EVB-2 flash memory
    * @param evbFlashCfg the flash config
    * @param pHandle the pHandle to set flash config for
    * @return int number bytes sent
    */
    int SetEvbFlashConfig(evb_flash_cfg_t &evbFlashCfg, int pHandle = 0);

    void ProcessRxData(int pHandle, p_data_t* data);
    void ProcessRxNmea(int pHandle, const uint8_t* msg, int msgSize);

    /**
    * Broadcast binary data
    * @param dataId the data id (DID_* - see data_sets.h) to broadcast
    * @param periodMultiple a scalar that the source period is multiplied by to give the output period in milliseconds, 0 for one time message, less than 0 to disable broadcast of the specified dataId
    * @param callback optional callback for this dataId
    * @return true if success, false if error - if callback is NULL and no global callback was passed to the constructor, this will return false
    */
    bool BroadcastBinaryData(uint32_t dataId, int periodMultiple, pfnHandleBinaryData callback = NULL);

    /**
    * Enable streaming of predefined set of messages.  The default preset, RMC_PRESET_INS_BITS, stream data necessary for post processing.
    * @param rmcPreset realtimeMessageController preset
    */
    void BroadcastBinaryDataRmcPreset(uint64_t rmcPreset=RMC_PRESET_INS_BITS, uint32_t rmcOptions=0);

    /**
    * Get the number of bytes read or written to/from client or server connections
    * @return byte count
    */
    uint64_t ClientServerByteCount() { return m_clientServerByteCount; }

    /**
    * Get the current number of client connections
    * @return int number of current client connected
    */
    int ClientConnectionCurrent() { return m_clientConnectionsCurrent; }

    /**
    * Get the total number of client connections
    * @return int number of total client that have connected
    */
    int ClientConnectionTotal() { return m_clientConnectionsTotal; }

    /**
    * Get TCP server IP address and port (i.e. "127.0.0.1:7777")
    * @return string IP address and port
    */
    std::string TcpServerIpAddressPort() { return (m_tcpServer.IpAddress().empty() ? "127.0.0.1" : m_tcpServer.IpAddress()) + ":" + std::to_string(m_tcpServer.Port()); }

    /**
    * Get Client connection info string (i.e. "127.0.0.1:7777")
    * @return string IP address and port
    */
    std::string ClientConnectionInfo() { return m_clientStream->ConnectionInfo(); }

    /**
    * Flush all data from receive port
    */
    void FlushRx()
    {
        uint8_t buf[10];
        for (size_t i = 0; i < m_comManagerState.devices.size(); i++)
        {
            if (!serialPortIsOpen(&m_comManagerState.devices[i].serialPort))
            {
                while (serialPortReadTimeout(&(m_comManagerState.devices[i].serialPort), buf, sizeof(buf), 0));
            }
        }
    }

    /**
    * Get access to the underlying serial port
    * @param pHandle the pHandle to get the serial port for
    * @return the serial port
    */
    serial_port_t* SerialPort(int pHandle = 0)
    {
        if ((size_t)pHandle >= m_comManagerState.devices.size())
        {
            return NULL;
        }
        return &(m_comManagerState.devices[pHandle].serialPort);
    }

    /**
    * Get the timeout flush logger parameter in seconds
    * @return the timeout flush logger parameter in seconds
    */
    time_t TimeoutFlushLoggerSeconds() { return m_logger.TimeoutFlushSeconds(); }

    /**
    * Set the timeout flush logger parameter in seconds
    * @param timeoutFlushLoggerSeconds the timeout flush logger parameter in seconds
    */
    void SetTimeoutFlushLoggerSeconds(time_t timeoutFlushLoggerSeconds) { m_logger.SetTimeoutFlushSeconds(timeoutFlushLoggerSeconds); }

    /**
    * Enable the device validate used to verify device response when Open() is called.
    * @param enable device validation
    */
    void EnableDeviceValidation(bool enable) { m_enableDeviceValidation = enable; }

    /**
    * Bootload a file - if the bootloader fails, the device stays in bootloader mode and you must call BootloadFile again until it succeeds. If the bootloader gets stuck or has any issues, power cycle the device.
    * Please ensure that all other connections to the com port are closed before calling this function.
    *
    TODO: Param documentation
    */
    static is_operation_result BootloadFile(
            const std::string& comPort,
            const uint32_t serialNum,
            const std::string& fileName,
            const std::string& blFileName,
            bool forceBootloaderUpdate,
            int baudRate = IS_BAUDRATE_921600,
            ISBootloader::pfnBootloadProgress uploadProgress = NULLPTR,
            ISBootloader::pfnBootloadProgress verifyProgress = NULLPTR,
            ISBootloader::pfnBootloadStatus infoProgress = NULLPTR,
            void (*waitAction)() = NULLPTR
    );

    /**
     * V2 firmware update mechanism. Calling this function will attempt to inititate a firmware update with the targeted device(s) on the connected port(s), with callbacks to provide information about the status
     * of the update process.
     * @param comPort
     * @param baudRate
     * @param targetDevice the device which all commands should be directed to
     * @param cmds a vector of strings to be interpreted as commands, performed in sequence.  ie ["slot=0","upload=myfirmware.bin","slot=1","upload=configuration.conf","softReset"]
     * @param uploadProgress
     * @param verifyProgress
     * @param infoProgress
     * @param waitAction
     * @param LoadFlashConfig
     * @return
     */
    is_operation_result updateFirmware(
            const std::string& comPort,
            int baudRate,
            fwUpdate::target_t targetDevice,
            std::vector<std::string> cmds,
            ISBootloader::pfnBootloadProgress uploadProgress,
            ISBootloader::pfnBootloadProgress verifyProgress,
            ISBootloader::pfnBootloadStatus infoProgress,
            void (*waitAction)()
    );

    bool isFirmwareUpdateFinished();
    bool isFirmwareUpdateSuccessful();
    int getFirmwareUpdatePercent();

    /**
    * Gets current update status for selected device index
    * @param deviceIndex
    */
    fwUpdate::update_status_e getUpdateStatus(uint32_t deviceIndex);

    /**
    * Gets reason device was closed for selected device index
    * @param deviceIndex
    */
    fwUpdate::update_status_e getCloseStatus(uint32_t deviceIndex);

    /**
    * Gets current update percent for selected device index
    * @param deviceIndex
    */
    float getUploadPercent(uint32_t deviceIndex);

    /**
    * Gets device index from COM port
    * @param COM port
    */
    int getUpdateDeviceIndex(const char* com);

    /**
    * Gets current devInfo using device index
    * @param dev_info_t devI
    * @param uint32_t deviceIndex
    */
    bool getUpdateDevInfo(dev_info_t* devI, uint32_t deviceIndex);

    /**
     * @brief LoadFlashConfig
     * @param path - Path to YAML flash config file
     * @param pHandle - Handle of current device
     * @return -1 for failure to upload file, 0 for success.
     */
    int LoadFlashConfig(std::string path, int pHandle = 0);

    /**
     * @brief SaveFlashConfigFile
     * @param path - Path to YAML flash config file
     * @param pHandle - Handle of current device
     */
    void SaveFlashConfigFile(std::string path, int pHandle = 0);

    std::string ServerMessageStatsSummary() { return messageStatsSummary(m_serverMessageStats); }
    std::string ClientMessageStatsSummary() { return messageStatsSummary(m_clientMessageStats); }

    // Used for testing
    InertialSense::com_manager_cpp_state_t* ComManagerState() { return &m_comManagerState; }
    InertialSense::is_device_t* ComManagerDevice(int pHandle=0) { if (pHandle >= (int)m_comManagerState.devices.size()) return NULLPTR; return &(m_comManagerState.devices[pHandle]); }

protected:
    bool OnClientPacketReceived(const uint8_t* data, uint32_t dataLength);
    void OnClientConnecting(cISTcpServer* server) OVERRIDE;
    void OnClientConnected(cISTcpServer* server, socket_t socket) OVERRIDE;
    void OnClientConnectFailed(cISTcpServer* server) OVERRIDE;
    void OnClientDisconnected(cISTcpServer* server, socket_t socket) OVERRIDE;

private:
    uint32_t m_timeMs;
    InertialSense::com_manager_cpp_state_t m_comManagerState;
    pfnComManagerAsapMsg       m_handlerRmc = NULLPTR;
    pfnComManagerGenMsgHandler m_handlerNmea = NULLPTR;
    pfnComManagerGenMsgHandler m_handlerUblox = NULLPTR;
    pfnComManagerGenMsgHandler m_handlerRtcm3 = NULLPTR;
    pfnComManagerGenMsgHandler m_handlerSpartn = NULLPTR;
    cISLogger m_logger;
    void* m_logThread;
    cMutex m_logMutex;
    std::map<int, std::vector<p_data_buf_t>> m_logPackets;
    time_t m_lastLogReInit;

    char m_clientBuffer[512];
    int m_clientBufferBytesToSend;
    bool m_forwardGpgga;

    cISTcpServer m_tcpServer;
    cISSerialPort m_serialServer;
    cISStream* m_clientStream;				// Our client connection to a server
    uint64_t m_clientServerByteCount;
    int m_clientConnectionsCurrent = 0;
    int m_clientConnectionsTotal = 0;
    mul_msg_stats_t m_clientMessageStats = {};

    bool m_enableDeviceValidation = true;
    bool m_disableBroadcastsOnClose;
    com_manager_init_t m_cmInit;
    com_manager_port_t *m_cmPorts;
    is_comm_instance_t m_gpComm;
    uint8_t m_gpCommBuffer[PKT_BUF_SIZE];
    mul_msg_stats_t m_serverMessageStats = {};
    unsigned int m_syncCheckTimeMs = 0;

    // returns false if logger failed to open
    bool UpdateServer();
    bool UpdateClient();
    bool EnableLogging(const std::string& path, cISLogger::eLogType logType, float maxDiskSpacePercent, uint32_t maxFileSize, const std::string& subFolder);
    void DisableLogging();
    bool HasReceivedResponseFromDevice(size_t index);
    bool HasReceivedResponseFromAllDevices();
    void RemoveDevice(size_t index);
    bool OpenSerialPorts(const char* port, int baudRate);
    void CloseSerialPorts();
    static void LoggerThread(void* info);
    static void StepLogger(InertialSense* i, const p_data_t* data, int pHandle);
    static void BootloadStatusUpdate(void* obj, const char* str);
    void SyncFlashConfig(unsigned int timeMs);
};

#endif<|MERGE_RESOLUTION|>--- conflicted
+++ resolved
@@ -83,7 +83,6 @@
         // common vars
         pfnHandleBinaryData binaryCallbackGlobal;
 #define SIZE_BINARY_CALLBACK	256
-<<<<<<< HEAD
         pfnHandleBinaryData binaryCallback[SIZE_BINARY_CALLBACK];
         pfnStepLogFunction stepLogFunction;
         InertialSense* inertialSenseInterface;
@@ -127,7 +126,7 @@
     * @param disableBroadcastsOnClose whether to send a stop broadcasts command to all units on Close
     * @return true if opened, false if failure (i.e. baud rate is bad or port fails to open)
     */
-    bool Open(const char* port, int baudRate=IS_COM_BAUDRATE_DEFAULT, bool disableBroadcastsOnClose=false);
+    bool Open(const char* port, int baudRate=IS_BAUDRATE_DEFAULT, bool disableBroadcastsOnClose=false);
 
     /**
     * Check if the connection is open
@@ -212,135 +211,6 @@
     * Turn off all messages.  Current port only if allPorts = false.
     */
     void StopBroadcasts(bool allPorts=true);
-=======
-		pfnHandleBinaryData binaryCallback[SIZE_BINARY_CALLBACK];
-		pfnStepLogFunction stepLogFunction;
-		InertialSense* inertialSenseInterface;
-		char* clientBuffer;
-		int clientBufferSize;
-		int* clientBytesToSend;
-	};
-
-	typedef struct
-	{
-		std::string port;
-		std::string error;
-	} bootload_result_t;
-
-	/**
-	* Constructor
-	* @param callbackIsb InertialSense binary received data callback (optional). If specified, ALL BroadcastBinaryData requests will callback to this function.
-	* @param callbackRmc Real-time message controller received data callback (optional).
-	* @param callbackNmea NMEA received received data callback (optional).
-	* @param callbackUblox Ublox binary received data callback (optional).
-	* @param callbackRtcm3 RTCM3 received data callback (optional).
-	* @param callbackSpartn Spartn received data callback (optional).
-	*/
-	InertialSense(
-		pfnHandleBinaryData        callbackIsb = NULL,
-		pfnComManagerAsapMsg       callbackRmc = NULL,
-		pfnComManagerGenMsgHandler callbackNmea = NULL,
-		pfnComManagerGenMsgHandler callbackUblox = NULL, 
-		pfnComManagerGenMsgHandler callbackRtcm3 = NULL );
-
-	/**
-	* Destructor
-	*/
-	virtual ~InertialSense();
-
-	/**
-	* Closes any open connection and then opens the device
-	* @param port the port to open
-	* @param baudRate the baud rate to connect with - supported rates are 115200, 230400, 460800, 921600, 2000000, 3000000
-	* @param disableBroadcastsOnClose whether to send a stop broadcasts command to all units on Close
-	* @return true if opened, false if failure (i.e. baud rate is bad or port fails to open)
-	*/
-	bool Open(const char* port, int baudRate=IS_BAUDRATE_DEFAULT, bool disableBroadcastsOnClose=false);
-
-	/**
-	* Check if the connection is open
-	*/
-	bool IsOpen();
-
-	/**
-	* Close the device connection, stop logger if running, and free resources.
-	*/
-	void Close();
-
-	/**
-	* Get all open serial port names
-	*/
-	std::vector<std::string> GetPorts();
-
-	/**
-	* Get the number of open devices
-	* @return the number of open devices
-	*/
-	size_t GetDeviceCount();
-
-	/**
-	* Call in a loop to send and receive data.  Call at regular intervals as frequently as want to receive data.
-	* @return true if updating should continue, false if the process should be shutdown
-	*/
-	bool Update();
-
-	/**
-	* Enable or disable logging - logging is disabled by default
-	* @param enable enable or disable the logger - disabling the logger after enabling it will close it and flush all data to disk
-	* @param path the path to write the log files to
-	* @param logType the type of log to write
-	* @param logSolution true to log solution stream, false otherwise
-	* @param maxDiskSpacePercent the max disk space to use in percent of free space (0.0 to 1.0)
-	* @param maxFileSize the max file size for each log file in bytes
-	* @param chunkSize the max data to keep in RAM before flushing to disk in bytes
-	* @param subFolder timestamp sub folder or empty for none
-	* @return true if success, false if failure
-	*/
-	bool SetLoggerEnabled(
-        bool enable, 
-        const std::string& path = cISLogger::g_emptyString, 
-        cISLogger::eLogType logType = cISLogger::eLogType::LOGTYPE_DAT, 
-        uint64_t rmcPreset = RMC_PRESET_PPD_BITS,
-        uint32_t rmcOptions = RMC_OPTIONS_PRESERVE_CTRL,
-        float maxDiskSpacePercent = 0.5f, 
-        uint32_t maxFileSize = 1024 * 1024 * 5, 
-        const std::string& subFolder = cISLogger::g_emptyString);
-
-	/**
-	* Gets whether logging is enabled
-	* @return whether logging is enabled
-	*/
-	bool LoggerEnabled() { return m_logger.Enabled(); }
-
-	/**
-	* Connect to a server and send the data from that server to the uINS. Open must be called first to connect to the uINS unit.
-	* @param connectionString the server to connect, this is the data type (RTCM3,IS,UBLOX) followed by a colon followed by connection info (ip:port or serial:baud). This can also be followed by an optional url, user and password, i.e. RTCM3:192.168.1.100:7777:RTCM3_Mount:user:password
-	* @return true if connection opened, false if failure
-	*/
-	bool OpenConnectionToServer(const std::string& connectionString);
-
-	/**
-	* Create a server that will stream data from the uINS to connected clients. Open must be called first to connect to the uINS unit.
-	* @param connectionString ip address followed by colon followed by port. Ip address is optional and can be blank to auto-detect.
-	* @return true if success, false if error
-	*/
-	bool CreateHost(const std::string& connectionString);
-
-	/**
-	* Close any open connection to a server
-	*/
-	void CloseServerConnection();
-
-	/**
-	* Request device(s) version information (dev_info_t).
-	*/
-	void QueryDeviceInfo();
-
-	/**
-	* Turn off all messages.  Current port only if allPorts = false.
-	*/
-	void StopBroadcasts(bool allPorts=true);
->>>>>>> 321b54b9
 
     /**
      * Current data streaming will continue streaming at boot. 
