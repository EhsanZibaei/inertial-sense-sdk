/*
MIT LICENSE

Copyright (c) 2014-2023 Inertial Sense, Inc. - http://inertialsense.com

Permission is hereby granted, free of charge, to any person obtaining a copy of this software and associated documentation files(the "Software"), to deal in the Software without restriction, including without limitation the rights to use, copy, modify, merge, publish, distribute, sublicense, and/or sell copies of the Software, and to permit persons to whom the Software is furnished to do so, subject to the following conditions :

The above copyright notice and this permission notice shall be included in all copies or substantial portions of the Software.

THE SOFTWARE IS PROVIDED "AS IS", WITHOUT WARRANTY OF ANY KIND, EXPRESS OR IMPLIED, INCLUDING BUT NOT LIMITED TO THE WARRANTIES OF MERCHANTABILITY, FITNESS FOR A PARTICULAR PURPOSE AND NONINFRINGEMENT.IN NO EVENT SHALL THE AUTHORS OR COPYRIGHT HOLDERS BE LIABLE FOR ANY CLAIM, DAMAGES OR OTHER LIABILITY, WHETHER IN AN ACTION OF CONTRACT, TORT OR OTHERWISE, ARISING FROM, OUT OF OR IN CONNECTION WITH THE SOFTWARE OR THE USE OR OTHER DEALINGS IN THE SOFTWARE.
*/

/*
*  main.cpp
*
*  (c) 2014 Inertial Sense, LLC
*
*  The Inertial Sense Command Line Tool (cltool) shows how easy it is to communicate with the uINS, log data, update firmware and more.
*
*  The following keywords are found within this file to identify instructions
*  for SDK implementation.  
*
*    KEYWORD:                  SDK Implementation
*    [C++ COMM INSTRUCTION]    - C++ binding API - InertialSense class with binary communication 
*                                protocol and serial port support for Linux and Windows.
*    [C COMM INSTRUCTION]      - C binding API - Com Manager with binary communication protocol.
*    [LOGGER INSTRUCTION]      - Data logger.
*    [BOOTLOADER INSTRUCTION]  - Firmware update feature.
*
*  This app is designed to be compiled in Linux and Windows.  When using MS
*  Visual Studio IDE, command line arguments can be supplied by right clicking 
*  the project in solution explorer and then selecting properties -> debugging -> command line arguments
*/

// Contains command line parsing and utility functions.  Include this in your project to use these utility functions.
#include "cltool.h"
#include "protocol_nmea.h"

#include <signal.h>

using namespace std;

static bool g_killThreadsNow = false;
int g_devicesUpdating = 0;

static void display_server_client_status(InertialSense* i, bool server=false, bool showMessageSummary=false, bool refreshDisplay=false)
{
    if (g_inertialSenseDisplay.GetDisplayMode() == cInertialSenseDisplay::DMODE_QUIET ||
        g_inertialSenseDisplay.GetDisplayMode() == cInertialSenseDisplay::DMODE_SCROLL)
    {
        return;
    }

    static float serverKBps = 0;
    static uint64_t serverByteCount = 0;
    static uint64_t serverByteRateTimeMsLast = 0;
    static uint64_t serverByteCountLast = 0;
    static stringstream outstream;

    uint64_t newServerByteCount = i->ClientServerByteCount();
    if (serverByteCount != newServerByteCount)
    {
        serverByteCount = newServerByteCount;

        // Data rate of server bytes
        uint64_t timeMs = getTickCount();
        uint64_t dtMs = timeMs - serverByteRateTimeMsLast;
        if (dtMs >= 1000)
        {
            uint64_t serverBytesDelta = serverByteCount - serverByteCountLast;
            serverKBps = ((float)serverBytesDelta / (float)dtMs);

            // Update history
            serverByteCountLast = serverByteCount;
            serverByteRateTimeMsLast = timeMs;
        }

        outstream.str("");    // clear
        outstream << "\n";
        if (server)
        {
            outstream << "Server: " << i->TcpServerIpAddressPort()   << "     Tx: ";
        }
        else
        {
            outstream << "Client: " << i->ClientConnectionInfo()     << "     Rx: ";
        }
        outstream << fixed << setw(3) << setprecision(1) << serverKBps << " KB/s, " << (long long)i->ClientServerByteCount() << " bytes    \n";

        if (server)
        {   // Server
            outstream << "Connections: " << i->ClientConnectionCurrent() << " current, " << i->ClientConnectionTotal() << " total    \n";
            if (showMessageSummary)
            {
                outstream << i->ServerMessageStatsSummary();
            }
            refreshDisplay = true;
        }
        else
        {   // Client
            is_comm_instance_t* comm = comManagerGetIsComm(0);
            if (comm != NULLPTR && comm->rxErrorCount>2)
            {
                outstream << "Com errors: " << comm->rxErrorCount << "     \n";
            }
            if (showMessageSummary)
            {
                outstream << i->ClientMessageStatsSummary();
            }
        }
    }

    if (refreshDisplay)
    {
        cout << outstream.str();
    }
}


// [C++ COMM INSTRUCTION] STEP 5: Handle received data 
static void cltool_dataCallback(InertialSense* i, p_data_t* data, int pHandle)
{
    if (data->hdr.id != g_commandLineOptions.outputOnceDid && g_commandLineOptions.outputOnceDid)
    {
        return;
    }
    (void)i;
    (void)pHandle;

    // Print data to terminal - but only if we aren't doing a firmware update...
    if (g_devicesUpdating)
        cout.flush();
    else
        g_inertialSenseDisplay.ProcessData(data);
}

// Where we tell the uINS what data to send and at what rate.  
// "cltool_dataCallback()" is registered as the callback functions for all received data.
// All DID messages are found in data_sets.h
static bool cltool_setupCommunications(InertialSense& inertialSenseInterface)
{
    inertialSenseInterface.StopBroadcasts();    // Stop streaming any prior messages

    if (g_commandLineOptions.asciiMessages.size() != 0)
    {
        serialPortWriteAscii(inertialSenseInterface.SerialPort(), g_commandLineOptions.asciiMessages.c_str(), (int)g_commandLineOptions.asciiMessages.size());
        return true;
    }

    // ask for device info every 2 seconds
    inertialSenseInterface.BroadcastBinaryData(DID_DEV_INFO, 2000);

    // depending on command line options. stream various data sets
    if (g_commandLineOptions.datasetEdit.did)
    {   // Dataset to edit
        g_inertialSenseDisplay.SelectEditDataset(g_commandLineOptions.datasetEdit.did);
        inertialSenseInterface.BroadcastBinaryData(g_commandLineOptions.datasetEdit.did, g_commandLineOptions.datasetEdit.periodMultiple);
    }
    else
    {
        while (g_commandLineOptions.datasets.size())
        {   // Datasets to stream
            inertialSenseInterface.BroadcastBinaryData(g_commandLineOptions.datasets.back().did, g_commandLineOptions.datasets.back().periodMultiple);
            switch (g_commandLineOptions.datasets.back().did)
            {
                case DID_RTOS_INFO:
                    system_command_t cfg;
                    cfg.command = SYS_CMD_ENABLE_RTOS_STATS;
                    cfg.invCommand = ~cfg.command;
                    inertialSenseInterface.SendRawData(DID_SYS_CMD, (uint8_t*)&cfg, sizeof(system_command_t), 0);
                    break;
            }
            g_commandLineOptions.datasets.pop_back();
        }
    }
    if (g_commandLineOptions.timeoutFlushLoggerSeconds > 0)
    {
        inertialSenseInterface.SetTimeoutFlushLoggerSeconds(g_commandLineOptions.timeoutFlushLoggerSeconds);
    }
    if (g_commandLineOptions.magRecal)
    {
        // Enable broadcase of DID_MAG_CAL so we can observe progress and tell when the calibration is done (i.e. DID_MAG_CAL.state: 200=in progress, 201=done).
        inertialSenseInterface.BroadcastBinaryData(DID_MAG_CAL, 100);
        // Enable mag recal
        inertialSenseInterface.SendRawData(DID_MAG_CAL, (uint8_t*)&g_commandLineOptions.magRecalMode, sizeof(g_commandLineOptions.magRecalMode), offsetof(mag_cal_t, state));
    }
    if (g_commandLineOptions.surveyIn.state)
    {   // Enable mult-axis 
        inertialSenseInterface.SendRawData(DID_SURVEY_IN, (uint8_t*)&g_commandLineOptions.surveyIn, sizeof(survey_in_t), 0);
    }
    if (g_commandLineOptions.rmcPreset)
    {
        inertialSenseInterface.BroadcastBinaryDataRmcPreset(g_commandLineOptions.rmcPreset, RMC_OPTIONS_PRESERVE_CTRL);
    }
    if (g_commandLineOptions.persistentMessages)
    {   // Save persistent messages to flash
        cout << "Sending save persistent messages." << endl;
        inertialSenseInterface.SendRaw((uint8_t*)NMEA_CMD_SAVE_PERSISTENT_MESSAGES_TO_FLASH, NMEA_CMD_SIZE);
    }
    if (g_commandLineOptions.softwareResetImx)
    {   // Issue software reset
        cout << "Sending software reset." << endl;
        inertialSenseInterface.SendRaw((uint8_t*)NMEA_CMD_SOFTWARE_RESET, NMEA_CMD_SIZE);
    }
    if (g_commandLineOptions.softwareResetEvb)
    {   // Issue software reset to EVB
        cout << "Sending EVB software reset." << endl;
        uint32_t sysCommand = SYS_CMD_SOFTWARE_RESET;
        inertialSenseInterface.SendRawData(DID_EVB_STATUS, (uint8_t*)&sysCommand, sizeof(uint32_t), offsetof(evb_status_t, sysCommand));
    }
    if (g_commandLineOptions.chipEraseEvb2)
    {   // Chip erase EVB
        cout << "Sending EVB chip erase." << endl;
        uint32_t sysCommand;
        sysCommand = SYS_CMD_MANF_UNLOCK;
        inertialSenseInterface.SendRawData(DID_EVB_STATUS, (uint8_t*)&sysCommand, sizeof(uint32_t), offsetof(evb_status_t, sysCommand));
        sysCommand = SYS_CMD_MANF_CHIP_ERASE;
        inertialSenseInterface.SendRawData(DID_EVB_STATUS, (uint8_t*)&sysCommand, sizeof(uint32_t), offsetof(evb_status_t, sysCommand));
    }
    if (g_commandLineOptions.sysCommand != 0)
    {   // Send system command to IMX
        cout << "Sending system command: " << g_commandLineOptions.sysCommand;
        switch(g_commandLineOptions.sysCommand)
        {
            case SYS_CMD_ENABLE_SERIAL_PORT_BRIDGE_USB_TO_GPS1:
            case SYS_CMD_ENABLE_SERIAL_PORT_BRIDGE_USB_TO_GPS2:
            case SYS_CMD_ENABLE_SERIAL_PORT_BRIDGE_USB_TO_SER0:
            case SYS_CMD_ENABLE_SERIAL_PORT_BRIDGE_USB_TO_SER1:
            case SYS_CMD_ENABLE_SERIAL_PORT_BRIDGE_USB_TO_SER2:
            case SYS_CMD_ENABLE_SERIAL_PORT_BRIDGE_SER0_TO_GPS1:
                cout << " Enable serial bridge"; break;
            case SYS_CMD_DISABLE_SERIAL_PORT_BRIDGE:
                cout << "Disable serial bridge"; break;
            case SYS_CMD_MANF_FACTORY_RESET:            cout << " Factory Reset";           break;
            case SYS_CMD_MANF_CHIP_ERASE:               cout << " Chip Erase";              break;
            case SYS_CMD_MANF_DOWNGRADE_CALIBRATION:    cout << " Downgrade Calibration";   break;
        }
        cout << endl;
        system_command_t cfg;

        cfg.command = SYS_CMD_MANF_UNLOCK;
        cfg.invCommand = ~cfg.command;
        inertialSenseInterface.SendRawData(DID_SYS_CMD, (uint8_t*)&cfg, sizeof(system_command_t), 0);

        cfg.command = g_commandLineOptions.sysCommand;
        cfg.invCommand = ~cfg.command;
        inertialSenseInterface.SendRawData(DID_SYS_CMD, (uint8_t*)&cfg, sizeof(system_command_t), 0);
        return false;
    }
    if (g_commandLineOptions.platformType >= 0 && g_commandLineOptions.platformType < PLATFORM_CFG_TYPE_COUNT)
    {   // Confirm
        cout << "CAUTION!!!\n\nSetting the device(s) platform type in OTP memory.  This can only be done a limited number of times.\n\nPlatform: " << g_commandLineOptions.platformType << "\n\n";

        // Set platform type in OTP memory
        manufacturing_info_t manfInfo = {};
        manfInfo.key = 72720;
        manfInfo.platformType = g_commandLineOptions.platformType;
        // Write key (uint32_t) and platformType (int32_t), 8 bytes
        inertialSenseInterface.SendRawData(DID_MANUFACTURING_INFO, (uint8_t*)&manfInfo.key, sizeof(uint32_t)*2, offsetof(manufacturing_info_t, key));
        return false;
    }

    if (g_commandLineOptions.roverConnection.length() != 0)
    {
        vector<string> pieces;
        splitString(g_commandLineOptions.roverConnection, ':', pieces);
        if (pieces[0] != "TCP" &&
            pieces[0] != "SERIAL")
        {
            cout << "Invalid base connection, 1st field must be: TCP or SERIAL\n  -rover=" << g_commandLineOptions.roverConnection << endl;
            return false;
        }
        if (pieces[1] != "RTCM3" &&
            pieces[1] != "IS" &&
            pieces[1] != "UBLOX")
        {
            cout << "Invalid base connection, 2nd field must be: RTCM3, UBLOX, or IS\n  -rover=" << g_commandLineOptions.roverConnection << endl;
            return false;
        }

        if (!inertialSenseInterface.OpenConnectionToServer(g_commandLineOptions.roverConnection))
        {
            cout << "Failed to connect to server (base)." << endl;
        }
    }
    if (g_commandLineOptions.flashCfg.length() != 0)
    {
        return cltool_updateFlashCfg(inertialSenseInterface, g_commandLineOptions.flashCfg);
    }
    if (g_commandLineOptions.evbFlashCfg.length() != 0)
    {
        return cltool_updateEvbFlashCfg(inertialSenseInterface, g_commandLineOptions.evbFlashCfg);
    }
    return true;
}

std::vector<ISBootloader::cISBootloaderBase*> firmwareProgressContexts;

is_operation_result bootloadUpdateCallback(void* obj, float percent);
is_operation_result bootloadVerifyCallback(void* obj, float percent);

static int cltool_updateFirmware()
{
    // [BOOTLOADER INSTRUCTION] Update firmware
    if (g_commandLineOptions.updateBootloaderFilename.size() > 0)
    {
        cout << "Checking bootloader firmware:  " << g_commandLineOptions.updateBootloaderFilename << endl;
    }
    cout << "Updating application firmware: " << g_commandLineOptions.updateAppFirmwareFilename << endl;

    firmwareProgressContexts.clear();
    if(InertialSense::BootloadFile(
            g_commandLineOptions.comPort,
            0,
            g_commandLineOptions.updateAppFirmwareFilename,
            g_commandLineOptions.updateBootloaderFilename,
            g_commandLineOptions.forceBootloaderUpdate,
            g_commandLineOptions.baudRate,
            bootloadUpdateCallback,
            (g_commandLineOptions.bootloaderVerify ? bootloadVerifyCallback : 0),
            cltool_bootloadUpdateInfo,
            cltool_firmwareUpdateWaiter
    ) == IS_OP_OK) return 0;
    return -1;
}

std::mutex print_mutex;

void printProgress()
{
    print_mutex.lock();

    int divisor = 0;
    float total = 0.0f;

    cISBootloaderThread::m_ctx_mutex.lock();

    for (size_t i = 0; i < cISBootloaderThread::ctx.size(); i++)
    {
        if (cISBootloaderThread::ctx[i] && cISBootloaderThread::ctx[i]->m_use_progress)
        {
            divisor++;

            if (!cISBootloaderThread::ctx[i]->m_verify)
            {
                total += cISBootloaderThread::ctx[i]->m_update_progress;
            }
            else
            {
                total += cISBootloaderThread::ctx[i]->m_update_progress * 0.5f;
                total += cISBootloaderThread::ctx[i]->m_verify_progress * 0.5f;
            }
        }
    }

    cISBootloaderThread::m_ctx_mutex.unlock();

    if (divisor)
    {
        total /= divisor;
        int display = (int)(total * 100);

        // Print progress in condensed format.
        static int displayLast = 0;
#define DISPLAY_RES    5
        if (display == displayLast && display!=0)
        {
            printf("%d%% ", display);
        }
        fflush(stdout);

        while (display < displayLast)
        {   // Decrement
            displayLast -= DISPLAY_RES;
        }
        while (display >= displayLast)
        {   // Increment
            displayLast += DISPLAY_RES;
        }
    }

    print_mutex.unlock();
}

is_operation_result bootloadUpdateCallback(void* obj, float percent)
{
    if(obj)
    {
        ISBootloader::cISBootloaderBase* ctx = (ISBootloader::cISBootloaderBase*)obj;
        ctx->m_update_progress = percent;
    }
    return g_killThreadsNow ? IS_OP_CANCELLED : IS_OP_OK;
}

is_operation_result bootloadVerifyCallback(void* obj, float percent)
{
    if(obj)
    {
        ISBootloader::cISBootloaderBase* ctx = (ISBootloader::cISBootloaderBase*)obj;
        ctx->m_verify_progress = percent;
    }

    return g_killThreadsNow ? IS_OP_CANCELLED : IS_OP_OK;
}

void cltool_bootloadUpdateInfo(void* obj, const char* str, ISBootloader::eLogLevel level)
{
    print_mutex.lock();

    if(obj == NULL)
    {
        cout << str << endl;
        print_mutex.unlock();
        return;
    }

    ISBootloader::cISBootloaderBase* ctx = (ISBootloader::cISBootloaderBase *)obj;

    if (ctx->m_sn != 0 && ctx->m_port_name.size() != 0)
    {
        printf("    | %s (SN%d):\r", ctx->m_port_name.c_str(), ctx->m_sn);
    }
    else if(ctx->m_sn != 0)
    {
        printf("    | (SN%d):\r", ctx->m_sn);
    }
    else if (ctx->m_port_name.size() != 0)
    {
        printf("    | %s:\r", ctx->m_port_name.c_str());
    }
    else
    {
        printf("    | SN?:\r");
    }

    printf("\t\t\t\t%s\r\n", str);
    print_mutex.unlock();
}

void cltool_firmwareUpdateWaiter()
{
    printProgress();
}

static int cltool_createHost()
{
    InertialSense inertialSenseInterface;
    if (!inertialSenseInterface.Open(g_commandLineOptions.comPort.c_str(), g_commandLineOptions.baudRate))
    {
        cout << "Failed to open serial port at " << g_commandLineOptions.comPort.c_str() << endl;
        return -1;
    }
    else if (g_commandLineOptions.flashCfg.length() != 0 && !cltool_updateFlashCfg(inertialSenseInterface, g_commandLineOptions.flashCfg))
    {
        cout << "Failed to update flash config" << endl;
        return -1;
    }
    else if (g_commandLineOptions.evbFlashCfg.length() != 0 && !cltool_updateFlashCfg(inertialSenseInterface, g_commandLineOptions.evbFlashCfg))
    {
        cout << "Failed to update EVB flash config" << endl;
        return -1;
    }
    else if (!inertialSenseInterface.CreateHost(g_commandLineOptions.baseConnection))
    {
        cout << "Failed to create host at " << g_commandLineOptions.baseConnection << endl;
        return -1;
    }

    inertialSenseInterface.StopBroadcasts();

    unsigned int timeSinceClearMs = 0, curTimeMs;
    while (!g_inertialSenseDisplay.ExitProgram())
    {
        inertialSenseInterface.Update();
        curTimeMs = current_timeMs();
        bool refresh = false;
        if (curTimeMs - timeSinceClearMs > 2000 || curTimeMs < timeSinceClearMs)
        {   // Clear terminal
            g_inertialSenseDisplay.Clear();
            timeSinceClearMs = curTimeMs;
            refresh = true;
        }
        g_inertialSenseDisplay.Home();
        cout << g_inertialSenseDisplay.Hello();
        display_server_client_status(&inertialSenseInterface, true, true, refresh);
    }
    cout << "Shutting down..." << endl;

    // close the interface cleanly, this ensures serial port and any logging are shutdown properly
    inertialSenseInterface.Close();
    inertialSenseInterface.CloseServerConnection();

    return 0;
}

static void sigint_cb(int sig)
{
    g_killThreadsNow = true;
    cltool_bootloadUpdateInfo(NULL, "Update cancelled, killing threads and exiting...", ISBootloader::eLogLevel::IS_LOG_LEVEL_ERROR);
    signal(SIGINT, SIG_DFL);
}

static int inertialSenseMain()
<<<<<<< HEAD
{
    int exitCode = 0;
    // clear display
    g_inertialSenseDisplay.SetDisplayMode((cInertialSenseDisplay::eDisplayMode)g_commandLineOptions.displayMode);
    g_inertialSenseDisplay.SetKeyboardNonBlocking();
    g_inertialSenseDisplay.Clear();

    // if replay data log specified on command line, do that now and return
    if (g_commandLineOptions.replayDataLog)
    {
        // [REPLAY INSTRUCTION] 1.) Replay data log
        return !cltool_replayDataLog();
    }
        // if app firmware was specified on the command line, do that now and return
    else if ((g_commandLineOptions.updateFirmwareTarget == fwUpdate::TARGET_HOST) && (g_commandLineOptions.updateAppFirmwareFilename.length() != 0))
    {
        // FIXME: {{ DEPRECATED }} -- This is the legacy update method (still required by the uINS3 and IMX-5, but will go away with the IMX-5.1)
        signal(SIGINT, sigint_cb);
        return cltool_updateFirmware();
    }
    else if (g_commandLineOptions.updateBootloaderFilename.length() != 0)
    {
        cout << "option -uf [FILENAME] must be used with option -ub [FILENAME] " << endl;
        return -1;
    }
        // if host was specified on the command line, create a tcp server
    else if (g_commandLineOptions.baseConnection.length() != 0)
    {
        return cltool_createHost();
    }
    else if (g_commandLineOptions.asciiMessages.size() != 0)
    {
        serial_port_t serialForAscii;
        serialPortPlatformInit(&serialForAscii);
        serialPortOpen(&serialForAscii, g_commandLineOptions.comPort.c_str(), g_commandLineOptions.baudRate, 0);
        serialPortWriteAscii(&serialForAscii, "STPB", 4);
        serialPortWriteAscii(&serialForAscii, ("ASCB," + g_commandLineOptions.asciiMessages).c_str(), (int)(5 + g_commandLineOptions.asciiMessages.size()));
        unsigned char line[512];
        unsigned char* asciiData;
        while (!g_inertialSenseDisplay.ExitProgram())
        {
            int count = serialPortReadAsciiTimeout(&serialForAscii, line, sizeof(line), 100, &asciiData);
            if (count > 0)
            {
                printf("%s", (char*)asciiData);
                printf("\r\n");
            }
        }
    }
        // open the device, start streaming data and logging if needed
    else
    {
        // [C++ COMM INSTRUCTION] STEP 1: Instantiate InertialSense Class
        // Create InertialSense object, passing in data callback function pointer.
        InertialSense inertialSenseInterface(cltool_dataCallback);

        // Disable device response requirement to validate open port and flash config sync IF flash config is not needed
        inertialSenseInterface.EnableDeviceValidation(
            g_commandLineOptions.flashCfg.size() ||
            g_commandLineOptions.evbFlashCfg.size() );

        // [C++ COMM INSTRUCTION] STEP 2: Open serial port
        if (!inertialSenseInterface.Open(g_commandLineOptions.comPort.c_str(), g_commandLineOptions.baudRate, g_commandLineOptions.disableBroadcastsOnClose))
        {
            cout << "Failed to open serial port at " << g_commandLineOptions.comPort.c_str() << endl;
            return -1;    // Failed to open serial port
        }

        // [C++ COMM INSTRUCTION] STEP 3: Enable data broadcasting
        if (cltool_setupCommunications(inertialSenseInterface))
        {
            // [LOGGER INSTRUCTION] Setup and start data logger
            if (g_commandLineOptions.asciiMessages.size() == 0 && !cltool_setupLogger(inertialSenseInterface))
            {
                cout << "Failed to setup logger!" << endl;
                inertialSenseInterface.Close();
                inertialSenseInterface.CloseServerConnection();
                return -1;
            }
            try
            {
                if ((g_commandLineOptions.updateFirmwareTarget != fwUpdate::TARGET_HOST) && !g_commandLineOptions.fwUpdateCmds.empty()) {
                    if(inertialSenseInterface.updateFirmware(
                            g_commandLineOptions.comPort,
                            g_commandLineOptions.baudRate,
                            g_commandLineOptions.updateFirmwareTarget,
                            g_commandLineOptions.fwUpdateCmds,
                            bootloadUpdateCallback,
                            (g_commandLineOptions.bootloaderVerify ? bootloadVerifyCallback : 0),
                            cltool_bootloadUpdateInfo,
                            cltool_firmwareUpdateWaiter
                    ) != IS_OP_OK) {
                        inertialSenseInterface.Close();
                        inertialSenseInterface.CloseServerConnection();
                        return -1;
                    };
                }

                // Main loop. Could be in separate thread if desired.
                while (!g_inertialSenseDisplay.ExitProgram())
                {
                    g_inertialSenseDisplay.GetKeyboardInput();

                    if (g_inertialSenseDisplay.UploadNeeded())
                    {
                        cInertialSenseDisplay::edit_data_t *edata = g_inertialSenseDisplay.EditData();
                        inertialSenseInterface.SendData(edata->did, edata->data, edata->info.dataSize, edata->info.dataOffset);
                    }

                    // [C++ COMM INSTRUCTION] STEP 4: Read data
                    if (!inertialSenseInterface.Update())
                    {   // device disconnected, exit
                        exitCode = -2;
                        break;
                    }

                    // Exit CLTool at end of Update
                    g_devicesUpdating = 0;
                    if (g_commandLineOptions.updateFirmwareTarget != fwUpdate::TARGET_HOST) {
                        for (size_t i=0; i < inertialSenseInterface.DeviceCount(); i++) {
                            auto device = inertialSenseInterface.ComManagerDevice(i);
                            if (device != nullptr && (device->fwUpdater != nullptr) && device->fwUpdater->hasPendingCommands()) {
                                g_devicesUpdating++;
                                break;
                            }
                        }
                        if (!g_devicesUpdating) { // If nothing is updating, everything must be finished. Exit
                            exitCode = 0;
                            break;
                        }
                    } else {
                        // Print to standard output
                        bool refreshDisplay = g_inertialSenseDisplay.PrintData();

                        // Collect and print summary list of client messages received
                        display_server_client_status(&inertialSenseInterface, false, false, refreshDisplay);
                    }
                }
            }
            catch (...)
            {
                cout << "Unknown exception...";
            }
        }

        //If Firmware Update is specified return an error code based on the Status of the Firmware Update

        if ((g_commandLineOptions.updateFirmwareTarget != fwUpdate::TARGET_HOST) && !g_commandLineOptions.updateAppFirmwareFilename.empty()) {
            for (size_t i=0; i < inertialSenseInterface.DeviceCount(); i++) {
                auto device = inertialSenseInterface.ComManagerDevice(i);
                if (device != nullptr && device->closeStatus < fwUpdate::NOT_STARTED) {
                    exitCode = -3;
                    break;
                }
            }
        }

        // [C++ COMM INSTRUCTION] STEP 6: Close interface
        // Close cleanly to ensure serial port and logging are shutdown properly.  (optional)
        inertialSenseInterface.Close();
        inertialSenseInterface.CloseServerConnection();
    }

    return exitCode;
=======
{	
	// clear display
	g_inertialSenseDisplay.SetDisplayMode((cInertialSenseDisplay::eDisplayMode)g_commandLineOptions.displayMode);
	g_inertialSenseDisplay.SetKeyboardNonBlocking();

	// if replay data log specified on command line, do that now and return
	if (g_commandLineOptions.replayDataLog)
	{	
		// [REPLAY INSTRUCTION] 1.) Replay data log
		return !cltool_replayDataLog();
	}
	// if app firmware was specified on the command line, do that now and return
	else if (g_commandLineOptions.updateAppFirmwareFilename.length() != 0)
	{
		signal(SIGINT, sigint_cb);
		return cltool_updateFirmware();
	}
	else if (g_commandLineOptions.updateBootloaderFilename.length() != 0)
	{
		cout << "option -uf [FILENAME] must be used with option -ub [FILENAME] " << endl;
		return -1;
	}
	// if host was specified on the command line, create a tcp server
	else if (g_commandLineOptions.baseConnection.length() != 0)
	{
		return cltool_createHost();
	}
	else if (g_commandLineOptions.asciiMessages.size() != 0)
	{
		serial_port_t serialForAscii;
		serialPortPlatformInit(&serialForAscii);
		serialPortOpen(&serialForAscii, g_commandLineOptions.comPort.c_str(), g_commandLineOptions.baudRate, 0);
		serialPortWriteAscii(&serialForAscii, "STPB", 4);
		serialPortWriteAscii(&serialForAscii, ("ASCB," + g_commandLineOptions.asciiMessages).c_str(), (int)(5 + g_commandLineOptions.asciiMessages.size()));
		unsigned char line[512];
		unsigned char* asciiData;
		while (!g_inertialSenseDisplay.ExitProgram())
		{
			int count = serialPortReadAsciiTimeout(&serialForAscii, line, sizeof(line), 100, &asciiData);
			if (count > 0)
			{
				printf("%s", (char*)asciiData);
				printf("\r\n");
			}
		}
	}
	// open the device, start streaming data and logging if needed
	else
	{
		// [C++ COMM INSTRUCTION] STEP 1: Instantiate InertialSense Class  
		// Create InertialSense object, passing in data callback function pointer.
		InertialSense inertialSenseInterface(cltool_dataCallback);

		// [C++ COMM INSTRUCTION] STEP 2: Open serial port
		if (!inertialSenseInterface.Open(g_commandLineOptions.comPort.c_str(), g_commandLineOptions.baudRate, g_commandLineOptions.disableBroadcastsOnClose))
		{
			cout << "Failed to open serial port at " << g_commandLineOptions.comPort.c_str() << endl;
			return -1;	// Failed to open serial port
		}

		// [C++ COMM INSTRUCTION] STEP 3: Enable data broadcasting
		if (cltool_setupCommunications(inertialSenseInterface))
		{
			// [LOGGER INSTRUCTION] Setup and start data logger
			if (g_commandLineOptions.asciiMessages.size() == 0 && !cltool_setupLogger(inertialSenseInterface))
			{
				cout << "Failed to setup logger!" << endl;
				inertialSenseInterface.Close();
				inertialSenseInterface.CloseServerConnection();
				return -1;
			}
			try
			{
				// Main loop. Could be in separate thread if desired.
				while (!g_inertialSenseDisplay.ExitProgram())
				{
					g_inertialSenseDisplay.GetKeyboardInput();

					if (g_inertialSenseDisplay.UploadNeeded())
					{
						cInertialSenseDisplay::edit_data_t *edata = g_inertialSenseDisplay.EditData();
						inertialSenseInterface.SendData(edata->did, edata->data, edata->info.dataSize, edata->info.dataOffset);
					}

					// [C++ COMM INSTRUCTION] STEP 4: Read data
					if (!inertialSenseInterface.Update())
					{	// device disconnected, exit
						break;
					}

					// Print to standard output
					bool refreshDisplay = g_inertialSenseDisplay.PrintData();

					// Collect and print summary list of client messages received
					display_server_client_status(&inertialSenseInterface, false, false, refreshDisplay);
				}
			}
			catch (...)
			{
				cout << "Unknown exception...";
			}
		}

		// [C++ COMM INSTRUCTION] STEP 6: Close interface
		// Close cleanly to ensure serial port and logging are shutdown properly.  (optional)
		inertialSenseInterface.Close();
		inertialSenseInterface.CloseServerConnection();
	}

	return 0;
>>>>>>> 5df95919
}


int cltool_main(int argc, char* argv[])
{
    // Parse command line options
    if (!cltool_parseCommandLine(argc, argv))
    {
        // parsing failed
        return -1;
    }

    g_inertialSenseDisplay.setOutputOnceDid(g_commandLineOptions.outputOnceDid);

    // InertialSense class example using command line options
    int result = inertialSenseMain();
    if (result == -1)
    {
        cltool_outputHelp();

        // Pause so user can read error
        SLEEP_MS(2000);
    }

    g_inertialSenseDisplay.ShutDown();

    return result;
}<|MERGE_RESOLUTION|>--- conflicted
+++ resolved
@@ -501,13 +501,11 @@
 }
 
 static int inertialSenseMain()
-<<<<<<< HEAD
 {
     int exitCode = 0;
     // clear display
     g_inertialSenseDisplay.SetDisplayMode((cInertialSenseDisplay::eDisplayMode)g_commandLineOptions.displayMode);
     g_inertialSenseDisplay.SetKeyboardNonBlocking();
-    g_inertialSenseDisplay.Clear();
 
     // if replay data log specified on command line, do that now and return
     if (g_commandLineOptions.replayDataLog)
@@ -666,118 +664,6 @@
     }
 
     return exitCode;
-=======
-{	
-	// clear display
-	g_inertialSenseDisplay.SetDisplayMode((cInertialSenseDisplay::eDisplayMode)g_commandLineOptions.displayMode);
-	g_inertialSenseDisplay.SetKeyboardNonBlocking();
-
-	// if replay data log specified on command line, do that now and return
-	if (g_commandLineOptions.replayDataLog)
-	{	
-		// [REPLAY INSTRUCTION] 1.) Replay data log
-		return !cltool_replayDataLog();
-	}
-	// if app firmware was specified on the command line, do that now and return
-	else if (g_commandLineOptions.updateAppFirmwareFilename.length() != 0)
-	{
-		signal(SIGINT, sigint_cb);
-		return cltool_updateFirmware();
-	}
-	else if (g_commandLineOptions.updateBootloaderFilename.length() != 0)
-	{
-		cout << "option -uf [FILENAME] must be used with option -ub [FILENAME] " << endl;
-		return -1;
-	}
-	// if host was specified on the command line, create a tcp server
-	else if (g_commandLineOptions.baseConnection.length() != 0)
-	{
-		return cltool_createHost();
-	}
-	else if (g_commandLineOptions.asciiMessages.size() != 0)
-	{
-		serial_port_t serialForAscii;
-		serialPortPlatformInit(&serialForAscii);
-		serialPortOpen(&serialForAscii, g_commandLineOptions.comPort.c_str(), g_commandLineOptions.baudRate, 0);
-		serialPortWriteAscii(&serialForAscii, "STPB", 4);
-		serialPortWriteAscii(&serialForAscii, ("ASCB," + g_commandLineOptions.asciiMessages).c_str(), (int)(5 + g_commandLineOptions.asciiMessages.size()));
-		unsigned char line[512];
-		unsigned char* asciiData;
-		while (!g_inertialSenseDisplay.ExitProgram())
-		{
-			int count = serialPortReadAsciiTimeout(&serialForAscii, line, sizeof(line), 100, &asciiData);
-			if (count > 0)
-			{
-				printf("%s", (char*)asciiData);
-				printf("\r\n");
-			}
-		}
-	}
-	// open the device, start streaming data and logging if needed
-	else
-	{
-		// [C++ COMM INSTRUCTION] STEP 1: Instantiate InertialSense Class  
-		// Create InertialSense object, passing in data callback function pointer.
-		InertialSense inertialSenseInterface(cltool_dataCallback);
-
-		// [C++ COMM INSTRUCTION] STEP 2: Open serial port
-		if (!inertialSenseInterface.Open(g_commandLineOptions.comPort.c_str(), g_commandLineOptions.baudRate, g_commandLineOptions.disableBroadcastsOnClose))
-		{
-			cout << "Failed to open serial port at " << g_commandLineOptions.comPort.c_str() << endl;
-			return -1;	// Failed to open serial port
-		}
-
-		// [C++ COMM INSTRUCTION] STEP 3: Enable data broadcasting
-		if (cltool_setupCommunications(inertialSenseInterface))
-		{
-			// [LOGGER INSTRUCTION] Setup and start data logger
-			if (g_commandLineOptions.asciiMessages.size() == 0 && !cltool_setupLogger(inertialSenseInterface))
-			{
-				cout << "Failed to setup logger!" << endl;
-				inertialSenseInterface.Close();
-				inertialSenseInterface.CloseServerConnection();
-				return -1;
-			}
-			try
-			{
-				// Main loop. Could be in separate thread if desired.
-				while (!g_inertialSenseDisplay.ExitProgram())
-				{
-					g_inertialSenseDisplay.GetKeyboardInput();
-
-					if (g_inertialSenseDisplay.UploadNeeded())
-					{
-						cInertialSenseDisplay::edit_data_t *edata = g_inertialSenseDisplay.EditData();
-						inertialSenseInterface.SendData(edata->did, edata->data, edata->info.dataSize, edata->info.dataOffset);
-					}
-
-					// [C++ COMM INSTRUCTION] STEP 4: Read data
-					if (!inertialSenseInterface.Update())
-					{	// device disconnected, exit
-						break;
-					}
-
-					// Print to standard output
-					bool refreshDisplay = g_inertialSenseDisplay.PrintData();
-
-					// Collect and print summary list of client messages received
-					display_server_client_status(&inertialSenseInterface, false, false, refreshDisplay);
-				}
-			}
-			catch (...)
-			{
-				cout << "Unknown exception...";
-			}
-		}
-
-		// [C++ COMM INSTRUCTION] STEP 6: Close interface
-		// Close cleanly to ensure serial port and logging are shutdown properly.  (optional)
-		inertialSenseInterface.Close();
-		inertialSenseInterface.CloseServerConnection();
-	}
-
-	return 0;
->>>>>>> 5df95919
 }
 
 
