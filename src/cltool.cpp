/*
MIT LICENSE

Copyright (c) 2014-2021 Inertial Sense, Inc. - http://inertialsense.com

Permission is hereby granted, free of charge, to any person obtaining a copy of this software and associated documentation files(the "Software"), to deal in the Software without restriction, including without limitation the rights to use, copy, modify, merge, publish, distribute, sublicense, and/or sell copies of the Software, and to permit persons to whom the Software is furnished to do so, subject to the following conditions :

The above copyright notice and this permission notice shall be included in all copies or substantial portions of the Software.

THE SOFTWARE IS PROVIDED "AS IS", WITHOUT WARRANTY OF ANY KIND, EXPRESS OR IMPLIED, INCLUDING BUT NOT LIMITED TO THE WARRANTIES OF MERCHANTABILITY, FITNESS FOR A PARTICULAR PURPOSE AND NONINFRINGEMENT.IN NO EVENT SHALL THE AUTHORS OR COPYRIGHT HOLDERS BE LIABLE FOR ANY CLAIM, DAMAGES OR OTHER LIABILITY, WHETHER IN AN ACTION OF CONTRACT, TORT OR OTHERWISE, ARISING FROM, OUT OF OR IN CONNECTION WITH THE SOFTWARE OR THE USE OR OTHER DEALINGS IN THE SOFTWARE.
*/

#include "cltool.h"
#include <string.h>
#include "ISDataMappings.h"

cmd_options_t g_commandLineOptions;
serial_port_t g_serialPort;
cInertialSenseDisplay g_inertialSenseDisplay;

int cltool_serialPortSendComManager(CMHANDLE cmHandle, int pHandle, buffer_t* bufferToSend)
{
	(void)cmHandle;
	(void)pHandle;
	return serialPortWrite(&g_serialPort, bufferToSend->buf, bufferToSend->size);
}

bool cltool_setupLogger(InertialSense& inertialSenseInterface)
{
	// Enable logging in continuous background mode
	return inertialSenseInterface.SetLoggerEnabled
	(
		g_commandLineOptions.enableLogging, // enable logger
		g_commandLineOptions.logPath, // path to log to, if empty defaults to DEFAULT_LOGS_DIRECTORY
		cISLogger::ParseLogType(g_commandLineOptions.logType), // log type
		g_commandLineOptions.rmcPreset, // Stream rmc preset
		g_commandLineOptions.maxLogSpacePercent, // max space in percentage of free space to use, 0 for unlimited
		g_commandLineOptions.maxLogFileSize, // each log file will be no larger than this in bytes
		g_commandLineOptions.logSubFolder // log sub folder name
	);

	// Call these elsewhere as needed
// 	inertialSenseInterface.EnableLogger(false);	// Enable/disable during runtime
// 	inertialSenseInterface.CloseLogger();		// Stop logging and save remaining data to file
}

static bool startsWith(const char* str, const char* pre)
{
	size_t lenpre = strlen(pre), lenstr = strlen(str);
	return lenstr < lenpre ? false : strncasecmp(pre, str, lenpre) == 0;
}

#define CL_DEFAULT_BAUD_RATE				IS_COM_BAUDRATE_DEFAULT 
#define CL_DEFAULT_COM_PORT					"*"
#define CL_DEFAULT_DISPLAY_MODE				cInertialSenseDisplay::DMODE_PRETTY 
#define CL_DEFAULT_LOG_TYPE					"dat"
#define CL_DEFAULT_LOGS_DIRECTORY			DEFAULT_LOGS_DIRECTORY
#define CL_DEFAULT_ENABLE_LOGGING			false 
#define CL_DEFAULT_MAX_LOG_FILE_SIZE		1024 * 1024 * 5
#define CL_DEFAULT_MAX_LOG_SPACE_PERCENT	0.5f 
#define CL_DEFAULT_REPLAY_SPEED				1.0
#define CL_DEFAULT_BOOTLOAD_VERIFY			false

bool read_did_argument(stream_did_t *dataset, string s)
{
	// Try to use DID number
	eDataIDs did = strtol(s.c_str(), NULL, 10);

	std::string::size_type pos = s.find('=');

	if (did <= DID_NULL || did >= DID_COUNT)
	{	// Number is invalid.  Use DID name.
		string name = s;
		if (pos != std::string::npos)
		{	// Remove equal sign
			name = s.substr(0, pos);
		}

		did = cISDataMappings::GetDataSetId(name);
	}

	if (did > DID_NULL && did < DID_COUNT)
	{	// DID is valid
		dataset->did = did;
		dataset->periodMultiple = 1;

		if (pos != std::string::npos)
		{	// Contains '='
			string m = s.substr(pos + 1);

			if (m.find(" ") == std::string::npos)
			{	// Found period multiple following equal sign (i.e. DID=periodMultiple: 4=4 or DID_INS_1=4)
				dataset->periodMultiple = strtol(m.c_str(), NULL, 10);
			}
		}

		return true;
	}

	return false;
}

bool cltool_parseCommandLine(int argc, char* argv[])
{
	// set defaults
	g_commandLineOptions.baudRate = CL_DEFAULT_BAUD_RATE;
	g_commandLineOptions.comPort = CL_DEFAULT_COM_PORT;
	g_commandLineOptions.displayMode = CL_DEFAULT_DISPLAY_MODE;
	g_commandLineOptions.rmcPreset = 0;
	g_commandLineOptions.enableLogging = CL_DEFAULT_ENABLE_LOGGING;
	g_commandLineOptions.logType = CL_DEFAULT_LOG_TYPE;
	g_commandLineOptions.logPath = CL_DEFAULT_LOGS_DIRECTORY;
	g_commandLineOptions.maxLogFileSize = CL_DEFAULT_MAX_LOG_FILE_SIZE;
	g_commandLineOptions.maxLogSpacePercent = CL_DEFAULT_MAX_LOG_SPACE_PERCENT;
	g_commandLineOptions.replaySpeed = CL_DEFAULT_REPLAY_SPEED;
	g_commandLineOptions.bootloaderVerify = CL_DEFAULT_BOOTLOAD_VERIFY;
	g_commandLineOptions.timeoutFlushLoggerSeconds = 3;
	g_commandLineOptions.asciiMessages = "";
	g_commandLineOptions.updateBootloaderFilename = "";

    g_commandLineOptions.surveyIn.state = 0;
    g_commandLineOptions.surveyIn.maxDurationSec = 15 * 60; // default survey of 15 minutes
    g_commandLineOptions.surveyIn.minAccuracy = 0;

	cltool_outputHelp();

	if(argc <= 1)
	{	// Display usage menu if no options are provided 
		cltool_outputUsage();
		return false;
	}

	// printf("Arguments: %d\n\n%s\n\n", argc, argv[0]);

	// parse command line.  Keep these options in alphabetic order!
	for (int i = 1; i < argc; i++)
	{
		const char* a = argv[i];
        if (startsWith(a, "-asciiMessages="))
        {
            g_commandLineOptions.asciiMessages = &a[15];
        }
		else if (startsWith(a, "-base="))
		{
			g_commandLineOptions.baseConnection = &a[6];
		}
        else if (startsWith(a, "-baud="))
		{
			g_commandLineOptions.baudRate = strtol(&a[6], NULL, 10);
		}
		else if (startsWith(a, "-c"))
		{
			a = argv[++i];	// use next argument
			g_commandLineOptions.comPort = &a[0];
		}
		else if (startsWith(a, "-dboc"))
		{
			g_commandLineOptions.disableBroadcastsOnClose = true;
		}
		else if (startsWith(a, "-dids"))
		{
#if defined(INCLUDE_LUNA_DATA_SETS)
			for (eDataIDs id = 0; id < DID_COUNT; id++)
#else
			for (eDataIDs id = 0; id < DID_COUNT_UINS; id++)
#endif
			{
				printf("(%d) %s\n", id, cISDataMappings::GetDataSetName(id));
			}
			return false;
		}
		else if (startsWith(a, "-did"))
		{
			while ((i+1)<argc && !startsWith(argv[i+1], "-"))	// next argument doesn't start with "-"
			{
				stream_did_t dataset = {};
				if (read_did_argument(&dataset, argv[++i]))		// use next argument
				{
					g_commandLineOptions.datasets.push_back(dataset);
				}
			}
		}
		else if (startsWith(a, "-edit"))
		{
			stream_did_t dataset = {};
			if (read_did_argument(&dataset, argv[++i]))	// use next argument
			{
				g_commandLineOptions.datasetEdit = dataset;
			}
		}
		else if (startsWith(a, "-evbFlashCfg="))
		{
			g_commandLineOptions.evbFlashCfg = &a[13];
		}
		else if (startsWith(a, "-evbFlashCfg"))
		{
			g_commandLineOptions.evbFlashCfg = ".";
		}
		else if (startsWith(a, "-flashCfg="))
		{
			g_commandLineOptions.flashCfg = &a[10];
		}
		else if (startsWith(a, "-flashCfg"))
		{
			g_commandLineOptions.flashCfg = ".";
		}
		else if (startsWith(a, "-h") || startsWith(a, "--h") || startsWith(a, "-help") || startsWith(a, "--help"))
		{
			cltool_outputUsage();
			return false;
		}
		else if (startsWith(a, "-lms="))
		{
			g_commandLineOptions.maxLogSpacePercent = (float)atof(&a[5]);
		}
		else if (startsWith(a, "-lmf="))
		{
			g_commandLineOptions.maxLogFileSize = (uint32_t)strtoul(&a[5], NULL, 10);
		}
        else if (startsWith(a, "-log-flush-timeout="))
        {
            g_commandLineOptions.timeoutFlushLoggerSeconds = strtoul(&a[19], NULLPTR, 10);
        }
        else if (startsWith(a, "-lts="))
		{
			const char* subFolder = &a[5];
			if (*subFolder == '1' || startsWith(subFolder, "true"))
			{
				g_commandLineOptions.logSubFolder = cISLogger::CreateCurrentTimestamp();
			}
			else if (*subFolder == '\0' || *subFolder == '0' || startsWith(subFolder, "false"))
			{
				g_commandLineOptions.logSubFolder = cISLogger::g_emptyString;
			}
			else
			{
				g_commandLineOptions.logSubFolder = subFolder;
			}
		}
		else if (startsWith(a, "-lp"))
		{
			a = argv[++i];	// use next argument
			g_commandLineOptions.logPath = &a[4];
		}
		else if (startsWith(a, "-lt="))
		{
			g_commandLineOptions.logType = &a[4];
		}
		else if (startsWith(a, "-lon"))
		{
			g_commandLineOptions.enableLogging = true;
		}
		else if (startsWith(a, "-magRecal"))
		{
			g_commandLineOptions.rmcPreset = 0;
			g_commandLineOptions.magRecal = true;
			g_commandLineOptions.magRecalMode = strtol(a + 9, NULL, 10);
		}
<<<<<<< HEAD
        else if (startsWith(a, "-survey="))
        {
            g_commandLineOptions.rmcPreset = 0;
            g_commandLineOptions.surveyIn.state = strtol(a + 8, NULL, 10);
            int maxDurationSec = strtol(a + 10, NULL, 10);
            if (maxDurationSec > 5)
            {
                g_commandLineOptions.surveyIn.maxDurationSec = maxDurationSec;
            }
        }
		else if (startsWith(a, "-msgBaro="))
		{
			g_commandLineOptions.streamBaro = (int)atof(&a[9]);
		}
		else if (startsWith(a, "-msgBaro"))
		{
			g_commandLineOptions.streamBaro = 50;
		}
		else if (startsWith(a, "-msgDualIMU="))
		{
			g_commandLineOptions.streamDualIMU = (int)atof(&a[12]);
		}
		else if (startsWith(a, "-msgDualIMU"))
		{
			g_commandLineOptions.streamDualIMU = 50;
		}
		else if (startsWith(a, "-msgGPS="))
		{
			g_commandLineOptions.streamGPS = (int)atof(&a[8]);
		}
        else if (startsWith(a, "-msgGPS"))
		{
			g_commandLineOptions.streamGPS = 1;
		}
		else if (startsWith(a, "-msgIMU1="))
		{
			g_commandLineOptions.streamIMU1 = (int)atof(&a[9]);
		}
		else if (startsWith(a, "-msgIMU1"))
		{
			g_commandLineOptions.streamIMU1 = 50;
		}
		else if (startsWith(a, "-msgIMU2=")) 
		{
			g_commandLineOptions.streamIMU2 = (int)atof(&a[9]);
		}
		else if (startsWith(a, "-msgIMU2"))
		{
			g_commandLineOptions.streamIMU2 = 50;
		}
		else if (startsWith(a, "-msgINS1="))
		{
			g_commandLineOptions.streamINS1 = (int)atof(&a[9]);
		}
		else if (startsWith(a, "-msgINS1"))
		{
			g_commandLineOptions.streamINS1 = 50;
		}
		else if (startsWith(a, "-msgINS2="))
		{
			g_commandLineOptions.streamINS2 = (int)atof(&a[9]);
		}
		else if (startsWith(a, "-msgINS2"))
		{
			g_commandLineOptions.streamINS2 = 50;
		}
		else if (startsWith(a, "-msgINS3="))
		{
			g_commandLineOptions.streamINS3 = (int)atof(&a[9]);
		}
		else if (startsWith(a, "-msgINS3"))
		{
			g_commandLineOptions.streamINS3 = 50;
		}
		else if (startsWith(a, "-msgINS4="))
		{
			g_commandLineOptions.streamINS4 = (int)atof(&a[9]);
		}
		else if (startsWith(a, "-msgINS4"))
		{
			g_commandLineOptions.streamINS4 = 50;
		}
		else if (startsWith(a, "-msgMag="))
		{
			g_commandLineOptions.streamMag = (int)atof(&a[9]);
		}
		else if (startsWith(a, "-msgMag"))
		{
			g_commandLineOptions.streamMag = 50;
		}
		else if (startsWith(a, "-msgPIMU"))
		{
			g_commandLineOptions.streamDThetaVel = 1;
		}
		else if (startsWith(a, "-msgPresetPPD"))
=======
		else if (startsWith(a, "-presetPPD"))
>>>>>>> 2c90d5a5
		{
			g_commandLineOptions.rmcPreset = RMC_PRESET_PPD_BITS;
		}
		else if (startsWith(a, "-presetINS2"))
		{
			g_commandLineOptions.rmcPreset = RMC_PRESET_INS_BITS;
		}
        else if (startsWith(a, "-persistent"))
        {
            g_commandLineOptions.persistentMessages = true;
        }
        else if (startsWith(a, "-q"))
		{
			g_commandLineOptions.displayMode = cInertialSenseDisplay::DMODE_QUIET;
		}
		else if (startsWith(a, "-rp"))
		{
			a = argv[++i];	// use next argument
			g_commandLineOptions.replayDataLog = true;
			g_commandLineOptions.logPath = &a[4];
		}
		else if (startsWith(a, "-rs="))
		{
			g_commandLineOptions.replayDataLog = true;
			g_commandLineOptions.replaySpeed = (float)atof(&a[4]);
		}
        else if (startsWith(a, "-reset"))
        {
            g_commandLineOptions.softwareReset = true;
        }
		else if (startsWith(a, "-rover="))
		{
			g_commandLineOptions.roverConnection = &a[7];

			// DID_GPS1_POS must be enabled for NTRIP VRS to supply rover position.
			stream_did_t dataset = {};
			read_did_argument(&dataset, "DID_GPS1_POS");
			g_commandLineOptions.datasets.push_back(dataset);
		}
		else if (startsWith(a, "-r"))
		{
			g_commandLineOptions.replayDataLog = true;
		}
        else if (startsWith(a, "-stats"))
		{
			g_commandLineOptions.displayMode = cInertialSenseDisplay::DMODE_STATS;
		}
        else if (startsWith(a, "-survey="))
        {
            g_commandLineOptions.rmcPreset = 0;
            g_commandLineOptions.surveyIn.state = strtol(a + 8, NULL, 10);
            int maxDurationSec = strtol(a + 10, NULL, 10);
            if (maxDurationSec > 5)
            {
                g_commandLineOptions.surveyIn.maxDurationSec = maxDurationSec;
            }
        }
		else if (startsWith(a, "-s"))
		{
			g_commandLineOptions.displayMode = cInertialSenseDisplay::DMODE_SCROLL;
		}
		else if (startsWith(a, "-ub"))
		{
			a = argv[++i];	// use next argument
			g_commandLineOptions.updateBootloaderFilename = &a[0];
		}
        else if (startsWith(a, "-uf"))
        {
			a = argv[++i];	// use next argument
            g_commandLineOptions.updateAppFirmwareFilename = &a[0];
        }
		else if (startsWith(a, "-uv"))
		{
			g_commandLineOptions.bootloaderVerify = true;
		}
		else
		{
			cout << "Unrecognized command line option: " << a << endl;
			// cltool_outputUsage();
			return false;
		}
	}

	// We are either using a serial port or replaying data
	if ((g_commandLineOptions.comPort.length() == 0) && !g_commandLineOptions.replayDataLog)
	{
		cltool_outputUsage();
		return false;
	}
	else if (g_commandLineOptions.updateAppFirmwareFilename.length() != 0 && g_commandLineOptions.comPort.length() == 0)
	{
		cout << "Use COM_PORT option \"-c \" with bootloader" << endl;
		return false;
	}
    else if (g_commandLineOptions.updateBootloaderFilename.length() != 0 && g_commandLineOptions.comPort.length() == 0)
    {
        cout << "Use COM_PORT option \"-c \" with bootloader" << endl;
        return false;
    }
        
	return true;
}

bool cltool_replayDataLog()
{
	if (g_commandLineOptions.logPath.length() == 0)
	{
		cout << "Please specify the replay log path!" << endl;
		return false;
	}

	cISLogger logger;
	if (!logger.LoadFromDirectory(g_commandLineOptions.logPath, cISLogger::ParseLogType(g_commandLineOptions.logType), { "ALL" }))
	{
		cout << "Failed to load log files: " << g_commandLineOptions.logPath << endl;
		return false;
	}

	cout << "Replaying log files: " << g_commandLineOptions.logPath << endl;
	p_data_t *data;
	while ((data = logger.ReadData()) != NULL)
	{
		g_inertialSenseDisplay.ProcessData(data, g_commandLineOptions.replayDataLog, g_commandLineOptions.replaySpeed);

// 		if (data->hdr.id == DID_GPS1_RAW)
// 		{
// 			// Insert your code for processing data here
// 		}
	}

	cout << "Done replaying log files: " << g_commandLineOptions.logPath << endl;
	g_inertialSenseDisplay.Goodbye();
	return true;
}

void cltool_outputUsage()
{
	cout << boldOff;
	cout << "-----------------------------------------------------------------" << endl;
	cout << endlbOn;
	cout << "DESCRIPTION" << endlbOff;
	cout << "    Command line utility for communicating, logging, and updating firmware with Inertial Sense product line." << endl;
	cout << endlbOn;
	cout << "EXAMPLES" << endlbOn;
	cout << "    " << APP_NAME << APP_EXT << " -c "  <<     EXAMPLE_PORT << " -did DID_INS_1 DID_GPS1_POS DID_PREINTEGRATED_IMU " << EXAMPLE_SPACE_1 << boldOff << " # stream DID messages" << endlbOn;
	cout << "    " << APP_NAME << APP_EXT << " -c "  <<     EXAMPLE_PORT << " -did 4 13 3           " << EXAMPLE_SPACE_1 << boldOff << " # stream same as line above" << endlbOn;
	cout << "    " << APP_NAME << APP_EXT << " -c "  <<     EXAMPLE_PORT << " -did 3=5              " << EXAMPLE_SPACE_1 << boldOff << " # stream DID_PREINTEGRATED_IMU at startupNavDtMs x 5" << endlbOn;
	cout << "    " << APP_NAME << APP_EXT << " -c "  <<     EXAMPLE_PORT << " -presetPPD            " << EXAMPLE_SPACE_1 << boldOff << " # stream post processing data (PPD) with INS2" << endlbOn;
	cout << "    " << APP_NAME << APP_EXT << " -c "  <<     EXAMPLE_PORT << " -presetPPD -lon -lts=1" << EXAMPLE_SPACE_1 << boldOff << " # stream PPD + INS2 data, logging, dir timestamp" << endlbOn;
	cout << "    " << APP_NAME << APP_EXT << " -c "  <<     EXAMPLE_PORT << " -edit DID_FLASH_CFG   " << EXAMPLE_SPACE_1 << boldOff << " # edit DID_FLASH_CONFIG message" << endlbOn;
	cout << "    " << APP_NAME << APP_EXT << " -c "  <<     EXAMPLE_PORT << " -baud=115200 -did 5 13=10 " << boldOff << " # stream at 115200 bps, GPS streamed at 10x startupGPSDtMs" << endlbOn;
	cout << "    " << APP_NAME << APP_EXT << " -c "  <<     EXAMPLE_PORT << " -rover=RTCM3:192.168.1.100:7777:mount:user:password" << boldOff << " # Connect to RTK NTRIP base" << endlbOn;
	cout << "    " << APP_NAME << APP_EXT << " -rp " <<     EXAMPLE_LOG_DIR                                              << boldOff << " # replay log files from a folder" << endlbOn;
	cout << "    " << APP_NAME << APP_EXT << " -c "  <<     EXAMPLE_PORT << " -uf " << EXAMPLE_FIRMWARE_FILE << " -ub " << EXAMPLE_BOOTLOADER_FILE << " -uv" << boldOff << endlbOn;
	cout << "                                                   " << boldOff << " # update application firmware and bootloader" << endlbOn;
	cout << "    " << APP_NAME << APP_EXT << " -c * -baud=921600              "                    << EXAMPLE_SPACE_2 << boldOff << " # 921600 bps baudrate on all serial ports" << endlbOn;
	cout << endlbOn;
	cout << "OPTIONS (General)" << endl;
	cout << "    -h --help" << boldOff << "       Display this help menu" << endlbOn;
	cout << "    -c " << boldOff << "COM_PORT     Select the serial port. Set COM_PORT to \"*\" for all ports and \"*4\" to use" << endlbOn;
	cout << "       " << boldOff << "             only the first four ports. " <<  endlbOn;
	cout << "    -baud=" << boldOff << "BAUDRATE  Set serial port baudrate.  Options: " << IS_BAUDRATE_115200 << ", " << IS_BAUDRATE_230400 << ", " << IS_BAUDRATE_460800 << ", " << IS_BAUDRATE_921600 << " (default)" << endlbOn;
	cout << "    -magRecal[n]" << boldOff << "    Recalibrate magnetometers: 0=multi-axis, 1=single-axis" << endlbOn;
    cout << "    -q" << boldOff << "              Quiet mode, no display" << endlbOn;
    cout << "    -reset         " << boldOff << " Issue software reset.  Use caution." << endlbOn;
    cout << "    -s" << boldOff << "              Scroll displayed messages to show history" << endlbOn;
	cout << "    -stats" << boldOff << "          Display statistics of data received" << endlbOn;
    cout << "    -survey=[s],[d]" << boldOff << " Survey-in and store base position to refLla: s=[" << SURVEY_IN_STATE_START_3D << "=3D, " << SURVEY_IN_STATE_START_FLOAT << "=float, " << SURVEY_IN_STATE_START_FIX << "=fix], d=durationSec" << endlbOn;
	cout << "    -uf " << boldOff << "FILEPATH    Update application firmware using .hex file FILEPATH.  Add -baud=115200 for systems w/ baud rate limits." << endlbOn;
	cout << "    -ub " << boldOff << "FILEPATH    Update bootloader using .bin file FILEPATH if version is old." << endlbOn;
	cout << "    -uv" << boldOff << "             Run verification after application firmware update." << endlbOn;

	cout << endlbOn;
	cout << "OPTIONS (Message Streaming)" << endl;
<<<<<<< HEAD
	cout << "    -msgPresetPPD " << boldOff << "  stream preset: post processing data sets" << endlbOn;
	cout << "    -msgPresetINS2" << boldOff << "  stream preset: INS2 sets" << endlbOn;
	cout << "    -msgINS[n] *   " << boldOff << "  stream DID_INS_[n], where [n] = 1, 2, 3 or 4 (without brackets)" << endlbOn;
	cout << "    -msgDualIMU *  " << boldOff << "  stream DID_IMU" << endlbOn;
	cout << "    -msgPIMU       " << boldOff << "  stream DID_PREINTEGRATED_IMU" << endlbOn;
	cout << "    -msgMag[n] *   " << boldOff << "  stream DID_MAGNETOMETER_[n], where [n] = 1 or 2 (without brackets)" << endlbOn;
	cout << "    -msgBaro *     " << boldOff << "  stream DID_BAROMETER" << endlbOn;
	cout << "    -msgGPS *      " << boldOff << "  stream DID_GPS_NAV" << endlbOn;
	cout << "    -msgSensors *  " << boldOff << "  stream DID_SYS_SENSORS" << endlbOn;
	cout << "    -msgRtkPos *   " << boldOff << "  stream DID_GPS1_RTK_POS" << endlbOn;
	cout << "    -msgRtkPosRel *" << boldOff << "  stream DID_GPS1_RTK_POS_REL" << endlbOn;
	cout << "    -msgRtkCmpRel *" << boldOff << "  stream DID_GPS2_RTK_CMP_REL" << endlbOn;
	cout << "    -persistent   " << boldOff << "  save current streams as persistent messages enabled on startup" << endlbOn;
	cout << "                * Message can be appended with =<PERIODMULTIPLE> to change message frequency. Period is then equal to message" << endlbOn; 
	cout << "                  source times the PERIODMULTIPLE. If not appended the data will stream at a default rate." << endlbOn;
	cout << "                  Example: -msgINS2=10 will stream data at startupNavDtMs x 10" << endlbOn;
=======
	cout << "    -did [DID#<=PERIODMULT> DID#<=PERIODMULT> ...]" << boldOff << "  Stream 1 or more datasets and display w/ compact view." << endlbOn;
	cout << "    -edit [DID#<=PERIODMULT>]                     " << boldOff << "  Stream and edit 1 dataset." << endlbOff;
	cout << "          Each DID# can be the DID number or name and appended with <=PERIODMULT> to decrease message frequency. " << endlbOff;
	cout << "          Message period = source period x PERIODMULT. PERIODMULT is 1 if not specified." << endlbOff;
	cout << "          Common DIDs: DID_INS_1, DID_INS_2, DID_INS_4, DID_PREINTEGRATED_IMU, DID_IMU, DID_GPS1_POS," << endlbOff;
	cout << "          DID_GPS2_RTK_CMP_REL, DID_BAROMETER, DID_MAGNETOMETER, DID_FLASH_CONFIG (see data_sets.h for complete list)" << endlbOn;
	cout << "    -dids          " << boldOff << " Print list of all DID datasets" << endlbOn;
	cout << "    -persistent    " << boldOff << " Save current streams as persistent messages enabled on startup" << endlbOn;
	cout << "    -presetPPD     " << boldOff << " Stream preset post processing datasets (PPD)" << endlbOn;
	cout << "    -presetINS2    " << boldOff << " Stream preset INS2 datasets" << endlbOn;
>>>>>>> 2c90d5a5
    cout << endlbOn;
	cout << "OPTIONS (Logging to file, disabled by default)" << endl;
	cout << "    -lon" << boldOff << "            Enable logging" << endlbOn;
	cout << "    -lt=" << boldOff << "TYPE        Log type: dat (default), sdat, kml or csv" << endlbOn;
	cout << "    -lp " << boldOff << "PATH        Log data to path (default: ./" << CL_DEFAULT_LOGS_DIRECTORY << ")" << endlbOn;
	cout << "    -lms=" << boldOff << "PERCENT    Log max space in percent of free space (default: " << CL_DEFAULT_MAX_LOG_SPACE_PERCENT << ")" << endlbOn;
	cout << "    -lmf=" << boldOff << "BYTES      Log max file size in bytes (default: " << CL_DEFAULT_MAX_LOG_FILE_SIZE << ")" << endlbOn;
	cout << "    -lts=" << boldOff << "0          Log sub folder, 0 or blank for none, 1 for timestamp, else use as is" << endlbOn;
	cout << "    -r" << boldOff << "              Replay data log from default path" << endlbOn;
	cout << "    -rp " << boldOff << "PATH        Replay data log from PATH" << endlbOn;
	cout << "    -rs=" << boldOff << "SPEED       Replay data log at x SPEED. SPEED=0 runs as fast as possible." << endlbOn;
	cout << endlbOn;
	cout << "OPTIONS (Read or write flash configuration from command line)" << endl;
	cout << "    -flashCfg" << boldOff << "       List all uINS \"keys\" and \"values\"" << endlbOn;
	cout << "   \"-flashCfg=[key]=[value]|[key]=[value]\" " << boldOff <<  endlbOn;
	cout << "    -evbFlashCfg" << boldOff << "    List all EVB \"keys\" and \"values\"" << endlbOn;
	cout << "   \"-evbFlashCfg=[key]=[value]|[key]=[value]\" " << boldOff <<  endlbOn;
	cout << "        " << boldOff << "            Set key / value pairs in flash config. Surround with \"quotes\" when using pipe operator." << endlbOn;
	cout << "EXAMPLES" << endlbOn;
	cout << "    " << APP_NAME << APP_EXT << " -c " << EXAMPLE_PORT << " -flashCfg  " << boldOff << "# Read from device and print all keys and values" << endlbOn;
	cout << "    " << APP_NAME << APP_EXT << " -c " << EXAMPLE_PORT << " -flashCfg=insRotation[0]=1.5708|insOffset[1]=1.2  " << boldOff << endlbOn;
	cout << "     " << boldOff << "                             # Set multiple flashCfg values" << endlbOn;
	cout << "OPTIONS (RTK Rover / Base)" << endl;
	cout << "    -rover=" << boldOff << "[type]:[IP or URL]:[port]:[mountpoint]:[username]:[password]" << endl;
	cout << "        As a rover (client), receive RTK corrections.  Examples:" << endl;
	cout << "            -rover=TCP:RTCM3:192.168.1.100:7777:mountpoint:username:password   (NTRIP)" << endl;
	cout << "            -rover=TCP:RTCM3:192.168.1.100:7777" << endl;
	cout << "            -rover=TCP:UBLOX:192.168.1.100:7777" << endl;
	cout << "            -rover=SERIAL:RTCM3:" << EXAMPLE_PORT << ":57600             (port, baud rate)" << endl;
	cout << "    -base=" << boldOff << "[IP]:[port]   As a Base (sever), send RTK corrections.  Examples:" << endl;
	cout << "            -base=TCP::7777                            (IP is optional)" << endl;
	cout << "            -base=TCP:192.168.1.43:7777" << endl;
	cout << "            -base=SERIAL:" << EXAMPLE_PORT << ":921600" << endl;

	cout << boldOff;   // Last line.  Leave bold text off on exit.
}

void cltool_outputHelp()
{
	cout << endlbOff << "Run \"" << boldOn << "cltool -h" << boldOff << "\" to display the help menu." << endl;
}

bool cltool_updateFlashCfg(InertialSense& inertialSenseInterface, string flashCfgString)
{
	nvm_flash_cfg_t flashCfg = inertialSenseInterface.GetFlashConfig();
	const map_name_to_info_t& flashMap = *cISDataMappings::GetMapInfo(DID_FLASH_CONFIG);

	if (flashCfgString.length() < 2)
	{
		// read flash config and display
		data_mapping_string_t stringBuffer;
		cout << "Current flash config" << endl;
		for (map_name_to_info_t::const_iterator i = flashMap.begin(); i != flashMap.end(); i++)
		{
			if (cISDataMappings::DataToString(i->second, NULL, (const uint8_t*)&flashCfg, stringBuffer))
			{
				cout << i->second.name << " = " << stringBuffer << endl;
			}
		}
		return false;
	}
	else
	{
		vector<string> keyValues;
		splitString(flashCfgString, '|', keyValues);
		for (size_t i = 0; i < keyValues.size(); i++)
		{
			vector<string> keyAndValue;
			splitString(keyValues[i], '=', keyAndValue);
			if (keyAndValue.size() == 2)
			{
				if (flashMap.find(keyAndValue[0]) == flashMap.end())
				{
					cout << "Unrecognized flash config key '" << keyAndValue[0] << "' specified, ignoring." << endl;
				}
				else
				{
					const data_info_t& info = flashMap.at(keyAndValue[0]);
					int radix = (keyAndValue[1].compare(0, 2, "0x") == 0 ? 16 : 10);
					int substrIndex = 2 * (radix == 16); // skip 0x for hex
					const string& str = keyAndValue[1].substr(substrIndex);
					cISDataMappings::StringToData(str.c_str(), (int)str.length(), NULL, (uint8_t*)&flashCfg, info, radix);
					cout << "Updated flash config key '" << keyAndValue[0] << "' to '" << keyAndValue[1].c_str() << "'" << endl;
				}
			}
		}
		inertialSenseInterface.SetFlashConfig(flashCfg);
		g_inertialSenseDisplay.Clear();
		return true;
	}
}

bool cltool_updateEvbFlashCfg(InertialSense& inertialSenseInterface, string flashCfgString)
{
	evb_flash_cfg_t evbFlashCfg = inertialSenseInterface.GetEvbFlashConfig();
	const map_name_to_info_t& flashMap = *cISDataMappings::GetMapInfo(DID_EVB_FLASH_CFG);

	if (flashCfgString.length() < 2)
	{
		// read flash config and display
		data_mapping_string_t stringBuffer;
		cout << "Current EVB flash config" << endl;
		for (map_name_to_info_t::const_iterator i = flashMap.begin(); i != flashMap.end(); i++)
		{
			if (cISDataMappings::DataToString(i->second, NULL, (const uint8_t*)&evbFlashCfg, stringBuffer))
			{
				cout << i->second.name << " = " << stringBuffer << endl;
			}
		}
		return false;
	}
	else
	{
		vector<string> keyValues;
		splitString(flashCfgString, '|', keyValues);
		for (size_t i = 0; i < keyValues.size(); i++)
		{
			vector<string> keyAndValue;
			splitString(keyValues[i], '=', keyAndValue);
			if (keyAndValue.size() == 2)
			{
				if (flashMap.find(keyAndValue[0]) == flashMap.end())
				{
					cout << "Unrecognized EVB flash config key '" << keyAndValue[0] << "' specified, ignoring." << endl;
				}
				else
				{
					const data_info_t& info = flashMap.at(keyAndValue[0]);
					int radix = (keyAndValue[1].compare(0, 2, "0x") == 0 ? 16 : 10);
					int substrIndex = 2 * (radix == 16); // skip 0x for hex
					const string& str = keyAndValue[1].substr(substrIndex);
					cISDataMappings::StringToData(str.c_str(), (int)str.length(), NULL, (uint8_t*)&evbFlashCfg, info, radix);
					cout << "Updated EVB flash config key '" << keyAndValue[0] << "' to '" << keyAndValue[1].c_str() << "'" << endl;
				}
			}
		}
		inertialSenseInterface.SetEvbFlashConfig(evbFlashCfg);
		g_inertialSenseDisplay.Clear();
		return true;
	}
}<|MERGE_RESOLUTION|>--- conflicted
+++ resolved
@@ -256,105 +256,7 @@
 			g_commandLineOptions.magRecal = true;
 			g_commandLineOptions.magRecalMode = strtol(a + 9, NULL, 10);
 		}
-<<<<<<< HEAD
-        else if (startsWith(a, "-survey="))
-        {
-            g_commandLineOptions.rmcPreset = 0;
-            g_commandLineOptions.surveyIn.state = strtol(a + 8, NULL, 10);
-            int maxDurationSec = strtol(a + 10, NULL, 10);
-            if (maxDurationSec > 5)
-            {
-                g_commandLineOptions.surveyIn.maxDurationSec = maxDurationSec;
-            }
-        }
-		else if (startsWith(a, "-msgBaro="))
-		{
-			g_commandLineOptions.streamBaro = (int)atof(&a[9]);
-		}
-		else if (startsWith(a, "-msgBaro"))
-		{
-			g_commandLineOptions.streamBaro = 50;
-		}
-		else if (startsWith(a, "-msgDualIMU="))
-		{
-			g_commandLineOptions.streamDualIMU = (int)atof(&a[12]);
-		}
-		else if (startsWith(a, "-msgDualIMU"))
-		{
-			g_commandLineOptions.streamDualIMU = 50;
-		}
-		else if (startsWith(a, "-msgGPS="))
-		{
-			g_commandLineOptions.streamGPS = (int)atof(&a[8]);
-		}
-        else if (startsWith(a, "-msgGPS"))
-		{
-			g_commandLineOptions.streamGPS = 1;
-		}
-		else if (startsWith(a, "-msgIMU1="))
-		{
-			g_commandLineOptions.streamIMU1 = (int)atof(&a[9]);
-		}
-		else if (startsWith(a, "-msgIMU1"))
-		{
-			g_commandLineOptions.streamIMU1 = 50;
-		}
-		else if (startsWith(a, "-msgIMU2=")) 
-		{
-			g_commandLineOptions.streamIMU2 = (int)atof(&a[9]);
-		}
-		else if (startsWith(a, "-msgIMU2"))
-		{
-			g_commandLineOptions.streamIMU2 = 50;
-		}
-		else if (startsWith(a, "-msgINS1="))
-		{
-			g_commandLineOptions.streamINS1 = (int)atof(&a[9]);
-		}
-		else if (startsWith(a, "-msgINS1"))
-		{
-			g_commandLineOptions.streamINS1 = 50;
-		}
-		else if (startsWith(a, "-msgINS2="))
-		{
-			g_commandLineOptions.streamINS2 = (int)atof(&a[9]);
-		}
-		else if (startsWith(a, "-msgINS2"))
-		{
-			g_commandLineOptions.streamINS2 = 50;
-		}
-		else if (startsWith(a, "-msgINS3="))
-		{
-			g_commandLineOptions.streamINS3 = (int)atof(&a[9]);
-		}
-		else if (startsWith(a, "-msgINS3"))
-		{
-			g_commandLineOptions.streamINS3 = 50;
-		}
-		else if (startsWith(a, "-msgINS4="))
-		{
-			g_commandLineOptions.streamINS4 = (int)atof(&a[9]);
-		}
-		else if (startsWith(a, "-msgINS4"))
-		{
-			g_commandLineOptions.streamINS4 = 50;
-		}
-		else if (startsWith(a, "-msgMag="))
-		{
-			g_commandLineOptions.streamMag = (int)atof(&a[9]);
-		}
-		else if (startsWith(a, "-msgMag"))
-		{
-			g_commandLineOptions.streamMag = 50;
-		}
-		else if (startsWith(a, "-msgPIMU"))
-		{
-			g_commandLineOptions.streamDThetaVel = 1;
-		}
-		else if (startsWith(a, "-msgPresetPPD"))
-=======
 		else if (startsWith(a, "-presetPPD"))
->>>>>>> 2c90d5a5
 		{
 			g_commandLineOptions.rmcPreset = RMC_PRESET_PPD_BITS;
 		}
@@ -529,24 +431,6 @@
 
 	cout << endlbOn;
 	cout << "OPTIONS (Message Streaming)" << endl;
-<<<<<<< HEAD
-	cout << "    -msgPresetPPD " << boldOff << "  stream preset: post processing data sets" << endlbOn;
-	cout << "    -msgPresetINS2" << boldOff << "  stream preset: INS2 sets" << endlbOn;
-	cout << "    -msgINS[n] *   " << boldOff << "  stream DID_INS_[n], where [n] = 1, 2, 3 or 4 (without brackets)" << endlbOn;
-	cout << "    -msgDualIMU *  " << boldOff << "  stream DID_IMU" << endlbOn;
-	cout << "    -msgPIMU       " << boldOff << "  stream DID_PREINTEGRATED_IMU" << endlbOn;
-	cout << "    -msgMag[n] *   " << boldOff << "  stream DID_MAGNETOMETER_[n], where [n] = 1 or 2 (without brackets)" << endlbOn;
-	cout << "    -msgBaro *     " << boldOff << "  stream DID_BAROMETER" << endlbOn;
-	cout << "    -msgGPS *      " << boldOff << "  stream DID_GPS_NAV" << endlbOn;
-	cout << "    -msgSensors *  " << boldOff << "  stream DID_SYS_SENSORS" << endlbOn;
-	cout << "    -msgRtkPos *   " << boldOff << "  stream DID_GPS1_RTK_POS" << endlbOn;
-	cout << "    -msgRtkPosRel *" << boldOff << "  stream DID_GPS1_RTK_POS_REL" << endlbOn;
-	cout << "    -msgRtkCmpRel *" << boldOff << "  stream DID_GPS2_RTK_CMP_REL" << endlbOn;
-	cout << "    -persistent   " << boldOff << "  save current streams as persistent messages enabled on startup" << endlbOn;
-	cout << "                * Message can be appended with =<PERIODMULTIPLE> to change message frequency. Period is then equal to message" << endlbOn; 
-	cout << "                  source times the PERIODMULTIPLE. If not appended the data will stream at a default rate." << endlbOn;
-	cout << "                  Example: -msgINS2=10 will stream data at startupNavDtMs x 10" << endlbOn;
-=======
 	cout << "    -did [DID#<=PERIODMULT> DID#<=PERIODMULT> ...]" << boldOff << "  Stream 1 or more datasets and display w/ compact view." << endlbOn;
 	cout << "    -edit [DID#<=PERIODMULT>]                     " << boldOff << "  Stream and edit 1 dataset." << endlbOff;
 	cout << "          Each DID# can be the DID number or name and appended with <=PERIODMULT> to decrease message frequency. " << endlbOff;
@@ -557,7 +441,6 @@
 	cout << "    -persistent    " << boldOff << " Save current streams as persistent messages enabled on startup" << endlbOn;
 	cout << "    -presetPPD     " << boldOff << " Stream preset post processing datasets (PPD)" << endlbOn;
 	cout << "    -presetINS2    " << boldOff << " Stream preset INS2 datasets" << endlbOn;
->>>>>>> 2c90d5a5
     cout << endlbOn;
 	cout << "OPTIONS (Logging to file, disabled by default)" << endl;
 	cout << "    -lon" << boldOff << "            Enable logging" << endlbOn;
