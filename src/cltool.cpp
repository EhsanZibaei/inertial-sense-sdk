--- conflicted
+++ resolved
@@ -56,10 +56,9 @@
     return lenstr != lenpre ? false : strncasecmp(pre, str, lenpre) == 0;
 }
 
-<<<<<<< HEAD
 #define CL_DEFAULT_BAUD_RATE                IS_BAUDRATE_DEFAULT
 #define CL_DEFAULT_COM_PORT                 "*"
-#define CL_DEFAULT_DISPLAY_MODE             cInertialSenseDisplay::DMODE_PRETTY
+#define CL_DEFAULT_DISPLAY_MODE             cInertialSenseDisplay::DMODE_QUIET
 #define CL_DEFAULT_LOG_TYPE                 "dat"
 #define CL_DEFAULT_LOGS_DIRECTORY           DEFAULT_LOGS_DIRECTORY
 #define CL_DEFAULT_ENABLE_LOGGING           false
@@ -67,18 +66,6 @@
 #define CL_DEFAULT_MAX_LOG_SPACE_PERCENT    0.5f
 #define CL_DEFAULT_REPLAY_SPEED             1.0
 #define CL_DEFAULT_BOOTLOAD_VERIFY          false
-=======
-#define CL_DEFAULT_BAUD_RATE				IS_BAUDRATE_DEFAULT 
-#define CL_DEFAULT_COM_PORT					"*"
-#define CL_DEFAULT_DISPLAY_MODE				cInertialSenseDisplay::DMODE_QUIET 
-#define CL_DEFAULT_LOG_TYPE					"dat"
-#define CL_DEFAULT_LOGS_DIRECTORY			DEFAULT_LOGS_DIRECTORY
-#define CL_DEFAULT_ENABLE_LOGGING			false 
-#define CL_DEFAULT_MAX_LOG_FILE_SIZE		1024 * 1024 * 5
-#define CL_DEFAULT_MAX_LOG_SPACE_PERCENT	0.5f 
-#define CL_DEFAULT_REPLAY_SPEED				1.0
-#define CL_DEFAULT_BOOTLOAD_VERIFY			false
->>>>>>> 5df95919
 
 bool read_did_argument(stream_did_t *dataset, string s)
 {
@@ -177,7 +164,6 @@
     {
         const char* a = argv[i];
         if (startsWith(a, "--"))
-<<<<<<< HEAD
         {   // Treat "--" same as "-"
             a++;
         }
@@ -185,10 +171,12 @@
         if (startsWith(a, "-asciiMessages="))
         {
             g_commandLineOptions.asciiMessages = &a[15];
+            enable_display_mode();
         }
         else if (startsWith(a, "-base="))
         {
             g_commandLineOptions.baseConnection = &a[6];
+            enable_display_mode();
         }
         else if (startsWith(a, "-baud="))
         {
@@ -237,6 +225,7 @@
                     }
                 }
             }
+            enable_display_mode();
         }
         else if (startsWith(a, "-edit"))
         {
@@ -259,97 +248,10 @@
         {
             g_commandLineOptions.evbFlashCfg = ".";
         }
-=======
-        {	// Treat "--" same as "-"
-			a++;
-        }
-        
-		if (startsWith(a, "-asciiMessages="))
-		{
-			g_commandLineOptions.asciiMessages = &a[15];
-            enable_display_mode();
-		}
-		else if (startsWith(a, "-base="))
-		{
-			g_commandLineOptions.baseConnection = &a[6];
-            enable_display_mode();
-		}
-		else if (startsWith(a, "-baud="))
-		{
-			g_commandLineOptions.baudRate = strtol(&a[6], NULL, 10);
-		}
-		else if (startsWith(a, "-chipEraseEvb"))
-		{
-			g_commandLineOptions.chipEraseEvb2 = true;
-		}
-		else if (startsWith(a, "-chipEraseIMX"))
-		{
-			g_commandLineOptions.sysCommand = SYS_CMD_MANF_CHIP_ERASE;
-		}
-		else if (matches(a, "-c") && (i + 1) < argc)
-		{
-			g_commandLineOptions.comPort = argv[++i];	// use next argument
-		}
-		else if (startsWith(a, "-dboc"))
-		{
-			g_commandLineOptions.disableBroadcastsOnClose = true;
-		}
-		else if (startsWith(a, "-dids"))
-		{
-			print_dids();
-			return false;
-		}
-		else if (startsWith(a, "-did") && (i + 1) < argc)
-		{
-			while ((i + 1) < argc && !startsWith(argv[i + 1], "-"))	// next argument doesn't start with "-"
-			{
-				if (g_commandLineOptions.outputOnceDid)
-				{
-					i++;
-				}
-				else
-				{
-					stream_did_t dataset = {};
-					if (read_did_argument(&dataset, argv[++i]))		// use next argument
-					{
-						if (dataset.periodMultiple == 0)
-						{
-							g_commandLineOptions.outputOnceDid = dataset.did;
-							g_commandLineOptions.datasets.clear();
-						}
-						g_commandLineOptions.datasets.push_back(dataset);
-					}
-				}
-			}			
-            enable_display_mode();
-		}
-		else if (startsWith(a, "-edit"))
-		{
-			stream_did_t dataset = {};
-			if (((i + 1) < argc) && read_did_argument(&dataset, argv[++i]))	// use next argument
-			{
-				g_commandLineOptions.datasetEdit = dataset;
-			}
-			else
-			{	// Invalid argument
-				print_dids();
-				return false;
-			}
-		}
-		else if (startsWith(a, "-evbFlashCfg="))
-		{
-			g_commandLineOptions.evbFlashCfg = &a[13];
-		}
-		else if (startsWith(a, "-evbFlashCfg"))
-		{
-			g_commandLineOptions.evbFlashCfg = ".";
-		}
->>>>>>> 5df95919
         else if (startsWith(a, "-evbReset"))
         {
             g_commandLineOptions.softwareResetEvb = true;
         }
-<<<<<<< HEAD
         else if (startsWith(a, "-factoryReset"))
         {
             g_commandLineOptions.sysCommand = SYS_CMD_MANF_FACTORY_RESET;
@@ -385,52 +287,12 @@
         {
             g_commandLineOptions.maxLogFileSize = (uint32_t)strtoul(&a[5], NULL, 10);
         }
-=======
-		else if (startsWith(a, "-factoryReset"))
-		{
-			g_commandLineOptions.sysCommand = SYS_CMD_MANF_FACTORY_RESET;
-		}		
-		else if (startsWith(a, "-fb"))
-		{
-			g_commandLineOptions.forceBootloaderUpdate = true;
-		}
-		else if (startsWith(a, "-flashCfg="))
-		{
-			g_commandLineOptions.flashCfg = &a[10];
-		}
-		else if (startsWith(a, "-flashCfg"))
-		{
-			g_commandLineOptions.flashCfg = ".";
-		}
-		else if (startsWith(a, "-hi") || startsWith(a, "--hi"))
-		{
-			g_internal = true;
-			cltool_outputUsage();
-			return false;
-		}
-		else if (startsWith(a, "-h") || startsWith(a, "--h") || startsWith(a, "-help") || startsWith(a, "--help"))
-		{
-			cltool_outputUsage();
-			return false;
-		}
-		else if (startsWith(a, "-lms="))
-		{
-			g_commandLineOptions.maxLogSpacePercent = (float)atof(&a[5]);
-            enable_display_mode();
-		}
-		else if (startsWith(a, "-lmf="))
-		{
-			g_commandLineOptions.maxLogFileSize = (uint32_t)strtoul(&a[5], NULL, 10);
-            enable_display_mode();
-		}
->>>>>>> 5df95919
         else if (startsWith(a, "-log-flush-timeout="))
         {
             g_commandLineOptions.timeoutFlushLoggerSeconds = strtoul(&a[19], NULLPTR, 10);
             enable_display_mode();
         }
         else if (startsWith(a, "-lts="))
-<<<<<<< HEAD
         {
             const char* subFolder = &a[5];
             if (*subFolder == '1' || startsWith(subFolder, "true"))
@@ -463,6 +325,7 @@
             g_commandLineOptions.rmcPreset = 0;
             g_commandLineOptions.magRecal = true;
             g_commandLineOptions.magRecalMode = strtol(a + 9, NULL, 10);
+            enable_display_mode();
         }
         else if (startsWith(a, "-platform"))
         {
@@ -487,83 +350,18 @@
         else if (startsWith(a, "-presetPPD"))
         {
             g_commandLineOptions.rmcPreset = RMC_PRESET_PPD_GROUND_VEHICLE;
+            enable_display_mode();
         }
         else if (startsWith(a, "-presetINS2"))
         {
             g_commandLineOptions.rmcPreset = RMC_PRESET_INS_BITS;
-        }
-=======
-		{
-			const char* subFolder = &a[5];
-			if (*subFolder == '1' || startsWith(subFolder, "true"))
-			{
-				g_commandLineOptions.logSubFolder = cISLogger::CreateCurrentTimestamp();
-			}
-			else if (*subFolder == '\0' || *subFolder == '0' || startsWith(subFolder, "false"))
-			{
-				g_commandLineOptions.logSubFolder = cISLogger::g_emptyString;
-			}
-			else
-			{
-				g_commandLineOptions.logSubFolder = subFolder;
-			}
-		}
-		else if (startsWith(a, "-lp") && (i + 1) < argc)
-		{
-			g_commandLineOptions.logPath = argv[++i];	// use next argument;
-		}
-		else if (startsWith(a, "-lt="))
-		{
-			g_commandLineOptions.logType = &a[4];
-		}
-		else if (startsWith(a, "-lon"))
-		{
-			g_commandLineOptions.enableLogging = true;
-		}
-		else if (startsWith(a, "-magRecal"))
-		{
-			g_commandLineOptions.rmcPreset = 0;
-			g_commandLineOptions.magRecal = true;
-			g_commandLineOptions.magRecalMode = strtol(a + 9, NULL, 10);
-            enable_display_mode();
-		}
-		else if (startsWith(a, "-platform"))
-		{
-			#define PLATFORM_TYPE_TAG_LEN	10
-			if(strlen(a) <= PLATFORM_TYPE_TAG_LEN || !isdigit(a[PLATFORM_TYPE_TAG_LEN]))
-			{
-				cout << "Platform type not specified.\n\n";
-				return false;
-			}
-
-			int platformType = (uint32_t)strtoul(&a[PLATFORM_TYPE_TAG_LEN], NULL, 10);
-			if (platformType < 0 || platformType >= PLATFORM_CFG_TYPE_COUNT)
-			{
-				cout << "Invalid platform type: " << platformType << "\n\n";
-				return false;
-			}
-			else
-			{	// Valid platform
-				g_commandLineOptions.platformType = platformType;
-			}
-		}
-		else if (startsWith(a, "-presetPPD"))
-		{
-			g_commandLineOptions.rmcPreset = RMC_PRESET_PPD_GROUND_VEHICLE;
-            enable_display_mode();
-		}
-		else if (startsWith(a, "-presetINS2"))
-		{
-			g_commandLineOptions.rmcPreset = RMC_PRESET_INS_BITS;
-            enable_display_mode();
-		}
->>>>>>> 5df95919
+            enable_display_mode();
+        }
         else if (startsWith(a, "-persistent"))
         {
             g_commandLineOptions.persistentMessages = true;
         }
         else if (startsWith(a, "-q"))
-<<<<<<< HEAD
         {
             g_commandLineOptions.displayMode = cInertialSenseDisplay::DMODE_QUIET;
         }
@@ -571,29 +369,14 @@
         {
             g_commandLineOptions.replayDataLog = true;
             g_commandLineOptions.logPath = argv[++i];    // use next argument
+            enable_display_mode();
         }
         else if (startsWith(a, "-rs="))
         {
             g_commandLineOptions.replayDataLog = true;
             g_commandLineOptions.replaySpeed = (float)atof(&a[4]);
-        }
-=======
-		{
-			g_commandLineOptions.displayMode = cInertialSenseDisplay::DMODE_QUIET;
-		}
-		else if (startsWith(a, "-rp") && (i + 1) < argc)
-		{
-			g_commandLineOptions.replayDataLog = true;
-			g_commandLineOptions.logPath = argv[++i];	// use next argument
-            enable_display_mode();
-		}
-		else if (startsWith(a, "-rs="))
-		{
-			g_commandLineOptions.replayDataLog = true;
-			g_commandLineOptions.replaySpeed = (float)atof(&a[4]);
-            enable_display_mode();
-		}
->>>>>>> 5df95919
+            enable_display_mode();
+        }
         else if (startsWith(a, "-resetEvb"))
         {
             g_commandLineOptions.softwareResetEvb = true;
@@ -602,7 +385,6 @@
         {
             g_commandLineOptions.softwareResetImx = true;
         }
-<<<<<<< HEAD
         else if (startsWith(a, "-rover="))
         {
             g_commandLineOptions.roverConnection = &a[7];
@@ -611,37 +393,18 @@
             stream_did_t dataset = {};
             read_did_argument(&dataset, "DID_GPS1_POS");
             g_commandLineOptions.datasets.push_back(dataset);
+            enable_display_mode();
         }
         else if (startsWith(a, "-r"))
         {
             g_commandLineOptions.replayDataLog = true;
+            enable_display_mode();
         }
         else if (startsWith(a, "-stats"))
         {
             g_commandLineOptions.displayMode = cInertialSenseDisplay::DMODE_STATS;
-        }
-=======
-		else if (startsWith(a, "-rover="))
-		{
-			g_commandLineOptions.roverConnection = &a[7];
-
-			// DID_GPS1_POS must be enabled for NTRIP VRS to supply rover position.
-			stream_did_t dataset = {};
-			read_did_argument(&dataset, "DID_GPS1_POS");
-			g_commandLineOptions.datasets.push_back(dataset);
-            enable_display_mode();
-		}
-		else if (startsWith(a, "-r"))
-		{
-			g_commandLineOptions.replayDataLog = true;
-            enable_display_mode();
-		}
-        else if (startsWith(a, "-stats"))
-		{
-			g_commandLineOptions.displayMode = cInertialSenseDisplay::DMODE_STATS;
-            enable_display_mode();
-		}
->>>>>>> 5df95919
+            enable_display_mode();
+        }
         else if (startsWith(a, "-survey="))
         {
             g_commandLineOptions.rmcPreset = 0;
@@ -653,34 +416,19 @@
             }
             enable_display_mode();
         }
-<<<<<<< HEAD
         else if (startsWith(a, "-sysCmd="))
         {
             g_commandLineOptions.sysCommand = (uint32_t)strtoul(&a[8], NULL, 10);
         }
         else if (startsWith(a, "-s"))
         {
-            g_commandLineOptions.displayMode = cInertialSenseDisplay::DMODE_SCROLL;
+            enable_display_mode(cInertialSenseDisplay::DMODE_SCROLL);
         }
         else if (startsWith(a, "-ub") && (i + 1) < argc)
         {
             g_commandLineOptions.updateFirmwareTarget = fwUpdate::TARGET_HOST; // use legacy firmware update mechanism
             g_commandLineOptions.updateBootloaderFilename = argv[++i];    // use next argument
         }
-=======
-		else if (startsWith(a, "-sysCmd="))
-		{
-			g_commandLineOptions.sysCommand = (uint32_t)strtoul(&a[8], NULL, 10);
-		}		
-		else if (startsWith(a, "-s"))
-		{
-            enable_display_mode(cInertialSenseDisplay::DMODE_SCROLL);
-		}
-		else if (startsWith(a, "-ub") && (i + 1) < argc)
-		{
-			g_commandLineOptions.updateBootloaderFilename = argv[++i];	// use next argument
-		}
->>>>>>> 5df95919
         else if (startsWith(a, "-uf") && (i + 1) < argc)
         {
             if ((strcmp(a, "-uf-cmd") == 0) && (i + 1) < argc)
@@ -861,7 +609,6 @@
 
 bool cltool_updateFlashCfg(InertialSense& inertialSenseInterface, string flashCfgString)
 {
-<<<<<<< HEAD
     nvm_flash_cfg_t flashCfg;
     inertialSenseInterface.FlashConfig(flashCfg);
     const map_name_to_info_t& flashMap = *cISDataMappings::GetMapInfo(DID_FLASH_CONFIG);
@@ -878,7 +625,6 @@
                 cout << i->second.name << " = " << stringBuffer << endl;
             }
         }
-        return false;
     }
     else
     {
@@ -906,62 +652,13 @@
             }
         }
         inertialSenseInterface.SetFlashConfig(flashCfg);
-        g_inertialSenseDisplay.Clear();
-        return true;
-    }
-=======
-	nvm_flash_cfg_t flashCfg;
-	inertialSenseInterface.GetFlashConfig(flashCfg);
-	const map_name_to_info_t& flashMap = *cISDataMappings::GetMapInfo(DID_FLASH_CONFIG);
-
-	if (flashCfgString.length() < 2)
-	{
-		// read flash config and display
-		data_mapping_string_t stringBuffer;
-		cout << "Current flash config" << endl;
-		for (map_name_to_info_t::const_iterator i = flashMap.begin(); i != flashMap.end(); i++)
-		{
-			if (cISDataMappings::DataToString(i->second, NULL, (const uint8_t*)&flashCfg, stringBuffer))
-			{
-				cout << i->second.name << " = " << stringBuffer << endl;
-			}
-		}
-	}
-	else
-	{
-		vector<string> keyValues;
-		splitString(flashCfgString, '|', keyValues);
-		for (size_t i = 0; i < keyValues.size(); i++)
-		{
-			vector<string> keyAndValue;
-			splitString(keyValues[i], '=', keyAndValue);
-			if (keyAndValue.size() == 2)
-			{
-				if (flashMap.find(keyAndValue[0]) == flashMap.end())
-				{
-					cout << "Unrecognized flash config key '" << keyAndValue[0] << "' specified, ignoring." << endl;
-				}
-				else
-				{
-					const data_info_t& info = flashMap.at(keyAndValue[0]);
-					int radix = (keyAndValue[1].compare(0, 2, "0x") == 0 ? 16 : 10);
-					int substrIndex = 2 * (radix == 16); // skip 0x for hex
-					const string& str = keyAndValue[1].substr(substrIndex);
-					cISDataMappings::StringToData(str.c_str(), (int)str.length(), NULL, (uint8_t*)&flashCfg, info, radix);
-					cout << "Updated flash config key '" << keyAndValue[0] << "' to '" << keyAndValue[1].c_str() << "'" << endl;
-				}
-			}
-		}
-		inertialSenseInterface.SetFlashConfig(flashCfg);
-	}
+    }
 
     return false;
->>>>>>> 5df95919
 }
 
 bool cltool_updateEvbFlashCfg(InertialSense& inertialSenseInterface, string flashCfgString)
 {
-<<<<<<< HEAD
     evb_flash_cfg_t evbFlashCfg;
     inertialSenseInterface.EvbFlashConfig(evbFlashCfg);
     const map_name_to_info_t& flashMap = *cISDataMappings::GetMapInfo(DID_EVB_FLASH_CFG);
@@ -978,7 +675,6 @@
                 cout << i->second.name << " = " << stringBuffer << endl;
             }
         }
-        return false;
     }
     else
     {
@@ -1006,55 +702,7 @@
             }
         }
         inertialSenseInterface.SetEvbFlashConfig(evbFlashCfg);
-        g_inertialSenseDisplay.Clear();
-        return true;
-    }
-=======
-	evb_flash_cfg_t evbFlashCfg;
-	inertialSenseInterface.GetEvbFlashConfig(evbFlashCfg);
-	const map_name_to_info_t& flashMap = *cISDataMappings::GetMapInfo(DID_EVB_FLASH_CFG);
-
-	if (flashCfgString.length() < 2)
-	{
-		// read flash config and display
-		data_mapping_string_t stringBuffer;
-		cout << "Current EVB flash config" << endl;
-		for (map_name_to_info_t::const_iterator i = flashMap.begin(); i != flashMap.end(); i++)
-		{
-			if (cISDataMappings::DataToString(i->second, NULL, (const uint8_t*)&evbFlashCfg, stringBuffer))
-			{
-				cout << i->second.name << " = " << stringBuffer << endl;
-			}
-		}
-	}
-	else
-	{
-		vector<string> keyValues;
-		splitString(flashCfgString, '|', keyValues);
-		for (size_t i = 0; i < keyValues.size(); i++)
-		{
-			vector<string> keyAndValue;
-			splitString(keyValues[i], '=', keyAndValue);
-			if (keyAndValue.size() == 2)
-			{
-				if (flashMap.find(keyAndValue[0]) == flashMap.end())
-				{
-					cout << "Unrecognized EVB flash config key '" << keyAndValue[0] << "' specified, ignoring." << endl;
-				}
-				else
-				{
-					const data_info_t& info = flashMap.at(keyAndValue[0]);
-					int radix = (keyAndValue[1].compare(0, 2, "0x") == 0 ? 16 : 10);
-					int substrIndex = 2 * (radix == 16); // skip 0x for hex
-					const string& str = keyAndValue[1].substr(substrIndex);
-					cISDataMappings::StringToData(str.c_str(), (int)str.length(), NULL, (uint8_t*)&evbFlashCfg, info, radix);
-					cout << "Updated EVB flash config key '" << keyAndValue[0] << "' to '" << keyAndValue[1].c_str() << "'" << endl;
-				}
-			}
-		}
-		inertialSenseInterface.SetEvbFlashConfig(evbFlashCfg);
-	}
+    }
 
     return false;
->>>>>>> 5df95919
 }