--- conflicted
+++ resolved
@@ -63,13 +63,8 @@
 	volatile uint8_t		rx_status;
 	uint8_t					*rx_buf_dest;	// Destination for data to be copied to after read
 	uint8_t					rx_len;
-<<<<<<< HEAD
 	uint8_t					tx_buf[I2C_BUF_SIZE_TX] __attribute__((aligned(4)));
 	uint8_t					rx_buf[I2C_BUF_SIZE_RX] __attribute__((aligned(4)));
-=======
-	uint8_t					tx_buf[I2C_BUF_SIZE_TX] __attribute__((aligned(32)));
-	uint8_t					rx_buf[I2C_BUF_SIZE_RX] __attribute__((aligned(32)));
->>>>>>> aaa84d3d
 } i2c_t;
 
 extern i2c_t sn_i2c;
