--- conflicted
+++ resolved
@@ -130,10 +130,7 @@
           $(SRC_DIR)/wifi.c                                                                              \
           $(SRC_DIR)/xbee.cpp                                                                            \
           $(SRC_DIR)/main.cpp                                                                            \
-<<<<<<< HEAD
-          $(SRC_DIR)/evb_tasks.cpp
-=======
->>>>>>> 4317aba8
+          $(SRC_DIR)/evb_tasks.cpp                                                                       \
 
 
 # Set Include Directories
