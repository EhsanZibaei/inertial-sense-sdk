TARGET	?= EVB-2

SERIAL_DEVICE ?= /dev/ttyUSB0

DEBUG ?=

#################################
# GNU ARM Embedded Toolchain
#################################
CC=arm-none-eabi-gcc
CXX=arm-none-eabi-g++
LD=arm-none-eabi-ld
AR=arm-none-eabi-ar
AS=arm-none-eabi-as
CP=arm-none-eabi-objcopy
OD=arm-none-eabi-objdump
NM=arm-none-eabi-nm
SIZE=arm-none-eabi-size
A2L=arm-none-eabi-addr2line

#################################
# Working directories
#################################
ROOT          = .
SRC_DIR       = $(ROOT)/IS_EVB-2/src
ASF_DIR       = $(SRC_DIR)/ASF
SDK_DIR       = ..
HW_LIBS_DIR   = ../hw-libs

OBJECT_DIR    = $(ROOT)/obj
BIN_DIR       = $(ROOT)/obj


#################################
# Source Files
#################################

# Add Source Files
C_SRCS += \
          $(SDK_DIR)/src/ISUtilities.cpp                                                                 \
          $(SDK_DIR)/src/ISFileManager.cpp                                                               \
          $(SDK_DIR)/src/ISLogger.cpp                                                                    \
          $(SDK_DIR)/src/DeviceLog.cpp                                                                   \
          $(SDK_DIR)/src/DeviceLogSerial.cpp                                                             \
          $(SDK_DIR)/src/DataChunk.cpp                                                                   \
          $(SDK_DIR)/src/ISDataMappings.cpp                                                              \
          $(SDK_DIR)/src/ISPose.cpp                                                                      \
          $(SDK_DIR)/src/convert_ins.cpp                                                                 \
          $(SDK_DIR)/src/data_sets.c                                                                     \
          $(SDK_DIR)/src/com_manager.c                                                                   \
          $(SDK_DIR)/src/ISComm.c                                                                        \
          $(ASF_DIR)/sam/utils/syscalls/gcc/syscalls.c                                                   \
          $(ASF_DIR)/common/components/memory/sd_mmc/sd_mmc.c                                            \
          $(ASF_DIR)/common/components/memory/sd_mmc/sd_mmc_mem.c                                        \
          $(ASF_DIR)/common/components/wifi/winc3400/wifi_drv/common/source/nm_common.c                  \
          $(ASF_DIR)/common/components/wifi/winc3400/wifi_drv/driver/source/m2m_wifi.c                   \
          $(ASF_DIR)/common/components/wifi/winc3400/wifi_drv/bsp/source/nm_bsp_same70.c                 \
          $(ASF_DIR)/common/components/wifi/winc3400/wifi_drv/socket/source/socket.c                     \
          $(ASF_DIR)/common/components/wifi/winc3400/wifi_drv/driver/source/m2m_hif.c                    \
          $(ASF_DIR)/common/components/wifi/winc3400/wifi_drv/driver/source/nmbus.c                      \
          $(ASF_DIR)/common/components/wifi/winc3400/wifi_drv/driver/source/nmspi.c                      \
          $(ASF_DIR)/common/components/wifi/winc3400/wifi_drv/bus_wrapper/source/nm_bus_wrapper_same70.c \
          $(ASF_DIR)/common/components/wifi/winc3400/wifi_drv/driver/source/nmasic.c                     \
          $(ASF_DIR)/common/components/wifi/winc3400/wifi_drv/driver/source/nmdrv.c                      \
          $(ASF_DIR)/common/services/clock/same70/sysclk.c                                               \
          $(ASF_DIR)/common/services/delay/sam/cycle_counter.c                                           \
          $(ASF_DIR)/common/services/serial/usart_serial.c                                               \
          $(ASF_DIR)/common/services/sleepmgr/sam/sleepmgr.c                                             \
          $(ASF_DIR)/common/services/spi/sam_spi/spi_master.c                                            \
          $(ASF_DIR)/common/services/spi/sam_usart_spi/usart_spi.c                                       \
          $(ASF_DIR)/common/services/storage/ctrl_access/ctrl_access.c                                   \
          $(ASF_DIR)/common/services/usb/class/cdc/device/udi_cdc.c                                      \
          $(ASF_DIR)/common/services/usb/class/cdc/device/udi_cdc_desc.c                                 \
          $(ASF_DIR)/common/services/usb/udc/udc.c                                                       \
          $(ASF_DIR)/common/utils/interrupt/interrupt_sam_nvic.c                                         \
          $(ASF_DIR)/common/utils/stdio/read.c                                                           \
          $(ASF_DIR)/common/utils/stdio/write.c                                                          \
          $(ASF_DIR)/sam/boards/user_board/init.c                                                        \
          $(ASF_DIR)/sam/drivers/efc/efc.c                                                               \
          $(ASF_DIR)/sam/drivers/hsmci/hsmci.c                                                           \
          $(ASF_DIR)/sam/drivers/mcan/mcan.c                                                             \
          $(ASF_DIR)/sam/drivers/mpu/mpu.c                                                               \
          $(ASF_DIR)/sam/drivers/pio/pio.c                                                               \
          $(ASF_DIR)/sam/drivers/pio/pio_handler.c                                                       \
          $(ASF_DIR)/sam/drivers/pmc/pmc.c                                                               \
          $(ASF_DIR)/sam/drivers/pmc/sleep.c                                                             \
          $(ASF_DIR)/sam/drivers/rtc/rtc.c                                                               \
          $(ASF_DIR)/sam/drivers/rtt/rtt.c                                                               \
          $(ASF_DIR)/sam/drivers/spi/spi.c                                                               \
          $(ASF_DIR)/sam/drivers/tc/tc.c                                                                 \
          $(ASF_DIR)/sam/drivers/twihs/twihs.c                                                           \
          $(ASF_DIR)/sam/drivers/uart/uart.c                                                             \
          $(ASF_DIR)/sam/drivers/usart/usart.c                                                           \
          $(ASF_DIR)/sam/drivers/usbhs/usbhs_device.c                                                    \
          $(ASF_DIR)/sam/drivers/wdt/wdt.c                                                               \
          $(ASF_DIR)/sam/drivers/xdmac/xdmac.c                                                           \
          $(ASF_DIR)/sam/services/flash_efc/flash_efc.c                                                  \
          $(ASF_DIR)/sam/utils/cmsis/same70/source/templates/gcc/startup_same70.c                        \
          $(ASF_DIR)/sam/utils/cmsis/same70/source/templates/system_same70.c                             \
          $(ASF_DIR)/thirdparty/fatfs/fatfs-port-r0.09/diskio.c                                          \
          $(ASF_DIR)/thirdparty/fatfs/fatfs-port-r0.09/sam/fattime_rtc.c                                 \
          $(ASF_DIR)/thirdparty/fatfs/fatfs-r0.09/src/ff.c                                               \
          $(ASF_DIR)/thirdparty/fatfs/fatfs-r0.09/src/option/ccsbcs.c                                    \
          $(ASF_DIR)/thirdparty/freertos/freertos-10.0.0/Source/croutine.c                               \
          $(ASF_DIR)/thirdparty/freertos/freertos-10.0.0/Source/event_groups.c                           \
          $(ASF_DIR)/thirdparty/freertos/freertos-10.0.0/Source/list.c                                   \
          $(ASF_DIR)/thirdparty/freertos/freertos-10.0.0/Source/portable/GCC/ARM_CM7/r0p1/port.c         \
          $(ASF_DIR)/thirdparty/freertos/freertos-10.0.0/Source/portable/MemMang/heap_4.c                \
          $(ASF_DIR)/thirdparty/freertos/freertos-10.0.0/Source/queue.c                                  \
          $(ASF_DIR)/thirdparty/freertos/freertos-10.0.0/Source/stream_buffer.c                          \
          $(ASF_DIR)/thirdparty/freertos/freertos-10.0.0/Source/tasks.c                                  \
          $(ASF_DIR)/thirdparty/freertos/freertos-10.0.0/Source/timers.c                                 \
          $(HW_LIBS_DIR)/FreeRTOS_new.cpp                                                                \
          $(HW_LIBS_DIR)/drivers/d_flash.c                                                               \
          $(HW_LIBS_DIR)/drivers/d_usartDMA.c                                                            \
          $(HW_LIBS_DIR)/misc/bootloaderApp.c                                                            \
          $(HW_LIBS_DIR)/misc/rtos.c                                                                     \
          $(HW_LIBS_DIR)/printf-master/printf.c                                                          \
          $(SRC_DIR)/CAN.cpp                                                                             \
          $(SRC_DIR)/communications.cpp                                                                  \
          $(SRC_DIR)/control_law.cpp                                                                     \
          $(SRC_DIR)/drivers/d_time.c                                                                    \
          $(SRC_DIR)/drivers/d_quadEnc.c                                                                 \
          $(SRC_DIR)/globals.c                                                                           \
          $(SRC_DIR)/ISLogFileFatFs.cpp                                                                  \
          $(SRC_DIR)/sd_card_logger.cpp                                                                  \
          $(SRC_DIR)/spiTouINS.c                                                                         \
          $(SRC_DIR)/spiTouINS.c                                                                         \
          $(SRC_DIR)/user_interface.cpp                                                                  \
          $(SRC_DIR)/wifi.c                                                                              \
          $(SRC_DIR)/xbee.cpp                                                                            \
          $(SRC_DIR)/main.cpp                                                                            \
<<<<<<< HEAD
          $(SRC_DIR)/lunaFaultMaintenance.cpp
=======
>>>>>>> 4317aba8


# Set Include Directories

INCLUDES +=	$(SRC_DIR) \
            $(SRC_DIR)/config \
            $(SRC_DIR)/drivers 

INCLUDES += $(SDK_DIR)/src

INCLUDES += $(HW_LIBS_DIR)                \
            $(HW_LIBS_DIR)/communications \
            $(HW_LIBS_DIR)/config         \
            $(HW_LIBS_DIR)/drivers        \
            $(HW_LIBS_DIR)/hardware       \
            $(HW_LIBS_DIR)/libusb/include \
            $(HW_LIBS_DIR)/printf-master  

INCLUDES += $(ASF_DIR)/common/boards                                                        \
            $(ASF_DIR)/common/boards/user_board                                             \
            $(ASF_DIR)/common/components/memory/sd_mmc                                      \
            $(ASF_DIR)/common/components/wifi/winc3400/wifi_drv                             \
            $(ASF_DIR)/common/services/clock                                                \
            $(ASF_DIR)/common/services/delay                                                \
            $(ASF_DIR)/common/services/gpio                                                 \
            $(ASF_DIR)/common/services/ioport                                               \
            $(ASF_DIR)/common/services/serial/sam_uart                                      \
            $(ASF_DIR)/common/services/serial                                               \
            $(ASF_DIR)/common/services/sleepmgr                                             \
            $(ASF_DIR)/common/services/spi/sam_spi                                          \
            $(ASF_DIR)/common/services/spi/sam_usart_spi                                    \
            $(ASF_DIR)/common/services/spi                                                  \
            $(ASF_DIR)/common/services/storage/ctrl_access                                  \
            $(ASF_DIR)/common/services/usb/class/cdc/device                                 \
            $(ASF_DIR)/common/services/usb/class/cdc                                        \
            $(ASF_DIR)/common/services/usb/udc                                              \
            $(ASF_DIR)/common/services/usb                                                  \
            $(ASF_DIR)/common/utils/stdio/stdio_serial                                      \
            $(ASF_DIR)/common/utils                                                         \
            $(ASF_DIR)/sam/boards/user_board                                                \
            $(ASF_DIR)/sam/boards                                                           \
            $(ASF_DIR)/sam/drivers/efc                                                      \
            $(ASF_DIR)/sam/drivers/hsmci                                                    \
            $(ASF_DIR)/sam/drivers/mcan                                                     \
            $(ASF_DIR)/sam/drivers/mpu                                                      \
            $(ASF_DIR)/sam/drivers/pio                                                      \
            $(ASF_DIR)/sam/drivers/pmc                                                      \
            $(ASF_DIR)/sam/drivers/rtc                                                      \
            $(ASF_DIR)/sam/drivers/rtt                                                      \
            $(ASF_DIR)/sam/drivers/spi                                                      \
            $(ASF_DIR)/sam/drivers/tc                                                       \
            $(ASF_DIR)/sam/drivers/twihs                                                    \
            $(ASF_DIR)/sam/drivers/uart                                                     \
            $(ASF_DIR)/sam/drivers/usart                                                    \
            $(ASF_DIR)/sam/drivers/usbhs                                                    \
            $(ASF_DIR)/sam/drivers/wdt                                                      \
            $(ASF_DIR)/sam/drivers/xdmac                                                    \
            $(ASF_DIR)/sam/services/flash_efc                                               \
            $(ASF_DIR)/sam/utils/cmsis/same70/include                                       \
            $(ASF_DIR)/sam/utils/cmsis/same70/include/component                             \
            $(ASF_DIR)/sam/utils/cmsis/same70/source/templates                              \
            $(ASF_DIR)/sam/utils/fpu                                                        \
            $(ASF_DIR)/sam/utils/header_files                                               \
            $(ASF_DIR)/sam/utils/preprocessor                                               \
            $(ASF_DIR)/sam/utils                                                            \
            $(ASF_DIR)/thirdparty/CMSIS/Include                                             \
            $(ASF_DIR)/thirdparty/CMSIS/Lib/GCC                                             \
            $(ASF_DIR)/thirdparty/fatfs/fatfs-port-r0.09/sam                                \
            $(ASF_DIR)/thirdparty/fatfs/fatfs-r0.09/src                                     \
            $(ASF_DIR)/thirdparty/freertos/freertos-10.0.0/Source/include                   \
            $(ASF_DIR)/thirdparty/freertos/freertos-10.0.0/Source/portable/GCC/ARM_CM7/r0p1



LDSCRIPT=$(ASF_DIR)/sam/utils/linker_scripts/same70/same70q21/gcc/flash.ld

#################################
# Object List
#################################
OBJECTS+=$(addsuffix .o,$(addprefix $(OBJECT_DIR)/$(TARGET),$(basename $(C_SRCS))))


#################################
# Target Output Files
#################################
TARGET_ELF=$(BIN_DIR)/$(TARGET).elf
TARGET_HEX=$(BIN_DIR)/$(TARGET).hex


#################################
# Flags
#################################
MCFLAGS= -mcpu=cortex-m7 \
        -mthumb \
        -mfloat-abi=hard \
        -mfpu=fpv5-sp-d16


MAP_FLAG = -Wl,-Map="IS_EVB-2.map"

DEFS=   -D__INERTIAL_SENSE_EVB_2__ \
        -D__SAME70Q20B__ \
        -DBOARD=USER_BOARD \
        -DPLATFORM_IS_AVR=false \
        -DARM_MATH_CM7=true \
        -D__FREERTOS__ \
        -DARM \
        -DPOSIX_SHARED \
        -DSD_MMC_ENABLE
        # -DUSE_IS_INTERNAL \


FILE_SIZE_FLAGS=    -ffunction-sections \
 		    -fdata-sections \
		    -fno-exceptions




## BUILD CONFIGURATION
ifeq ($(DEBUG), GDB)
    $(info ***** Building Debug *****)
    DEBUG_FLAGS = -g3
    OPTIMIZE = -O0
    DEFS += -DDEBUG
else
    $(info ***** Building Release *****)
    DEBUG_FLAGS = -g3
    OPTIMIZE = -O2
    LTO_FLAGS =
    DEFS += -DNDEBUG
endif

CFLAGS = -c  $(DEFS)  $(addprefix -I,$(INCLUDES)) $(DEBUG_FLAGS) $(OPTIMIZE) $(FILE_SIZE_FLAGS) $(MCFLAGS) -pipe -fno-strict-aliasing $(WARN_FLAGS)  --param max-inline-insns-single=500

CXXFLAGS = -c $(DEFS) $(addprefix -I,$(INCLUDES)) $(DEBUG_FLAGS) $(OPTIMIZE) $(FILE_SIZE_FLAGS) -fno-rtti $(WARN_FLAGS) $(MCFLAGS) -std=c++11

#LDFLAGS = -mthumb -Wl,-Map="IS_EVB-2.map" --specs=nano.specs -Wl,--start-group  -Wl,--end-group -Wl,--gc-sections -Wl,--entry=Reset_Handler -Wl,--cref -T$(LDSCRIPT) $(MCFLAGS) -u _printf_float $(LTO_FLAGS) -Wl,-Map=main.map
LDFLAGS = -mthumb -Wl,-Map="IS_EVB-2.map" --specs=nano.specs  -Wl,--start-group  -Wl,--end-group -Wl,--gc-sections -Wl,--cref -T$(LDSCRIPT) $(MCFLAGS) -u _printf_float $(LTO_FLAGS)

#################################
# Build
#################################
$(TARGET_HEX): $(TARGET_ELF)
	$(CP) -O ihex $< $@

$(TARGET_ELF): $(OBJECTS)
	$(CXX) -o $@ $^ $(LDFLAGS)
	$(SIZE) $(TARGET_ELF)

$(BIN_DIR)/$(TARGET)%.o: %.cpp
	@mkdir -p $(dir $@)
	@echo %% $(notdir $<)
	@$(CXX) -c -o $@ $(CXXFLAGS) $<

$(BIN_DIR)/$(TARGET)%.o: %.c
	@mkdir -p $(dir $@)
	@echo %% $(notdir $<)
	@$(CC) -c -o $@ $(CFLAGS) $<

$(BIN_DIR)/$(TARGET)%.o: %.s
	@mkdir -p $(dir $@)
	@echo %% $(notdir $<)
	@$(CC) -c -o $@ $(CFLAGS) $<


#################################
# Recipes
#################################
.PHONY: all flash clean

clean:
	rm -f $(OBJECTS) $(TARGET_ELF) $(TARGET_HEX) $(BIN_DIR)/output.map

all: $(TARGET_HEX)<|MERGE_RESOLUTION|>--- conflicted
+++ resolved
@@ -130,10 +130,7 @@
           $(SRC_DIR)/wifi.c                                                                              \
           $(SRC_DIR)/xbee.cpp                                                                            \
           $(SRC_DIR)/main.cpp                                                                            \
-<<<<<<< HEAD
-          $(SRC_DIR)/lunaFaultMaintenance.cpp
-=======
->>>>>>> 4317aba8
+          $(SRC_DIR)/lunaFaultMaintenance.cpp                                                            \
 
 
 # Set Include Directories
