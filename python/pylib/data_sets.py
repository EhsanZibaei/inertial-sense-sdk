from enum import Enum, IntEnum

# Everything in this file comes from data_sets.h.
# This file needs to be kept in sync with data_sets.h

DID_NULL                        = 0
DID_DEV_INFO                    = 1
DID_SYS_FAULT                  = 2
DID_PREINTEGRATED_IMU           = 3
DID_INS_1                       = 4
DID_INS_2                       = 5
DID_GPS1_UBX_POS                = 6
DID_CONFIG                      = 7
DID_ASCII_BCAST_PERIOD          = 8
DID_RMC                         = 9
DID_SYS_PARAMS                  = 10
DID_SYS_SENSORS                 = 11
DID_FLASH_CONFIG                = 12
DID_GPS1_POS                    = 13
DID_GPS2_POS                    = 14
DID_GPS1_SAT                    = 15
DID_GPS2_SAT                    = 16
DID_GPS1_VERSION                = 17
DID_GPS2_VERSION                = 18
DID_MAG_CAL                     = 19
DID_INTERNAL_DIAGNOSTIC         = 20
DID_GPS1_RTK_POS_REL            = 21
DID_GPS1_RTK_POS_MISC           = 22
DID_FEATURE_BITS                = 23
DID_SENSORS_IS1                 = 24
DID_SENSORS_IS2                 = 25
DID_SENSORS_TC_BIAS             = 26
DID_IO                          = 27
DID_SENSORS_ADC                 = 28
DID_SCOMP                       = 29
DID_GPS1_VEL                    = 30
DID_GPS2_VEL                    = 31
DID_HDW_PARAMS                  = 32
DID_NVR_MANAGE_USERPAGE         = 33
DID_NVR_USERPAGE_SN             = 34
DID_NVR_USERPAGE_G0             = 35
DID_NVR_USERPAGE_G1             = 36
DID_DEBUG_STRING                = 37
DID_RTOS_INFO                   = 38
DID_DEBUG_ARRAY                 = 39
# DID_SENSORS_CAL1                = 40
# DID_SENSORS_CAL2                = 41
DID_CAL_SC                      = 42
DID_CAL_SC1                     = 43
DID_CAL_SC2                     = 44
DID_SYS_SENSORS_SIGMA           = 45
DID_SENSORS_ADC_SIGMA           = 46
# DID_INS_DEV_1                   = 47
DID_INL2_STATES                 = 48
DID_INL2_COVARIANCE_LD          = 49
DID_INL2_STATUS                 = 50
DID_INL2_MISC                   = 51
DID_MAGNETOMETER                = 52
DID_BAROMETER                   = 53
DID_GPS1_RTK_POS                = 54
DID_UNUSED_55                   = 55
DID_COMMUNICATIONS_LOOPBACK     = 56
DID_IMU3_RAW                    = 57
DID_IMU                         = 58
DID_INL2_MAG_OBS_INFO           = 59
DID_GPS_BASE_RAW                = 60
DID_GPS_RTK_OPT                 = 61
DID_NVR_USERPAGE_INTERNAL       = 62
DID_MANUFACTURING_INFO          = 63
DID_BIT                         = 64
DID_INS_3                       = 65
DID_INS_4                       = 66
DID_INL2_VARIANCE               = 67
DID_STROBE_IN_TIME              = 68
DID_GPS1_RAW                    = 69
DID_GPS2_RAW                    = 70
DID_WHEEL_ENCODER               = 71
DID_DIAGNOSTIC_MESSAGE          = 72
DID_SURVEY_IN                   = 73
DID_EVB2                        = 74
DID_PORT_MONITOR                = 75
DID_RTK_STATE                   = 76
DID_RTK_PHASE_RESIDUAL          = 77
DID_RTK_CODE_RESIDUAL           = 78
DID_RTK_DEBUG                   = 79
DID_EVB_STATUS                  = 80
DID_EVB_CONFIG                  = 81
DID_EVB_DEBUG_ARRAY             = 82
DID_EVB_RTOS_INFO               = 83
DID_IMU3_RAW_MAG                = 84
DID_IMU_MAG                     = 85
DID_PREINTEGRATED_IMU_MAG       = 86
DID_GROUND_VEHICLE              = 87
DID_POSITION_MEASUREMENT        = 88
DID_RTK_DEBUG_2                 = 89
DID_CAN_CONFIG                  = 90
DID_GPS1_RTK_CMP_REL            = 91
DID_GPS1_RTK_CMP_MISC           = 92
DID_EVB_DEV_INFO                = 93
<<<<<<< HEAD
DID_CAL_SC3                     = 94
=======
DID_REFERENCE_IMU               = 94
>>>>>>> a8466302
DID_EVB_LUNA_WHEEL_CONTROLLER   = 114

NUM_DIDS                        = 117
# NUM_DIDS                        = 96


did_name_lookup = {
 DID_NULL : "null",
 DID_DEV_INFO : "devInfo",
 DID_SYS_FAULT : "sysFault",
 DID_PREINTEGRATED_IMU : "preintegratedImu",
 DID_INS_1 : "ins1",
 DID_INS_2 : "ins2",
 DID_GPS1_UBX_POS : "gps1UbxPos",
 DID_CONFIG : "config",
 DID_ASCII_BCAST_PERIOD : "asciiBcastPeriod",
 DID_RMC : "rmc",
 DID_SYS_PARAMS : "sysParams",
 DID_SYS_SENSORS : "sysSensors",
 DID_FLASH_CONFIG : "flashCfg",
 DID_GPS1_POS : "gps1Pos",
 DID_GPS2_POS : "gps2Pos",
 DID_GPS1_SAT : "gps1Sat",
 DID_GPS2_SAT : "gps2Sat",
 DID_GPS1_VERSION : "gps1Version",
 DID_GPS2_VERSION : "gps2Version",
 DID_MAG_CAL : "magCal",
 DID_INTERNAL_DIAGNOSTIC : "internalDiagnostic",
 DID_GPS1_RTK_POS_REL : "gps1RtkPosRel",
 DID_GPS1_RTK_CMP_REL : "gps1RtkCmpRel",
 DID_GPS1_RTK_POS_MISC: "gps1RtkPosMisc",
 DID_GPS1_RTK_CMP_MISC: "gps1RtkCmpMisc",
 DID_FEATURE_BITS : "featureBits",
 DID_SENSORS_IS1 : "sensorsIs1",
 DID_SENSORS_IS2 : "sensorsIs2",
 DID_SENSORS_TC_BIAS : "sensorsTcBias",
 DID_IO : "io",
 DID_SENSORS_ADC : "sensorsAdc",
 DID_SCOMP : "scomp",
 DID_GPS1_VEL : "gps1Vel",
 DID_GPS2_VEL : "gps2Vel",
 DID_HDW_PARAMS : "hdwParams",
 DID_NVR_MANAGE_USERPAGE : "nvrManageUserpage",
 DID_NVR_USERPAGE_SN : "nvrUserpageSn",
 DID_NVR_USERPAGE_G0 : "nvrUserpageG0",
 DID_NVR_USERPAGE_G1 : "nvrUserpageG1",
 DID_DEBUG_STRING : "debugString",
 DID_RTOS_INFO : "rtosInfo",
 DID_DEBUG_ARRAY : "debugArray",
#  DID_SENSORS_CAL1 : "sensorsCal1",
#  DID_SENSORS_CAL2 : "sensorsCal2",
 DID_CAL_SC : "calSc",
 DID_CAL_SC1 : "calSc1",
 DID_CAL_SC2 : "calSc2",
 DID_SYS_SENSORS_SIGMA : "sysSensorsSigma",
 DID_SENSORS_ADC_SIGMA : "sensorsAdcSigma",
#  DID_INS_DEV_1 : "insDev1",
 DID_INL2_STATES : "inl2States",
 DID_INL2_COVARIANCE_LD : "inl2CovarianceLd",
 DID_INL2_STATUS : "inl2Status",
 DID_INL2_MISC : "inl2Misc",
 DID_MAGNETOMETER : "magnetometer",
 DID_BAROMETER : "barometer",
 DID_GPS1_RTK_POS : "gps1RtkPos",
 DID_COMMUNICATIONS_LOOPBACK : "communicationsLoopback",
 DID_IMU3_RAW : "imu3",
 DID_IMU : "imu",
 DID_INL2_MAG_OBS_INFO : "inl2MagObsInfo",
 DID_GPS_BASE_RAW : "gpsBaseRaw",
 DID_GPS_RTK_OPT : "gpsRtkOpt",
 DID_NVR_USERPAGE_INTERNAL : "nvrUserpageInternal",
 DID_MANUFACTURING_INFO : "manufacturingInfo",
 DID_BIT : "bit",
 DID_INS_3 : "ins3",
 DID_INS_4 : "ins4",
 DID_INL2_VARIANCE : "inl2Variance",
 DID_STROBE_IN_TIME : "strobeInTime",
 DID_GPS1_RAW : "gps1Raw",
 DID_GPS2_RAW : "gps2Raw",
 DID_WHEEL_ENCODER : "wheelEncoder",
 DID_GROUND_VEHICLE : "groundVehicle",
 DID_DIAGNOSTIC_MESSAGE : "diagnosticMessage",
 DID_SURVEY_IN : "surveyIn",
 DID_EVB2 : "evb2",
 DID_PORT_MONITOR : "portMonitor",
 DID_RTK_STATE : "rtkState",
 DID_RTK_PHASE_RESIDUAL : "rtkPhaseResidual",
 DID_RTK_CODE_RESIDUAL : "rtkCodeResidual",
 DID_RTK_DEBUG : "rtkDebug",
 DID_EVB_STATUS : "evbStatus",
 DID_EVB_CONFIG : "evbConfig",
 DID_EVB_DEBUG_ARRAY : "evbDebugArray",
 DID_EVB_RTOS_INFO : "evbRtosInfo",
 DID_RTK_DEBUG_2: "rtkDebug2",
 DID_CAN_CONFIG: "canconfig",
 DID_EVB_LUNA_WHEEL_CONTROLLER : "evbWheelController",
}

class eGpsNavFixStatus(Enum):
    """ Navigation Fix Type """
    NAV_FIX_STATUS_NONE                = 0x00000000
    NAV_FIX_STATUS_3D                  = 0x00000001
    NAV_FIX_STATUS_RTK_FLOAT           = 0x00000002
    NAV_FIX_STATUS_RTK_FIX             = 0x00000003


# This function is based on the INS_STATUS_NAV_FIX_STATUS macro in data_sets.h
    @staticmethod
    def from_ins_status(insStatus):
        INS_STATUS_NAV_FIX_STATUS_MASK   = 0x07000000
        INS_STATUS_NAV_FIX_STATUS_OFFSET = 24
        return eNavFixStatus((insStatus&INS_STATUS_NAV_FIX_STATUS_MASK)>>INS_STATUS_NAV_FIX_STATUS_OFFSET)

    def __str__(self):
        return self.name


class eRtosTask(Enum):
    """
     RTOS task types
    """
    TASK_SAMPLE         = 0 # Sample task
    TASK_NAV            = 1 # Nav task
    TASK_COMMUNICATIONS = 2 # Communications task
    TASK_MAINTENANCE    = 3 # Maintenance task
    TASK_IDLE           = 4 # Idle task
    TASK_TIMER          = 5 # Timer task
    RTOS_NUM_TASKS      = 6 # Number of RTOS tasks - KEEP LAST

class eRawDataType(Enum):
    raw_data_type_observation = 1
    raw_data_type_ephemeris = 2
    raw_data_type_glonass_ephemeris = 3
    raw_data_type_sbas = 4
    raw_data_type_base_station_antenna_position = 5
    raw_data_type_ionosphere_model_utc_alm = 6


# This is part of eInsStatusFlags from data_sets.h
class eInsStatusRtkBase(Enum):
    """RTK base portion of INS status"""
    INS_STATUS_RTK_BASE_ERR_NO_OBSERV   = 0x08000000 # GPS base NO observations received (i.e. RTK differential corrections)
    INS_STATUS_RTK_BASE_ERR_NO_POSITION	= 0x10000000 # GPS base NO position received
    INS_STATUS_RTK_BASE_POSITION_MOVING	= 0x20000000 # GPS base position is moving

    @staticmethod
    def from_ins_status(insStatus):
        INS_STATUS_RTK_BASE_MASK = 0x38300000 # GPS base mask
        status = insStatus & INS_STATUS_RTK_BASE_MASK
        if status:
            return eInsStatusRtkBase
        return None


class SysFaultStatus(Enum):
    # Normal Resets
    HARDWARE_RESET                                   = 0x00000000
    USER_RESET                                       = 0x00000001
    ENABLE_BOOTLOADER                                = 0x00000002

    # General Errors
    SOFT_RESET                      = 0x00000010
    FLASH_MIGRATION_EVENT           = 0x00000020
    FLASH_MIGRATION_COMPLETED       = 0x00000040

    # Critical Errors
    HARD_FAULT                      = 0x00010000
    USAGE_FAULT                     = 0x00020000
    MEM_MANGE                       = 0x00040000
    BUS_FAULT                       = 0x00080000
    MALLOC_FAILED                   = 0x00100000
    STACK_OVERFLOW                  = 0x00200000
    INVALID_CODE_OPERATION          = 0x00400000
    FLASH_MIGRATION_MARKER_UPDATED  = 0x00800000

    def is_general_error(self):
        MASK_GENERAL_ERROR = 0xFFFFFFF0
        return self.value & MASK_GENERAL_ERROR

    def is_critical_error(self):
        MASK_CRITICAL_ERROR = 0xFFFF0000
        return self.value & MASK_CRITICAL_ERROR



class eConfigSystem(IntEnum):
    CFG_SYS_CMD_SAVE_PERSISTENT_MESSAGES            = 1
    CFG_SYS_CMD_ENABLE_BOOTLOADER_AND_RESET         = 2
    CFG_SYS_CMD_ENABLE_SENSOR_STATS                 = 3
    CFG_SYS_CMD_ENABLE_RTOS_STATS                   = 4
    CFG_SYS_CMD_ENABLE_GPS_LOW_LEVEL_CONFIG         = 10
    CFG_SYS_CMD_CLEAR_GPS_ASSIST_FROM_FLASH         = 97
    CFG_SYS_CMD_SAVE_GPS_ASSIST_TO_FLASH_RESET      = 98
    CFG_SYS_CMD_SOFTWARE_RESET                      = 99<|MERGE_RESOLUTION|>--- conflicted
+++ resolved
@@ -97,11 +97,7 @@
 DID_GPS1_RTK_CMP_REL            = 91
 DID_GPS1_RTK_CMP_MISC           = 92
 DID_EVB_DEV_INFO                = 93
-<<<<<<< HEAD
-DID_CAL_SC3                     = 94
-=======
 DID_REFERENCE_IMU               = 94
->>>>>>> a8466302
 DID_EVB_LUNA_WHEEL_CONTROLLER   = 114
 
 NUM_DIDS                        = 117
