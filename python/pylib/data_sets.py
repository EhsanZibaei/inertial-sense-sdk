from enum import Enum, IntEnum

# Everything in this file comes from data_sets.h.
# This file needs to be kept in sync with data_sets.h

DID_NULL                        = 0
DID_DEV_INFO                    = 1
DID_SYS_FAULT                  = 2
DID_PREINTEGRATED_IMU           = 3
DID_INS_1                       = 4
DID_INS_2                       = 5
DID_GPS1_UBX_POS                = 6
DID_CONFIG                      = 7
DID_ASCII_BCAST_PERIOD          = 8
DID_RMC                         = 9
DID_SYS_PARAMS                  = 10
DID_SYS_SENSORS                 = 11
DID_FLASH_CONFIG                = 12
DID_GPS1_POS                    = 13
DID_GPS2_POS                    = 14
DID_GPS1_SAT                    = 15
DID_GPS2_SAT                    = 16
DID_GPS1_VERSION                = 17
DID_GPS2_VERSION                = 18
DID_MAG_CAL                     = 19
DID_INTERNAL_DIAGNOSTIC         = 20
DID_GPS1_RTK_POS_REL            = 21
DID_GPS1_RTK_POS_MISC           = 22
DID_FEATURE_BITS                = 23
DID_SENSORS_IS1                 = 24
DID_SENSORS_IS2                 = 25
DID_SENSORS_TC_BIAS             = 26
DID_IO                          = 27
DID_SENSORS_ADC                 = 28
DID_SCOMP                       = 29
DID_GPS1_VEL                    = 30
DID_GPS2_VEL                    = 31
DID_HDW_PARAMS                  = 32
DID_NVR_MANAGE_USERPAGE         = 33
DID_NVR_USERPAGE_SN             = 34
DID_NVR_USERPAGE_G0             = 35
DID_NVR_USERPAGE_G1             = 36
DID_DEBUG_STRING                = 37
DID_RTOS_INFO                   = 38
DID_DEBUG_ARRAY                 = 39
# DID_SENSORS_CAL1                = 40
# DID_SENSORS_CAL2                = 41
DID_CAL_SC                      = 42
DID_CAL_SC1                     = 43
DID_CAL_SC2                     = 44
DID_SYS_SENSORS_SIGMA           = 45
DID_SENSORS_ADC_SIGMA           = 46
<<<<<<< HEAD
# DID_INS_DEV_1                   = 47
=======
DID_REFERENCE_MAGNETOMETER      = 47
>>>>>>> 8313d493
DID_INL2_STATES                 = 48
DID_INL2_COVARIANCE_LD          = 49
DID_INL2_STATUS                 = 50
DID_INL2_MISC                   = 51
DID_MAGNETOMETER                = 52
DID_BAROMETER                   = 53
DID_GPS1_RTK_POS                = 54
DID_UNUSED_55                   = 55
DID_COMMUNICATIONS_LOOPBACK     = 56
DID_IMU3_RAW                    = 57
DID_IMU                         = 58
DID_INL2_MAG_OBS_INFO           = 59
DID_GPS_BASE_RAW                = 60
DID_GPS_RTK_OPT                 = 61
DID_NVR_USERPAGE_INTERNAL       = 62
DID_MANUFACTURING_INFO          = 63
DID_BIT                         = 64
DID_INS_3                       = 65
DID_INS_4                       = 66
DID_INL2_VARIANCE               = 67
DID_STROBE_IN_TIME              = 68
DID_GPS1_RAW                    = 69
DID_GPS2_RAW                    = 70
DID_WHEEL_ENCODER               = 71
DID_DIAGNOSTIC_MESSAGE          = 72
DID_SURVEY_IN                   = 73
DID_EVB2                        = 74
DID_PORT_MONITOR                = 75
DID_RTK_STATE                   = 76
DID_RTK_PHASE_RESIDUAL          = 77
DID_RTK_CODE_RESIDUAL           = 78
DID_RTK_DEBUG                   = 79
DID_EVB_STATUS                  = 80
DID_EVB_CONFIG                  = 81
DID_EVB_DEBUG_ARRAY             = 82
DID_EVB_RTOS_INFO               = 83
DID_IMU3_RAW_MAG                = 84
DID_IMU_MAG                     = 85
DID_PREINTEGRATED_IMU_MAG       = 86
DID_GROUND_VEHICLE              = 87
DID_POSITION_MEASUREMENT        = 88
DID_RTK_DEBUG_2                 = 89
DID_CAN_CONFIG                  = 90
DID_GPS1_RTK_CMP_REL            = 91
DID_GPS1_RTK_CMP_MISC           = 92
DID_EVB_DEV_INFO                = 93
DID_UNUSED_94                   = 94
DID_REFERENCE_IMU               = 95
DID_EVB_LUNA_WHEEL_CONTROLLER   = 114

NUM_DIDS                        = 120
# NUM_DIDS                        = 96


did_name_lookup = {
 DID_NULL : "null",
 DID_DEV_INFO : "devInfo",
 DID_SYS_FAULT : "sysFault",
 DID_PREINTEGRATED_IMU : "preintegratedImu",
 DID_INS_1 : "ins1",
 DID_INS_2 : "ins2",
 DID_GPS1_UBX_POS : "gps1UbxPos",
 DID_CONFIG : "config",
 DID_ASCII_BCAST_PERIOD : "asciiBcastPeriod",
 DID_RMC : "rmc",
 DID_SYS_PARAMS : "sysParams",
 DID_SYS_SENSORS : "sysSensors",
 DID_FLASH_CONFIG : "flashCfg",
 DID_GPS1_POS : "gps1Pos",
 DID_GPS2_POS : "gps2Pos",
 DID_GPS1_SAT : "gps1Sat",
 DID_GPS2_SAT : "gps2Sat",
 DID_GPS1_VERSION : "gps1Version",
 DID_GPS2_VERSION : "gps2Version",
 DID_MAG_CAL : "magCal",
 DID_INTERNAL_DIAGNOSTIC : "internalDiagnostic",
 DID_GPS1_RTK_POS_REL : "gps1RtkPosRel",
 DID_GPS1_RTK_CMP_REL : "gps1RtkCmpRel",
 DID_GPS1_RTK_POS_MISC: "gps1RtkPosMisc",
 DID_GPS1_RTK_CMP_MISC: "gps1RtkCmpMisc",
 DID_FEATURE_BITS : "featureBits",
 DID_SENSORS_IS1 : "sensorsIs1",
 DID_SENSORS_IS2 : "sensorsIs2",
 DID_SENSORS_TC_BIAS : "sensorsTcBias",
 DID_IO : "io",
 DID_SENSORS_ADC : "sensorsAdc",
 DID_SCOMP : "scomp",
 DID_GPS1_VEL : "gps1Vel",
 DID_GPS2_VEL : "gps2Vel",
 DID_HDW_PARAMS : "hdwParams",
 DID_NVR_MANAGE_USERPAGE : "nvrManageUserpage",
 DID_NVR_USERPAGE_SN : "nvrUserpageSn",
 DID_NVR_USERPAGE_G0 : "nvrUserpageG0",
 DID_NVR_USERPAGE_G1 : "nvrUserpageG1",
 DID_DEBUG_STRING : "debugString",
 DID_RTOS_INFO : "rtosInfo",
 DID_DEBUG_ARRAY : "debugArray",
#  DID_SENSORS_CAL1 : "sensorsCal1",
#  DID_SENSORS_CAL2 : "sensorsCal2",
 DID_CAL_SC : "calSc",
 DID_CAL_SC1 : "calSc1",
 DID_CAL_SC2 : "calSc2",
 DID_SYS_SENSORS_SIGMA : "sysSensorsSigma",
 DID_SENSORS_ADC_SIGMA : "sensorsAdcSigma",
<<<<<<< HEAD
#  DID_INS_DEV_1 : "insDev1",
=======
>>>>>>> 8313d493
 DID_INL2_STATES : "inl2States",
 DID_INL2_COVARIANCE_LD : "inl2CovarianceLd",
 DID_INL2_STATUS : "inl2Status",
 DID_INL2_MISC : "inl2Misc",
 DID_MAGNETOMETER : "magnetometer",
 DID_BAROMETER : "barometer",
 DID_GPS1_RTK_POS : "gps1RtkPos",
 DID_COMMUNICATIONS_LOOPBACK : "communicationsLoopback",
 DID_IMU3_RAW : "imu3",
 DID_IMU : "imu",
 DID_INL2_MAG_OBS_INFO : "inl2MagObsInfo",
 DID_GPS_BASE_RAW : "gpsBaseRaw",
 DID_GPS_RTK_OPT : "gpsRtkOpt",
 DID_NVR_USERPAGE_INTERNAL : "nvrUserpageInternal",
 DID_MANUFACTURING_INFO : "manufacturingInfo",
 DID_BIT : "bit",
 DID_INS_3 : "ins3",
 DID_INS_4 : "ins4",
 DID_INL2_VARIANCE : "inl2Variance",
 DID_STROBE_IN_TIME : "strobeInTime",
 DID_GPS1_RAW : "gps1Raw",
 DID_GPS2_RAW : "gps2Raw",
 DID_WHEEL_ENCODER : "wheelEncoder",
 DID_GROUND_VEHICLE : "groundVehicle",
 DID_DIAGNOSTIC_MESSAGE : "diagnosticMessage",
 DID_SURVEY_IN : "surveyIn",
 DID_EVB2 : "evb2",
 DID_PORT_MONITOR : "portMonitor",
 DID_RTK_STATE : "rtkState",
 DID_RTK_PHASE_RESIDUAL : "rtkPhaseResidual",
 DID_RTK_CODE_RESIDUAL : "rtkCodeResidual",
 DID_RTK_DEBUG : "rtkDebug",
 DID_EVB_STATUS : "evbStatus",
 DID_EVB_CONFIG : "evbConfig",
 DID_EVB_DEBUG_ARRAY : "evbDebugArray",
 DID_EVB_RTOS_INFO : "evbRtosInfo",
 DID_RTK_DEBUG_2 : "rtkDebug2",
 DID_CAN_CONFIG : "canconfig",
 DID_EVB_DEV_INFO : "evbDevInfo",
 DID_REFERENCE_IMU : "referenceImu",
 DID_REFERENCE_MAGNETOMETER : "referenceMagnetometer",
 DID_EVB_LUNA_WHEEL_CONTROLLER : "evbWheelController",
}

class eGpsNavFixStatus(Enum):
    """ Navigation Fix Type """
    NAV_FIX_STATUS_NONE                = 0x00000000
    NAV_FIX_STATUS_3D                  = 0x00000001
    NAV_FIX_STATUS_RTK_FLOAT           = 0x00000002
    NAV_FIX_STATUS_RTK_FIX             = 0x00000003


# This function is based on the INS_STATUS_NAV_FIX_STATUS macro in data_sets.h
    @staticmethod
    def from_ins_status(insStatus):
        INS_STATUS_NAV_FIX_STATUS_MASK   = 0x07000000
        INS_STATUS_NAV_FIX_STATUS_OFFSET = 24
        return eGpsNavFixStatus((insStatus&INS_STATUS_NAV_FIX_STATUS_MASK)>>INS_STATUS_NAV_FIX_STATUS_OFFSET)

    def __str__(self):
        return self.name


class eRtosTask(Enum):
    """
     RTOS task types
    """
    TASK_SAMPLE         = 0 # Sample task
    TASK_NAV            = 1 # Nav task
    TASK_COMMUNICATIONS = 2 # Communications task
    TASK_MAINTENANCE    = 3 # Maintenance task
    TASK_IDLE           = 4 # Idle task
    TASK_TIMER          = 5 # Timer task
    RTOS_NUM_TASKS      = 6 # Number of RTOS tasks - KEEP LAST

class eRawDataType(Enum):
    raw_data_type_observation = 1
    raw_data_type_ephemeris = 2
    raw_data_type_glonass_ephemeris = 3
    raw_data_type_sbas = 4
    raw_data_type_base_station_antenna_position = 5
    raw_data_type_ionosphere_model_utc_alm = 6


# This is part of eInsStatusFlags from data_sets.h
class eInsStatusRtkBase(Enum):
    """RTK base portion of INS status"""
    INS_STATUS_RTK_BASE_ERR_NO_OBSERV   = 0x08000000 # GPS base NO observations received (i.e. RTK differential corrections)
    INS_STATUS_RTK_BASE_ERR_NO_POSITION	= 0x10000000 # GPS base NO position received
    INS_STATUS_RTK_BASE_POSITION_MOVING	= 0x20000000 # GPS base position is moving

    @staticmethod
    def from_ins_status(insStatus):
        INS_STATUS_RTK_BASE_MASK = 0x38300000 # GPS base mask
        status = insStatus & INS_STATUS_RTK_BASE_MASK
        if status:
            return eInsStatusRtkBase
        return None


class SysFaultStatus(Enum):
    # Normal Resets
    HARDWARE_RESET                                   = 0x00000000
    USER_RESET                                       = 0x00000001
    ENABLE_BOOTLOADER                                = 0x00000002

    # General Errors
    SOFT_RESET                      = 0x00000010
    FLASH_MIGRATION_EVENT           = 0x00000020
    FLASH_MIGRATION_COMPLETED       = 0x00000040

    # Critical Errors
    HARD_FAULT                      = 0x00010000
    USAGE_FAULT                     = 0x00020000
    MEM_MANGE                       = 0x00040000
    BUS_FAULT                       = 0x00080000
    MALLOC_FAILED                   = 0x00100000
    STACK_OVERFLOW                  = 0x00200000
    INVALID_CODE_OPERATION          = 0x00400000
    FLASH_MIGRATION_MARKER_UPDATED  = 0x00800000

    def is_general_error(self):
        MASK_GENERAL_ERROR = 0xFFFFFFF0
        return self.value & MASK_GENERAL_ERROR

    def is_critical_error(self):
        MASK_CRITICAL_ERROR = 0xFFFF0000
        return self.value & MASK_CRITICAL_ERROR



class eConfigSystem(IntEnum):
    CFG_SYS_CMD_SAVE_PERSISTENT_MESSAGES            = 1
    CFG_SYS_CMD_ENABLE_BOOTLOADER_AND_RESET         = 2
    CFG_SYS_CMD_ENABLE_SENSOR_STATS                 = 3
    CFG_SYS_CMD_ENABLE_RTOS_STATS                   = 4
    CFG_SYS_CMD_ENABLE_GPS_LOW_LEVEL_CONFIG         = 10
    CFG_SYS_CMD_CLEAR_GPS_ASSIST_FROM_FLASH         = 97
    CFG_SYS_CMD_SAVE_GPS_ASSIST_TO_FLASH_RESET      = 98
    CFG_SYS_CMD_SOFTWARE_RESET                      = 99<|MERGE_RESOLUTION|>--- conflicted
+++ resolved
@@ -50,11 +50,7 @@
 DID_CAL_SC2                     = 44
 DID_SYS_SENSORS_SIGMA           = 45
 DID_SENSORS_ADC_SIGMA           = 46
-<<<<<<< HEAD
-# DID_INS_DEV_1                   = 47
-=======
 DID_REFERENCE_MAGNETOMETER      = 47
->>>>>>> 8313d493
 DID_INL2_STATES                 = 48
 DID_INL2_COVARIANCE_LD          = 49
 DID_INL2_STATUS                 = 50
@@ -159,10 +155,6 @@
  DID_CAL_SC2 : "calSc2",
  DID_SYS_SENSORS_SIGMA : "sysSensorsSigma",
  DID_SENSORS_ADC_SIGMA : "sensorsAdcSigma",
-<<<<<<< HEAD
-#  DID_INS_DEV_1 : "insDev1",
-=======
->>>>>>> 8313d493
  DID_INL2_STATES : "inl2States",
  DID_INL2_COVARIANCE_LD : "inl2CovarianceLd",
  DID_INL2_STATUS : "inl2Status",
