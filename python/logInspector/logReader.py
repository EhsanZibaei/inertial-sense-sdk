--- conflicted
+++ resolved
@@ -65,18 +65,15 @@
                 self.numRef = self.numRef + 1
                 if len(self.data[i, DID_DEV_INFO]):
                     self.refSerials.append(self.data[i, DID_DEV_INFO]['serialNumber'][0])
-<<<<<<< HEAD
             else:
                 self.devIdx.append(i)
-
-        if len(self.serials) == len(self.refSerials):
-            self.devIdx = self.refIdx
-=======
             if self.serials[i] == 10101:
                 self.serials[i] = 'NovAtel INS'
             if len(self.data[0, DID_INS_2]) == 0 and len(self.data[0, DID_INS_1]) != 0:
                 self.ins1ToIns2(i)
->>>>>>> 2e6b8412
+
+        if len(self.serials) == len(self.refSerials):
+            self.devIdx = self.refIdx
 
         if self.refINS and len(self.serials) > len(self.refSerials):
             self.serials = np.delete(self.serials, self.refIdx, 0)
