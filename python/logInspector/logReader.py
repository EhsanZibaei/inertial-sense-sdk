--- conflicted
+++ resolved
@@ -50,15 +50,6 @@
         self.numRef = 0
         if self.numDev == 0:
             raise ValueError("No devices found in log")
-<<<<<<< HEAD
-        if 10101 in self.serials:
-            self.refINS = True
-            refIdx = self.serials.index(10101)
-            self.truth = self.data[refIdx].copy()
-        else:
-            self.refINS = False
-            self.refdata = []
-=======
         if len(self.data[0, DID_DEV_INFO]):
             self.serials = [self.data[d, DID_DEV_INFO]['serialNumber'][0] for d in range(self.numDev)]
 
@@ -78,7 +69,6 @@
 
         self.numIns = self.numDev - self.numRef
 
->>>>>>> ea6763ba
 
         self.compassing = None  
         self.rtk = None  
