--- conflicted
+++ resolved
@@ -54,23 +54,23 @@
 }
 
 template <typename T>
-void LogReader::forward_message(eDataIDs did, std::vector<T>& vec, int id)
-{
-    g_python_parent.attr("did_callback")(did, py::array_t<T>(std::vector<ptrdiff_t>{(py::ssize_t)vec.size()}, vec.data()), id);
+void LogReader::forward_message(eDataIDs did, std::vector<T>& vec, int device_id)
+{
+    g_python_parent.attr("did_callback")(did, py::array_t<T>(std::vector<ptrdiff_t>{(py::ssize_t)vec.size()}, vec.data()), device_id);
 }
 
 template <>
-void LogReader::forward_message(eDataIDs did, std::vector<gps_raw_wrapper_t>& vec, int id)
+void LogReader::forward_message(eDataIDs did, std::vector<gps_raw_wrapper_t>& vec, int device_id)
 {
     for (int i = 0; i < (int)vec[0].obs.size(); i++)
     {
-        g_python_parent.attr("gps_raw_data_callback")(did, py::array_t<obsd_t>(std::vector<ptrdiff_t>{(py::ssize_t)vec[0].obs[i].size()}, vec[0].obs[i].data()), id, (int)raw_data_type_observation);
-    }
-    g_python_parent.attr("gps_raw_data_callback")(did, py::array_t<eph_t>(std::vector<ptrdiff_t>{(py::ssize_t)vec[0].eph.size()}, vec[0].eph.data()), id, (int)raw_data_type_ephemeris);
-    g_python_parent.attr("gps_raw_data_callback")(did, py::array_t<geph_t>(std::vector<ptrdiff_t>{(py::ssize_t)vec[0].gloEph.size()}, vec[0].gloEph.data()), id, (int)raw_data_type_glonass_ephemeris);
-    g_python_parent.attr("gps_raw_data_callback")(did, py::array_t<sbsmsg_t>(std::vector<ptrdiff_t>{(py::ssize_t)vec[0].sbas.size()}, vec[0].sbas.data()), id, (int)raw_data_type_sbas);
-    g_python_parent.attr("gps_raw_data_callback")(did, py::array_t<ion_model_utc_alm_t>(std::vector<ptrdiff_t>{(py::ssize_t)vec[0].ion.size()}, vec[0].ion.data()), id, (int)raw_data_type_ionosphere_model_utc_alm);
-    g_python_parent.attr("gps_raw_data_callback")(did, py::array_t<sta_t>(std::vector<ptrdiff_t>{(py::ssize_t)vec[0].sta.size()}, vec[0].sta.data()), id, (int)raw_data_type_base_station_antenna_position);
+        g_python_parent.attr("gps_raw_data_callback")(did, py::array_t<obsd_t>(std::vector<ptrdiff_t>{(py::ssize_t)vec[0].obs[i].size()}, vec[0].obs[i].data()), device_id, (int)raw_data_type_observation);
+    }
+    g_python_parent.attr("gps_raw_data_callback")(did, py::array_t<eph_t>(std::vector<ptrdiff_t>{(py::ssize_t)vec[0].eph.size()}, vec[0].eph.data()), device_id, (int)raw_data_type_ephemeris);
+    g_python_parent.attr("gps_raw_data_callback")(did, py::array_t<geph_t>(std::vector<ptrdiff_t>{(py::ssize_t)vec[0].gloEph.size()}, vec[0].gloEph.data()), device_id, (int)raw_data_type_glonass_ephemeris);
+    g_python_parent.attr("gps_raw_data_callback")(did, py::array_t<sbsmsg_t>(std::vector<ptrdiff_t>{(py::ssize_t)vec[0].sbas.size()}, vec[0].sbas.data()), device_id, (int)raw_data_type_sbas);
+    g_python_parent.attr("gps_raw_data_callback")(did, py::array_t<ion_model_utc_alm_t>(std::vector<ptrdiff_t>{(py::ssize_t)vec[0].ion.size()}, vec[0].ion.data()), device_id, (int)raw_data_type_ionosphere_model_utc_alm);
+    g_python_parent.attr("gps_raw_data_callback")(did, py::array_t<sta_t>(std::vector<ptrdiff_t>{(py::ssize_t)vec[0].sta.size()}, vec[0].sta.data()), device_id, (int)raw_data_type_base_station_antenna_position);
 }
 
 
@@ -222,88 +222,8 @@
 
 void LogReader::forwardData(int device_id)
 {
-<<<<<<< HEAD
-    forward_message( DID_DEV_INFO, dev_log_->devInfo , id);
-    forward_message( DID_SYS_FAULT, dev_log_->sysFault, id );
-    forward_message( DID_INS_1, dev_log_->ins1, id );
-    forward_message( DID_INS_2, dev_log_->ins2, id );
-    forward_message( DID_GPS1_UBX_POS, dev_log_->gps1UbxPos, id );
-    forward_message( DID_SYS_CMD, dev_log_->sysCmd, id );
-    // forward_message( DID_ASCII_BCAST_PERIOD, dev_log_->asciiBcastPeriod, id );
-    // forward_message( DID_RMC, dev_log_->rmc, id );
-    forward_message( DID_SYS_PARAMS, dev_log_->sysParams, id );
-    forward_message( DID_SYS_SENSORS, dev_log_->sysSensors, id );
-    forward_message( DID_FLASH_CONFIG, dev_log_->flashCfg, id );
-    forward_message( DID_GPS1_POS, dev_log_->gps1Pos, id );
-    forward_message( DID_GPS2_POS, dev_log_->gps2Pos, id );
-    forward_message( DID_GPS1_SAT, dev_log_->gps1Sat, id );
-    forward_message( DID_GPS2_SAT, dev_log_->gps2Sat, id );
-    forward_message( DID_GPS1_VERSION, dev_log_->gps1Version, id );
-    forward_message( DID_GPS2_VERSION, dev_log_->gps2Version, id );
-    forward_message( DID_MAG_CAL, dev_log_->magCal, id );
-    forward_message( DID_INTERNAL_DIAGNOSTIC, dev_log_->internalDiagnostic, id );
-    forward_message( DID_GPS1_RTK_POS_REL, dev_log_->gps1RtkPosRel, id );
-    forward_message( DID_GPS1_RTK_POS_MISC, dev_log_->gps1RtkPosMisc, id );
-    forward_message( DID_GPS2_RTK_CMP_REL, dev_log_->gps1RtkCmpRel, id );
-    forward_message( DID_GPS2_RTK_CMP_MISC, dev_log_->gps1RtkCmpMisc, id );
-    // forward_message( DID_FEATURE_BITS, dev_log_->featureBits, id );
-    forward_message( DID_SENSORS_UCAL, dev_log_->sensorsUcal, id );
-    forward_message( DID_SENSORS_TCAL, dev_log_->sensorsTcal, id );
-    forward_message( DID_SENSORS_MCAL, dev_log_->sensorsMcal, id );
-    forward_message( DID_SENSORS_TC_BIAS, dev_log_->sensorsTcBias, id );
-    forward_message( DID_IO, dev_log_->io, id );
-    // forward_message( DID_SENSORS_ADC, dev_log_->sensorsAdc, id );
-    forward_message( DID_SCOMP, dev_log_->scomp, id );
-    forward_message( DID_REFERENCE_IMU, dev_log_->refImu, id );
-    forward_message( DID_REFERENCE_PIMU, dev_log_->refPImu, id );
-    forward_message( DID_REFERENCE_MAGNETOMETER, dev_log_->refMag, id );
-    forward_message( DID_GPS1_VEL, dev_log_->gps1Vel, id );
-    forward_message( DID_GPS2_VEL, dev_log_->gps2Vel, id );
-    // forward_message( DID_HDW_PARAMS, dev_log_->hdwParams, id );
-    // forward_message( DID_NVR_MANAGE_USERPAGE, dev_log_->nvrManageUserpage, id );
-    // forward_message( DID_NVR_USERPAGE_SN, dev_log_->nvrUserpageSn, id );
-    // forward_message( DID_NVR_USERPAGE_G0, dev_log_->nvrUserpageG0, id );
-    // forward_message( DID_NVR_USERPAGE_G1, dev_log_->nvrUserpageG1, id );
-    // forward_message( DID_RTOS_INFO, dev_log_->rtosInfo, id );
-    forward_message( DID_DEBUG_STRING, dev_log_->debugString, id );
-    forward_message( DID_DEBUG_ARRAY, dev_log_->debugArray, id );
-    // forward_message( DID_CAL_SC, dev_log_->calSc, id );
-    // forward_message( DID_CAL_SC1, dev_log_->calSc1, id );
-    // forward_message( DID_CAL_SC2, dev_log_->calSc2, id );
-    forward_message( DID_SENSORS_ADC_SIGMA, dev_log_->sensorsAdcSigma, id );
-    forward_message( DID_INL2_STATES, dev_log_->inl2States, id );
-    forward_message( DID_INL2_STATUS, dev_log_->inl2Status, id );
-    // forward_message( DID_INL2_MISC, dev_log_->inl2Misc, id );
-    forward_message( DID_MAGNETOMETER, dev_log_->magnetometer, id );
-    forward_message( DID_BAROMETER, dev_log_->barometer, id );
-    forward_message( DID_GPS1_RTK_POS, dev_log_->gps1RtkPos, id );
-    forward_message( DID_IMU3_UNCAL, dev_log_->imu3Uncal, id );
-    forward_message( DID_IMU3_RAW, dev_log_->imu3Raw, id );
-    forward_message( DID_IMU_RAW, dev_log_->imuRaw, id );
-    forward_message( DID_PIMU, dev_log_->pimu, id );
-    forward_message( DID_IMU, dev_log_->imu, id );
-    forward_message( DID_INL2_MAG_OBS_INFO, dev_log_->inl2MagObsInfo, id );
-    forward_message( DID_GPS_BASE_RAW, dev_log_->gpsBaseRaw, id );
-    // forward_message( DID_GPS_RTK_OPT, dev_log_->gpsRtkOpt, id );
-    forward_message( DID_MANUFACTURING_INFO, dev_log_->manufacturingInfo, id );
-    forward_message( DID_BIT, dev_log_->bit, id );
-    forward_message( DID_INS_3, dev_log_->ins3, id );
-    forward_message( DID_INS_4, dev_log_->ins4, id );
-    forward_message( DID_INL2_NED_SIGMA, dev_log_->inl2NedSigma, id );
-    forward_message( DID_STROBE_IN_TIME, dev_log_->strobeInTime, id );
-    forward_message( DID_GPS1_RAW, dev_log_->gps1Raw, id );
-    forward_message( DID_GPS2_RAW, dev_log_->gps2Raw, id );
-    forward_message( DID_WHEEL_ENCODER, dev_log_->wheelEncoder, id );
-    forward_message( DID_GROUND_VEHICLE, dev_log_->groundVehicle, id );
-    forward_message( DID_EVB_LUNA_VELOCITY_CONTROL, dev_log_->evbVelocityControl, id );
-    forward_message( DID_DIAGNOSTIC_MESSAGE, dev_log_->diagnosticMessage, id );
-    forward_message( DID_SURVEY_IN, dev_log_->surveyIn, id );
-    // forward_message( DID_EVB2, dev_log_->evb2, id );
-    // forward_message( DID_PORT_MONITOR, dev_log_->portMonitor, id );
-=======
     forward_message( DID_DEV_INFO, dev_log_->devInfo , device_id);
     forward_message( DID_SYS_FAULT, dev_log_->sysFault, device_id );
-    forward_message( DID_PREINTEGRATED_IMU, dev_log_->preintegratedImu, device_id );
     forward_message( DID_INS_1, dev_log_->ins1, device_id );
     forward_message( DID_INS_2, dev_log_->ins2, device_id );
     forward_message( DID_GPS1_UBX_POS, dev_log_->gps1UbxPos, device_id );
@@ -326,13 +246,15 @@
     forward_message( DID_GPS2_RTK_CMP_REL, dev_log_->gps1RtkCmpRel, device_id );
     forward_message( DID_GPS2_RTK_CMP_MISC, dev_log_->gps1RtkCmpMisc, device_id );
     // forward_message( DID_FEATURE_BITS, dev_log_->featureBits, device_id );
-    forward_message( DID_SENSORS_RAW, dev_log_->sensorsRaw, device_id );
+    forward_message( DID_SENSORS_UCAL, dev_log_->sensorsUcal, device_id );
     forward_message( DID_SENSORS_TCAL, dev_log_->sensorsTcal, device_id );
+    forward_message( DID_SENSORS_MCAL, dev_log_->sensorsMcal, device_id );
     forward_message( DID_SENSORS_TC_BIAS, dev_log_->sensorsTcBias, device_id );
     forward_message( DID_IO, dev_log_->io, device_id );
     // forward_message( DID_SENSORS_ADC, dev_log_->sensorsAdc, device_id );
     forward_message( DID_SCOMP, dev_log_->scomp, device_id );
     forward_message( DID_REFERENCE_IMU, dev_log_->refImu, device_id );
+    forward_message( DID_REFERENCE_PIMU, dev_log_->refPImu, device_id );
     forward_message( DID_REFERENCE_MAGNETOMETER, dev_log_->refMag, device_id );
     forward_message( DID_GPS1_VEL, dev_log_->gps1Vel, device_id );
     forward_message( DID_GPS2_VEL, dev_log_->gps2Vel, device_id );
@@ -344,12 +266,9 @@
     // forward_message( DID_RTOS_INFO, dev_log_->rtosInfo, device_id );
     forward_message( DID_DEBUG_STRING, dev_log_->debugString, device_id );
     forward_message( DID_DEBUG_ARRAY, dev_log_->debugArray, device_id );
-    forward_message( DID_SENSORS_CAL1, dev_log_->sensorsCal1, device_id );
-    forward_message( DID_SENSORS_CAL2, dev_log_->sensorsCal2, device_id );
     // forward_message( DID_CAL_SC, dev_log_->calSc, device_id );
     // forward_message( DID_CAL_SC1, dev_log_->calSc1, device_id );
     // forward_message( DID_CAL_SC2, dev_log_->calSc2, device_id );
-    forward_message( DID_SYS_SENSORS_SIGMA, dev_log_->sysSensorsSigma, device_id );
     forward_message( DID_SENSORS_ADC_SIGMA, dev_log_->sensorsAdcSigma, device_id );
     forward_message( DID_INL2_STATES, dev_log_->inl2States, device_id );
     forward_message( DID_INL2_STATUS, dev_log_->inl2Status, device_id );
@@ -357,8 +276,11 @@
     forward_message( DID_MAGNETOMETER, dev_log_->magnetometer, device_id );
     forward_message( DID_BAROMETER, dev_log_->barometer, device_id );
     forward_message( DID_GPS1_RTK_POS, dev_log_->gps1RtkPos, device_id );
-    forward_message( DID_DUAL_IMU_RAW, dev_log_->dualImuRaw, device_id );
-    forward_message( DID_DUAL_IMU, dev_log_->dualImu, device_id );
+    forward_message( DID_IMU3_UNCAL, dev_log_->imu3Uncal, device_id );
+    forward_message( DID_IMU3_RAW, dev_log_->imu3Raw, device_id );
+    forward_message( DID_IMU_RAW, dev_log_->imuRaw, device_id );
+    forward_message( DID_PIMU, dev_log_->pimu, device_id );
+    forward_message( DID_IMU, dev_log_->imu, device_id );
     forward_message( DID_INL2_MAG_OBS_INFO, dev_log_->inl2MagObsInfo, device_id );
     forward_message( DID_GPS_BASE_RAW, dev_log_->gpsBaseRaw, device_id );
     // forward_message( DID_GPS_RTK_OPT, dev_log_->gpsRtkOpt, device_id );
@@ -377,13 +299,12 @@
     forward_message( DID_SURVEY_IN, dev_log_->surveyIn, device_id );
     // forward_message( DID_EVB2, dev_log_->evb2, device_id );
     // forward_message( DID_PORT_MONITOR, dev_log_->portMonitor, device_id );
->>>>>>> 2e6b8412
-
-    // forward_message( DID_RTK_STATE, dev_log_->rtkState, id);
+
+    // forward_message( DID_RTK_STATE, dev_log_->rtkState, device_id);
     forward_message( DID_RTK_CODE_RESIDUAL, dev_log_->rtkCodeResidual, device_id);
     forward_message( DID_RTK_PHASE_RESIDUAL, dev_log_->rtkPhaseResidual, device_id);
     forward_message( DID_RTK_DEBUG, dev_log_->rtkDebug, device_id);
-    // forward_message( DID_RTK_DEBUG_2, dev_log_->rtkDebug2, id);
+    // forward_message( DID_RTK_DEBUG_2, dev_log_->rtkDebug2, device_id);
 }
 
 bool LogReader::load()
