from ctypes import sizeof
import math
from typing import List, Any, Union

# If allantools are not installed, run "pip install allantools" first
import allantools

import numpy as np
import matplotlib.pyplot as plt
import sys
import yaml
import os
from os.path import expanduser

BLACK = r"\u001b[30m"
RED = r"\u001b[31m"
GREEN = r"\u001b[32m"
YELLOW = r"\u001b[33m"
BLUE = r"\u001b[34m"
MAGENTA = r"\u001b[35m"
CYAN = r"\u001b[36m"
WHITE = r"\u001b[37m"
RESET = r"\u001b[0m"

RAD2DEG = 180.0 / 3.14159
DEG2RAD = 3.14159 / 180.0
RTHR2RTS = 60 # sqrt(hr) to sqrt(sec)

file_path = os.path.dirname(os.path.realpath(__file__))
sys.path.append(os.path.normpath(file_path + '/..'))
sys.path.append(os.path.normpath(file_path + '/../math/src'))

from logReader import Log
from pylib.ISToolsDataSorted import refLla, getTimeFromTowMs, getTimeFromTow, setGpsWeek, getTimeFromGTime
from pylib.data_sets import *
from inertialsense_math.pose import quat2euler, lla2ned, rotmat_ecef2ned, quatRot, quatConjRot, quat_ecef2ned
import datetime

class logPlot:
    def __init__(self, show, save, format, log):
        self.show = show
        self.save = save
        self.directory = log.directory
        self.format = format
        self.log = log
        self.d = 1
        self.setActiveSerials(self.log.serials)

        if len(self.log.data[0, DID_INS_2]):
            setGpsWeek(self.log.data[0, DID_INS_2]['week'][-1])
            
    def setDownSample(self, dwns):
        self.d = dwns

    def setActiveSerials(self, serials):
        self.active_devs = []
        for d, ser in enumerate(self.log.serials):
            if ser in serials:
                self.active_devs.append(d)

    def configureSubplot(self, ax, title, xlabel):
        ax.set_title(title)
        ax.set_xlabel(xlabel)

    def saveFig(self, fig, name, sizeInches=[]):
        if self.save:
            restoreSize = fig.get_size_inches()
            if not sizeInches:
                if self.format == 'png':     # Increase size/resolution for saved png
                    sizeInches = [16,11]
                    # sizeInches = [20,14]
                else: # svg or png
                    sizeInches = [11,8]
            fig.set_size_inches(sizeInches)
            directory = os.path.dirname(self.directory + '/figures/')
            if not os.path.exists(directory):
                os.makedirs(directory)
            fig.savefig(os.path.join(directory + "/" + name + '.' + self.format), bbox_inches='tight')
            fig.set_size_inches(restoreSize)

    def getData(self, dev, DID, field):
        try:
            return self.log.data[dev, DID][field][::self.d]
        except:
            return []

    def setPlotYSpanMin(self, ax, limit):
        ylim = ax.get_ylim()
        yspn = np.max( [ylim[1] - ylim[0], limit] )
        ylim = (np.mean(ylim)-yspn/2, np.mean(ylim)+yspn/2)
        ax.set_ylim(ylim)

    def posNED(self, fig=None):
        if fig is None:
            fig = plt.figure()
        ax = fig.subplots(3,1, sharex=True)
        self.configureSubplot(ax[0], 'North', 'm')
        self.configureSubplot(ax[1], 'East', 'm')
        self.configureSubplot(ax[2], 'Down', 'm')
        fig.suptitle('INS NED - ' + os.path.basename(os.path.normpath(self.log.directory)))
        refLla = None
        for d in self.active_devs:
            if refLla is None:
                refLla = self.getData(d, DID_INS_2, 'lla')[0]
            ned = lla2ned(refLla, self.getData(d, DID_INS_2, 'lla'))
            time = getTimeFromTow(self.getData(d, DID_INS_2, 'timeOfWeek'))
            ax[0].plot(time, ned[:,0], label=self.log.serials[d])
            ax[1].plot(time, ned[:,1])
            ax[2].plot(time, ned[:,2])

            if(np.shape(self.active_devs)[0]==1):
                timeGPS = getTimeFromTowMs(self.getData(d, DID_GPS1_POS, 'timeOfWeekMs'))
                nedGps = lla2ned(self.getData(d, DID_INS_2, 'lla')[0], self.getData(d, DID_GPS1_POS, 'lla'))
                ax[0].plot(timeGPS, nedGps[:, 0], label='GPS')
                ax[1].plot(timeGPS, nedGps[:, 1])
                ax[2].plot(timeGPS, nedGps[:, 2])

        ax[0].legend(ncol=2)
        for a in ax:
            a.grid(True)
        self.saveFig(fig, 'posNED')

    def drawNEDMapArrow(self, ax, ned, heading):
        # arrowLen = 0.2
        # arrowWid = arrowLen/2
        # arrows = np.array([arrowLen * 0.7 * np.cos(heading), arrowLen * 0.7 * np.sin(heading)]).T

        markersize = 10
        downsample = 6
        len = np.shape(heading)[0]
        for i in range(1, len, downsample):
            # ax.arrow(ned[i,1], ned[i,0], arrows[i,1], arrows[i,0], head_width=arrowWid, head_length=arrowLen, length_includes_head=True, fc='k', ec='k')
            ax.plot(ned[i,1], ned[i,0], marker=(3, 0, -heading[i]*(180.0/np.pi)), color='g', markersize=markersize, linestyle='None')
            ax.plot(ned[i,1], ned[i,0], marker=(2, 0, -heading[i]*(180.0/np.pi)), color='k', markersize=markersize, linestyle='None')

    def posNEDMap(self, fig=None):
        if fig is None:
            fig = plt.figure()
        ax = fig.subplots(1,1)
        ax.set_xlabel('East (m)')
        ax.set_ylabel('North (m)')
        fig.suptitle('NED Map - ' + os.path.basename(os.path.normpath(self.log.directory)))
        refLla = None
        for d in self.active_devs:
            lla = self.getData(d, DID_INS_2, 'lla')
            if len(lla) == 0:
                continue
            if refLla is None:
                refLla = lla[0]
            ned = lla2ned(refLla, self.getData(d, DID_INS_2, 'lla'))
            euler = quat2euler(self.getData(d, DID_INS_2, 'qn2b'))
            ax.plot(ned[:,1], ned[:,0], label=self.log.serials[d])

            if(np.shape(self.active_devs)[0]==1):
                self.drawNEDMapArrow(ax, ned, euler[:, 2])

                nedGps = lla2ned(self.getData(d, DID_INS_2, 'lla')[0], self.getData(d, DID_GPS1_POS, 'lla'))
                ax.plot(nedGps[:, 1], nedGps[:, 0], label='GPS')


        ax.set_aspect('equal', 'datalim')
        ax.legend(ncol=2)
        ax.grid(True)

    def posLLA(self, fig=None):
        if fig is None:
            fig = plt.figure()
        ax = fig.subplots(3,1, sharex=True)
        self.configureSubplot(ax[0], 'Latitude', 'deg')
        self.configureSubplot(ax[1], 'Longitude', 'deg')
        self.configureSubplot(ax[2], 'Altitude', 'deg')
        fig.suptitle('INS LLA - ' + os.path.basename(os.path.normpath(self.log.directory)))
        for d in self.active_devs:
            time = getTimeFromTow(self.getData(d, DID_INS_2, 'timeOfWeek'))
            ax[0].plot(time, self.getData(d, DID_INS_2, 'lla')[:,0], label=self.log.serials[d])
            ax[1].plot(time, self.getData(d, DID_INS_2, 'lla')[:,1])
            ax[2].plot(time, self.getData(d, DID_INS_2, 'lla')[:,2], label=self.log.serials[d])

            if(np.shape(self.active_devs)[0]==1):
                timeGPS = getTimeFromTowMs(self.getData(d, DID_GPS1_POS, 'timeOfWeekMs'))
                ax[0].plot(timeGPS, self.getData(d, DID_GPS1_POS, 'lla')[:, 0], label='GPS')
                ax[1].plot(timeGPS, self.getData(d, DID_GPS1_POS, 'lla')[:, 1])
                ax[2].plot(timeGPS, self.getData(d, DID_GPS1_POS, 'lla')[:, 2], label='GPS')

                timeBaro = getTimeFromTow(self.getData(d, DID_BAROMETER, 'time')+ self.getData(d, DID_GPS1_POS, 'towOffset')[-1])
                ax[2].plot(timeBaro, self.getData(d, DID_BAROMETER, 'mslBar'), label='Baro')

        ax[0].legend(ncol=2)
        ax[2].legend(ncol=2)
        for a in ax:
            a.grid(True)
        self.saveFig(fig, 'insLLA')

    def llaGps(self, fig=None):
        if fig is None:
            fig = plt.figure()
        ax = fig.subplots(3,1, sharex=True)
        self.configureSubplot(ax[0], 'Latitude', 'deg')
        self.configureSubplot(ax[1], 'Longitude', 'deg')
        self.configureSubplot(ax[2], 'Altitude', 'deg')
        fig.suptitle('GPS LLA - ' + os.path.basename(os.path.normpath(self.log.directory)))
        for d in self.active_devs:
            time = getTimeFromTowMs(self.getData(d, DID_GPS1_POS, 'timeOfWeekMs'))
            ax[0].plot(time, self.getData(d, DID_GPS1_POS, 'lla')[:,0], label=self.log.serials[d])
            ax[1].plot(time, self.getData(d, DID_GPS1_POS, 'lla')[:,1])
            ax[2].plot(time, self.getData(d, DID_GPS1_POS, 'lla')[:,2])
        ax[0].legend(ncol=2)
        for a in ax:
            a.grid(True)
        self.saveFig(fig, 'llaGPS')

    def velNED(self, fig=None):
        if fig is None:
            fig = plt.figure()
        ax = fig.subplots(3,1, sharex=True)
        self.configureSubplot(ax[0], 'Vel North', 'm/s')
        self.configureSubplot(ax[1], 'Vel East', 'm/s')
        self.configureSubplot(ax[2], 'Vel Down', 'm/s')
        fig.suptitle('NED Vel - ' + os.path.basename(os.path.normpath(self.log.directory)))
        for d in self.active_devs:
            time = getTimeFromTow(self.getData(d, DID_INS_2, 'timeOfWeek'))
            insVelNed = quatRot(self.getData(d, DID_INS_2, 'qn2b'), self.getData(d, DID_INS_2, 'uvw'))
            ax[0].plot(time, insVelNed[:,0], label=self.log.serials[d])
            ax[1].plot(time, insVelNed[:,1])
            ax[2].plot(time, insVelNed[:,2])

            if np.shape(self.active_devs)[0] == 1:  # Show GPS if #devs is 1
                timeGPS = getTimeFromTowMs(self.getData(d, DID_GPS1_VEL, 'timeOfWeekMs'))
                gpsVelEcef = self.getData(d, DID_GPS1_VEL, 'velEcef')
                qe2n = quat_ecef2ned(self.getData(d, DID_GPS1_POS, 'lla')[0,0:2]*np.pi/180.0)
                if len(gpsVelEcef) > 0:
                    gpsVelNed = quatConjRot(qe2n, gpsVelEcef)
                    #R = rotmat_ecef2ned(self.getData(d, DID_GPS1_POS, 'lla')[0,0:2]*np.pi/180.0)
                    #gpsVelNed = R.dot(gpsVelEcef.T).T
                    ax[0].plot(timeGPS, gpsVelNed[:, 0], label='GPS')
                    ax[1].plot(timeGPS, gpsVelNed[:, 1])
                    ax[2].plot(timeGPS, gpsVelNed[:, 2])

        ax[0].legend(ncol=2)
        for a in ax:
            a.grid(True)
        self.saveFig(fig, 'velNED')

    def velUVW(self, fig=None):
        if fig is None:
            fig = plt.figure()
        ax = fig.subplots(3,1, sharex=True)
        self.configureSubplot(ax[0], 'Vel U', 'm/s')
        self.configureSubplot(ax[1], 'Vel V', 'm/s')
        self.configureSubplot(ax[2], 'Vel W', 'm/s')
        fig.suptitle('INS uvw - ' + os.path.basename(os.path.normpath(self.log.directory)))
        for d in self.active_devs:
            time = getTimeFromTow(self.getData(d, DID_INS_2, 'timeOfWeek'))
            ax[0].plot(time, self.getData(d, DID_INS_2, 'uvw')[:,0], label=self.log.serials[d])
            ax[1].plot(time, self.getData(d, DID_INS_2, 'uvw')[:,1])
            ax[2].plot(time, self.getData(d, DID_INS_2, 'uvw')[:,2])
        ax[0].legend(ncol=2)
        for a in ax:
            a.grid(True)
        self.saveFig(fig, 'velUVW')

    def attitude(self, fig=None):
        if fig is None:
            fig = plt.figure()
        ax = fig.subplots(3, 1, sharex=True)
        fig.suptitle('INS Attitude - ' + os.path.basename(os.path.normpath(self.log.directory)))
        self.configureSubplot(ax[0], 'Roll', 'deg')
        self.configureSubplot(ax[1], 'Pitch', 'deg')
        self.configureSubplot(ax[2], 'Yaw', 'deg')
        for d in self.active_devs:
            euler = quat2euler(self.getData(d, DID_INS_2, 'qn2b'))
            time = getTimeFromTow(self.getData(d, DID_INS_2, 'timeOfWeek'))
            ax[0].plot(time, euler[:,0]*RAD2DEG, label=self.log.serials[d])
            ax[1].plot(time, euler[:,1]*RAD2DEG)
            ax[2].plot(time, euler[:,2]*RAD2DEG)
        ax[0].legend(ncol=2)
        for a in ax:
            a.grid(True)
        self.saveFig(fig, 'attINS')

    def heading(self, fig=None):
        if fig is None:
            fig = plt.figure()
        ax = fig.subplots(3, 1, sharex=True)
        fig.suptitle('Heading - ' + os.path.basename(os.path.normpath(self.log.directory)))
        self.configureSubplot(ax[0], 'Magnetic Heading', 'deg')
        self.configureSubplot(ax[1], 'RTK Compassing', 'deg')
        self.configureSubplot(ax[2], 'INS Heading', 'deg')
        for d in self.active_devs:
            magTime = getTimeFromTowMs(self.getData(d, DID_INL2_MAG_OBS_INFO, 'timeOfWeekMs'))
            gpsTime = getTimeFromTowMs(self.getData(d, DID_GPS1_RTK_CMP_REL, 'timeOfWeekMs'))
            insTime = getTimeFromTow(self.getData(d, DID_INS_2, 'timeOfWeek'))
            magHdg = self.getData(d, DID_INL2_MAG_OBS_INFO, 'magHdg')
            gpsHdg = self.getData(d, DID_GPS1_RTK_CMP_REL, 'baseToRoverHeading')
            euler = quat2euler(self.getData(d, DID_INS_2, 'qn2b'))
            if magTime:
                ax[0].plot(magTime, magHdg * RAD2DEG)
            if gpsTime:
                ax[1].plot(gpsTime, gpsHdg*RAD2DEG)
            ax[2].plot(insTime, euler[:,2]*RAD2DEG, label=self.log.serials[d])
        ax[2].legend(ncol=2)
        for a in ax:
            a.grid(True)
        self.saveFig(fig, 'heading')

    def insStatus(self, fig=None):
        try:
            if fig is None:
                fig = plt.figure()
            ax = fig.subplots(1, 1, sharex=True)
            fig.suptitle('INS Status - ' + os.path.basename(os.path.normpath(self.log.directory)))

            for d in self.active_devs:
                r = d == self.active_devs[0]    # plot text w/ first device
                cnt = 0
                instime = getTimeFromTow(self.getData(d, DID_INS_2, 'timeOfWeek'))
                iStatus = self.getData(d, DID_INS_2, 'insStatus')

                ax.plot(instime, -cnt * 1.5 + ((iStatus & 0x00000001) != 0))
                p1 = ax.get_xlim()[0] + 0.02 * (ax.get_xlim()[1] - ax.get_xlim()[0])
                if r: ax.text(p1, -cnt * 1.5, 'Att Coarse')
                cnt += 1
                ax.plot(instime, -cnt * 1.5 + ((iStatus & 0x00000010) != 0))
                if r: ax.text(p1, -cnt * 1.5, 'Att Fine')
                cnt += 1
                ax.plot(instime, -cnt * 1.5 + ((iStatus & 0x00000002) != 0))
                if r: ax.text(p1, -cnt * 1.5, 'Vel Coarse')
                cnt += 1
                ax.plot(instime, -cnt * 1.5 + ((iStatus & 0x00000020) != 0))
                if r: ax.text(p1, -cnt * 1.5, 'Vel Fine')
                cnt += 1
                ax.plot(instime, -cnt * 1.5 + ((iStatus & 0x00000004) != 0))
                if r: ax.text(p1, -cnt * 1.5, 'Pos Coarse')
                cnt += 1
                ax.plot(instime, -cnt * 1.5 + ((iStatus & 0x00000040) != 0))
                if r: ax.text(p1, -cnt * 1.5, 'Pos Fine')
                cnt += 1
                cnt += 1

                # ax.plot(instime, -cnt * 1.5 + ((iStatus >> 9) & 1))
                # ax.text(p1, -cnt * 1.5, 'GPS Update')
                # cnt += 1
                ax.plot(instime, -cnt * 1.5 + ((iStatus & 0x00000100) != 0))
                if r: ax.text(p1, -cnt * 1.5, 'GPS aiding Pos')
                cnt += 1
                ax.plot(instime, -cnt * 1.5 + ((iStatus & 0x00004000) != 0))
                if r: ax.text(p1, -cnt * 1.5, 'GPS aiding Vel')
                cnt += 1
                ax.plot(instime, -cnt * 1.5 + ((iStatus & 0x00000080) != 0))
                if r: ax.text(p1, -cnt * 1.5, 'GPS aiding Hdg')
                cnt += 1
                ax.plot(instime, -cnt * 1.5 + ((iStatus & 0x00000800) != 0))
                if r: ax.text(p1, -cnt * 1.5, 'MAG aiding Hdg')
                cnt += 1
                cnt += 1
                ax.plot(instime, -cnt * 1.5 + ((iStatus & 0x00001000) != 0))
                if r: ax.text(p1, -cnt * 1.5, 'Nav Mode')
                cnt += 1
                ax.plot(instime, -cnt * 1.5 + ((iStatus & 0x000F0000) >> 16) / 4.0)
                if r: ax.text(p1, -cnt * 1.5, 'Solution Status')
                cnt += 1
                cnt += 1

                ax.plot(instime, -cnt * 1.5 + (((iStatus & 0x03000000) >> 24) == 3))
                if r: ax.text(p1, -cnt * 1.5, 'RTK: Precision Position Valid')
                cnt += 1
                ax.plot(instime, -cnt * 1.5 + ((iStatus & 0x04000000) != 0))
                if r: ax.text(p1, -cnt * 1.5, 'RTK: Compassing Valid (fix & hold)')
                cnt += 1
                cnt += 1

                ax.plot(instime, -cnt * 1.5 + ((iStatus & 0x00100000) != 0))
                if r: ax.text(p1, -cnt * 1.5, 'RTK: Compassing Baseline UNSET')
                cnt += 1
                ax.plot(instime, -cnt * 1.5 + ((iStatus & 0x00200000) != 0))
                if r: ax.text(p1, -cnt * 1.5, 'RTK: Compassing Baseline BAD')
                cnt += 1
                ax.plot(instime, -cnt * 1.5 + ((iStatus & 0x08000000) != 0))
                if r: ax.text(p1, -cnt * 1.5, 'RTK: No Observ.')
                cnt += 1
                ax.plot(instime, -cnt * 1.5 + ((iStatus & 0x10000000) != 0))
                if r: ax.text(p1, -cnt * 1.5, 'RTK: Base No Pos.')
                cnt += 1
                ax.plot(instime, -cnt * 1.5 + ((iStatus & 0x20000000) != 0))
                if r: ax.text(p1, -cnt * 1.5, 'RTK: Base Pos. Moving')
                cnt += 1
                cnt += 1

                ax.plot(instime, -cnt * 1.5 + ((iStatus & 0x00400000) != 0))
                if r: ax.text(p1, -cnt * 1.5, 'Mag: Recalibrating')
                cnt += 1
                ax.plot(instime, -cnt * 1.5 + ((iStatus & 0x00800000) != 0))
                if r: ax.text(p1, -cnt * 1.5, 'Mag: Inter. or Bad Cal')
                cnt += 1
                cnt += 1

                ax.plot(instime, -cnt * 1.5 + ((iStatus & 0x40000000) != 0))
                if r: ax.text(p1, -cnt * 1.5, 'RTOS Task Period Overrun')
                cnt += 1
                ax.plot(instime, -cnt * 1.5 + ((iStatus & 0x80000000) != 0))
                if r: ax.text(p1, -cnt * 1.5, 'General Fault')
                cnt += 1

            ax.grid(True)
            self.saveFig(fig, 'iStatus')
        except:
            print(RED + "problem plotting insStatus: " + sys.exc_info()[0] + RESET)

    def hdwStatus(self, fig=None):
        try:
            if fig is None:
                fig = plt.figure()
            ax = fig.subplots(1, 1, sharex=True)
            fig.suptitle('Hardware Status - ' + os.path.basename(os.path.normpath(self.log.directory)))

            for d in self.active_devs:
                r = d == self.active_devs[0]    # plot text w/ first device
                cnt = 0
                instime = getTimeFromTow(self.getData(d, DID_INS_2, 'timeOfWeek'))
                hStatus = self.getData(d, DID_INS_2, 'hdwStatus')

                ax.plot(instime, -cnt * 1.5 + ((hStatus & 0x00000001) != 0))
                p1 = ax.get_xlim()[0] + 0.02 * (ax.get_xlim()[1] - ax.get_xlim()[0])
                if r: ax.text(p1, -cnt * 1.5, 'Motion Gyr Sig')
                cnt += 1
                ax.plot(instime, -cnt * 1.5 + ((hStatus & 0x00000002) != 0))
                if r: ax.text(p1, -cnt * 1.5, 'Motion Acc Sig')
                cnt += 1
                ax.plot(instime, -cnt * 1.5 + ((hStatus & 0x00000004) != 0))
                if r: ax.text(p1, -cnt * 1.5, 'Motion Gyr Dev')
                cnt += 1
                ax.plot(instime, -cnt * 1.5 + ((hStatus & 0x00000005) != 0))
                if r: ax.text(p1, -cnt * 1.5, 'Motion Acc Dev')
                cnt += 1
                cnt += 1

                ax.plot(instime, -cnt * 1.5 + ((hStatus & 0x00000010) != 0))
                if r: ax.text(p1, -cnt * 1.5, 'Satellite Rx')
                cnt += 1
                cnt += 1

                ax.plot(instime, -cnt * 1.5 + ((hStatus & 0x00000100) != 0))
                if r: ax.text(p1, -cnt * 1.5, 'Saturation Gyr')
                cnt += 1
                ax.plot(instime, -cnt * 1.5 + ((hStatus & 0x00000200) != 0))
                if r: ax.text(p1, -cnt * 1.5, 'Saturation Acc')
                cnt += 1
                ax.plot(instime, -cnt * 1.5 + ((hStatus & 0x00000400) != 0))
                if r: ax.text(p1, -cnt * 1.5, 'Saturation Mag')
                cnt += 1
                ax.plot(instime, -cnt * 1.5 + ((hStatus & 0x00000800) != 0))
                if r: ax.text(p1, -cnt * 1.5, 'Saturation Baro')
                cnt += 1
                cnt += 1

                ax.plot(instime, -cnt * 1.5 + ((hStatus & 0x00002000) != 0))
                if r: ax.text(p1, -cnt * 1.5, 'EKF using ref. IMU')
                cnt += 1
                cnt += 1

                ax.plot(instime, -cnt * 1.5 + ((hStatus & 0x00010000) != 0))
                if r: ax.text(p1, -cnt * 1.5, 'Err Com Tx Limited')
                cnt += 1
                ax.plot(instime, -cnt * 1.5 + ((hStatus & 0x00020000) != 0))
                if r: ax.text(p1, -cnt * 1.5, 'Err Com Rx Overrun')
                cnt += 1
                ax.plot(instime, -cnt * 1.5 + ((hStatus & 0x00040000) != 0))
                if r: ax.text(p1, -cnt * 1.5, 'Err GPS Tx Limited')
                cnt += 1
                ax.plot(instime, -cnt * 1.5 + ((hStatus & 0x00080000) != 0))
                if r: ax.text(p1, -cnt * 1.5, 'Err GPS Rx Overrun')
                cnt += 1
                cnt += 1

                ax.plot(instime, -cnt * 1.5 + ((hStatus & 0x00F00000) >> 20) / 4)
                if r: ax.text(p1, -cnt * 1.5, 'Com Parse Error Count')
                cnt += 1
                ax.plot(instime, -cnt * 1.5 + ((hStatus & 0x01000000) != 0))
                if r: ax.text(p1, -cnt * 1.5, 'BIT Self Test Fault')
                cnt += 1
                ax.plot(instime, -cnt * 1.5 + ((hStatus & 0x02000000) != 0))
                if r: ax.text(p1, -cnt * 1.5, 'Temperature error')
                cnt += 1
                cnt += 1

                ax.plot(instime, -cnt * 1.5 + ((hStatus & 0x10000000) != 0))
                if r: ax.text(p1, -cnt * 1.5, 'Reset Backup Mode')
                cnt += 1
                ax.plot(instime, -cnt * 1.5 + ((hStatus & 0x20000000) != 0))
                if r: ax.text(p1, -cnt * 1.5, 'Watchdog Reset')
                cnt += 1
                ax.plot(instime, -cnt * 1.5 + ((hStatus & 0x30000000) != 0))
                if r: ax.text(p1, -cnt * 1.5, 'Software Reset')
                cnt += 1
                ax.plot(instime, -cnt * 1.5 + ((hStatus & 0x40000000) != 0))
                if r: ax.text(p1, -cnt * 1.5, 'Hardware Reset')
                cnt += 1
                ax.plot(instime, -cnt * 1.5 + ((hStatus & 0x80000000) != 0))
                if r: ax.text(p1, -cnt * 1.5, 'Critical Sys Fault')
                cnt += 1
                cnt += 1
                
            ax.grid(True)
            self.saveFig(fig, 'Hardware Status')
        except:
            print(RED + "problem plotting hdwStatus: " + sys.exc_info()[0] + RESET)

    def gpsStats(self, fig=None, did_gps_pos=DID_GPS1_POS):
        # try:
        if fig is None:
            fig = plt.figure()

        ax = fig.subplots(4, 1, sharex=True)
        did_gps_vel = did_gps_pos+(DID_GPS1_VEL-DID_GPS1_POS)
        if did_gps_pos==DID_GPS1_POS:
            gps_num = 1
        else:
            gps_num = 2
        fig.suptitle('GPS ' + str(gps_num) + ' Stats - ' + os.path.basename(os.path.normpath(self.log.directory)))
        self.configureSubplot(ax[0], 'Satellites Used in Solution', '')
        self.configureSubplot(ax[1], 'Accuracy', 'm')
        self.configureSubplot(ax[2], 'CNO', 'dBHz')
        self.configureSubplot(ax[3], 'Status', '')

        for d in self.active_devs:
            r = d == self.active_devs[0]  # plot text w/ first device
            time = getTimeFromTowMs(self.getData(d, did_gps_pos, 'timeOfWeekMs'))
            velTime = getTimeFromTowMs(self.getData(d, did_gps_vel, 'timeOfWeekMs'))
            gStatus = self.getData(d, did_gps_pos, 'status')

            ax[0].plot(time, gStatus & 0xFF, label=self.log.serials[d])
            ax[1].plot(time, self.getData(d, did_gps_pos, 'pDop'), 'm', label="pDop")
            ax[1].plot(time, self.getData(d, did_gps_pos, 'hAcc'), 'r', label="hAcc")
            ax[1].plot(time, self.getData(d, did_gps_pos, 'vAcc'), 'b', label="vAcc")
            ax[1].plot(velTime, self.getData(d, did_gps_vel, 'sAcc'), 'c', label="sAcc")
            if self.log.data[d, DID_GPS1_RTK_POS] is not []:
                rtktime = getTimeFromTowMs(self.getData(d, DID_GPS1_RTK_POS, 'timeOfWeekMs'))
                ax[1].plot(rtktime, self.getData(d, DID_GPS1_RTK_POS, 'vAcc'), 'g', label="rtkHor")
            if d == 0:
                ax[1].legend(ncol=2)
            ax[2].plot(time, self.getData(d, did_gps_pos, 'cnoMean'))

            cnt = 0
            ax[3].plot(time, -cnt * 1.5 + ((gStatus & 0x04000000) != 0))
            p1 = ax[3].get_xlim()[0] + 0.02 * (ax[3].get_xlim()[1] - ax[3].get_xlim()[0])
            if r: ax[3].text(p1, -cnt * 1.5, 'RTK Positioning Valid')
            cnt += 1
            ax[3].plot(time, -cnt * 1.5 + ((gStatus & 0x08000000) != 0))
            if r: ax[3].text(p1, -cnt * 1.5, 'RTK Compassing Valid (fix & hold)')
            cnt += 1
            ax[3].plot(time, -cnt * 1.5 + ((gStatus & 0x00002000) != 0))
            if r: ax[3].text(p1, -cnt * 1.5, 'GPS Compass Baseline BAD')
            cnt += 1
            ax[3].plot(time, -cnt * 1.5 + ((gStatus & 0x00004000) != 0))
            if r: ax[3].text(p1, -cnt * 1.5, 'GPS Compass Baseline UNSET')
            cnt += 1

        self.setPlotYSpanMin(ax[2], 5)

        ax[0].legend(ncol=2)
        for a in ax:
            a.grid(True)
        self.saveFig(fig, 'Gps Stats')
        # except:
        #     print(RED + "problem plotting gpsStats: " + sys.exc_info()[0] + RESET)

    def gps2Stats(self, fig=None):
        self.gpsStats(fig=fig, did_gps_pos=DID_GPS2_POS)

    def rtkPosStats(self, fig=None):
        self.rtkStats("Position", DID_GPS1_RTK_POS_REL, fig=fig)

    def rtkCmpStats(self, fig=None):
        self.rtkStats("Compassing", DID_GPS1_RTK_CMP_REL, fig=fig)

    def rtkStats(self, name, relDid, fig=None):
        # try:
        n_plots = 6
        if fig is None:
            fig = plt.figure()

        ax = fig.subplots(n_plots, 1, sharex=True)
        fig.suptitle('RTK ' + name + ' Stats - ' + os.path.basename(os.path.normpath(self.log.directory)))
        self.configureSubplot(ax[0], 'GPS Fix Type: 2=2D, 3=3D, 10=Single, 11=Float, 12=Fix', '')
        self.configureSubplot(ax[1], 'Age of Differential', 's')
        self.configureSubplot(ax[2], 'AR Ratio', '')
        self.configureSubplot(ax[3], 'Base to Rover Distance', 'm')
        self.configureSubplot(ax[4], 'Base to Rover Heading', 'deg')
        self.configureSubplot(ax[5], 'Base to Rover Heading Accuracy', 'deg')

        for i, d in enumerate(self.active_devs):
            rtkRelTime = getTimeFromTowMs(self.getData(d, relDid, 'timeOfWeekMs'))
            # rtkMiscTime = getTimeFromTowMs(self.getData(d, DID_GPS1_RTK_CMP_MISC, 'timeOfWeekMs'))
            if not self.log.compassing:
                gps1PosTime = getTimeFromTowMs(self.getData(d, DID_GPS1_POS, 'timeOfWeekMs'))
                fixType = self.getData(d, DID_GPS1_POS, 'status') >> 8 & 0x1F
                ax[0].plot(gps1PosTime, fixType, label=self.log.serials[d])
            else:
                fixType = self.getData(d, relDid, 'arRatio').copy()
                fixType[(fixType > 3)] = 12
                fixType[(fixType > 0) & (fixType < 3)] = 11
                fixType[fixType == 0] = 10
                ax[0].plot(rtkRelTime, fixType, label=self.log.serials[d])
            ax[1].plot(rtkRelTime, self.getData(d, relDid, 'differentialAge'))
            if i == 0:
                ax[2].semilogy(rtkRelTime, np.ones_like(rtkRelTime)*3.0, 'k--')
            ax[2].semilogy(rtkRelTime, self.getData(d, relDid, 'arRatio'))
            dist2base = self.getData(d, relDid, 'baseToRoverDistance')
            dist2base[dist2base > 1e5] = np.nan
            ax[3].plot(rtkRelTime, dist2base)
            ax[4].plot(rtkRelTime, self.getData(d, relDid, 'baseToRoverHeading')*180.0/np.pi)
            ax[5].plot(rtkRelTime, self.getData(d, relDid, 'baseToRoverHeadingAcc')*180.0/np.pi)
            ax[0].legend(ncol=2)

        self.setPlotYSpanMin(ax[1], 0.5)    # Differential age
        self.setPlotYSpanMin(ax[3], 1.0)    # Distance to base

        for a in ax:
            a.grid(True)
        self.saveFig(fig, 'rtk'+name+'Stats')
        # except:
            # print(RED + "problem plotting rtkStats: " + sys.exc_info()[0] + RESET)

    def rtkPosMisc(self, fig=None):
        self.rtkMisc("Position", DID_GPS1_RTK_POS_MISC, fig=fig)

    def rtkCmpMisc(self, fig=None):
        self.rtkMisc("Position", DID_GPS1_RTK_CMP_MISC, fig=fig)

    def rtkMisc(self, name, miscDid, fig=None):
        # try:
        n_plots = 10
        if fig is None:
            fig = plt.figure()

        ax = fig.subplots(5, 2, sharex=True)
        fig.suptitle('RTK ' + name + ' Misc - ' + os.path.basename(os.path.normpath(self.log.directory)))
        self.configureSubplot(ax[0,0], 'Correction checksum failure count', '')
        self.configureSubplot(ax[1,0], 'Time to First Fix', 's')
        self.configureSubplot(ax[2,0], 'GPS Observation Count - Rover', '')
        self.configureSubplot(ax[3,0], 'GPS Observation Count - Base', '')
        self.configureSubplot(ax[4,0], 'Glonass Observation Count - Rover', '')
        self.configureSubplot(ax[0,1], 'Glonass Observation Count - Base', '')
        self.configureSubplot(ax[1,1], 'Galileo Observation Count - Rover', '')
        self.configureSubplot(ax[2,1], 'Galileo Observation Count - Base', '')
        self.configureSubplot(ax[3,1], 'SBAS Count Base', '')
        self.configureSubplot(ax[4,1], 'Base Antenna Position Count', '')

        for i, d in enumerate(self.active_devs):
            # rtkRelTime = getTimeFromTowMs(self.getData(d, DID_GPS1_RTK_POS_REL, 'timeOfWeekMs'))
            rtkMiscTime = getTimeFromTowMs(self.getData(d, miscDid, 'timeOfWeekMs'))
            ax[0,0].plot(rtkMiscTime, self.getData(d, miscDid, 'correctionChecksumFailures'))
            ax[1,0].plot(rtkMiscTime, self.getData(d, miscDid, 'timeToFirstFixMs')*0.001)
            ax[2,0].plot(rtkMiscTime, self.getData(d, miscDid, 'roverGpsObservationCount'))
            ax[3,0].plot(rtkMiscTime, self.getData(d, miscDid, 'baseGpsObservationCount'))
            ax[4,0].plot(rtkMiscTime, self.getData(d, miscDid, 'roverGlonassObservationCount'))
            ax[0,1].plot(rtkMiscTime, self.getData(d, miscDid, 'baseGlonassObservationCount'))
            ax[1,1].plot(rtkMiscTime, self.getData(d, miscDid, 'roverGalileoObservationCount'))
            ax[2,1].plot(rtkMiscTime, self.getData(d, miscDid, 'baseGalileoObservationCount'))
            ax[3,1].plot(rtkMiscTime, self.getData(d, miscDid, 'baseSbasCount'))
            ax[4,1].plot(rtkMiscTime, self.getData(d, miscDid, 'baseAntennaCount'))

            # # ax[0].plot(rtkRelTime, self.getData(d, DID_GPS1_RTK_POS_REL, 'differentialAge'))
            # if i == 0:
            #     ax[2].semilogy(rtkRelTime, np.ones_like(rtkRelTime)*3.0, 'k--')
            # ax[2].semilogy(rtkRelTime, self.getData(d, DID_GPS1_RTK_POS_REL, 'arRatio'))
            # dist2base = self.getData(d, DID_GPS1_RTK_POS_REL, 'distanceToBase')
            # dist2base[dist2base > 1e5] = np.nan
            # ax[3].plot(rtkRelTime, dist2base)
            # ax[4].plot(rtkMiscTime, self.getData(d, miscDid, 'cycleSlipCount'))
            # ax[0].legend(ncol=2)
            for a in ax:
                for b in a:
                    b.grid(True)

        self.saveFig(fig, 'rtk'+name+'Misc')
        # except:
            # print(RED + "problem plotting rtkStats: " + sys.exc_info()[0] + RESET)

    def rtkRel(self, fig=None):
        # try:
        n_plots = 3
        if fig is None:
            fig = plt.figure()

        ax = fig.subplots(3, 1, sharex=True)
        fig.suptitle('RTK Rel - ' + os.path.basename(os.path.normpath(self.log.directory)))
        self.configureSubplot(ax[0], 'GPS Base to Rover Heading', '')
        self.configureSubplot(ax[1], 'GPS Base to Rover Distance', '')

        for i, d in enumerate(self.active_devs):
            rtkRelTime = getTimeFromTowMs(self.getData(d, DID_GPS1_RTK_POS_REL, 'timeOfWeekMs'))
            ax[0].plot(rtkRelTime, self.getData(d, DID_GPS1_RTK_POS_REL, 'baseToRoverHeading')*RAD2DEG)
            ax[1].plot(rtkRelTime, self.getData(d, DID_GPS1_RTK_POS_REL, 'baseToRoverDistance'))

            for a in ax:
                a.grid(True)

        self.saveFig(fig, 'rtkRel')

    def loadGyros(self, device):
        return self.loadIMU(device, 0)

    def loadAccels(self, device):
        return self.loadIMU(device, 1)

    def loadIMU(self, device, accelSensor):   # 0 = gyro, 1 = accelerometer
        imu1 = []
        imu2 = []
        imu3 = []
        imuCount = 1
        time = None
        dt = None

        if accelSensor==0:
            imu1 = np.copy(self.getData(device, DID_PREINTEGRATED_IMU, 'theta'))
        else:
            imu1 = np.copy(self.getData(device, DID_PREINTEGRATED_IMU, 'vel'))

        if np.shape(imu1)[0] != 0:  # DID_PREINTEGRATED_IMU
            time = self.getData(device, DID_PREINTEGRATED_IMU, 'time')
            dt = self.getData(device, DID_PREINTEGRATED_IMU, 'dt') 
            # dt = time[1:] - time[:-1]
            # dt = np.append(dt, dt[-1])
            # Convert from preintegrated IMU to IMU.
            for i in range(3):
                imu1[:, i] /= dt

        else:   # DID_IMU
            time = self.getData(device, DID_IMU, 'time')

            if len(time) != 0:
                I = self.getData(device, DID_IMU, 'I')
                dt = time[1:] - time[:-1]
                dt = np.append(dt, dt[-1])
                imu1 = []
                for sample in range(0, len(I)):
                    imu1.append(I[sample][accelSensor])
                imu1 = np.array(imu1)

            else:   # DID_IMU3_RAW
                time = self.getData(device, DID_IMU3_RAW, 'time')

                if len(time) != 0:
                    I = self.getData(device, DID_IMU3_RAW, 'I')
                    imuStatus = self.getData(device, DID_IMU3_RAW, 'status')
                    dt = time[1:] - time[:-1]
                    dt = np.append(dt, dt[-1])
                    imu1 = []
                    imu2 = []
                    imu3 = []
                    if (imuStatus[0] & (0x00010000<<accelSensor)):     # Gyro or accel 1
                        for sample in range(0, len(I)):
                            imu1.append(I[sample][0][accelSensor])
                    if (imuStatus[0] & (0x00040000<<accelSensor)):     # Gyro or accel 2
                        for sample in range(0, len(I)):
                            imu2.append(I[sample][1][accelSensor])
                    if (imuStatus[0] & (0x00100000<<accelSensor)):     # Gyro or accel 3
                        for sample in range(0, len(I)):
                            imu3.append(I[sample][2][accelSensor])
                    imu1 = np.array(imu1)
                    imu2 = np.array(imu2)
                    imu3 = np.array(imu3)
                    imuCount = 3

        return (time, dt, imu1, imu2, imu3, imuCount)

    def imuPQR(self, fig=None):
        if fig is None:
            fig = plt.figure()

        for d in self.active_devs:
            refTime = self.getData(d, DID_REFERENCE_IMU, 'time')
            if len(refTime)!=0:
                refImu = self.getData(d, DID_REFERENCE_IMU, 'I')
                refImu = refImu
                refPqr = refImu['pqr']

        ax = fig.subplots(3, 2, sharex=True)
        fig.suptitle('PQR - ' + os.path.basename(os.path.normpath(self.log.directory)))
        for d in self.active_devs:
            (pqr0, pqr1, time, dt) = self.loadGyros(d)
            for i in range(3):
                axislable = 'P' if (i == 0) else 'Q' if (i==1) else 'R'
                for n, pqr in enumerate([ pqr0, pqr1, pqr2 ]):
                    if pqr != [] and n<pqrCount:
                        if (pqr is not None) and pqr.any(None):
                            mean = np.mean(pqr[:, i])
                            std = np.std(pqr[:, i])
                            alable = 'Gyro'
                            if pqrCount > 1:
                                alable += '%d ' % n
                            else:
                                alable += ' '
                            self.configureSubplot(ax[i, n], alable + axislable + ' (deg/s), mean: %.4g, std: %.3g' % (mean, std), 'sec')
                            ax[i, n].plot(time, pqr[:, i] * 180.0/np.pi, label=self.log.serials[d])

            if len(refTime)!=0 and d==0:    # Only plot reference IMU for first device
                for i in range(3):
                    ax[i, 0].plot(refTime, refPqr[:, i] * 180.0/np.pi, color='red', label="reference")

        for i in range(pqrCount):
            ax[0][i].legend(ncol=2)
            for d in range(3):
                ax[d][i].grid(True)
        self.saveFig(fig, 'pqrIMU')

    def imuAcc(self, fig=None):
        if fig is None:
            fig = plt.figure()

        (time, dt, acc0, acc1, acc2, accCount) = self.loadAccels(0)
        ax = fig.subplots(3, accCount, sharex=True, squeeze=False)
        fig.suptitle('Accelerometer - ' + os.path.basename(os.path.normpath(self.log.directory)))

        for d in self.active_devs:
            (time, dt, acc0, acc1, acc2, accCount) = self.loadAccels(d)
            refTime = self.getData(d, DID_REFERENCE_IMU, 'time')
            if len(refTime)!=0:
                refImu = self.getData(d, DID_REFERENCE_IMU, 'I')
                refImu = refImu
                refAcc = refImu['acc']

            for i in range(3):
                axislable = 'X' if (i == 0) else 'Y' if (i==1) else 'Z'
                for n, acc in enumerate([ acc0, acc1, acc2 ]):
                    if acc != [] and n<accCount:
                        if (acc is not None) and acc.any(None):
                            mean = np.mean(acc[:, i])
                            std = np.std(acc[:, i])
                            alable = 'Accel'
                            if accCount > 1:
                                alable += '%d ' % n
                            else:
                                alable += ' '
                            self.configureSubplot(ax[i, n], alable + axislable + ' (m/s^2), mean: %.4g, std: %.3g' % (mean, std), 'sec')
                            ax[i, n].plot(time, acc[:, i], label=self.log.serials[d])

            if len(refTime)!=0 and d==0:    # Only plot reference IMU for first device
                for i in range(3):
                    ax[i, 0].plot(refTime, refAcc[:, i], color='red', label="reference")

        for i in range(accCount):
            ax[0][i].legend(ncol=2)
            for d in range(3):
                ax[d][i].grid(True)
        self.saveFig(fig, 'accIMU')

    def allanVariancePQR(self, fig=None):
        if fig is None:
            fig = plt.figure()

        (time, dt, pqr0, pqr1, pqr2, pqrCount) = self.loadGyros(0)
        ax = fig.subplots(3, pqrCount, sharex=True, squeeze=False)
        fig.suptitle('Allan Variance: PQR - ' + os.path.basename(os.path.normpath(self.log.directory)))

        for d in self.active_devs:
            (time, dt, pqr0, pqr1, pqr2, pqrCount) = self.loadGyros(d)

            for i in range(3):
                axislable = 'P' if (i == 0) else 'Q' if (i==1) else 'R'
                for n, pqr in enumerate([ pqr0, pqr1, pqr2 ]):
                    if pqr != [] and n<pqrCount:
                        if pqr.any(None):
                            # Averaging window tau values from dt to Nsamples/10
                            t = np.logspace(np.log10(dt[0]), np.log10(0.1*np.size(pqr[:,i])), 200)
                            # Compute the overlapping ADEV
                            (t2, ad, ade, adn) = allantools.oadev(pqr[:,i], rate=1/dt[0], data_type="freq", taus=t)
                            # Compute random walk and bias instability
                            t_bi_max = 1000
                            idx_max = (np.abs(t2 - t_bi_max)).argmin()
                            bi = np.amin(ad[0:idx_max])
                            rw_idx = (np.abs(t2 - 0.4)).argmin()
                            rw = ad[rw_idx] * np.sqrt(t2[rw_idx])
                            alable = 'Gyro'
                            if pqrCount > 1:
                                alable += '%d ' % n
                            else:
                                alable += ' '
                            self.configureSubplot(ax[i, n], alable + axislable + ' ($deg/\sqrt{hr}$), ARW: %.4g $deg/\sqrt{hr}$,  BI: %.3g $deg/hr$' % (rw * RAD2DEG*3600/RTHR2RTS, bi * RAD2DEG*3600), 'sec')
                            ax[i, n].loglog(t2, ad * RAD2DEG*3600, label='%s: %.2f, %.3g' % (self.log.serials[d], rw * RAD2DEG*3600/RTHR2RTS, bi * RAD2DEG*3600))

        for i in range(pqrCount):
            ax[0][i].legend(ncol=2)
            for d in range(3):
                ax[d][i].grid(True)
        self.saveFig(fig, 'pqrIMU')

    def allanVarianceAcc(self, fig=None):
        if fig is None:
            fig = plt.figure()

        (time, dt, acc0, acc1, acc2, accCount) = self.loadAccels(0)
        ax = fig.subplots(3, accCount, sharex=True, squeeze=False)
        fig.suptitle('Allan Variance: Accelerometer - ' + os.path.basename(os.path.normpath(self.log.directory)))

        for d in self.active_devs:
            (time, dt, acc0, acc1, acc2, accCount) = self.loadAccels(d)

            for i in range(3):
                axislable = 'X' if (i == 0) else 'Y' if (i==1) else 'Z'
                for n, acc in enumerate([ acc0, acc1, acc2 ]):
                    if acc != [] and n<accCount:
                        if acc.any(None):
                            # Averaging window tau values from dt to Nsamples/10
                            t = np.logspace(np.log10(dt[0]), np.log10(0.1*np.size(acc[:,i])), 200)
                            # Compute the overlapping ADEV
                            (t2, ad, ade, adn) = allantools.oadev(acc[:,i], rate=1/dt[0], data_type="freq", taus=t)
                            # Compute random walk and bias instability
                            t_bi_max = 1000
                            idx_max = (np.abs(t2 - t_bi_max)).argmin()
                            bi = np.amin(ad[0:idx_max])
                            rw_idx = (np.abs(t2 - 0.4)).argmin()
                            rw = ad[rw_idx] * np.sqrt(t2[rw_idx])
                            alable = 'Accel'
                            if accCount > 1:
                                alable += '%d ' % n
                            else:
                                alable += ' '
                            self.configureSubplot(ax[i, n], alable + axislable + ' ($m/s^2$), RW: %.4g $m/s/\sqrt{hr}$, BI: %.3g $m/s^2$' % (rw * 3600/RTHR2RTS, bi), 'sec')
                            ax[i, n].loglog(t2, ad, label='%s: %.2f, %.3g' % (self.log.serials[d], rw * 3600/RTHR2RTS, bi))

        for i in range(accCount):
            ax[0][i].legend(ncol=2)
            for d in range(3):
                ax[d][i].grid(True)
        self.saveFig(fig, 'accIMU')        

    def accelPSD(self, fig=None):
        if fig is None:
            fig = plt.figure()

        (time, dt, acc0, acc1, acc2, accCount) = self.loadAccels(0)
        ax = fig.subplots(3, accCount, sharex=True, squeeze=False)
        fig.suptitle('Power Spectral Density - ' + os.path.basename(os.path.normpath(self.log.directory)))
        
        for d in self.active_devs:
            (time, dt, acc0, acc1, acc2, accCount) = self.loadAccels(d)
            refTime = self.getData(d, DID_REFERENCE_IMU, 'time')
            if len(refTime)!=0:
                refImu = self.getData(d, DID_REFERENCE_IMU, 'I')
                refImu = refImu
                refAcc = refImu['acc']

            N = time.size
            psd = np.zeros((N//2, 3))
            # 1/T = frequency
            Fs = 1 / np.mean(dt)
            f = np.linspace(0, 0.5*Fs, N // 2)

            for n, acc in enumerate([ acc0, acc1, acc2 ]):
                if acc != [] and n<accCount:
                    if acc.any(None):
                        for i in range(3):
                            sp0 = np.fft.fft(acc[:,i] / 9.8)
                            sp0 = sp0[:N // 2]
                            # psd = abssp*abssp
                            # freq = np.fft.fftfreq(time.shape[-1])
            #                    np.append(psd, [1/N/Fs * np.abs(sp0)**2], axis=1)
                            psd[:,i] = 1/N/Fs * np.abs(sp0)**2
                            psd[1:-1,i] = 2 * psd[1:-1,i]

                        for i in range(3):
                            axislable = 'X' if (i == 0) else 'Y' if (i==1) else 'Z'
                            # ax[i].loglog(f, psd[:, i])
                            alable = 'Accel'
                            if accCount > 1:
                                alable += '%d ' % n
                            else:
                                alable += ' '
                            self.configureSubplot(ax[i, n], alable + axislable + ' PSD (dB (m/s^2)^2/Hz)', 'Hz')
                            ax[i][n].plot(f, 10*np.log10(psd[:, i]), label=self.log.serials[d])

        for i in range(accCount):
            ax[0][i].legend(ncol=2)
            for d in range(3):
                ax[d][i].grid(True)
        self.saveFig(fig, 'accelPSD')

    def gyroPSD(self, fig=None):
        if fig is None:
            fig = plt.figure()

        (time, dt, pqr0, pqr1, pqr2, pqrCount) = self.loadGyros(0)
        ax = fig.subplots(3, pqrCount, sharex=True, squeeze=False)
        fig.suptitle('Power Spectral Density - ' + os.path.basename(os.path.normpath(self.log.directory)))
        
        for d in self.active_devs:
            (time, dt, pqr0, pqr1, pqr2, pqrCount) = self.loadGyros(0)
            refTime = self.getData(d, DID_REFERENCE_IMU, 'time')
            if len(refTime)!=0:
                refImu = self.getData(d, DID_REFERENCE_IMU, 'I')
                refImu = refImu
                refAcc = refImu['acc']

            N = time.size
            Nhalf = N // 2 + 1
            psd = np.zeros((Nhalf, 3))
            # 1/T = frequency
            Fs = 1 / np.mean(dt)
            f = np.linspace(0, 0.5*Fs, Nhalf)

            for n, pqr in enumerate([ pqr0, pqr1, pqr2 ]):
                if pqr != [] and n<pqrCount:
                    if pqr.any(None):            
                        for i in range(3):
                            sp0 = np.fft.fft(pqr[:,i] * 180.0/np.pi)
                            sp0 = sp0[:Nhalf]
                            # psd = abssp*abssp
                            # freq = np.fft.fftfreq(time.shape[-1])
                #                    np.append(psd, [1/N/Fs * np.abs(sp0)**2], axis=1)
                            psd[:,i] = 1/N/Fs * np.abs(sp0)**2
                            psd[1:-1,i] = 2 * psd[1:-1,i]

                        for i in range(3):
                            axislable = 'P' if (i == 0) else 'Q' if (i==1) else 'R'
                            # ax[i].loglog(f, psd[:, i])
                            alable = 'Gyro'
                            if pqrCount > 1:
                                alable += '%d ' % n
                            else:
                                alable += ' '
                            self.configureSubplot(ax[i, n], alable + axislable + ' PSD (dB dps^2/Hz)', 'Hz')
                            ax[i][n].plot(f, 10*np.log10(psd[:, i]), label=self.log.serials[d])

        for i in range(pqrCount):
            ax[0][i].legend(ncol=2)
            for d in range(3):
                ax[d][i].grid(True)
        self.saveFig(fig, 'gyroPSD')

    def magnetometer(self, fig=None):
        if fig is None:
            fig = plt.figure()
        ax = fig.subplots(3, 1, sharex=True)

        self.configureSubplot(ax[0], 'Mag X', 'gauss')
        self.configureSubplot(ax[1], 'Mag Y', 'gauss')
        self.configureSubplot(ax[2], 'Mag Z', 'gauss')
        fig.suptitle('Magnetometer - ' + os.path.basename(os.path.normpath(self.log.directory)))
        for d in self.active_devs:
            time = self.getData(d, DID_MAGNETOMETER, 'time')
            towOffset = self.getData(d, DID_GPS1_POS, 'towOffset')
            if np.shape(towOffset)[0] != 0:
                time = time + towOffset[-1]
            mag = self.getData(d, DID_MAGNETOMETER, 'mag')
            magX = mag[:,0]
            magY = mag[:,1]
            magZ = mag[:,2]
            ax[0].plot(time, magX, label=self.log.serials[d])
            ax[1].plot(time, magY)
            ax[2].plot(time, magZ)

            refTime = self.getData(d, DID_REFERENCE_MAGNETOMETER, 'time')
            if len(refTime)!=0:
                refMag = self.getData(d, DID_REFERENCE_MAGNETOMETER, 'mag')
                refMag = refMag
                for i in range(3):
                    ax[2*i].plot(refTime, refMag[:, i], color='red', label="reference")

        ax[0].legend(ncol=2)
        for a in ax:
            a.grid(True)
        self.saveFig(fig, 'magnetometer')


    def temp(self, fig=None):
        try:
            if fig is None:
                fig = plt.figure()
            ax = fig.subplots(3, 1, sharex=True)
            fig.suptitle('Temperature - ' + os.path.basename(os.path.normpath(self.log.directory)))

            self.configureSubplot(ax[0], 'IMU Temperature (C)', '')
            self.configureSubplot(ax[1], 'Barometer Temperature (C)', '')
            self.configureSubplot(ax[2], 'MCU Temperature (C)', '')

            for d in self.active_devs:
                time = getTimeFromTowMs(self.getData(d, DID_SYS_PARAMS, 'timeOfWeekMs'))
                tempImu = self.getData(d, DID_SYS_PARAMS, 'imuTemp')
                tempBar = self.getData(d, DID_SYS_PARAMS, 'baroTemp')
                tempMcu = self.getData(d, DID_SYS_PARAMS, 'mcuTemp')
                
                ax[0].plot(time, tempImu, label=self.log.serials[d])
                ax[1].plot(time, tempBar)
                ax[1].plot(time, tempMcu)
            for a in ax:
                a.grid(True)
            self.saveFig(fig, 'Temp')
        except:
            print(RED + "problem plotting temp: " + sys.exc_info()[0] + RESET)

    def debugfArr(self, fig=None):
        if fig is None:
            fig = plt.figure()
        ax = fig.subplots(5,2, sharex=True)
        fig.suptitle('Debug float Array - ' + os.path.basename(os.path.normpath(self.log.directory)))
        for d in self.active_devs:
            debug_f = self.getData(d, DID_DEBUG_ARRAY, 'f')
            for i in range(9):
                ax[i%5, i//5].set_ylabel('f[' + str(i) +']')
                ax[i%5, i//5].plot(debug_f[:,i], label=self.log.serials[d])
        ax[0,0].legend(ncol=2)
        for b in ax:
            for a in b:
                a.grid(True)

    def debugiArr(self, fig=None):
        if fig is None:
            fig = plt.figure()
        ax = fig.subplots(5,2, sharex=True)
        fig.suptitle('Debug int array - ' + os.path.basename(os.path.normpath(self.log.directory)))
        for d in self.active_devs:
            debug_i = self.getData(d, DID_DEBUG_ARRAY, 'i')
            for i in range(9):
                ax[i%5, i//5].set_ylabel('i[' + str(i) +']')
                ax[i%5, i//5].plot(debug_i[:,i], label=self.log.serials[d])
        ax[0,0].legend(ncol=2)
        for b in ax:
            for a in b:
                a.grid(True)

    def debuglfArr(self, fig=None):
        if fig is None:
            fig = plt.figure()
        ax = fig.subplots(3,1, sharex=True)
        fig.suptitle('Debug double Array - ' + os.path.basename(os.path.normpath(self.log.directory)))
        for d in self.active_devs:
            debug_lf = self.getData(d, DID_DEBUG_ARRAY, 'lf')
            for i in range(3):
                ax[i].set_ylabel('lf[' + str(i) +']')
                ax[i].plot(debug_lf[:,i], label=self.log.serials[d])
        ax[0].legend(ncol=2)
        for a in ax:
            a.grid(True)

    def magDec(self, fig=None):
        if fig is None:
            fig = plt.figure()

        ax = fig.subplots(2, 1, sharex=True)
        fig.suptitle('Magnetometer Declination - ' + os.path.basename(os.path.normpath(self.log.directory)))
        self.configureSubplot(ax[0], 'Declination', 'deg')
        self.configureSubplot(ax[1], 'Inclination', 'deg')

        for d in self.active_devs:
            time = getTimeFromTow(self.getData(d, DID_INL2_STATES, 'timeOfWeek'))
            declination = 180.0/np.pi * self.getData(d, DID_INL2_STATES, 'magDec')
            inclination = 180.0/np.pi * self.getData(d, DID_INL2_STATES, 'magInc')
            ax[0].plot(time, declination, label=self.log.serials[d])
            ax[1].plot(time, inclination)
        ax[0].legend(ncol=2)
        self.saveFig(fig, 'magDec')
        for a in ax:
            a.grid(True)

    def deltatime(self, fig=None):
        if fig is None:
            fig = plt.figure()

        ax = fig.subplots(4, 1, sharex=True)
        fig.suptitle('Timestamps - ' + os.path.basename(os.path.normpath(self.log.directory)))
        self.configureSubplot(ax[0], 'INS dt', 's')
        self.configureSubplot(ax[1], 'GPS dt', 's')
        self.configureSubplot(ax[2], 'IMU Integration Period', 's')
        self.configureSubplot(ax[3], 'IMU Delta Timestamp', 's')

        for d in self.active_devs:
            dtIns = self.getData(d, DID_INS_2, 'timeOfWeek')[1:] - self.getData(d, DID_INS_2, 'timeOfWeek')[0:-1]
            dtIns = dtIns / self.d
            timeIns = getTimeFromTow(self.getData(d, DID_INS_2, 'timeOfWeek')[1:])

            dtGps = 0.001*(self.getData(d, DID_GPS1_POS, 'timeOfWeekMs')[1:] - self.getData(d, DID_GPS1_POS, 'timeOfWeekMs')[0:-1])
            dtGps = dtGps / self.d
            timeGps = getTimeFromTowMs(self.getData(d, DID_GPS1_POS, 'timeOfWeekMs')[1:])

            dtPImu = self.getData(d, DID_PREINTEGRATED_IMU, 'dt')[1:]
            dtPImu = dtPImu / self.d

            dtImu = self.getData(d, DID_PREINTEGRATED_IMU, 'time')[1:] - self.getData(d, DID_PREINTEGRATED_IMU, 'time')[0:-1]
            dtImu = dtImu / self.d

            towOffset = self.getData(d, DID_GPS1_POS, 'towOffset')
            if np.size(towOffset) > 0:
                towOffset = towOffset[-1]
            else:
                towOffset = 0

            if len(self.getData(d, DID_PREINTEGRATED_IMU, 'time')):
                dtImu = self.getData(d, DID_PREINTEGRATED_IMU, 'time')[1:] - self.getData(d, DID_PREINTEGRATED_IMU, 'time')[0:-1]
                dtImu = dtImu / self.d
                timeImu = getTimeFromTow(self.getData(d, DID_PREINTEGRATED_IMU, 'time')[1:] + towOffset)
                ax[2].plot(timeImu, dtImu)
            
            elif len(self.getData(d, DID_IMU3_RAW, 'time')):
                dtImu = self.getData(d, DID_IMU3_RAW, 'time')[1:] - self.getData(d, DID_IMU3_RAW, 'time')[0:-1]
                dtImu = dtImu / self.d
                timeImu = getTimeFromTow(self.getData(d, DID_IMU3_RAW, 'time')[1:] + towOffset)
                ax[2].plot(timeImu, dtImu)

            
            

            ax[0].plot(timeIns, dtIns, label=self.log.serials[d])
            ax[1].plot(timeGps, dtGps)
            ax[2].plot(timeImu, dtPImu)
            ax[3].plot(timeImu, dtImu)

        self.setPlotYSpanMin(ax[0], 0.01)
        self.setPlotYSpanMin(ax[1], 0.01)
        self.setPlotYSpanMin(ax[2], 0.05)

        ax[0].legend(ncol=2)
        for a in ax:
            a.grid(True)
        self.saveFig(fig, 'deltatime')

    def gpsRawTime(self, fig=None):
        if fig is None:
            fig = plt.figure()

        ax = fig.subplots(6, 1, sharex=True)
        fig.suptitle('Timestamps - ' + os.path.basename(os.path.normpath(self.log.directory)))
        self.configureSubplot(ax[0], 'GPS1 Raw dt', 's')
        self.configureSubplot(ax[1], 'GPS2 Raw dt', 's')
        self.configureSubplot(ax[2], 'GPS Base Raw dt', 's')
        self.configureSubplot(ax[3], 'GPS1 Raw Number of Satellites Observed', 's')
        self.configureSubplot(ax[4], 'GPS2 Raw Number of Satellites Observed', 's')
        self.configureSubplot(ax[5], 'GPS Base Raw Number of Satellites Observed', 's')

        for d in self.active_devs:
            N1 = len(self.log.data[d, DID_GPS1_RAW][0])
            N2 = len(self.log.data[d, DID_GPS2_RAW][0])
            NB = len(self.log.data[d, DID_GPS_BASE_RAW][0])
            tgps1 = np.zeros(N1)
            nsat1 = np.zeros(N1)
            tgps2 = np.zeros(N2)
            nsat2 = np.zeros(N2)
            tgpsB = np.zeros(NB)
            nsatB = np.zeros(NB)
            cnt = 0
            for iobs in range(N1):
                ns = round(len(self.log.data[d, DID_GPS1_RAW][0][iobs]) * 0.5) # 0.5 because there is a bug that pads half of the data with zeros
                t0 = self.log.data[d, DID_GPS1_RAW][0][iobs]['time']['time'][-1] + \
                     self.log.data[d, DID_GPS1_RAW][0][iobs]['time']['sec'][-1]
                nsat1[cnt] = nsat1[cnt] + ns
                tgps1[cnt] = t0
                if iobs < N1 - 1:
                    t1 = self.log.data[d, DID_GPS1_RAW][0][iobs + 1]['time']['time'][-1] + \
                         self.log.data[d, DID_GPS1_RAW][0][iobs + 1]['time']['sec'][-1]
                    if t1 > t0 + 0.01:
                        cnt = cnt + 1
            tgps1 = tgps1[0: cnt + 1]
            nsat1 = nsat1[0: cnt + 1]
            cnt = 0
            for iobs in range(N2):
                ns = round(len(self.log.data[d, DID_GPS2_RAW][0][iobs]) * 0.5) # 0.5 because there is a bug that pads half of the data with zeros
                t0 = self.log.data[d, DID_GPS2_RAW][0][iobs]['time']['time'][-1] + \
                     self.log.data[d, DID_GPS2_RAW][0][iobs]['time']['sec'][-1]
                nsat2[cnt] = nsat2[cnt] + ns
                tgps2[cnt] = t0
                if iobs < N2 - 1:
                    t1 = self.log.data[d, DID_GPS2_RAW][0][iobs + 1]['time']['time'][-1] + \
                         self.log.data[d, DID_GPS2_RAW][0][iobs + 1]['time']['sec'][-1]
                    if t1 > t0 + 0.01:
                        cnt = cnt + 1
            tgps2 = tgps2[0: cnt + 1]
            nsat2 = nsat2[0: cnt + 1]
            cnt = 0
            for iobs in range(NB):
                ns = round(len(self.log.data[d, DID_GPS_BASE_RAW][0][iobs]) * 0.5) # 0.5 because there is a bug that pads half of the data with zeros
                t0 = self.log.data[d, DID_GPS_BASE_RAW][0][iobs]['time']['time'][-1] + \
                     self.log.data[d, DID_GPS_BASE_RAW][0][iobs]['time']['sec'][-1]
                nsatB[cnt] = nsatB[cnt] + ns
                tgpsB[cnt] = t0
                if iobs < NB - 1:
                    t1 = self.log.data[d, DID_GPS_BASE_RAW][0][iobs + 1]['time']['time'][-1] + \
                         self.log.data[d, DID_GPS_BASE_RAW][0][iobs + 1]['time']['sec'][-1]
                    if t1 > t0 + 0.01:
                        cnt = cnt + 1
            tgpsB = tgpsB[0: cnt + 1]
            nsatB = nsatB[0: cnt + 1]
            dtGps1 = tgps1[1:] - tgps1[0:-1]
#            dtGps1 = dtGps1 / self.d
            dtGps2 = tgps2[1:] - tgps2[0:-1]
#            dtGps2 = dtGps2 / self.d
            dtGpsB = tgpsB[1:] - tgpsB[0:-1]

            ax[0].plot(tgps1[1:], dtGps1, label=self.log.serials[d])
            ax[1].plot(tgps2[1:], dtGps2)
            ax[2].plot(tgpsB[1:], dtGpsB)
            ax[3].plot(tgps1, nsat1, label=self.log.serials[d])
            ax[4].plot(tgps2, nsat2)
            ax[5].plot(tgpsB, nsatB)

        self.setPlotYSpanMin(ax[0], 2.0)
        self.setPlotYSpanMin(ax[1], 2.0)
        self.setPlotYSpanMin(ax[2], 2.0)
        self.setPlotYSpanMin(ax[3], 25)
        self.setPlotYSpanMin(ax[4], 25)
        self.setPlotYSpanMin(ax[5], 25)

        ax[0].legend(ncol=2)
        for a in ax:
            a.grid(True)
        self.saveFig(fig, 'gpsRawTime')

    def ekfBiases(self, fig=None):
        if fig is None:
            fig = plt.figure()
        ax = fig.subplots(4, 2, sharex=True)
        self.configureSubplot(ax[0,0], 'bias P', 'deg/s')
        self.configureSubplot(ax[1,0], 'bias Q', 'deg/s')
        self.configureSubplot(ax[2,0], 'bias R', 'deg/s')
        self.configureSubplot(ax[3,0], 'bias Barometer', 'm')

        self.configureSubplot(ax[0,1], 'bias acc X', 'm/s^2')
        self.configureSubplot(ax[1,1], 'bias acc Y', 'm/s^2')
        self.configureSubplot(ax[2,1], 'bias acc Z', 'm/s^2')
        fig.suptitle('EKF Biases - ' + os.path.basename(os.path.normpath(self.log.directory)))
        for d in self.active_devs:
            time = getTimeFromTow(self.getData(d, DID_INL2_STATES, 'timeOfWeek'))
            ax[0,0].plot(time, self.getData(d, DID_INL2_STATES, 'biasPqr')[:, 0]*180.0/np.pi, label=self.log.serials[d])
            ax[1,0].plot(time, self.getData(d, DID_INL2_STATES, 'biasPqr')[:, 1]*180.0/np.pi)
            ax[2,0].plot(time, self.getData(d, DID_INL2_STATES, 'biasPqr')[:, 2]*180.0/np.pi)
            ax[3,0].plot(time, self.getData(d, DID_INL2_STATES, 'biasBaro'), label=self.log.serials[d])

            ax[0,1].plot(time, self.getData(d, DID_INL2_STATES, 'biasAcc')[:, 0], label=self.log.serials[d])
            ax[1,1].plot(time, self.getData(d, DID_INL2_STATES, 'biasAcc')[:, 1])
            ax[2,1].plot(time, self.getData(d, DID_INL2_STATES, 'biasAcc')[:, 2])

        ax[0,0].legend(ncol=2)
        for a in ax:
            for b in a:
                b.grid(True)
        self.saveFig(fig, 'ekfBiases')

    def rtkResiduals(self, type, page, fig=None):
        if fig is None:
            fig = plt.figure()

        if type == 'phase':
            did = DID_RTK_PHASE_RESIDUAL
        elif type == 'code':
            did = DID_RTK_CODE_RESIDUAL

        sat_ids = np.unique(self.log.data[0, did]['sat_id_j'])
        sat_ids = sat_ids[sat_ids != 0][page*6:(page+1)*6]

        ax = fig.subplots(6, 1, sharex=True)
        fig.suptitle(type + ' Residuals Page ' + str(page+1) + ' - ' + os.path.basename(os.path.normpath(self.log.directory)))

        for i, id in enumerate(sat_ids):
            if id == 0: continue
            ax[i].set_ylabel(str(id))
            for d in self.active_devs:
                idx = np.where(self.getData(d, did, 'sat_id_j') == id)
                time_idx = idx[0]
                sat_state_idx = idx[1]
                time = np.array(getTimeFromGTime(self.getData(d, did, 'time')))[time_idx]
                residuals = self.getData(d, did, 'v')[time_idx, sat_state_idx]
                residuals[np.abs(residuals) > 1e6] = np.nan
                ax[i].plot(time, residuals, label=self.log.serials[d])
        ax[0].legend(ncol=2)

    def rtkDebug(self, fig=None):
        if fig is None:
            fig = plt.figure()

        fields = list(self.log.data[0, DID_RTK_DEBUG].dtype.names)
        fields.remove('time')
        num_plots = 0
        for field in fields:
            dat = self.log.data[0, DID_RTK_DEBUG][field][0]
            if isinstance(dat, np.ndarray):
                num_plots += len(dat)
            else:
                num_plots += 1

        cols = 4
        rows = math.ceil(num_plots/float(cols))
        ax = fig.subplots(rows, cols, sharex=True)
        fig.suptitle('RTK Debug Counters - ' + os.path.basename(os.path.normpath(self.log.directory)))

        for d in self.active_devs:
            time = np.array(getTimeFromGTime(self.getData(d, DID_RTK_DEBUG, 'time')))
            valid = time > datetime.datetime.strptime('2017', "%Y")

            # Use index rather than time
            if 0:
                time = np.arange(0, len(time))

            i = 0
            for field in fields:
                data = self.getData(d, DID_RTK_DEBUG, field)[valid]
                if (len(data) == 0):
                    continue
                if isinstance(data[0], np.ndarray):
                    for j in range(len(data[0])):
                        ax[ i%rows, i//rows].set_title(field + "_" + str(j))
                        ax[ i % rows, i // rows ].plot(time[valid], data[:,j], label=self.log.serials[d])
                        i += 1
                else:
                    ax[i % rows, i // rows].set_title(field)
                    ax[i % rows, i // rows].title.set_fontsize(8)
                    # for item in ax[i % rows, i // rows].get_yticklabels():
                        # item.set_fontsize(8)
                    ax[i % rows, i // rows].plot(time[valid], data, label=self.log.serials[d])
                    i += 1
        ax[0,0].legend(ncol=2)

    def rtkDebug2(self, fig=None):
        if fig is None:
            fig = plt.figure()

        ax = fig.subplots(6, 4, sharex=True)

        #max_num_biases = 22 #np.array(self.getData(self.active_devs[0], DID_RTK_DEBUG_2, 'num_biases'))
        max_num_biases = self.getData(0, DID_RTK_DEBUG_2, 'num_biases')[-1]
        for r in range(0,6):
            for c in range(0,4):
                self.configureSubplot(ax[r,c], '', '')

        fig.suptitle('RTK Debug2 - ' + os.path.basename(os.path.normpath(self.log.directory)))
        for d in self.active_devs:
            time = np.array(getTimeFromGTime(self.getData(d, DID_RTK_DEBUG_2, 'time')))
            ib = 0
            for r in range(0, 6):
                for c in range(0, 4):
                    if ib < max_num_biases:
                        ax[r,c].plot(time, self.getData(d, DID_RTK_DEBUG_2, 'satBiasFloat')[:, c + r * 4], label=self.log.serials[d])
                        r1 = r
                        c1 = c
                    ib = ib + 1

        # Show serial numbers
        ax[r1,c1].legend(ncol=2)

        for a in ax:
            for b in a:
                b.grid(True)

    def rtkDebug2Sat(self, fig=None):
        if fig is None:
            fig = plt.figure()

        ax = fig.subplots(6, 4, sharex=True)

        max_num_biases = self.getData(0, DID_RTK_DEBUG_2, 'num_biases')[-1]
        for r in range(0,6):
            for c in range(0,4):
                self.configureSubplot(ax[r,c], '', '')

        fig.suptitle('RTK Debug2 - Sat# - ' + os.path.basename(os.path.normpath(self.log.directory)))
        for d in self.active_devs:
            time = np.array(getTimeFromGTime(self.getData(d, DID_RTK_DEBUG_2, 'time')))
            ib = 0
            for r in range(0, 6):
                for c in range(0, 4):
                    if ib < max_num_biases:
                        ax[r,c].plot(time, self.getData(d, DID_RTK_DEBUG_2, 'sat')[:, c + r * 4], label=self.log.serials[d])
                        r1 = r
                        c1 = c
                    ib = ib + 1

        # Show serial numbers
        ax[r1,c1].legend(ncol=2)

        for a in ax:
            for b in a:
                b.grid(True)

    def rtkDebug2Std(self, fig=None):
        if fig is None:
            fig = plt.figure()

        ax = fig.subplots(6, 4, sharex=True)

        max_num_biases = self.getData(0, DID_RTK_DEBUG_2, 'num_biases')[-1]
        for r in range(0,6):
            for c in range(0,4):
                self.configureSubplot(ax[r,c], '', '')

        fig.suptitle('RTK Debug 2 - Sat Bias Std - ' + os.path.basename(os.path.normpath(self.log.directory)))
        for d in self.active_devs:
            time = np.array(getTimeFromGTime(self.getData(d, DID_RTK_DEBUG_2, 'time')))
            ib = 0
            for r in range(0, 6):
                for c in range(0, 4):
                    if ib < max_num_biases:
                        ax[r,c].plot(time, self.getData(d, DID_RTK_DEBUG_2, 'satBiasStd')[:, c + r * 4], label=self.log.serials[d])
                        r1 = r
                        c1 = c
                    ib = ib + 1

        # Show serial numbers
        ax[r1,c1].legend(ncol=2)

        for a in ax:
            for b in a:
                b.grid(True)

    def rtkDebug2Lock(self, fig=None):
        if fig is None:
            fig = plt.figure()

        ax = fig.subplots(6, 4, sharex=True)

        max_num_biases = self.getData(0, DID_RTK_DEBUG_2, 'num_biases')[-1]
        for r in range(0,6):
            for c in range(0,4):
                self.configureSubplot(ax[r,c], '', '')

        fig.suptitle('RTK Debug 2 - Lock Count - ' + os.path.basename(os.path.normpath(self.log.directory)))
        for d in self.active_devs:
            time = np.array(getTimeFromGTime(self.getData(d, DID_RTK_DEBUG_2, 'time')))
            ib = 0
            for r in range(0, 6):
                for c in range(0, 4):
                    if ib < max_num_biases:
                        ax[r,c].plot(time, self.getData(d, DID_RTK_DEBUG_2, 'satLockCnt')[:, c + r * 4], label=self.log.serials[d])
                        r1 = r
                        c1 = c
                    ib = ib + 1

        # Show serial numbers
        ax[r1,c1].legend(ncol=2)

        for a in ax:
            for b in a:
                b.grid(True)

    def wheelEncoder(self, fig=None):
        if fig is None:
            fig = plt.figure()

        fig.suptitle('Wheel Encoder - ' + os.path.basename(os.path.normpath(self.log.directory)))
        ax = fig.subplots(4, 1, sharex=True)
        titles = ['Left Wheel Angle', 'Right Wheel Angle', 'Left Wheel Velocity', 'Right Wheel Velocity']
        fields = ['theta_l', 'theta_r', 'omega_l', 'omega_r']

        for d in self.active_devs:
            time = np.array(getTimeFromTow(self.getData(d, DID_WHEEL_ENCODER, 'timeOfWeek')))
            for i, a in enumerate(ax):
                a.plot(time, self.getData(d, DID_WHEEL_ENCODER, fields[i]), label=self.log.serials[d])
                if i == 0:
                    a.legend(ncol=2)

        for i, a in enumerate(ax):
            a.set_ylabel(fields[i])
            a.set_title(titles[i])
            a.grid(True)

    def groundVehicle(self, fig=None):
        if fig is None:
            fig = plt.figure()

        fig.suptitle('Ground Vehicle - ' + os.path.basename(os.path.normpath(self.log.directory)))
        ax = fig.subplots(8, 2, sharex=True)

        ax[0,0].set_title('Status')
        ax[0,1].set_title('Mode')
        ax[1,0].set_title('e_b2w')
        ax[1,1].set_title('e_b2w_sigma')
        ax[4,0].set_title('t_b2w')
        ax[4,1].set_title('t_b2w_sigma')
        ax[7,0].set_title('Radius')
        ax[7,1].set_title('Track Width')

        for d in self.active_devs:
            time = getTimeFromTowMs(self.getData(d, DID_GROUND_VEHICLE, 'timeOfWeekMs'))
            wheelConfig = self.getData(d, DID_GROUND_VEHICLE, 'wheelConfig')
            ax[0,0].plot(time, self.getData(d, DID_GROUND_VEHICLE, 'status'))
            ax[0,1].plot(time, self.getData(d, DID_GROUND_VEHICLE, 'mode'))

            ax[1,0].plot(time, wheelConfig['transform']['e_b2w'][:, 0], label=self.log.serials[d])
            ax[2,0].plot(time, wheelConfig['transform']['e_b2w'][:, 1])
            ax[3,0].plot(time, wheelConfig['transform']['e_b2w'][:, 2])
            ax[1,1].plot(time, wheelConfig['transform']['e_b2w_sigma'][:, 0], label=self.log.serials[d])
            ax[2,1].plot(time, wheelConfig['transform']['e_b2w_sigma'][:, 1])
            ax[3,1].plot(time, wheelConfig['transform']['e_b2w_sigma'][:, 2])

            ax[4,0].plot(time, wheelConfig['transform']['t_b2w'][:, 0], label=self.log.serials[d])
            ax[5,0].plot(time, wheelConfig['transform']['t_b2w'][:, 1])
            ax[6,0].plot(time, wheelConfig['transform']['t_b2w'][:, 2])
            ax[4,1].plot(time, wheelConfig['transform']['t_b2w_sigma'][:, 0], label=self.log.serials[d])
            ax[5,1].plot(time, wheelConfig['transform']['t_b2w_sigma'][:, 1])
            ax[6,1].plot(time, wheelConfig['transform']['t_b2w_sigma'][:, 2])

            ax[7,0].plot(time, wheelConfig['radius'])
            ax[7,1].plot(time, wheelConfig['track_width'])

        # Show serial numbers
        ax[0,0].legend(ncol=2)

        for a in ax:
            for b in a:
                b.grid(True)

    def wheelControllerTime(self, fig=None):
        if fig is None:
            fig = plt.figure()

        fig.suptitle('Wheel Controller Time - ' + os.path.basename(os.path.normpath(self.log.directory)))
        ax = fig.subplots(4, 1, sharex=True)

        ax[0].set_title('effOut - Left')
        ax[1].set_title('Wheel Velocity - Left')
        ax[2].set_title('effOut - Right')
        ax[3].set_title('Wheel Velocity - Right')

        for d in self.active_devs:
            time = self.getData(d, DID_EVB_LUNA_VELOCITY_CONTROL, 'timeMs') * 0.001
            effAct_l = self.getData(d, DID_EVB_LUNA_VELOCITY_CONTROL, 'effDuty_l')
            effAct_r = self.getData(d, DID_EVB_LUNA_VELOCITY_CONTROL, 'effDuty_r')
            vel_l = self.getData(d, DID_EVB_LUNA_VELOCITY_CONTROL, 'vel_l')
            vel_r = self.getData(d, DID_EVB_LUNA_VELOCITY_CONTROL, 'vel_r')

            ax[0].plot(time, effAct_l)
            ax[1].plot(time, vel_l)
            ax[2].plot(time, effAct_r)
            ax[3].plot(time, vel_r)

        for a in ax:
            a.grid(True)

    def wheelControllerVel(self, fig=None):
        if fig is None:
            fig = plt.figure()

        fig.suptitle('Wheel Controller Velocity - ' + os.path.basename(os.path.normpath(self.log.directory)))
        ax = fig.subplots(2, 1, sharex=True)

        ax[0].set_title('Velocity vs effOut - Left')
        ax[1].set_title('Velocity vs effOut - Right')

        for a in ax:
            a.set_xlabel('Velocity (rad/s)')
            a.set_ylabel('effOut')

        for d in self.active_devs:
            time = self.getData(d, DID_EVB_LUNA_VELOCITY_CONTROL, 'timeMs') * 0.001
            eff_l = self.getData(d, DID_EVB_LUNA_VELOCITY_CONTROL, 'effDuty_l')
            eff_r = self.getData(d, DID_EVB_LUNA_VELOCITY_CONTROL, 'effDuty_r')
            vel_l = self.getData(d, DID_EVB_LUNA_VELOCITY_CONTROL, 'vel_l')
            vel_r = self.getData(d, DID_EVB_LUNA_VELOCITY_CONTROL, 'vel_r')

            actuatorTrim_l = 0.545               # (duty) Angle that sets left actuator zero velocity (center) position relative to home point  
            actuatorTrim_r = 0.625               # (duty) Angle that sets right actuator zero velocity (center) position relative to home point

            eff_l -= actuatorTrim_l
            eff_r -= actuatorTrim_r

            # deadbandDuty_l = 0.045
            deadbandDuty_r = 0.0335
            deadbandDuty_l = deadbandDuty_r # match left and right
            deadbandVel = 0.05

            c_l = self.solveInversePlant(ax[0], vel_l, eff_l, deadbandVel, deadbandDuty_l, "left ")
            c_r = self.solveInversePlant(ax[1], vel_r, eff_r, deadbandVel, deadbandDuty_r, "right")

            # string = []
            # for element in c_l:
            #     string.append("{:.9f}".format(element))
            # string = "[" + ", ".join(string) + "]"
            # # print(label, "inverse plant:" , string, " deadband:", deadbandDuty)

            print("\nADD TO MODEL FILE:")
            print("  InversePlant_l: [%.9f, %.9f, %.9f, %.9f, %.9f]" % (c_l[4], c_l[3], c_l[2], c_l[1], c_l[0]))
            print("  InversePlant_r: [%.9f, %.9f, %.9f, %.9f, %.9f]" % (c_r[4], c_r[3], c_r[2], c_r[1], c_r[0]))
            print("  actuatorDeadbandDuty_l: %.9f # (duty) Left  control effort angle from zero (trim) before wheels start spinning." % (deadbandDuty_l))
            print("  actuatorDeadbandDuty_r: %.9f # (duty) Right control effort angle from zero (trim) before wheels start spinning." % (deadbandDuty_r))
            print("  actuatorDeadbandVel: %.9f    # (rad/s) Commanded velocity" % (deadbandVel))

        for a in ax:
            a.grid(True)

    def solveInversePlant(self, ax, vel, eff, deadbandVel, deadbandDuty, label):
            effMod = eff.copy()

            for i in range(len(effMod)):
                if effMod[i] >= 0:
                    effMod[i] = effMod[i] - deadbandDuty
                else:
                    effMod[i] = effMod[i] + deadbandDuty

            c = np.polyfit(vel, effMod, 4)

            velLin = np.linspace(np.min(vel)-1, np.max(vel)+1, 1000)
            effEst = np.polyval(c, velLin)

            for i in range(len(velLin)):
                if velLin[i] > deadbandVel:
                    effEst[i] += deadbandDuty
                elif velLin[i] < -deadbandVel:
                    effEst[i] -= deadbandDuty
                else:
                    effEst[i] += deadbandDuty/deadbandVel * velLin[i]

            ax.plot(vel, eff, '.')
            # ax.plot(vel, effMod, 'g')
            ax.plot(velLin, effEst, 'r')

            return c
    def sensorCompGyrTemp(self, fig=None):
        if fig is None:
            fig = plt.figure()
        self.sensorCompGen(fig, 'pqr', useTemp=True)

    def sensorCompAccTemp(self, fig=None):
        if fig is None:
            fig = plt.figure()
        self.sensorCompGen(fig, 'acc', useTemp=True)

    def sensorCompMagTemp(self, fig=None):
        if fig is None:
            fig = plt.figure()
        self.sensorCompGen(fig, 'mag', useTemp=True)

    def sensorCompGyr(self, fig=None):
        if fig is None:
            fig = plt.figure()
        self.sensorCompGen(fig, 'pqr')

    def sensorCompAcc(self, fig=None):
        if fig is None:
            fig = plt.figure()
        self.sensorCompGen(fig, 'acc')

    def sensorCompMag(self, fig=None):
        if fig is None:
            fig = plt.figure()
        self.sensorCompGen(fig, 'mag')

    def sensorCompGen(self, fig, name, useTemp=False):
        fig.suptitle('Sensor Comp ' + name + ' - ' + os.path.basename(os.path.normpath(self.log.directory)))
        ax = fig.subplots(4, 3, sharex=True)

<<<<<<< HEAD
        for i in range(3):
=======
        useSampleNumber = 1

        for i in range(2):
>>>>>>> ea6763ba
            ax[0, i].set_title('X %s %d' % (name, i))
            ax[1, i].set_title('Y %s %d' % (name, i))
            ax[2, i].set_title('Z %s %d' % (name, i))
            ax[3, i].set_title('Magnitude %s %d' % (name, i))
            for d in range(3):
                if useTemp:
                    ax[d,i].set_xlabel("Temperature (C)")
                else:
                    if useSampleNumber:
                        ax[d,i].set_xlabel("Sample")
                    else:
                        ax[d,i].set_xlabel("Time (s)")
                if name=='pqr':
                    ax[d,i].set_ylabel("Gyro (deg/s)")
                elif name=='acc':
                    ax[d,i].set_ylabel("Accel (m/s^2)")
                elif name=='mag':
                    ax[d,i].set_ylabel("Mag")

        for d in self.active_devs:
            time = 0.001 * self.getData(d, DID_SCOMP, 'timeMs')
            imu = self.getData(d, DID_SCOMP, name)
            status = self.getData(d, DID_SCOMP, 'status')

            if name=='mag':
                refVal = self.getData(d, DID_SCOMP, 'referenceMag')
            else:
                refImu = self.getData(d, DID_SCOMP, 'referenceImu')
                refImu = refImu
                refVal = refImu[name]

            for i in range(3):
                temp = imu[:,i]['lpfTemp']
                sensor = imu[:,i]['lpfLsb']

                if name=='pqr':
                    scalar = RAD2DEG
                    yspan = 2.5 # deg/s
                else:   # 'acc'
                    scalar = 1.0
                    yspan = 0.5 # m/s^2 

                if useTemp:
                    x = temp
                else:
                    if useSampleNumber:
                        x = np.arange(len(sensor[:,0]))
                    else:
                        x = time

                # ax[0,i].plot(x, sensor[:,0], label=self.log.serials[d] if i==0 else None )
                ax[0,i].plot(x, sensor[:,0]*scalar, label=self.log.serials[d] )
                ax[1,i].plot(x, sensor[:,1]*scalar)
                ax[2,i].plot(x, sensor[:,2]*scalar)
                if name=='acc':
                    ax[3,i].plot(x, np.linalg.norm(sensor, axis=1)*scalar)

                # Show sensor valid status bit
                if name=='acc':
                    valid = 0.0 + ((status & 0x00000200) != 0) * scalar * 0.25
                else:
                    valid = 0.0 + ((status & 0x00000100) != 0) * scalar * 0.25
                ax[0,i].plot(x, valid * np.max(sensor[:,0]), color='y', label="Sensor Valid")
                ax[1,i].plot(x, valid * np.max(sensor[:,1]), color='y')
                ax[2,i].plot(x, valid * np.max(sensor[:,2]), color='y')

                for j in range(3):
                    ax[j, i].plot(x, refVal[:, j] * scalar, color='red', label="reference")

        # Show serial numbers
        ax[0,0].legend(ncol=2)

        for a in ax:
            for b in a:
                b.grid(True)
                lim = b.get_ylim()
                mid = 0.5 * (lim[0] + lim[1])
                span = lim[1] - lim[0]
                span = max(span, yspan)
                b.set_ylim([mid-span/2, mid+span/2])

    def linearityAcc(self, fig=None):
        fig.suptitle('Accelerometer Linearity - ' + os.path.basename(os.path.normpath(self.log.directory)))
        ax = fig.subplots(3, 3)

        for i in range(3):
            ax[0, i].set_title('Accel%d X' % (i))
            ax[1, i].set_title('Accel%d Y' % (i))
            ax[2, i].set_title('Accel%d Z ' % (i))
            for d in range(3):
                ax[d,i].set_xlabel("m/s^2")
                ax[d,i].set_ylabel("m/s^2")

        for d in self.active_devs:
            sampleCount = self.getData(d, DID_SCOMP, 'sampleCount')
            # imu = self.getData(d, DID_SCOMP, 'pqr')
            imu = self.getData(d, DID_SCOMP, 'acc')
            reference = self.getData(d, DID_SCOMP, 'reference')

            for i in range(3): # range through axes
                data0 = imu[sampleCount > 10000,0]['lpfLsb'][:,i]
                data1 = imu[sampleCount > 10000,1]['lpfLsb'][:,i]
                data2 = imu[sampleCount > 10000,2]['lpfLsb'][:,i]

                refdata = reference[sampleCount > 10000]['acc'][:,i]

                # refdata0 = reference['pqr'][sampleCount > 10000,i]
                # refdata1 = reference['pqr'][sampleCount > 10000,i]
                # refdata2 = reference['pqr'][sampleCount > 10000,i]

                # ax[i,0].plot(refdata0, data0)
                # ax[i,1].plot(refdata0, data1)
                # ax[i,2].plot(refdata0, data2)

                residual0 = [a - b for a, b in zip(refdata, data0)]
                residual1 = [a - b for a, b in zip(refdata, data1)]
                residual2 = [a - b for a, b in zip(refdata, data2)]

                # ax[i,0].plot(range(0,np.size(residual0)), residual0)
                # ax[i,1].plot(range(0,np.size(residual1)), residual1)
                # ax[i,2].plot(range(0,np.size(residual2)), residual2)

                if i == 0:
                    ax[i,0].plot(refdata, residual0, label=self.log.serials[d])
                else:
                    ax[i,0].plot(refdata, residual0)
                ax[i,1].plot(refdata, residual1)
                ax[i,2].plot(refdata, residual2)


        # Show serial numbers
        ax[0,0].legend(ncol=2)

        yspan = 0.5 # m/s^2 

        for a in ax:
            for b in a:
                b.grid(True)
                # lim = b.get_ylim()
                # mid = 0.5 * (lim[0] + lim[1])
                # span = lim[1] - lim[0]
                # span = max(span, yspan)
                # b.set_ylim([mid-span/2, mid+span/2])

    def showFigs(self):
        if self.show:
            plt.show()


if __name__ == '__main__':
    np.set_printoptions(linewidth=200)
    home = expanduser("~")
    file = open(home + "/Documents/Inertial_Sense/config.yaml", 'r')
    config = yaml.load(file)
    directory = config["directory"]
    directory = "/home/superjax/Code/IS-src/cpp/SDK/cltool/build/IS_logs"
    directory = r"C:\Users\quaternion\Downloads\20181218_Compass_Drive\20181218 Compass Drive\20181218_101023"
    serials = config['serials']

    log2 = Log()
    log2.load(directory, serials)

    plotter = logPlot(True, True, 'svg', log2)
    plotter.setDownSample(5)
    # plotter.deltatime()
    # plotter.debugfArr()
    # plotter.debugiArr()
    # plotter.debuglfArr()
    # plotter.gpsStats()
    # plotter.rtkStats()
    # plotter.insStatus()
    # plotter.hdwStatus()
    # plotter.temp()
    # plotter.att()
    # plotter.lla()
    # plotter.uvw()
    # plotter.ned()
    # plotter.nedMap()
    # plotter.magDec()
    plotter.rtkDebug()
    # plotter.wheelEncoder()
    # plotter.groundVehicle()

    plotter.showFigs()<|MERGE_RESOLUTION|>--- conflicted
+++ resolved
@@ -1736,13 +1736,9 @@
         fig.suptitle('Sensor Comp ' + name + ' - ' + os.path.basename(os.path.normpath(self.log.directory)))
         ax = fig.subplots(4, 3, sharex=True)
 
-<<<<<<< HEAD
+        useSampleNumber = 1
+
         for i in range(3):
-=======
-        useSampleNumber = 1
-
-        for i in range(2):
->>>>>>> ea6763ba
             ax[0, i].set_title('X %s %d' % (name, i))
             ax[1, i].set_title('Y %s %d' % (name, i))
             ax[2, i].set_title('Z %s %d' % (name, i))
