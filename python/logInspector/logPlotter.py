import math
from typing import List, Any, Union

import numpy as np
import matplotlib.pyplot as plt
import sys
import yaml
import os
from os.path import expanduser

BLACK = r"\u001b[30m"
RED = r"\u001b[31m"
GREEN = r"\u001b[32m"
YELLOW = r"\u001b[33m"
BLUE = r"\u001b[34m"
MAGENTA = r"\u001b[35m"
CYAN = r"\u001b[36m"
WHITE = r"\u001b[37m"
RESET = r"\u001b[0m"

RAD2DEG = 180.0 / 3.14159
DEG2RAD = 3.14159 / 180.0

sys.path.append('..')
from logReader import Log
from pylib.ISToolsDataSorted import refLla, getTimeFromTowMs, getTimeFromTow, setGpsWeek, getTimeFromGTime
from pylib.data_sets import *
from pylib.pose import quat2euler, lla2ned, rotmat_ecef2ned, quatRot, quatConjRot, quat_ecef2ned
import datetime

class logPlot:
    def __init__(self, show, save, format, log):
        self.show = show
        self.save = save
        self.directory = log.directory
        self.format = format
        self.log = log
        self.d = 1
        self.setActiveSerials(self.log.serials)

        if len(self.log.data[0, DID_INS_2]):
            setGpsWeek(self.log.data[0, DID_INS_2]['week'][-1])
            
    def setDownSample(self, dwns):
        self.d = dwns

    def setActiveSerials(self, serials):
        self.active_devs = []
        for d, ser in enumerate(self.log.serials):
            if ser in serials:
                self.active_devs.append(d)

    def configureSubplot(self, ax, title, xlabel):
        ax.set_title(title)
        ax.set_xlabel(xlabel)

    def saveFig(self, fig, name):
        if self.save:
            fsize = fig.get_size_inches()
            # fig.set_size_inches(16,16)
            fig.set_size_inches(20, 20)
            directory = os.path.dirname(self.directory + '/figures/')
            if not os.path.exists(directory):
                os.makedirs(directory)
            fig.savefig(os.path.join(directory + "/" + name + '.' + self.format), bbox_inches='tight')
            fig.set_size_inches(fsize)

    def getData(self, dev, DID, field):
        try:
            return self.log.data[dev, DID][field][::self.d]
        except:
            return []

    def setPlotYSpanMin(self, ax, limit):
        ylim = ax.get_ylim()
        yspn = np.max( [ylim[1] - ylim[0], limit] )
        ylim = (np.mean(ylim)-yspn/2, np.mean(ylim)+yspn/2)
        ax.set_ylim(ylim)

    def posNED(self, fig=None):
        if fig is None:
            fig = plt.figure()
        ax = fig.subplots(3,1, sharex=True)
        self.configureSubplot(ax[0], 'North', 'm')
        self.configureSubplot(ax[1], 'East', 'm')
        self.configureSubplot(ax[2], 'Down', 'm')
        fig.suptitle('INS NED - ' + os.path.basename(os.path.normpath(self.log.directory)))
        refLla = None
        for d in self.active_devs:
            if refLla is None:
                refLla = self.getData(d, DID_INS_2, 'lla')[0]
            ned = lla2ned(refLla, self.getData(d, DID_INS_2, 'lla'))
            time = getTimeFromTow(self.getData(d, DID_INS_2, 'timeOfWeek'))
            ax[0].plot(time, ned[:,0], label=self.log.serials[d])
            ax[1].plot(time, ned[:,1])
            ax[2].plot(time, ned[:,2])

            if(np.shape(self.active_devs)[0]==1):
                timeGPS = getTimeFromTowMs(self.getData(d, DID_GPS1_POS, 'timeOfWeekMs'))
                nedGps = lla2ned(self.getData(d, DID_INS_2, 'lla')[0], self.getData(d, DID_GPS1_POS, 'lla'))
                ax[0].plot(timeGPS, nedGps[:, 0], label='GPS')
                ax[1].plot(timeGPS, nedGps[:, 1])
                ax[2].plot(timeGPS, nedGps[:, 2])

        ax[0].legend(ncol=2)
        for a in ax:
            a.grid(True)
        self.saveFig(fig, 'posNED')

    def drawNEDMapArrow(self, ax, ned, heading):
        # arrowLen = 0.2
        # arrowWid = arrowLen/2
        # arrows = np.array([arrowLen * 0.7 * np.cos(heading), arrowLen * 0.7 * np.sin(heading)]).T

        markersize = 10
        downsample = 6
        len = np.shape(heading)[0]
        for i in range(1, len, downsample):
            # ax.arrow(ned[i,1], ned[i,0], arrows[i,1], arrows[i,0], head_width=arrowWid, head_length=arrowLen, length_includes_head=True, fc='k', ec='k')
            ax.plot(ned[i,1], ned[i,0], marker=(3, 0, -heading[i]*(180.0/np.pi)), color='g', markersize=markersize, linestyle='None')
            ax.plot(ned[i,1], ned[i,0], marker=(2, 0, -heading[i]*(180.0/np.pi)), color='k', markersize=markersize, linestyle='None')

    def posNEDMap(self, fig=None):
        if fig is None:
            fig = plt.figure()
        ax = fig.subplots(1,1)
        ax.set_xlabel('East (m)')
        ax.set_ylabel('North (m)')
        fig.suptitle('NED Map - ' + os.path.basename(os.path.normpath(self.log.directory)))
        refLla = None
        for d in self.active_devs:
            lla = self.getData(d, DID_INS_2, 'lla')
            if len(lla) == 0:
                continue
            if refLla is None:
                refLla = lla[0]
            ned = lla2ned(refLla, self.getData(d, DID_INS_2, 'lla'))
            euler = quat2euler(self.getData(d, DID_INS_2, 'qn2b'))
            ax.plot(ned[:,1], ned[:,0], label=self.log.serials[d])

            if(np.shape(self.active_devs)[0]==1):
                self.drawNEDMapArrow(ax, ned, euler[:, 2])

                nedGps = lla2ned(self.getData(d, DID_INS_2, 'lla')[0], self.getData(d, DID_GPS1_POS, 'lla'))
                ax.plot(nedGps[:, 1], nedGps[:, 0], label='GPS')


        ax.set_aspect('equal', 'datalim')
        ax.legend(ncol=2)
        ax.grid(True)

    def posLLA(self, fig=None):
        if fig is None:
            fig = plt.figure()
        ax = fig.subplots(3,1, sharex=True)
        self.configureSubplot(ax[0], 'Latitude', 'deg')
        self.configureSubplot(ax[1], 'Longitude', 'deg')
        self.configureSubplot(ax[2], 'Altitude', 'deg')
        fig.suptitle('INS LLA - ' + os.path.basename(os.path.normpath(self.log.directory)))
        for d in self.active_devs:
            time = getTimeFromTow(self.getData(d, DID_INS_2, 'timeOfWeek'))
            ax[0].plot(time, self.getData(d, DID_INS_2, 'lla')[:,0], label=self.log.serials[d])
            ax[1].plot(time, self.getData(d, DID_INS_2, 'lla')[:,1])
            ax[2].plot(time, self.getData(d, DID_INS_2, 'lla')[:,2], label=self.log.serials[d])

            if(np.shape(self.active_devs)[0]==1):
                timeGPS = getTimeFromTowMs(self.getData(d, DID_GPS1_POS, 'timeOfWeekMs'))
                ax[0].plot(timeGPS, self.getData(d, DID_GPS1_POS, 'lla')[:, 0], label='GPS')
                ax[1].plot(timeGPS, self.getData(d, DID_GPS1_POS, 'lla')[:, 1])
                ax[2].plot(timeGPS, self.getData(d, DID_GPS1_POS, 'lla')[:, 2], label='GPS')

                timeBaro = getTimeFromTow(self.getData(d, DID_BAROMETER, 'time')+ self.getData(d, DID_GPS1_POS, 'towOffset')[-1])
                ax[2].plot(timeBaro, self.getData(d, DID_BAROMETER, 'mslBar'), label='Baro')

        ax[0].legend(ncol=2)
        ax[2].legend(ncol=2)
        for a in ax:
            a.grid(True)
        self.saveFig(fig, 'insLLA')

    def llaGps(self, fig=None):
        if fig is None:
            fig = plt.figure()
        ax = fig.subplots(3,1, sharex=True)
        self.configureSubplot(ax[0], 'Latitude', 'deg')
        self.configureSubplot(ax[1], 'Longitude', 'deg')
        self.configureSubplot(ax[2], 'Altitude', 'deg')
        fig.suptitle('GPS LLA - ' + os.path.basename(os.path.normpath(self.log.directory)))
        for d in self.active_devs:
            time = getTimeFromTowMs(self.getData(d, DID_GPS1_POS, 'timeOfWeekMs'))
            ax[0].plot(time, self.getData(d, DID_GPS1_POS, 'lla')[:,0], label=self.log.serials[d])
            ax[1].plot(time, self.getData(d, DID_GPS1_POS, 'lla')[:,1])
            ax[2].plot(time, self.getData(d, DID_GPS1_POS, 'lla')[:,2])
        ax[0].legend(ncol=2)
        for a in ax:
            a.grid(True)
        self.saveFig(fig, 'llaGPS')

    def velNED(self, fig=None):
        if fig is None:
            fig = plt.figure()
        ax = fig.subplots(3,1, sharex=True)
        self.configureSubplot(ax[0], 'North', 'm/s')
        self.configureSubplot(ax[1], 'East', 'm/s')
        self.configureSubplot(ax[2], 'Down', 'm/s')
        fig.suptitle('NED Vel - ' + os.path.basename(os.path.normpath(self.log.directory)))
        for d in self.active_devs:
            time = getTimeFromTow(self.getData(d, DID_INS_2, 'timeOfWeek'))
            insVelNed = quatRot(self.getData(d, DID_INS_2, 'qn2b'), self.getData(d, DID_INS_2, 'uvw'))
            ax[0].plot(time, insVelNed[:,0], label=self.log.serials[d])
            ax[1].plot(time, insVelNed[:,1])
            ax[2].plot(time, insVelNed[:,2])

            if np.shape(self.active_devs)[0] == 1:  # Show GPS if #devs is 1
                timeGPS = getTimeFromTowMs(self.getData(d, DID_GPS1_VEL, 'timeOfWeekMs'))
                gpsVelEcef = self.getData(d, DID_GPS1_VEL, 'velEcef')
                qe2n = quat_ecef2ned(self.getData(d, DID_GPS1_POS, 'lla')[0,0:2]*np.pi/180.0)
                if len(gpsVelEcef) > 0:
                    gpsVelNed = quatConjRot(qe2n, gpsVelEcef)
                    #R = rotmat_ecef2ned(self.getData(d, DID_GPS1_POS, 'lla')[0,0:2]*np.pi/180.0)
                    #gpsVelNed = R.dot(gpsVelEcef.T).T
                    ax[0].plot(timeGPS, gpsVelNed[:, 0], label='GPS')
                    ax[1].plot(timeGPS, gpsVelNed[:, 1])
                    ax[2].plot(timeGPS, gpsVelNed[:, 2])

        ax[0].legend(ncol=2)
        for a in ax:
            a.grid(True)
        self.saveFig(fig, 'velNED')

    def velUVW(self, fig=None):
        if fig is None:
            fig = plt.figure()
        ax = fig.subplots(3,1, sharex=True)
        self.configureSubplot(ax[0], 'Vel-X', 'm/s')
        self.configureSubplot(ax[1], 'Vel-Y', 'm/s')
        self.configureSubplot(ax[2], 'Vel-Z', 'm/s')
        fig.suptitle('INS uvw - ' + os.path.basename(os.path.normpath(self.log.directory)))
        for d in self.active_devs:
            time = getTimeFromTow(self.getData(d, DID_INS_2, 'timeOfWeek'))
            ax[0].plot(time, self.getData(d, DID_INS_2, 'uvw')[:,0], label=self.log.serials[d])
            ax[1].plot(time, self.getData(d, DID_INS_2, 'uvw')[:,1])
            ax[2].plot(time, self.getData(d, DID_INS_2, 'uvw')[:,2])
        ax[0].legend(ncol=2)
        for a in ax:
            a.grid(True)
        self.saveFig(fig, 'velUVW')

    def attitude(self, fig=None):
        if fig is None:
            fig = plt.figure()
        ax = fig.subplots(3, 1, sharex=True)
        fig.suptitle('INS Attitude - ' + os.path.basename(os.path.normpath(self.log.directory)))
        self.configureSubplot(ax[0], 'Roll', 'deg')
        self.configureSubplot(ax[1], 'Pitch', 'deg')
        self.configureSubplot(ax[2], 'Yaw', 'deg')
        for d in self.active_devs:
            euler = quat2euler(self.getData(d, DID_INS_2, 'qn2b'))
            time = getTimeFromTow(self.getData(d, DID_INS_2, 'timeOfWeek'))
            ax[0].plot(time, euler[:,0]*RAD2DEG, label=self.log.serials[d])
            ax[1].plot(time, euler[:,1]*RAD2DEG)
            ax[2].plot(time, euler[:,2]*RAD2DEG)
        ax[0].legend(ncol=2)
        for a in ax:
            a.grid(True)
        self.saveFig(fig, 'attINS')

    def heading(self, fig=None):
        if fig is None:
            fig = plt.figure()
        ax = fig.subplots(3, 1, sharex=True)
        fig.suptitle('Heading - ' + os.path.basename(os.path.normpath(self.log.directory)))
        self.configureSubplot(ax[0], 'Magnetic Heading', 'deg')
        self.configureSubplot(ax[1], 'RTK Compassing', 'deg')
        self.configureSubplot(ax[2], 'INS Heading', 'deg')
        for d in self.active_devs:
            magTime = getTimeFromTowMs(self.getData(d, DID_INL2_MAG_OBS_INFO, 'timeOfWeekMs'))
            gpsTime = getTimeFromTowMs(self.getData(d, DID_GPS1_RTK_CMP_REL, 'timeOfWeekMs'))
            insTime = getTimeFromTow(self.getData(d, DID_INS_2, 'timeOfWeek'))
            magHdg = self.getData(d, DID_INL2_MAG_OBS_INFO, 'magHdg')
            gpsHdg = self.getData(d, DID_GPS1_RTK_CMP_REL, 'baseToRoverHeading')
            euler = quat2euler(self.getData(d, DID_INS_2, 'qn2b'))
            if magTime:
                ax[0].plot(magTime, magHdg * RAD2DEG)
            if gpsTime:
                ax[1].plot(gpsTime, gpsHdg*RAD2DEG)
            ax[2].plot(insTime, euler[:,2]*RAD2DEG, label=self.log.serials[d])
        ax[2].legend(ncol=2)
        for a in ax:
            a.grid(True)
        self.saveFig(fig, 'heading')

    def insStatus(self, fig=None):
        try:
            if fig is None:
                fig = plt.figure()
            ax = fig.subplots(1, 1, sharex=True)
            fig.suptitle('INS Status - ' + os.path.basename(os.path.normpath(self.log.directory)))

            for d in self.active_devs:
                r = d == self.active_devs[0]    # plot text w/ first device
                cnt = 0
                instime = getTimeFromTow(self.getData(d, DID_INS_2, 'timeOfWeek'))
                iStatus = self.getData(d, DID_INS_2, 'insStatus')

                ax.plot(instime, -cnt * 1.5 + ((iStatus & 0x00000001) != 0))
                p1 = ax.get_xlim()[0] + 0.02 * (ax.get_xlim()[1] - ax.get_xlim()[0])
                if r: ax.text(p1, -cnt * 1.5, 'Att Coarse')
                cnt += 1
                ax.plot(instime, -cnt * 1.5 + ((iStatus & 0x00000010) != 0))
                if r: ax.text(p1, -cnt * 1.5, 'Att Fine')
                cnt += 1
                ax.plot(instime, -cnt * 1.5 + ((iStatus & 0x00000002) != 0))
                if r: ax.text(p1, -cnt * 1.5, 'Vel Coarse')
                cnt += 1
                ax.plot(instime, -cnt * 1.5 + ((iStatus & 0x00000020) != 0))
                if r: ax.text(p1, -cnt * 1.5, 'Vel Fine')
                cnt += 1
                ax.plot(instime, -cnt * 1.5 + ((iStatus & 0x00000004) != 0))
                if r: ax.text(p1, -cnt * 1.5, 'Pos Coarse')
                cnt += 1
                ax.plot(instime, -cnt * 1.5 + ((iStatus & 0x00000040) != 0))
                if r: ax.text(p1, -cnt * 1.5, 'Pos Fine')
                cnt += 1
                cnt += 1

                # ax.plot(instime, -cnt * 1.5 + ((iStatus >> 9) & 1))
                # ax.text(p1, -cnt * 1.5, 'GPS Update')
                # cnt += 1
                ax.plot(instime, -cnt * 1.5 + ((iStatus & 0x00000100) != 0))
                if r: ax.text(p1, -cnt * 1.5, 'GPS aiding Pos')
                cnt += 1
                ax.plot(instime, -cnt * 1.5 + ((iStatus & 0x00004000) != 0))
                if r: ax.text(p1, -cnt * 1.5, 'GPS aiding Vel')
                cnt += 1
                ax.plot(instime, -cnt * 1.5 + ((iStatus & 0x00000080) != 0))
                if r: ax.text(p1, -cnt * 1.5, 'GPS aiding Hdg')
                cnt += 1
                ax.plot(instime, -cnt * 1.5 + ((iStatus & 0x00000800) != 0))
                if r: ax.text(p1, -cnt * 1.5, 'MAG aiding Hdg')
                cnt += 1
                cnt += 1
                ax.plot(instime, -cnt * 1.5 + ((iStatus & 0x00001000) != 0))
                if r: ax.text(p1, -cnt * 1.5, 'Nav Mode')
                cnt += 1
                ax.plot(instime, -cnt * 1.5 + ((iStatus & 0x000F0000) >> 16) / 4.0)
                if r: ax.text(p1, -cnt * 1.5, 'Solution Status')
                cnt += 1
                cnt += 1

                ax.plot(instime, -cnt * 1.5 + (((iStatus & 0x03000000) >> 24) == 3))
                if r: ax.text(p1, -cnt * 1.5, 'RTK: Precision Position Valid')
                cnt += 1
                ax.plot(instime, -cnt * 1.5 + ((iStatus & 0x04000000) != 0))
                if r: ax.text(p1, -cnt * 1.5, 'RTK: Compassing Valid (fix & hold)')
                cnt += 1
                cnt += 1

                ax.plot(instime, -cnt * 1.5 + ((iStatus & 0x00100000) != 0))
                if r: ax.text(p1, -cnt * 1.5, 'RTK: Compassing Baseline UNSET')
                cnt += 1
                ax.plot(instime, -cnt * 1.5 + ((iStatus & 0x00200000) != 0))
                if r: ax.text(p1, -cnt * 1.5, 'RTK: Compassing Baseline BAD')
                cnt += 1
                ax.plot(instime, -cnt * 1.5 + ((iStatus & 0x08000000) != 0))
                if r: ax.text(p1, -cnt * 1.5, 'RTK: No Observ.')
                cnt += 1
                ax.plot(instime, -cnt * 1.5 + ((iStatus & 0x10000000) != 0))
                if r: ax.text(p1, -cnt * 1.5, 'RTK: Base No Pos.')
                cnt += 1
                ax.plot(instime, -cnt * 1.5 + ((iStatus & 0x20000000) != 0))
                if r: ax.text(p1, -cnt * 1.5, 'RTK: Base Pos. Moving')
                cnt += 1
                cnt += 1

                ax.plot(instime, -cnt * 1.5 + ((iStatus & 0x00400000) != 0))
                if r: ax.text(p1, -cnt * 1.5, 'Mag: Recalibrating')
                cnt += 1
                ax.plot(instime, -cnt * 1.5 + ((iStatus & 0x00800000) != 0))
                if r: ax.text(p1, -cnt * 1.5, 'Mag: Inter. or Bad Cal')
                cnt += 1
                cnt += 1

                ax.plot(instime, -cnt * 1.5 + ((iStatus & 0x40000000) != 0))
                if r: ax.text(p1, -cnt * 1.5, 'RTOS Task Period Overrun')
                cnt += 1
                ax.plot(instime, -cnt * 1.5 + ((iStatus & 0x80000000) != 0))
                if r: ax.text(p1, -cnt * 1.5, 'General Fault')
                cnt += 1

            ax.grid(True)
            self.saveFig(fig, 'iStatus')
        except:
            print(RED + "problem plotting insStatus: " + sys.exc_info()[0] + RESET)

    def hdwStatus(self, fig=None):
        try:
            if fig is None:
                fig = plt.figure()
            ax = fig.subplots(1, 1, sharex=True)
            fig.suptitle('Hardware Status - ' + os.path.basename(os.path.normpath(self.log.directory)))

            for d in self.active_devs:
                r = d == self.active_devs[0]    # plot text w/ first device
                cnt = 0
                instime = getTimeFromTow(self.getData(d, DID_INS_2, 'timeOfWeek'))
                hStatus = self.getData(d, DID_INS_2, 'hdwStatus')

                ax.plot(instime, -cnt * 1.5 + ((hStatus & 0x00000001) != 0))
                p1 = ax.get_xlim()[0] + 0.02 * (ax.get_xlim()[1] - ax.get_xlim()[0])
                if r: ax.text(p1, -cnt * 1.5, 'Motion Gyr Sig')
                cnt += 1
                ax.plot(instime, -cnt * 1.5 + ((hStatus & 0x00000002) != 0))
                if r: ax.text(p1, -cnt * 1.5, 'Motion Acc Sig')
                cnt += 1
                ax.plot(instime, -cnt * 1.5 + ((hStatus & 0x00000004) != 0))
                if r: ax.text(p1, -cnt * 1.5, 'Motion Gyr Dev')
                cnt += 1
                ax.plot(instime, -cnt * 1.5 + ((hStatus & 0x00000005) != 0))
                if r: ax.text(p1, -cnt * 1.5, 'Motion Acc Dev')
                cnt += 1
                cnt += 1

                ax.plot(instime, -cnt * 1.5 + ((hStatus & 0x00000010) != 0))
                if r: ax.text(p1, -cnt * 1.5, 'Satellite Rx')
                cnt += 1
                cnt += 1

                ax.plot(instime, -cnt * 1.5 + ((hStatus & 0x00000100) != 0))
                if r: ax.text(p1, -cnt * 1.5, 'Saturation Gyr')
                cnt += 1
                ax.plot(instime, -cnt * 1.5 + ((hStatus & 0x00000200) != 0))
                if r: ax.text(p1, -cnt * 1.5, 'Saturation Acc')
                cnt += 1
                ax.plot(instime, -cnt * 1.5 + ((hStatus & 0x00000400) != 0))
                if r: ax.text(p1, -cnt * 1.5, 'Saturation Mag')
                cnt += 1
                ax.plot(instime, -cnt * 1.5 + ((hStatus & 0x00000800) != 0))
                if r: ax.text(p1, -cnt * 1.5, 'Saturation Baro')
                cnt += 1
                cnt += 1

                ax.plot(instime, -cnt * 1.5 + ((hStatus & 0x00010000) != 0))
                if r: ax.text(p1, -cnt * 1.5, 'Err Com Tx Limited')
                cnt += 1
                ax.plot(instime, -cnt * 1.5 + ((hStatus & 0x00020000) != 0))
                if r: ax.text(p1, -cnt * 1.5, 'Err Com Rx Overrun')
                cnt += 1
                ax.plot(instime, -cnt * 1.5 + ((hStatus & 0x00040000) != 0))
                if r: ax.text(p1, -cnt * 1.5, 'Err GPS Tx Limited')
                cnt += 1
                ax.plot(instime, -cnt * 1.5 + ((hStatus & 0x00080000) != 0))
                if r: ax.text(p1, -cnt * 1.5, 'Err GPS Rx Overrun')
                cnt += 1
                cnt += 1

                ax.plot(instime, -cnt * 1.5 + ((hStatus & 0x00F00000) >> 20) / 4)
                if r: ax.text(p1, -cnt * 1.5, 'Com Parse Error Count')
                cnt += 1
                ax.plot(instime, -cnt * 1.5 + ((hStatus & 0x01000000) != 0))
                if r: ax.text(p1, -cnt * 1.5, 'BIT Self Test Fault')
                cnt += 1
                ax.plot(instime, -cnt * 1.5 + ((hStatus & 0x02000000) != 0))
                if r: ax.text(p1, -cnt * 1.5, 'Temperature error')
                cnt += 1
                cnt += 1

                ax.plot(instime, -cnt * 1.5 + ((hStatus & 0x10000000) != 0))
                if r: ax.text(p1, -cnt * 1.5, 'Reset Backup Mode')
                cnt += 1
                ax.plot(instime, -cnt * 1.5 + ((hStatus & 0x20000000) != 0))
                if r: ax.text(p1, -cnt * 1.5, 'Watchdog Reset')
                cnt += 1
                ax.plot(instime, -cnt * 1.5 + ((hStatus & 0x30000000) != 0))
                if r: ax.text(p1, -cnt * 1.5, 'Software Reset')
                cnt += 1
                ax.plot(instime, -cnt * 1.5 + ((hStatus & 0x40000000) != 0))
                if r: ax.text(p1, -cnt * 1.5, 'Hardware Reset')
                cnt += 1
                ax.plot(instime, -cnt * 1.5 + ((hStatus & 0x80000000) != 0))
                if r: ax.text(p1, -cnt * 1.5, 'Critical Sys Fault')
                cnt += 1
                cnt += 1
                
            ax.grid(True)
            self.saveFig(fig, 'Hardware Status')
        except:
            print(RED + "problem plotting hdwStatus: " + sys.exc_info()[0] + RESET)

    def gpsStats(self, fig=None, did_gps_pos=DID_GPS1_POS):
        # try:
        if fig is None:
            fig = plt.figure()

        ax = fig.subplots(4, 1, sharex=True)
        did_gps_vel = did_gps_pos+(DID_GPS1_VEL-DID_GPS1_POS)
        if did_gps_pos==DID_GPS1_POS:
            gps_num = 1
        else:
            gps_num = 2
        fig.suptitle('GPS ' + str(gps_num) + ' Stats - ' + os.path.basename(os.path.normpath(self.log.directory)))
        self.configureSubplot(ax[0], 'Satellites Used in Solution', '')
        self.configureSubplot(ax[1], 'Accuracy', 'm')
        self.configureSubplot(ax[2], 'CNO', 'dBHz')
        self.configureSubplot(ax[3], 'Status', '')

        for d in self.active_devs:
            r = d == self.active_devs[0]  # plot text w/ first device
            time = getTimeFromTowMs(self.getData(d, did_gps_pos, 'timeOfWeekMs'))
            velTime = getTimeFromTowMs(self.getData(d, did_gps_vel, 'timeOfWeekMs'))
            gStatus = self.getData(d, did_gps_pos, 'status')

            ax[0].plot(time, gStatus & 0xFF, label=self.log.serials[d])
            ax[1].plot(time, self.getData(d, did_gps_pos, 'pDop'), 'm', label="pDop")
            ax[1].plot(time, self.getData(d, did_gps_pos, 'hAcc'), 'r', label="hAcc")
            ax[1].plot(time, self.getData(d, did_gps_pos, 'vAcc'), 'b', label="vAcc")
            ax[1].plot(velTime, self.getData(d, did_gps_vel, 'sAcc'), 'c', label="sAcc")
            if self.log.data[d, DID_GPS1_RTK_POS] is not []:
                rtktime = getTimeFromTowMs(self.getData(d, DID_GPS1_RTK_POS, 'timeOfWeekMs'))
                ax[1].plot(rtktime, self.getData(d, DID_GPS1_RTK_POS, 'vAcc'), 'g', label="rtkHor")
            if d == 0:
                ax[1].legend(ncol=2)
            ax[2].plot(time, self.getData(d, did_gps_pos, 'cnoMean'))

            cnt = 0
            ax[3].plot(time, -cnt * 1.5 + ((gStatus & 0x04000000) != 0))
            p1 = ax[3].get_xlim()[0] + 0.02 * (ax[3].get_xlim()[1] - ax[3].get_xlim()[0])
            if r: ax[3].text(p1, -cnt * 1.5, 'RTK Positioning Valid')
            cnt += 1
            ax[3].plot(time, -cnt * 1.5 + ((gStatus & 0x08000000) != 0))
            if r: ax[3].text(p1, -cnt * 1.5, 'RTK Compassing Valid (fix & hold)')
            cnt += 1
            ax[3].plot(time, -cnt * 1.5 + ((gStatus & 0x00002000) != 0))
            if r: ax[3].text(p1, -cnt * 1.5, 'GPS Compass Baseline BAD')
            cnt += 1
            ax[3].plot(time, -cnt * 1.5 + ((gStatus & 0x00004000) != 0))
            if r: ax[3].text(p1, -cnt * 1.5, 'GPS Compass Baseline UNSET')
            cnt += 1

        self.setPlotYSpanMin(ax[2], 5)

        ax[0].legend(ncol=2)
        for a in ax:
            a.grid(True)
        self.saveFig(fig, 'Gps Stats')
        # except:
        #     print(RED + "problem plotting gpsStats: " + sys.exc_info()[0] + RESET)

    def gps2Stats(self, fig=None):
        self.gpsStats(fig=fig, did_gps_pos=DID_GPS2_POS)

    def rtkPosStats(self, fig=None):
        self.rtkStats("Position", DID_GPS1_RTK_POS_REL, fig=fig)

    def rtkCmpStats(self, fig=None):
        self.rtkStats("Compassing", DID_GPS1_RTK_CMP_REL, fig=fig)

    def rtkStats(self, name, relDid, fig=None):
        # try:
        n_plots = 6
        if fig is None:
            fig = plt.figure()

        ax = fig.subplots(n_plots, 1, sharex=True)
        fig.suptitle('RTK ' + name + ' Stats - ' + os.path.basename(os.path.normpath(self.log.directory)))
        self.configureSubplot(ax[0], 'GPS Fix Type: 2=2D, 3=3D, 10=Single, 11=Float, 12=Fix', '')
        self.configureSubplot(ax[1], 'Age of Differential', 's')
        self.configureSubplot(ax[2], 'AR Ratio', '')
        self.configureSubplot(ax[3], 'Base to Rover Distance', 'm')
        self.configureSubplot(ax[4], 'Base to Rover Heading', 'deg')
        self.configureSubplot(ax[5], 'Base to Rover Heading Accuracy', 'deg')

        for i, d in enumerate(self.active_devs):
            rtkRelTime = getTimeFromTowMs(self.getData(d, relDid, 'timeOfWeekMs'))
            # rtkMiscTime = getTimeFromTowMs(self.getData(d, DID_GPS1_RTK_CMP_MISC, 'timeOfWeekMs'))
            if not self.log.compassing:
                gps1PosTime = getTimeFromTowMs(self.getData(d, DID_GPS1_POS, 'timeOfWeekMs'))
                fixType = self.getData(d, DID_GPS1_POS, 'status') >> 8 & 0x1F
                ax[0].plot(gps1PosTime, fixType, label=self.log.serials[d])
            else:
                fixType = self.getData(d, relDid, 'arRatio').copy()
                fixType[(fixType > 3)] = 12
                fixType[(fixType > 0) & (fixType < 3)] = 11
                fixType[fixType == 0] = 10
                ax[0].plot(rtkRelTime, fixType, label=self.log.serials[d])
            ax[1].plot(rtkRelTime, self.getData(d, relDid, 'differentialAge'))
            if i == 0:
                ax[2].semilogy(rtkRelTime, np.ones_like(rtkRelTime)*3.0, 'k--')
            ax[2].semilogy(rtkRelTime, self.getData(d, relDid, 'arRatio'))
            dist2base = self.getData(d, relDid, 'baseToRoverDistance')
            dist2base[dist2base > 1e5] = np.nan
            ax[3].plot(rtkRelTime, dist2base)
            ax[4].plot(rtkRelTime, self.getData(d, relDid, 'baseToRoverHeading')*180.0/np.pi)
            ax[5].plot(rtkRelTime, self.getData(d, relDid, 'baseToRoverHeadingAcc')*180.0/np.pi)
            ax[0].legend(ncol=2)

        self.setPlotYSpanMin(ax[1], 0.5)    # Differential age
        self.setPlotYSpanMin(ax[3], 1.0)    # Distance to base

        for a in ax:
            a.grid(True)
        self.saveFig(fig, 'rtk'+name+'Stats')
        # except:
            # print(RED + "problem plotting rtkStats: " + sys.exc_info()[0] + RESET)

    def rtkPosMisc(self, fig=None):
        self.rtkMisc("Position", DID_GPS1_RTK_POS_MISC, fig=fig)

    def rtkCmpMisc(self, fig=None):
        self.rtkMisc("Position", DID_GPS1_RTK_CMP_MISC, fig=fig)

    def rtkMisc(self, name, miscDid, fig=None):
        # try:
        n_plots = 10
        if fig is None:
            fig = plt.figure()

        ax = fig.subplots(5, 2, sharex=True)
        fig.suptitle('RTK ' + name + ' Misc - ' + os.path.basename(os.path.normpath(self.log.directory)))
        self.configureSubplot(ax[0,0], 'Correction checksum failure count', '')
        self.configureSubplot(ax[1,0], 'Time to First Fix', 's')
        self.configureSubplot(ax[2,0], 'GPS Observation Count - Rover', '')
        self.configureSubplot(ax[3,0], 'GPS Observation Count - Base', '')
        self.configureSubplot(ax[4,0], 'Glonass Observation Count - Rover', '')
        self.configureSubplot(ax[0,1], 'Glonass Observation Count - Base', '')
        self.configureSubplot(ax[1,1], 'Galileo Observation Count - Rover', '')
        self.configureSubplot(ax[2,1], 'Galileo Observation Count - Base', '')
        self.configureSubplot(ax[3,1], 'SBAS Count Base', '')
        self.configureSubplot(ax[4,1], 'Base Antenna Position Count', '')

        for i, d in enumerate(self.active_devs):
            # rtkRelTime = getTimeFromTowMs(self.getData(d, DID_GPS1_RTK_POS_REL, 'timeOfWeekMs'))
            rtkMiscTime = getTimeFromTowMs(self.getData(d, miscDid, 'timeOfWeekMs'))
            ax[0,0].plot(rtkMiscTime, self.getData(d, miscDid, 'correctionChecksumFailures'))
            ax[1,0].plot(rtkMiscTime, self.getData(d, miscDid, 'timeToFirstFixMs')*0.001)
            ax[2,0].plot(rtkMiscTime, self.getData(d, miscDid, 'roverGpsObservationCount'))
            ax[3,0].plot(rtkMiscTime, self.getData(d, miscDid, 'baseGpsObservationCount'))
            ax[4,0].plot(rtkMiscTime, self.getData(d, miscDid, 'roverGlonassObservationCount'))
            ax[0,1].plot(rtkMiscTime, self.getData(d, miscDid, 'baseGlonassObservationCount'))
            ax[1,1].plot(rtkMiscTime, self.getData(d, miscDid, 'roverGalileoObservationCount'))
            ax[2,1].plot(rtkMiscTime, self.getData(d, miscDid, 'baseGalileoObservationCount'))
            ax[3,1].plot(rtkMiscTime, self.getData(d, miscDid, 'baseSbasCount'))
            ax[4,1].plot(rtkMiscTime, self.getData(d, miscDid, 'baseAntennaCount'))

            # # ax[0].plot(rtkRelTime, self.getData(d, DID_GPS1_RTK_POS_REL, 'differentialAge'))
            # if i == 0:
            #     ax[2].semilogy(rtkRelTime, np.ones_like(rtkRelTime)*3.0, 'k--')
            # ax[2].semilogy(rtkRelTime, self.getData(d, DID_GPS1_RTK_POS_REL, 'arRatio'))
            # dist2base = self.getData(d, DID_GPS1_RTK_POS_REL, 'distanceToBase')
            # dist2base[dist2base > 1e5] = np.nan
            # ax[3].plot(rtkRelTime, dist2base)
            # ax[4].plot(rtkMiscTime, self.getData(d, miscDid, 'cycleSlipCount'))
            # ax[0].legend(ncol=2)
            for a in ax:
                for b in a:
                    b.grid(True)

        self.saveFig(fig, 'rtk'+name+'Misc')
        # except:
            # print(RED + "problem plotting rtkStats: " + sys.exc_info()[0] + RESET)

    def rtkRel(self, fig=None):
        # try:
        n_plots = 3
        if fig is None:
            fig = plt.figure()

        ax = fig.subplots(3, 1, sharex=True)
        fig.suptitle('RTK Rel - ' + os.path.basename(os.path.normpath(self.log.directory)))
        self.configureSubplot(ax[0], 'GPS Base to Rover Heading', '')
        self.configureSubplot(ax[1], 'GPS Base to Rover Distance', '')

        for i, d in enumerate(self.active_devs):
            rtkRelTime = getTimeFromTowMs(self.getData(d, DID_GPS1_RTK_POS_REL, 'timeOfWeekMs'))
            ax[0].plot(rtkRelTime, self.getData(d, DID_GPS1_RTK_POS_REL, 'baseToRoverHeading')*RAD2DEG)
            ax[1].plot(rtkRelTime, self.getData(d, DID_GPS1_RTK_POS_REL, 'baseToRoverDistance'))

            for a in ax:
                a.grid(True)

        self.saveFig(fig, 'rtkRel')

    def loadGyros(self, d):
        return self.loadIMU(d, 0)

    def loadAccels(self, d):
        return self.loadIMU(d, 1)

    def loadIMU(self, d, index):   # 0 = gyro, 1 = accelerometer
        imu0 = []
        imu1 = []

        I1 = self.getData(d, DID_DUAL_IMU, 'I')[:, 0]
        I2 = self.getData(d, DID_DUAL_IMU, 'I')[:, 1]
        time = self.getData(d, DID_DUAL_IMU, 'time')
        if np.shape(I1)[0] == 0:
            I1 = self.getData(d, DID_DUAL_IMU_RAW, 'I')[:, 0]
            I2 = self.getData(d, DID_DUAL_IMU_RAW, 'I')[:, 1]
            time = self.getData(d, DID_DUAL_IMU_RAW, 'time')

        if np.shape(I1)[0] != 0:  # DID_DUAL_IMU or DID_DUAL_IMU_RAW
            dt = time[1:] - time[:-1]
            dt = np.append(dt, dt[-1])
            for i in range(0, len(I1)):
                imu0.append(I1[i][index])
                imu1.append(I2[i][index])
            imu0 = np.array(imu0)
            imu1 = np.array(imu1)
        else:  # DID_PREINTEGRATED_IMU
            if index==0:
                imu0 = self.getData(d, DID_PREINTEGRATED_IMU, 'theta1')
                imu1 = self.getData(d, DID_PREINTEGRATED_IMU, 'theta2')
            else:
                imu0 = self.getData(d, DID_PREINTEGRATED_IMU, 'vel1')
                imu1 = self.getData(d, DID_PREINTEGRATED_IMU, 'vel2')
            time = self.getData(d, DID_PREINTEGRATED_IMU, 'time')
            # dt = self.getData(d, DID_PREINTEGRATED_IMU, 'dt') # this doesn't account for LogInspector downsampling
            dt = time[1:] - time[:-1]
            dt = np.append(dt, dt[-1])
            for i in range(3):
                imu0[:, i] *= self.d/dt
                imu1[:, i] *= self.d/dt

        return (imu0, imu1, time, dt)

    def imuPQR(self, fig=None):
        if fig is None:
            fig = plt.figure()
        ax = fig.subplots(3, 2, sharex=True)
        self.configureSubplot(ax[0, 0], 'Gyro0 P (deg/s)', 'sec')
        self.configureSubplot(ax[0, 1], 'Gyro1 P (deg/s)', 'sec')
        self.configureSubplot(ax[1, 0], 'Gyro0 Q (deg/s)', 'sec')
        self.configureSubplot(ax[1, 1], 'Gyro1 Q (deg/s)', 'sec')
        self.configureSubplot(ax[2, 0], 'Gyro0 R (deg/s)', 'sec')
        self.configureSubplot(ax[2, 1], 'Gyro1 R (deg/s)', 'sec')
        fig.suptitle('PQR - ' + os.path.basename(os.path.normpath(self.log.directory)))
        for d in self.active_devs:
            (pqr0, pqr1, time, dt) = self.loadGyros(d)

            for i in range(3):
                ax[i, 0].plot(time, pqr0[:, i] * 180.0/np.pi, label=self.log.serials[d])
                ax[i, 1].plot(time, pqr1[:, i] * 180.0/np.pi, label=self.log.serials[d])

        ax[0,0].legend(ncol=2)
        for i in range(3):
            for j in range(2):
                ax[i,j].grid(True)
        self.saveFig(fig, 'pqrIMU')

    def imuAcc(self, fig=None):
        if fig is None:
            fig = plt.figure()
        ax = fig.subplots(3, 2, sharex=True)
        self.configureSubplot(ax[0,0], 'Acc0 X (m/s^2)', 'sec')
        self.configureSubplot(ax[0,1], 'Acc1 X (m/s^2)', 'sec')
        self.configureSubplot(ax[1,0], 'Acc0 Y (m/s^2)', 'sec')
        self.configureSubplot(ax[1,1], 'Acc1 Y (m/s^2)', 'sec')
        self.configureSubplot(ax[2,0], 'Acc0 Z (m/s^2)', 'sec')
        self.configureSubplot(ax[2,1], 'Acc1 Z (m/s^2)', 'sec')
        fig.suptitle('Accelerometer - ' + os.path.basename(os.path.normpath(self.log.directory)))
        for d in self.active_devs:
            (acc0, acc1, time, dt) = self.loadAccels(d)

            for i in range(3):
                ax[i, 0].plot(time, acc0[:, i], label=self.log.serials[d])
                ax[i, 1].plot(time, acc1[:, i], label=self.log.serials[d])

        ax[0,0].legend(ncol=2)
        for i in range(3):
            for j in range(2):
                ax[i,j].grid(True)
        self.saveFig(fig, 'accIMU')

    def accelPSD(self, fig=None):
        if fig is None:
            fig = plt.figure()
        ax = fig.subplots(3, 2, sharex=True)
        self.configureSubplot(ax[0,0], 'AccX 0 PSD (dB (m/s^2)^2/Hz)', 'Hz')
        self.configureSubplot(ax[0,1], 'AccX 1 PSD (dB (m/s^2)^2/Hz)', 'Hz')
        self.configureSubplot(ax[1,0], 'AccY 0 PSD (dB (m/s^2)^2/Hz)', 'Hz')
        self.configureSubplot(ax[1,1], 'AccY 1 PSD (dB (m/s^2)^2/Hz)', 'Hz')
        self.configureSubplot(ax[2,0], 'AccZ 0 PSD (dB (m/s^2)^2/Hz)', 'Hz')
        self.configureSubplot(ax[2,1], 'AccZ 1 PSD (dB (m/s^2)^2/Hz)', 'Hz')
        fig.suptitle('Power Spectral Density - ' + os.path.basename(os.path.normpath(self.log.directory)))
        for d in self.active_devs:
            (acc0, acc1, time, dt) = self.loadAccels(d)

            N = time.size
            psd0 = np.zeros((N//2, 3))
            psd1 = np.zeros((N//2, 3))
            # 1/T = frequency
            Fs = 1 / np.mean(dt)
            f = np.linspace(0, 0.5*Fs, N // 2)

            for i in range(3):
                sp0 = np.fft.fft(acc0[:,i] / 9.8)
                sp0 = sp0[:N // 2]
                # psd = abssp*abssp
                # freq = np.fft.fftfreq(time.shape[-1])
#                    np.append(psd0, [1/N/Fs * np.abs(sp0)**2], axis=1)
                psd0[:,i] = 1/N/Fs * np.abs(sp0)**2
                psd0[1:-1,i] = 2 * psd0[1:-1,i]
                sp1 = np.fft.fft(acc1[:,i] / 9.8)
                sp1 = sp1[:N // 2]
                # psd = abssp*abssp
                # freq = np.fft.fftfreq(time.shape[-1])
#                    np.append(psd0, [1/N/Fs * np.abs(sp0)**2], axis=1)
                psd1[:,i] = 1/N/Fs * np.abs(sp1)**2
                psd1[1:-1,i] = 2 * psd1[1:-1,i]

            for i in range(3):
                # ax[i, 0].loglog(f, psd0[:, i])
                # ax[i, 1].loglog(f, psd1[:, i])
                ax[i, 0].plot(f, 10*np.log10(psd0[:, i]))
                ax[i, 1].plot(f, 10*np.log10(psd1[:, i]))

        ax[0,0].legend(ncol=2)
        for i in range(3):
            for j in range(2):
                ax[i,j].grid(True)
        self.saveFig(fig, 'accelPSD')

    def gyroPSD(self, fig=None):
        if fig is None:
            fig = plt.figure()
        ax = fig.subplots(3, 2, sharex=True)
        self.configureSubplot(ax[0,0], 'Gyr0 X PSD (dB dps^2/Hz)', 'Hz')
        self.configureSubplot(ax[0,1], 'Gyr1 X PSD (dB dps^2/Hz)', 'Hz')
        self.configureSubplot(ax[1,0], 'Gyr0 Y PSD (dB dps^2/Hz)', 'Hz')
        self.configureSubplot(ax[1,1], 'Gyr1 Y PSD (dB dps^2/Hz)', 'Hz')
        self.configureSubplot(ax[2,0], 'Gyr0 Z PSD (dB dps^2/Hz)', 'Hz')
        self.configureSubplot(ax[2,1], 'Gyr1 Z PSD (dB dps^2/Hz)', 'Hz')
        fig.suptitle('Power Spectral Density - ' + os.path.basename(os.path.normpath(self.log.directory)))
        for d in self.active_devs:
            (pqr0, pqr1, time, dt) = self.loadGyros(d)

            N = time.size
            Nhalf = N // 2 + 1
            psd0 = np.zeros((Nhalf, 3))
            psd1 = np.zeros((Nhalf, 3))
            # 1/T = frequency
            Fs = 1 / np.mean(dt)
            f = np.linspace(0, 0.5*Fs, Nhalf)
            
            for i in range(3):
                sp0 = np.fft.fft(pqr0[:,i] * 180.0/np.pi)
                sp0 = sp0[:Nhalf]
                # psd = abssp*abssp
                # freq = np.fft.fftfreq(time.shape[-1])
    #                    np.append(psd0, [1/N/Fs * np.abs(sp0)**2], axis=1)
                psd0[:,i] = 1/N/Fs * np.abs(sp0)**2
                psd0[1:-1,i] = 2 * psd0[1:-1,i]

                sp1 = np.fft.fft(pqr1[:,i] * 180.0/np.pi)
                sp1 = sp1[:Nhalf]
                # psd = abssp*abssp
                # freq = np.fft.fftfreq(time.shape[-1])
    #                    np.append(psd0, [1/N/Fs * np.abs(sp0)**2], axis=1)
                psd1[:,i] = 1/N/Fs * np.abs(sp1)**2
                psd1[1:-1,i] = 2 * psd1[1:-1,i]

            for i in range(3):
                ax[i, 0].plot(f, 10*np.log10(psd0[:, i]))
                ax[i, 1].plot(f, 10*np.log10(psd1[:, i]))

        ax[0,0].legend(ncol=2)
        for i in range(3):
            for j in range(2):
                ax[i,j].grid(True)
        self.saveFig(fig, 'gyroPSD')

    def magnetometer(self, fig=None):
        if fig is None:
            fig = plt.figure()
        ax = fig.subplots(6, 1, sharex=True)

        self.configureSubplot(ax[0], 'Mag0 X', 'gauss')
        self.configureSubplot(ax[1], 'Mag1 X', 'gauss')
        self.configureSubplot(ax[2], 'Mag0 Y', 'gauss')
        self.configureSubplot(ax[3], 'Mag1 Y', 'gauss')
        self.configureSubplot(ax[4], 'Mag0 Z', 'gauss')
        self.configureSubplot(ax[5], 'Mag1 Z', 'gauss')
        fig.suptitle('Magnetometer - ' + os.path.basename(os.path.normpath(self.log.directory)))
        for d in self.active_devs:
            time0 = self.getData(d, DID_MAGNETOMETER, 'time') + self.getData(d, DID_GPS1_POS, 'towOffset')[-1]
            mag0 = self.getData(d, DID_MAGNETOMETER, 'mag')
            mag0x = mag0[:,0]
            mag0y = mag0[:,1]
            mag0z = mag0[:,2]
            ax[0].plot(time0, mag0x, label=self.log.serials[d])
            ax[2].plot(time0, mag0y)
            ax[4].plot(time0, mag0z)

        ax[0].legend(ncol=2)
        for a in ax:
            a.grid(True)
        self.saveFig(fig, 'magnetometer')


    def temp(self, fig=None):
        try:
            if fig is None:
                fig = plt.figure()
            ax = fig.subplots(2, 1, sharex=True)
            fig.suptitle('Temperature - ' + os.path.basename(os.path.normpath(self.log.directory)))

            for d in self.active_devs:
                time = getTimeFromTowMs(self.getData(d, DID_SYS_PARAMS, 'timeOfWeekMs'))
                ax[0].plot(time, self.getData(d, DID_SYS_PARAMS, 'imuTemp'), label=self.log.serials[d])
                ax[1].plot(time, self.getData(d, DID_SYS_PARAMS, 'baroTemp'))
            for a in ax:
                a.grid(True)
            self.saveFig(fig, 'Temp')
        except:
            print(RED + "problem plotting temp: " + sys.exc_info()[0] + RESET)

    def debugfArr(self, fig=None):
        if fig is None:
            fig = plt.figure()
        ax = fig.subplots(5,2, sharex=True)
        fig.suptitle('Debug float Array - ' + os.path.basename(os.path.normpath(self.log.directory)))
        for d in self.active_devs:
            debug_f = self.getData(d, DID_DEBUG_ARRAY, 'f')
            for i in range(9):
                ax[i%5, i//5].set_ylabel('f[' + str(i) +']')
                ax[i%5, i//5].plot(debug_f[:,i], label=self.log.serials[d])
        ax[0,0].legend(ncol=2)
        for b in ax:
            for a in b:
                a.grid(True)

    def debugiArr(self, fig=None):
        if fig is None:
            fig = plt.figure()
        ax = fig.subplots(5,2, sharex=True)
        fig.suptitle('Debug int array - ' + os.path.basename(os.path.normpath(self.log.directory)))
        for d in self.active_devs:
            debug_i = self.getData(d, DID_DEBUG_ARRAY, 'i')
            for i in range(9):
                ax[i%5, i//5].set_ylabel('i[' + str(i) +']')
                ax[i%5, i//5].plot(debug_i[:,i], label=self.log.serials[d])
        ax[0,0].legend(ncol=2)
        for b in ax:
            for a in b:
                a.grid(True)

    def debuglfArr(self, fig=None):
        if fig is None:
            fig = plt.figure()
        ax = fig.subplots(3,1, sharex=True)
        fig.suptitle('Debug double Array - ' + os.path.basename(os.path.normpath(self.log.directory)))
        for d in self.active_devs:
            debug_lf = self.getData(d, DID_DEBUG_ARRAY, 'lf')
            for i in range(3):
                ax[i].set_ylabel('lf[' + str(i) +']')
                ax[i].plot(debug_lf[:,i], label=self.log.serials[d])
        ax[0].legend(ncol=2)
        for a in ax:
            a.grid(True)

    def magDec(self, fig=None):
        if fig is None:
            fig = plt.figure()

        ax = fig.subplots(2, 1, sharex=True)
        fig.suptitle('Magnetometer Declination - ' + os.path.basename(os.path.normpath(self.log.directory)))
        self.configureSubplot(ax[0], 'Declination', 'deg')
        self.configureSubplot(ax[1], 'Inclination', 'deg')

        for d in self.active_devs:
            time = getTimeFromTow(self.getData(d, DID_INL2_STATES, 'timeOfWeek'))
            declination = 180.0/np.pi * self.getData(d, DID_INL2_STATES, 'magDec')
            inclination = 180.0/np.pi * self.getData(d, DID_INL2_STATES, 'magInc')
            ax[0].plot(time, declination, label=self.log.serials[d])
            ax[1].plot(time, inclination)
        ax[0].legend(ncol=2)
        self.saveFig(fig, 'magDec')
        for a in ax:
            a.grid(True)

    def deltatime(self, fig=None):
        if fig is None:
            fig = plt.figure()

        ax = fig.subplots(3, 1, sharex=True)
        fig.suptitle('Timestamps - ' + os.path.basename(os.path.normpath(self.log.directory)))
        self.configureSubplot(ax[0], 'INS dt', 's')
        self.configureSubplot(ax[1], 'GPS dt', 's')
        self.configureSubplot(ax[2], 'IMU dt', 's')

        for d in self.active_devs:
            dtIns = self.getData(d, DID_INS_2, 'timeOfWeek')[1:] - self.getData(d, DID_INS_2, 'timeOfWeek')[0:-1]
            dtIns = dtIns / self.d
            timeIns = getTimeFromTow(self.getData(d, DID_INS_2, 'timeOfWeek')[1:])

            dtGps = 0.001*(self.getData(d, DID_GPS1_POS, 'timeOfWeekMs')[1:] - self.getData(d, DID_GPS1_POS, 'timeOfWeekMs')[0:-1])
            dtGps = dtGps / self.d
            timeGps = getTimeFromTowMs(self.getData(d, DID_GPS1_POS, 'timeOfWeekMs')[1:])

            dtImu = self.getData(d, DID_PREINTEGRATED_IMU, 'time')[1:] - self.getData(d, DID_PREINTEGRATED_IMU, 'time')[0:-1]
            dtImu = dtImu / self.d

            towOffset = self.getData(d, DID_GPS1_POS, 'towOffset')
            if np.size(towOffset) > 0:
                towOffset = towOffset[-1]
            else:
                towOffset = 0
            timeImu = getTimeFromTow(self.getData(d, DID_PREINTEGRATED_IMU, 'time')[1:] + towOffset)

            ax[0].plot(timeIns, dtIns, label=self.log.serials[d])
            ax[1].plot(timeGps, dtGps)
            ax[2].plot(timeImu, dtImu)

        self.setPlotYSpanMin(ax[0], 0.01)
        self.setPlotYSpanMin(ax[1], 0.01)
        self.setPlotYSpanMin(ax[2], 0.05)

        ax[0].legend(ncol=2)
        for a in ax:
            a.grid(True)
        self.saveFig(fig, 'deltatime')

    def gpsRawTime(self, fig=None):
        if fig is None:
            fig = plt.figure()

        ax = fig.subplots(6, 1, sharex=True)
        fig.suptitle('Timestamps - ' + os.path.basename(os.path.normpath(self.log.directory)))
        self.configureSubplot(ax[0], 'GPS1 Raw dt', 's')
        self.configureSubplot(ax[1], 'GPS2 Raw dt', 's')
        self.configureSubplot(ax[2], 'GPS Base Raw dt', 's')
        self.configureSubplot(ax[3], 'GPS1 Raw Number of Satellites Observed', 's')
        self.configureSubplot(ax[4], 'GPS2 Raw Number of Satellites Observed', 's')
        self.configureSubplot(ax[5], 'GPS Base Raw Number of Satellites Observed', 's')

        for d in self.active_devs:
            N1 = len(self.log.data[d, DID_GPS1_RAW][0])
            N2 = len(self.log.data[d, DID_GPS2_RAW][0])
            NB = len(self.log.data[d, DID_GPS_BASE_RAW][0])
            tgps1 = np.zeros(N1)
            nsat1 = np.zeros(N1)
            tgps2 = np.zeros(N2)
            nsat2 = np.zeros(N2)
            tgpsB = np.zeros(NB)
            nsatB = np.zeros(NB)
            cnt = 0
            for iobs in range(N1):
                ns = round(len(self.log.data[d, DID_GPS1_RAW][0][iobs]) * 0.5) # 0.5 because there is a bug that pads half of the data with zeros
                t0 = self.log.data[d, DID_GPS1_RAW][0][iobs]['time']['time'][-1] + \
                     self.log.data[d, DID_GPS1_RAW][0][iobs]['time']['sec'][-1]
                nsat1[cnt] = nsat1[cnt] + ns
                tgps1[cnt] = t0
                if iobs < N1 - 1:
                    t1 = self.log.data[d, DID_GPS1_RAW][0][iobs + 1]['time']['time'][-1] + \
                         self.log.data[d, DID_GPS1_RAW][0][iobs + 1]['time']['sec'][-1]
                    if t1 > t0 + 0.01:
                        cnt = cnt + 1
            tgps1 = tgps1[0: cnt + 1]
            nsat1 = nsat1[0: cnt + 1]
            cnt = 0
            for iobs in range(N2):
                ns = round(len(self.log.data[d, DID_GPS2_RAW][0][iobs]) * 0.5) # 0.5 because there is a bug that pads half of the data with zeros
                t0 = self.log.data[d, DID_GPS2_RAW][0][iobs]['time']['time'][-1] + \
                     self.log.data[d, DID_GPS2_RAW][0][iobs]['time']['sec'][-1]
                nsat2[cnt] = nsat2[cnt] + ns
                tgps2[cnt] = t0
                if iobs < N2 - 1:
                    t1 = self.log.data[d, DID_GPS2_RAW][0][iobs + 1]['time']['time'][-1] + \
                         self.log.data[d, DID_GPS2_RAW][0][iobs + 1]['time']['sec'][-1]
                    if t1 > t0 + 0.01:
                        cnt = cnt + 1
            tgps2 = tgps2[0: cnt + 1]
            nsat2 = nsat2[0: cnt + 1]
            cnt = 0
            for iobs in range(NB):
                ns = round(len(self.log.data[d, DID_GPS_BASE_RAW][0][iobs]) * 0.5) # 0.5 because there is a bug that pads half of the data with zeros
                t0 = self.log.data[d, DID_GPS_BASE_RAW][0][iobs]['time']['time'][-1] + \
                     self.log.data[d, DID_GPS_BASE_RAW][0][iobs]['time']['sec'][-1]
                nsatB[cnt] = nsatB[cnt] + ns
                tgpsB[cnt] = t0
                if iobs < NB - 1:
                    t1 = self.log.data[d, DID_GPS_BASE_RAW][0][iobs + 1]['time']['time'][-1] + \
                         self.log.data[d, DID_GPS_BASE_RAW][0][iobs + 1]['time']['sec'][-1]
                    if t1 > t0 + 0.01:
                        cnt = cnt + 1
            tgpsB = tgpsB[0: cnt + 1]
            nsatB = nsatB[0: cnt + 1]
            dtGps1 = tgps1[1:] - tgps1[0:-1]
#            dtGps1 = dtGps1 / self.d
            dtGps2 = tgps2[1:] - tgps2[0:-1]
#            dtGps2 = dtGps2 / self.d
            dtGpsB = tgpsB[1:] - tgpsB[0:-1]

            ax[0].plot(tgps1[1:], dtGps1, label=self.log.serials[d])
            ax[1].plot(tgps2[1:], dtGps2)
            ax[2].plot(tgpsB[1:], dtGpsB)
            ax[3].plot(tgps1, nsat1, label=self.log.serials[d])
            ax[4].plot(tgps2, nsat2)
            ax[5].plot(tgpsB, nsatB)

        self.setPlotYSpanMin(ax[0], 2.0)
        self.setPlotYSpanMin(ax[1], 2.0)
        self.setPlotYSpanMin(ax[2], 2.0)
        self.setPlotYSpanMin(ax[3], 25)
        self.setPlotYSpanMin(ax[4], 25)
        self.setPlotYSpanMin(ax[5], 25)

        ax[0].legend(ncol=2)
        for a in ax:
            a.grid(True)
        self.saveFig(fig, 'gpsRawTime')

    def ekfBiases(self, fig=None):
        if fig is None:
            fig = plt.figure()
        ax = fig.subplots(4, 2, sharex=True)
        self.configureSubplot(ax[0,0], 'bias P', 'deg/s')
        self.configureSubplot(ax[1,0], 'bias Q', 'deg/s')
        self.configureSubplot(ax[2,0], 'bias R', 'deg/s')
        self.configureSubplot(ax[3,0], 'bias Barometer', 'm')

        self.configureSubplot(ax[0,1], 'bias acc X', 'm/s^2')
        self.configureSubplot(ax[1,1], 'bias acc Y', 'm/s^2')
        self.configureSubplot(ax[2,1], 'bias acc Z', 'm/s^2')
        fig.suptitle('EKF Biases - ' + os.path.basename(os.path.normpath(self.log.directory)))
        for d in self.active_devs:
            time = getTimeFromTow(self.getData(d, DID_INL2_STATES, 'timeOfWeek'))
            ax[0,0].plot(time, self.getData(d, DID_INL2_STATES, 'biasPqr')[:, 0]*180.0/np.pi, label=self.log.serials[d])
            ax[1,0].plot(time, self.getData(d, DID_INL2_STATES, 'biasPqr')[:, 1]*180.0/np.pi)
            ax[2,0].plot(time, self.getData(d, DID_INL2_STATES, 'biasPqr')[:, 2]*180.0/np.pi)
            ax[3,0].plot(time, self.getData(d, DID_INL2_STATES, 'biasBaro'), label=self.log.serials[d])

            ax[0,1].plot(time, self.getData(d, DID_INL2_STATES, 'biasAcc')[:, 0], label=self.log.serials[d])
            ax[1,1].plot(time, self.getData(d, DID_INL2_STATES, 'biasAcc')[:, 1])
            ax[2,1].plot(time, self.getData(d, DID_INL2_STATES, 'biasAcc')[:, 2])

        ax[0,0].legend(ncol=2)
        for a in ax:
            for b in a:
                b.grid(True)
        self.saveFig(fig, 'ekfBiases')

    def rtkResiduals(self, type, page, fig=None):
        if fig is None:
            fig = plt.figure()

        if type == 'phase':
            did = DID_RTK_PHASE_RESIDUAL
        elif type == 'code':
            did = DID_RTK_CODE_RESIDUAL

        sat_ids = np.unique(self.log.data[0, did]['sat_id_j'])
        sat_ids = sat_ids[sat_ids != 0][page*6:(page+1)*6]

        ax = fig.subplots(6, 1, sharex=True)
        fig.suptitle(type + ' Residuals Page ' + str(page+1) + ' - ' + os.path.basename(os.path.normpath(self.log.directory)))

        for i, id in enumerate(sat_ids):
            if id == 0: continue
            ax[i].set_ylabel(str(id))
            for d in self.active_devs:
                idx = np.where(self.getData(d, did, 'sat_id_j') == id)
                time_idx = idx[0]
                sat_state_idx = idx[1]
                time = np.array(getTimeFromGTime(self.getData(d, did, 'time')))[time_idx]
                residuals = self.getData(d, did, 'v')[time_idx, sat_state_idx]
                residuals[np.abs(residuals) > 1e6] = np.nan
                ax[i].plot(time, residuals, label=self.log.serials[d])
        ax[0].legend(ncol=2)

    def rtkDebug(self, fig=None):
        if fig is None:
            fig = plt.figure()

        fields = list(self.log.data[0, DID_RTK_DEBUG].dtype.names)
        fields.remove('time')
        num_plots = 0
        for field in fields:
            dat = self.log.data[0, DID_RTK_DEBUG][field][0]
            if isinstance(dat, np.ndarray):
                num_plots += len(dat)
            else:
                num_plots += 1

        cols = 4
        rows = math.ceil(num_plots/float(cols))
        ax = fig.subplots(rows, cols, sharex=True)
        fig.suptitle('RTK Debug Counters - ' + os.path.basename(os.path.normpath(self.log.directory)))

        for d in self.active_devs:
            time = np.array(getTimeFromGTime(self.getData(d, DID_RTK_DEBUG, 'time')))
            valid = time > datetime.datetime.strptime('2017', "%Y")

            # Use index rather than time
            if 0:
                time = np.arange(0, len(time))

            i = 0
            for field in fields:
                data = self.getData(d, DID_RTK_DEBUG, field)[valid]
                if (len(data) == 0):
                    continue
                if isinstance(data[0], np.ndarray):
                    for j in range(len(data[0])):
                        ax[ i%rows, i//rows].set_title(field + "_" + str(j))
                        ax[ i % rows, i // rows ].plot(time[valid], data[:,j], label=self.log.serials[d])
                        i += 1
                else:
                    ax[i % rows, i // rows].set_title(field)
                    ax[i % rows, i // rows].title.set_fontsize(8)
                    # for item in ax[i % rows, i // rows].get_yticklabels():
                        # item.set_fontsize(8)
                    ax[i % rows, i // rows].plot(time[valid], data, label=self.log.serials[d])
                    i += 1
        ax[0,0].legend(ncol=2)

    def rtkDebug2(self, fig=None):
        if fig is None:
            fig = plt.figure()

        ax = fig.subplots(6, 4, sharex=True)

        #max_num_biases = 22 #np.array(self.getData(self.active_devs[0], DID_RTK_DEBUG_2, 'num_biases'))
        max_num_biases = self.getData(0, DID_RTK_DEBUG_2, 'num_biases')[-1]
        for r in range(0,6):
            for c in range(0,4):
                self.configureSubplot(ax[r,c], '', '')

        fig.suptitle('RTK Debug2 - ' + os.path.basename(os.path.normpath(self.log.directory)))
        for d in self.active_devs:
            time = np.array(getTimeFromGTime(self.getData(d, DID_RTK_DEBUG_2, 'time')))
            ib = 0
            for r in range(0, 6):
                for c in range(0, 4):
                    if ib < max_num_biases:
                        ax[r,c].plot(time, self.getData(d, DID_RTK_DEBUG_2, 'satBiasFloat')[:, c + r * 4], label=self.log.serials[d])
                        r1 = r
                        c1 = c
                    ib = ib + 1

        # Show serial numbers
        ax[r1,c1].legend(ncol=2)

        for a in ax:
            for b in a:
                b.grid(True)

    def rtkDebug2Sat(self, fig=None):
        if fig is None:
            fig = plt.figure()

        ax = fig.subplots(6, 4, sharex=True)

        max_num_biases = self.getData(0, DID_RTK_DEBUG_2, 'num_biases')[-1]
        for r in range(0,6):
            for c in range(0,4):
                self.configureSubplot(ax[r,c], '', '')

        fig.suptitle('RTK Debug2 - Sat# - ' + os.path.basename(os.path.normpath(self.log.directory)))
        for d in self.active_devs:
            time = np.array(getTimeFromGTime(self.getData(d, DID_RTK_DEBUG_2, 'time')))
            ib = 0
            for r in range(0, 6):
                for c in range(0, 4):
                    if ib < max_num_biases:
                        ax[r,c].plot(time, self.getData(d, DID_RTK_DEBUG_2, 'sat')[:, c + r * 4], label=self.log.serials[d])
                        r1 = r
                        c1 = c
                    ib = ib + 1

        # Show serial numbers
        ax[r1,c1].legend(ncol=2)

        for a in ax:
            for b in a:
                b.grid(True)

    def rtkDebug2Std(self, fig=None):
        if fig is None:
            fig = plt.figure()

        ax = fig.subplots(6, 4, sharex=True)

        max_num_biases = self.getData(0, DID_RTK_DEBUG_2, 'num_biases')[-1]
        for r in range(0,6):
            for c in range(0,4):
                self.configureSubplot(ax[r,c], '', '')

        fig.suptitle('RTK Debug 2 - Sat Bias Std - ' + os.path.basename(os.path.normpath(self.log.directory)))
        for d in self.active_devs:
            time = np.array(getTimeFromGTime(self.getData(d, DID_RTK_DEBUG_2, 'time')))
            ib = 0
            for r in range(0, 6):
                for c in range(0, 4):
                    if ib < max_num_biases:
                        ax[r,c].plot(time, self.getData(d, DID_RTK_DEBUG_2, 'satBiasStd')[:, c + r * 4], label=self.log.serials[d])
                        r1 = r
                        c1 = c
                    ib = ib + 1

        # Show serial numbers
        ax[r1,c1].legend(ncol=2)

        for a in ax:
            for b in a:
                b.grid(True)

    def rtkDebug2Lock(self, fig=None):
        if fig is None:
            fig = plt.figure()

        ax = fig.subplots(6, 4, sharex=True)

        max_num_biases = self.getData(0, DID_RTK_DEBUG_2, 'num_biases')[-1]
        for r in range(0,6):
            for c in range(0,4):
                self.configureSubplot(ax[r,c], '', '')

        fig.suptitle('RTK Debug 2 - Lock Count - ' + os.path.basename(os.path.normpath(self.log.directory)))
        for d in self.active_devs:
            time = np.array(getTimeFromGTime(self.getData(d, DID_RTK_DEBUG_2, 'time')))
            ib = 0
            for r in range(0, 6):
                for c in range(0, 4):
                    if ib < max_num_biases:
                        ax[r,c].plot(time, self.getData(d, DID_RTK_DEBUG_2, 'satLockCnt')[:, c + r * 4], label=self.log.serials[d])
                        r1 = r
                        c1 = c
                    ib = ib + 1

        # Show serial numbers
        ax[r1,c1].legend(ncol=2)

        for a in ax:
            for b in a:
                b.grid(True)

    def wheelEncoder(self, fig=None):
        if fig is None:
            fig = plt.figure()

        fig.suptitle('Wheel Encoder - ' + os.path.basename(os.path.normpath(self.log.directory)))
        ax = fig.subplots(4, 1, sharex=True)
        titles = ['Left Wheel Angle', 'Right Wheel Angle', 'Left Wheel Velocity', 'Right Wheel Velocity']
        fields = ['theta_l', 'theta_r', 'omega_l', 'omega_r']

        for d in self.active_devs:
            time = np.array(getTimeFromTow(self.getData(d, DID_WHEEL_ENCODER, 'timeOfWeek')))
            for i, a in enumerate(ax):
                a.plot(time, self.getData(d, DID_WHEEL_ENCODER, fields[i]), label=self.log.serials[d])
                if i == 0:
                    a.legend(ncol=2)

        for i, a in enumerate(ax):
            a.set_ylabel(fields[i])
            a.set_title(titles[i])
            a.grid(True)

    def groundVehicle(self, fig=None):
        if fig is None:
            fig = plt.figure()

        fig.suptitle('Ground Vehicle - ' + os.path.basename(os.path.normpath(self.log.directory)))
        ax = fig.subplots(8, 2, sharex=True)

        ax[0,0].set_title('Status')
        ax[0,1].set_title('Mode')
        ax[1,0].set_title('e_b2w')
        ax[1,1].set_title('e_b2w_sigma')
        ax[4,0].set_title('t_b2w')
        ax[4,1].set_title('t_b2w_sigma')
        ax[7,0].set_title('Radius')
        ax[7,1].set_title('Track Width')

        for d in self.active_devs:
            time = getTimeFromTowMs(self.getData(d, DID_GROUND_VEHICLE, 'timeOfWeekMs'))
            wheelConfig = self.getData(d, DID_GROUND_VEHICLE, 'wheelConfig')
            ax[0,0].plot(time, self.getData(d, DID_GROUND_VEHICLE, 'status'))
            ax[0,1].plot(time, self.getData(d, DID_GROUND_VEHICLE, 'mode'))

            ax[1,0].plot(time, wheelConfig['transform']['e_b2w'][:, 0], label=self.log.serials[d])
            ax[2,0].plot(time, wheelConfig['transform']['e_b2w'][:, 1])
            ax[3,0].plot(time, wheelConfig['transform']['e_b2w'][:, 2])
            ax[1,1].plot(time, wheelConfig['transform']['e_b2w_sigma'][:, 0], label=self.log.serials[d])
            ax[2,1].plot(time, wheelConfig['transform']['e_b2w_sigma'][:, 1])
            ax[3,1].plot(time, wheelConfig['transform']['e_b2w_sigma'][:, 2])

            ax[4,0].plot(time, wheelConfig['transform']['t_b2w'][:, 0], label=self.log.serials[d])
            ax[5,0].plot(time, wheelConfig['transform']['t_b2w'][:, 1])
            ax[6,0].plot(time, wheelConfig['transform']['t_b2w'][:, 2])
            ax[4,1].plot(time, wheelConfig['transform']['t_b2w_sigma'][:, 0], label=self.log.serials[d])
            ax[5,1].plot(time, wheelConfig['transform']['t_b2w_sigma'][:, 1])
            ax[6,1].plot(time, wheelConfig['transform']['t_b2w_sigma'][:, 2])

            ax[7,0].plot(time, wheelConfig['radius'])
            ax[7,1].plot(time, wheelConfig['track_width'])

        # Show serial numbers
        ax[0,0].legend(ncol=2)

        for a in ax:
            for b in a:
                b.grid(True)

    def sensorCompGyr(self, fig=None):
        if fig is None:
            fig = plt.figure()
        self.sensorCompGen(fig, 'pqr')

    def sensorCompAcc(self, fig=None):
        if fig is None:
            fig = plt.figure()
        self.sensorCompGen(fig, 'acc')

    def sensorCompGyrTime(self, fig=None):
        if fig is None:
            fig = plt.figure()

        self.sensorCompGen(fig, 'pqr', useTime=True)

    def sensorCompAccTime(self, fig=None):
        if fig is None:
            fig = plt.figure()
        self.sensorCompGen(fig, 'acc', useTime=True)


    def sensorCompGen(self, fig, name, useTime=False):
        fig.suptitle('Sensor Comp ' + name + ' - ' + os.path.basename(os.path.normpath(self.log.directory)))
        ax = fig.subplots(4, 2, sharex=True)

        for i in range(2):
            ax[0, i].set_title('X %s %d' % (name, i))
            ax[1, i].set_title('Y %s %d' % (name, i))
            ax[2, i].set_title('Z %s %d' % (name, i))
            ax[3, i].set_title('Magnitude %s %d' % (name, i))
            for d in range(3):
                if useTime:
                    ax[d,i].set_xlabel("Time (s)")
                else:
                    ax[d,i].set_xlabel("Temperature (C)")
                if name=='pqr':
                    ax[d,i].set_ylabel("Gyro (deg/s)")
                else:
                    ax[d,i].set_ylabel("Accel (m/s^2)")

        for d in self.active_devs:
            mpu = self.getData(d, DID_SCOMP, 'mpu')

            for i in range(2):
                temp = mpu[:,i]['lpfLsb']['temp']
                if useTime:
                    temp = range(len(temp))
                sensor = mpu[:,i]['lpfLsb'][name]
<<<<<<< HEAD
                if name=='pqr':
                    sensor *= RAD2DEG
=======
>>>>>>> a337c887

                if name=='acc' and sensor[:,2][0] > 4:
                    sensor[:,2] -= 19.6

<<<<<<< HEAD
                # ax[0,i].plot(temp, sensor[:,0], label=self.log.serials[d] if i==0 else None )
                ax[0,i].plot(temp, sensor[:,0], label=self.log.serials[d] )
                ax[1,i].plot(temp, sensor[:,1])
                ax[2,i].plot(temp, sensor[:,2])
                if name=='acc':
                    ax[3,i].plot(temp, np.linalg.norm(sensor, axis=1))
=======
                if name=='pqr':
                    scalar = RAD2DEG
                else:
                    scalar = 1.0

                # ax[0,i].plot(temp, sensor[:,0], label=self.log.serials[d] if i==0 else None )
                ax[0,i].plot(temp, sensor[:,0]*scalar, label=self.log.serials[d] )
                ax[1,i].plot(temp, sensor[:,1]*scalar)
                ax[2,i].plot(temp, sensor[:,2]*scalar)
                if name=='acc':
                    ax[3,i].plot(temp, np.linalg.norm(sensor, axis=1)*scalar)
>>>>>>> a337c887

        # Show serial numbers
        ax[0,0].legend(ncol=2)

        for a in ax:
            for b in a:
                b.grid(True)


    def showFigs(self):
        if self.show:
            plt.show()


if __name__ == '__main__':
    np.set_printoptions(linewidth=200)
    home = expanduser("~")
    file = open(home + "/Documents/Inertial_Sense/config.yaml", 'r')
    config = yaml.load(file)
    directory = config["directory"]
    directory = "/home/superjax/Code/IS-src/cpp/SDK/cltool/build/IS_logs"
    directory = r"C:\Users\quaternion\Downloads\20181218_Compass_Drive\20181218 Compass Drive\20181218_101023"
    serials = config['serials']

    log2 = Log()
    log2.load(directory, serials)

    plotter = logPlot(True, True, 'svg', log2)
    plotter.setDownSample(5)
    # plotter.deltatime()
    # plotter.debugfArr()
    # plotter.debugiArr()
    # plotter.debuglfArr()
    # plotter.gpsStats()
    # plotter.rtkStats()
    # plotter.insStatus()
    # plotter.hdwStatus()
    # plotter.temp()
    # plotter.att()
    # plotter.lla()
    # plotter.uvw()
    # plotter.ned()
    # plotter.nedMap()
    # plotter.magDec()
    plotter.rtkDebug()
    # plotter.wheelEncoder()
    # plotter.groundVehicle()

    plotter.showFigs()<|MERGE_RESOLUTION|>--- conflicted
+++ resolved
@@ -1451,23 +1451,10 @@
                 if useTime:
                     temp = range(len(temp))
                 sensor = mpu[:,i]['lpfLsb'][name]
-<<<<<<< HEAD
-                if name=='pqr':
-                    sensor *= RAD2DEG
-=======
->>>>>>> a337c887
 
                 if name=='acc' and sensor[:,2][0] > 4:
                     sensor[:,2] -= 19.6
 
-<<<<<<< HEAD
-                # ax[0,i].plot(temp, sensor[:,0], label=self.log.serials[d] if i==0 else None )
-                ax[0,i].plot(temp, sensor[:,0], label=self.log.serials[d] )
-                ax[1,i].plot(temp, sensor[:,1])
-                ax[2,i].plot(temp, sensor[:,2])
-                if name=='acc':
-                    ax[3,i].plot(temp, np.linalg.norm(sensor, axis=1))
-=======
                 if name=='pqr':
                     scalar = RAD2DEG
                 else:
@@ -1479,7 +1466,6 @@
                 ax[2,i].plot(temp, sensor[:,2]*scalar)
                 if name=='acc':
                     ax[3,i].plot(temp, np.linalg.norm(sensor, axis=1)*scalar)
->>>>>>> a337c887
 
         # Show serial numbers
         ax[0,0].legend(ncol=2)
