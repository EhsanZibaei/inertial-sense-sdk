import math
from typing import List, Any, Union

import numpy as np
import matplotlib.pyplot as plt
import sys
import yaml
import os
from os.path import expanduser

BLACK = r"\u001b[30m"
RED = r"\u001b[31m"
GREEN = r"\u001b[32m"
YELLOW = r"\u001b[33m"
BLUE = r"\u001b[34m"
MAGENTA = r"\u001b[35m"
CYAN = r"\u001b[36m"
WHITE = r"\u001b[37m"
RESET = r"\u001b[0m"

RAD2DEG = 180.0 / 3.14159
DEG2RAD = 3.14159 / 180.0

file_path = os.path.dirname(os.path.realpath(__file__))
sys.path.append(os.path.normpath(file_path + '/..'))
sys.path.append(os.path.normpath(file_path + '/../math/src'))

from logReader import Log
from pylib.ISToolsDataSorted import refLla, getTimeFromTowMs, getTimeFromTow, setGpsWeek, getTimeFromGTime
from pylib.data_sets import *
from inertialsense_math.pose import quat2euler, lla2ned, rotmat_ecef2ned, quatRot, quatConjRot, quat_ecef2ned
import datetime

class logPlot:
    def __init__(self, show, save, format, log):
        self.show = show
        self.save = save
        self.directory = log.directory
        self.format = format
        self.log = log
        self.d = 1
        self.setActiveSerials(self.log.serials)

        if len(self.log.data[0, DID_INS_2]):
            setGpsWeek(self.log.data[0, DID_INS_2]['week'][-1])
            
    def setDownSample(self, dwns):
        self.d = dwns

    def setActiveSerials(self, serials):
        self.active_devs = []
        for d, ser in enumerate(self.log.serials):
            if ser in serials:
                self.active_devs.append(d)

    def configureSubplot(self, ax, title, xlabel):
        ax.set_title(title)
        ax.set_xlabel(xlabel)

    def saveFig(self, fig, name, sizeInches=[]):
        if self.save:
            restoreSize = fig.get_size_inches()
            if not sizeInches:
                if self.format == 'png':     # Increase size/resolution for saved png
                    sizeInches = [16,11]
                    # sizeInches = [20,14]
                else: # svg or png
                    sizeInches = [11,8]
            fig.set_size_inches(sizeInches)
            directory = os.path.dirname(self.directory + '/figures/')
            if not os.path.exists(directory):
                os.makedirs(directory)
            fig.savefig(os.path.join(directory + "/" + name + '.' + self.format), bbox_inches='tight')
            fig.set_size_inches(restoreSize)

    def getData(self, dev, DID, field):
        try:
            return self.log.data[dev, DID][field][::self.d]
        except:
            return []

    def setPlotYSpanMin(self, ax, limit):
        ylim = ax.get_ylim()
        yspn = np.max( [ylim[1] - ylim[0], limit] )
        ylim = (np.mean(ylim)-yspn/2, np.mean(ylim)+yspn/2)
        ax.set_ylim(ylim)

    def posNED(self, fig=None):
        if fig is None:
            fig = plt.figure()
        ax = fig.subplots(3,1, sharex=True)
        self.configureSubplot(ax[0], 'North', 'm')
        self.configureSubplot(ax[1], 'East', 'm')
        self.configureSubplot(ax[2], 'Down', 'm')
        fig.suptitle('INS NED - ' + os.path.basename(os.path.normpath(self.log.directory)))
        refLla = None
        for d in self.active_devs:
            if refLla is None:
                refLla = self.getData(d, DID_INS_2, 'lla')[0]
            ned = lla2ned(refLla, self.getData(d, DID_INS_2, 'lla'))
            time = getTimeFromTow(self.getData(d, DID_INS_2, 'timeOfWeek'))
            ax[0].plot(time, ned[:,0], label=self.log.serials[d])
            ax[1].plot(time, ned[:,1])
            ax[2].plot(time, ned[:,2])

            if(np.shape(self.active_devs)[0]==1):
                timeGPS = getTimeFromTowMs(self.getData(d, DID_GPS1_POS, 'timeOfWeekMs'))
                nedGps = lla2ned(self.getData(d, DID_INS_2, 'lla')[0], self.getData(d, DID_GPS1_POS, 'lla'))
                ax[0].plot(timeGPS, nedGps[:, 0], label='GPS')
                ax[1].plot(timeGPS, nedGps[:, 1])
                ax[2].plot(timeGPS, nedGps[:, 2])

        ax[0].legend(ncol=2)
        for a in ax:
            a.grid(True)
        self.saveFig(fig, 'posNED')

    def drawNEDMapArrow(self, ax, ned, heading):
        # arrowLen = 0.2
        # arrowWid = arrowLen/2
        # arrows = np.array([arrowLen * 0.7 * np.cos(heading), arrowLen * 0.7 * np.sin(heading)]).T

        markersize = 10
        downsample = 6
        len = np.shape(heading)[0]
        for i in range(1, len, downsample):
            # ax.arrow(ned[i,1], ned[i,0], arrows[i,1], arrows[i,0], head_width=arrowWid, head_length=arrowLen, length_includes_head=True, fc='k', ec='k')
            ax.plot(ned[i,1], ned[i,0], marker=(3, 0, -heading[i]*(180.0/np.pi)), color='g', markersize=markersize, linestyle='None')
            ax.plot(ned[i,1], ned[i,0], marker=(2, 0, -heading[i]*(180.0/np.pi)), color='k', markersize=markersize, linestyle='None')

    def posNEDMap(self, fig=None):
        if fig is None:
            fig = plt.figure()
        ax = fig.subplots(1,1)
        ax.set_xlabel('East (m)')
        ax.set_ylabel('North (m)')
        fig.suptitle('NED Map - ' + os.path.basename(os.path.normpath(self.log.directory)))
        refLla = None
        for d in self.active_devs:
            lla = self.getData(d, DID_INS_2, 'lla')
            if len(lla) == 0:
                continue
            if refLla is None:
                refLla = lla[0]
            ned = lla2ned(refLla, self.getData(d, DID_INS_2, 'lla'))
            euler = quat2euler(self.getData(d, DID_INS_2, 'qn2b'))
            ax.plot(ned[:,1], ned[:,0], label=self.log.serials[d])

            if(np.shape(self.active_devs)[0]==1):
                self.drawNEDMapArrow(ax, ned, euler[:, 2])

                nedGps = lla2ned(self.getData(d, DID_INS_2, 'lla')[0], self.getData(d, DID_GPS1_POS, 'lla'))
                ax.plot(nedGps[:, 1], nedGps[:, 0], label='GPS')


        ax.set_aspect('equal', 'datalim')
        ax.legend(ncol=2)
        ax.grid(True)

    def posLLA(self, fig=None):
        if fig is None:
            fig = plt.figure()
        ax = fig.subplots(3,1, sharex=True)
        self.configureSubplot(ax[0], 'Latitude', 'deg')
        self.configureSubplot(ax[1], 'Longitude', 'deg')
        self.configureSubplot(ax[2], 'Altitude', 'deg')
        fig.suptitle('INS LLA - ' + os.path.basename(os.path.normpath(self.log.directory)))
        for d in self.active_devs:
            time = getTimeFromTow(self.getData(d, DID_INS_2, 'timeOfWeek'))
            ax[0].plot(time, self.getData(d, DID_INS_2, 'lla')[:,0], label=self.log.serials[d])
            ax[1].plot(time, self.getData(d, DID_INS_2, 'lla')[:,1])
            ax[2].plot(time, self.getData(d, DID_INS_2, 'lla')[:,2], label=self.log.serials[d])

            if(np.shape(self.active_devs)[0]==1):
                timeGPS = getTimeFromTowMs(self.getData(d, DID_GPS1_POS, 'timeOfWeekMs'))
                ax[0].plot(timeGPS, self.getData(d, DID_GPS1_POS, 'lla')[:, 0], label='GPS')
                ax[1].plot(timeGPS, self.getData(d, DID_GPS1_POS, 'lla')[:, 1])
                ax[2].plot(timeGPS, self.getData(d, DID_GPS1_POS, 'lla')[:, 2], label='GPS')

                timeBaro = getTimeFromTow(self.getData(d, DID_BAROMETER, 'time')+ self.getData(d, DID_GPS1_POS, 'towOffset')[-1])
                ax[2].plot(timeBaro, self.getData(d, DID_BAROMETER, 'mslBar'), label='Baro')

        ax[0].legend(ncol=2)
        ax[2].legend(ncol=2)
        for a in ax:
            a.grid(True)
        self.saveFig(fig, 'insLLA')

    def llaGps(self, fig=None):
        if fig is None:
            fig = plt.figure()
        ax = fig.subplots(3,1, sharex=True)
        self.configureSubplot(ax[0], 'Latitude', 'deg')
        self.configureSubplot(ax[1], 'Longitude', 'deg')
        self.configureSubplot(ax[2], 'Altitude', 'deg')
        fig.suptitle('GPS LLA - ' + os.path.basename(os.path.normpath(self.log.directory)))
        for d in self.active_devs:
            time = getTimeFromTowMs(self.getData(d, DID_GPS1_POS, 'timeOfWeekMs'))
            ax[0].plot(time, self.getData(d, DID_GPS1_POS, 'lla')[:,0], label=self.log.serials[d])
            ax[1].plot(time, self.getData(d, DID_GPS1_POS, 'lla')[:,1])
            ax[2].plot(time, self.getData(d, DID_GPS1_POS, 'lla')[:,2])
        ax[0].legend(ncol=2)
        for a in ax:
            a.grid(True)
        self.saveFig(fig, 'llaGPS')

    def velNED(self, fig=None):
        if fig is None:
            fig = plt.figure()
        ax = fig.subplots(3,1, sharex=True)
        self.configureSubplot(ax[0], 'Vel North', 'm/s')
        self.configureSubplot(ax[1], 'Vel East', 'm/s')
        self.configureSubplot(ax[2], 'Vel Down', 'm/s')
        fig.suptitle('NED Vel - ' + os.path.basename(os.path.normpath(self.log.directory)))
        for d in self.active_devs:
            time = getTimeFromTow(self.getData(d, DID_INS_2, 'timeOfWeek'))
            insVelNed = quatRot(self.getData(d, DID_INS_2, 'qn2b'), self.getData(d, DID_INS_2, 'uvw'))
            ax[0].plot(time, insVelNed[:,0], label=self.log.serials[d])
            ax[1].plot(time, insVelNed[:,1])
            ax[2].plot(time, insVelNed[:,2])

            if np.shape(self.active_devs)[0] == 1:  # Show GPS if #devs is 1
                timeGPS = getTimeFromTowMs(self.getData(d, DID_GPS1_VEL, 'timeOfWeekMs'))
                gpsVelEcef = self.getData(d, DID_GPS1_VEL, 'velEcef')
                qe2n = quat_ecef2ned(self.getData(d, DID_GPS1_POS, 'lla')[0,0:2]*np.pi/180.0)
                if len(gpsVelEcef) > 0:
                    gpsVelNed = quatConjRot(qe2n, gpsVelEcef)
                    #R = rotmat_ecef2ned(self.getData(d, DID_GPS1_POS, 'lla')[0,0:2]*np.pi/180.0)
                    #gpsVelNed = R.dot(gpsVelEcef.T).T
                    ax[0].plot(timeGPS, gpsVelNed[:, 0], label='GPS')
                    ax[1].plot(timeGPS, gpsVelNed[:, 1])
                    ax[2].plot(timeGPS, gpsVelNed[:, 2])

        ax[0].legend(ncol=2)
        for a in ax:
            a.grid(True)
        self.saveFig(fig, 'velNED')

    def velUVW(self, fig=None):
        if fig is None:
            fig = plt.figure()
        ax = fig.subplots(3,1, sharex=True)
        self.configureSubplot(ax[0], 'Vel U', 'm/s')
        self.configureSubplot(ax[1], 'Vel V', 'm/s')
        self.configureSubplot(ax[2], 'Vel W', 'm/s')
        fig.suptitle('INS uvw - ' + os.path.basename(os.path.normpath(self.log.directory)))
        for d in self.active_devs:
            time = getTimeFromTow(self.getData(d, DID_INS_2, 'timeOfWeek'))
            ax[0].plot(time, self.getData(d, DID_INS_2, 'uvw')[:,0], label=self.log.serials[d])
            ax[1].plot(time, self.getData(d, DID_INS_2, 'uvw')[:,1])
            ax[2].plot(time, self.getData(d, DID_INS_2, 'uvw')[:,2])
        ax[0].legend(ncol=2)
        for a in ax:
            a.grid(True)
        self.saveFig(fig, 'velUVW')

    def attitude(self, fig=None):
        if fig is None:
            fig = plt.figure()
        ax = fig.subplots(3, 1, sharex=True)
        fig.suptitle('INS Attitude - ' + os.path.basename(os.path.normpath(self.log.directory)))
        self.configureSubplot(ax[0], 'Roll', 'deg')
        self.configureSubplot(ax[1], 'Pitch', 'deg')
        self.configureSubplot(ax[2], 'Yaw', 'deg')
        for d in self.active_devs:
            euler = quat2euler(self.getData(d, DID_INS_2, 'qn2b'))
            time = getTimeFromTow(self.getData(d, DID_INS_2, 'timeOfWeek'))
            ax[0].plot(time, euler[:,0]*RAD2DEG, label=self.log.serials[d])
            ax[1].plot(time, euler[:,1]*RAD2DEG)
            ax[2].plot(time, euler[:,2]*RAD2DEG)
        ax[0].legend(ncol=2)
        for a in ax:
            a.grid(True)
        self.saveFig(fig, 'attINS')

    def heading(self, fig=None):
        if fig is None:
            fig = plt.figure()
        ax = fig.subplots(3, 1, sharex=True)
        fig.suptitle('Heading - ' + os.path.basename(os.path.normpath(self.log.directory)))
        self.configureSubplot(ax[0], 'Magnetic Heading', 'deg')
        self.configureSubplot(ax[1], 'RTK Compassing', 'deg')
        self.configureSubplot(ax[2], 'INS Heading', 'deg')
        for d in self.active_devs:
            magTime = getTimeFromTowMs(self.getData(d, DID_INL2_MAG_OBS_INFO, 'timeOfWeekMs'))
            gpsTime = getTimeFromTowMs(self.getData(d, DID_GPS1_RTK_CMP_REL, 'timeOfWeekMs'))
            insTime = getTimeFromTow(self.getData(d, DID_INS_2, 'timeOfWeek'))
            magHdg = self.getData(d, DID_INL2_MAG_OBS_INFO, 'magHdg')
            gpsHdg = self.getData(d, DID_GPS1_RTK_CMP_REL, 'baseToRoverHeading')
            euler = quat2euler(self.getData(d, DID_INS_2, 'qn2b'))
            if magTime:
                ax[0].plot(magTime, magHdg * RAD2DEG)
            if gpsTime:
                ax[1].plot(gpsTime, gpsHdg*RAD2DEG)
            ax[2].plot(insTime, euler[:,2]*RAD2DEG, label=self.log.serials[d])
        ax[2].legend(ncol=2)
        for a in ax:
            a.grid(True)
        self.saveFig(fig, 'heading')

    def insStatus(self, fig=None):
        try:
            if fig is None:
                fig = plt.figure()
            ax = fig.subplots(1, 1, sharex=True)
            fig.suptitle('INS Status - ' + os.path.basename(os.path.normpath(self.log.directory)))

            for d in self.active_devs:
                r = d == self.active_devs[0]    # plot text w/ first device
                cnt = 0
                instime = getTimeFromTow(self.getData(d, DID_INS_2, 'timeOfWeek'))
                iStatus = self.getData(d, DID_INS_2, 'insStatus')

                ax.plot(instime, -cnt * 1.5 + ((iStatus & 0x00000001) != 0))
                p1 = ax.get_xlim()[0] + 0.02 * (ax.get_xlim()[1] - ax.get_xlim()[0])
                if r: ax.text(p1, -cnt * 1.5, 'Att Coarse')
                cnt += 1
                ax.plot(instime, -cnt * 1.5 + ((iStatus & 0x00000010) != 0))
                if r: ax.text(p1, -cnt * 1.5, 'Att Fine')
                cnt += 1
                ax.plot(instime, -cnt * 1.5 + ((iStatus & 0x00000002) != 0))
                if r: ax.text(p1, -cnt * 1.5, 'Vel Coarse')
                cnt += 1
                ax.plot(instime, -cnt * 1.5 + ((iStatus & 0x00000020) != 0))
                if r: ax.text(p1, -cnt * 1.5, 'Vel Fine')
                cnt += 1
                ax.plot(instime, -cnt * 1.5 + ((iStatus & 0x00000004) != 0))
                if r: ax.text(p1, -cnt * 1.5, 'Pos Coarse')
                cnt += 1
                ax.plot(instime, -cnt * 1.5 + ((iStatus & 0x00000040) != 0))
                if r: ax.text(p1, -cnt * 1.5, 'Pos Fine')
                cnt += 1
                cnt += 1

                # ax.plot(instime, -cnt * 1.5 + ((iStatus >> 9) & 1))
                # ax.text(p1, -cnt * 1.5, 'GPS Update')
                # cnt += 1
                ax.plot(instime, -cnt * 1.5 + ((iStatus & 0x00000100) != 0))
                if r: ax.text(p1, -cnt * 1.5, 'GPS aiding Pos')
                cnt += 1
                ax.plot(instime, -cnt * 1.5 + ((iStatus & 0x00004000) != 0))
                if r: ax.text(p1, -cnt * 1.5, 'GPS aiding Vel')
                cnt += 1
                ax.plot(instime, -cnt * 1.5 + ((iStatus & 0x00000080) != 0))
                if r: ax.text(p1, -cnt * 1.5, 'GPS aiding Hdg')
                cnt += 1
                ax.plot(instime, -cnt * 1.5 + ((iStatus & 0x00000800) != 0))
                if r: ax.text(p1, -cnt * 1.5, 'MAG aiding Hdg')
                cnt += 1
                cnt += 1
                ax.plot(instime, -cnt * 1.5 + ((iStatus & 0x00001000) != 0))
                if r: ax.text(p1, -cnt * 1.5, 'Nav Mode')
                cnt += 1
                ax.plot(instime, -cnt * 1.5 + ((iStatus & 0x000F0000) >> 16) / 4.0)
                if r: ax.text(p1, -cnt * 1.5, 'Solution Status')
                cnt += 1
                cnt += 1

                ax.plot(instime, -cnt * 1.5 + (((iStatus & 0x03000000) >> 24) == 3))
                if r: ax.text(p1, -cnt * 1.5, 'RTK: Precision Position Valid')
                cnt += 1
                ax.plot(instime, -cnt * 1.5 + ((iStatus & 0x04000000) != 0))
                if r: ax.text(p1, -cnt * 1.5, 'RTK: Compassing Valid (fix & hold)')
                cnt += 1
                cnt += 1

                ax.plot(instime, -cnt * 1.5 + ((iStatus & 0x00100000) != 0))
                if r: ax.text(p1, -cnt * 1.5, 'RTK: Compassing Baseline UNSET')
                cnt += 1
                ax.plot(instime, -cnt * 1.5 + ((iStatus & 0x00200000) != 0))
                if r: ax.text(p1, -cnt * 1.5, 'RTK: Compassing Baseline BAD')
                cnt += 1
                ax.plot(instime, -cnt * 1.5 + ((iStatus & 0x08000000) != 0))
                if r: ax.text(p1, -cnt * 1.5, 'RTK: No Observ.')
                cnt += 1
                ax.plot(instime, -cnt * 1.5 + ((iStatus & 0x10000000) != 0))
                if r: ax.text(p1, -cnt * 1.5, 'RTK: Base No Pos.')
                cnt += 1
                ax.plot(instime, -cnt * 1.5 + ((iStatus & 0x20000000) != 0))
                if r: ax.text(p1, -cnt * 1.5, 'RTK: Base Pos. Moving')
                cnt += 1
                cnt += 1

                ax.plot(instime, -cnt * 1.5 + ((iStatus & 0x00400000) != 0))
                if r: ax.text(p1, -cnt * 1.5, 'Mag: Recalibrating')
                cnt += 1
                ax.plot(instime, -cnt * 1.5 + ((iStatus & 0x00800000) != 0))
                if r: ax.text(p1, -cnt * 1.5, 'Mag: Inter. or Bad Cal')
                cnt += 1
                cnt += 1

                ax.plot(instime, -cnt * 1.5 + ((iStatus & 0x40000000) != 0))
                if r: ax.text(p1, -cnt * 1.5, 'RTOS Task Period Overrun')
                cnt += 1
                ax.plot(instime, -cnt * 1.5 + ((iStatus & 0x80000000) != 0))
                if r: ax.text(p1, -cnt * 1.5, 'General Fault')
                cnt += 1

            ax.grid(True)
            self.saveFig(fig, 'iStatus')
        except:
            print(RED + "problem plotting insStatus: " + sys.exc_info()[0] + RESET)

    def hdwStatus(self, fig=None):
        try:
            if fig is None:
                fig = plt.figure()
            ax = fig.subplots(1, 1, sharex=True)
            fig.suptitle('Hardware Status - ' + os.path.basename(os.path.normpath(self.log.directory)))

            for d in self.active_devs:
                r = d == self.active_devs[0]    # plot text w/ first device
                cnt = 0
                instime = getTimeFromTow(self.getData(d, DID_INS_2, 'timeOfWeek'))
                hStatus = self.getData(d, DID_INS_2, 'hdwStatus')

                ax.plot(instime, -cnt * 1.5 + ((hStatus & 0x00000001) != 0))
                p1 = ax.get_xlim()[0] + 0.02 * (ax.get_xlim()[1] - ax.get_xlim()[0])
                if r: ax.text(p1, -cnt * 1.5, 'Motion Gyr Sig')
                cnt += 1
                ax.plot(instime, -cnt * 1.5 + ((hStatus & 0x00000002) != 0))
                if r: ax.text(p1, -cnt * 1.5, 'Motion Acc Sig')
                cnt += 1
                ax.plot(instime, -cnt * 1.5 + ((hStatus & 0x00000004) != 0))
                if r: ax.text(p1, -cnt * 1.5, 'Motion Gyr Dev')
                cnt += 1
                ax.plot(instime, -cnt * 1.5 + ((hStatus & 0x00000005) != 0))
                if r: ax.text(p1, -cnt * 1.5, 'Motion Acc Dev')
                cnt += 1
                cnt += 1

                ax.plot(instime, -cnt * 1.5 + ((hStatus & 0x00000010) != 0))
                if r: ax.text(p1, -cnt * 1.5, 'Satellite Rx')
                cnt += 1
                cnt += 1

                ax.plot(instime, -cnt * 1.5 + ((hStatus & 0x00000100) != 0))
                if r: ax.text(p1, -cnt * 1.5, 'Saturation Gyr')
                cnt += 1
                ax.plot(instime, -cnt * 1.5 + ((hStatus & 0x00000200) != 0))
                if r: ax.text(p1, -cnt * 1.5, 'Saturation Acc')
                cnt += 1
                ax.plot(instime, -cnt * 1.5 + ((hStatus & 0x00000400) != 0))
                if r: ax.text(p1, -cnt * 1.5, 'Saturation Mag')
                cnt += 1
                ax.plot(instime, -cnt * 1.5 + ((hStatus & 0x00000800) != 0))
                if r: ax.text(p1, -cnt * 1.5, 'Saturation Baro')
                cnt += 1
                cnt += 1

                ax.plot(instime, -cnt * 1.5 + ((hStatus & 0x00010000) != 0))
                if r: ax.text(p1, -cnt * 1.5, 'Err Com Tx Limited')
                cnt += 1
                ax.plot(instime, -cnt * 1.5 + ((hStatus & 0x00020000) != 0))
                if r: ax.text(p1, -cnt * 1.5, 'Err Com Rx Overrun')
                cnt += 1
                ax.plot(instime, -cnt * 1.5 + ((hStatus & 0x00040000) != 0))
                if r: ax.text(p1, -cnt * 1.5, 'Err GPS Tx Limited')
                cnt += 1
                ax.plot(instime, -cnt * 1.5 + ((hStatus & 0x00080000) != 0))
                if r: ax.text(p1, -cnt * 1.5, 'Err GPS Rx Overrun')
                cnt += 1
                cnt += 1

                ax.plot(instime, -cnt * 1.5 + ((hStatus & 0x00F00000) >> 20) / 4)
                if r: ax.text(p1, -cnt * 1.5, 'Com Parse Error Count')
                cnt += 1
                ax.plot(instime, -cnt * 1.5 + ((hStatus & 0x01000000) != 0))
                if r: ax.text(p1, -cnt * 1.5, 'BIT Self Test Fault')
                cnt += 1
                ax.plot(instime, -cnt * 1.5 + ((hStatus & 0x02000000) != 0))
                if r: ax.text(p1, -cnt * 1.5, 'Temperature error')
                cnt += 1
                cnt += 1

                ax.plot(instime, -cnt * 1.5 + ((hStatus & 0x10000000) != 0))
                if r: ax.text(p1, -cnt * 1.5, 'Reset Backup Mode')
                cnt += 1
                ax.plot(instime, -cnt * 1.5 + ((hStatus & 0x20000000) != 0))
                if r: ax.text(p1, -cnt * 1.5, 'Watchdog Reset')
                cnt += 1
                ax.plot(instime, -cnt * 1.5 + ((hStatus & 0x30000000) != 0))
                if r: ax.text(p1, -cnt * 1.5, 'Software Reset')
                cnt += 1
                ax.plot(instime, -cnt * 1.5 + ((hStatus & 0x40000000) != 0))
                if r: ax.text(p1, -cnt * 1.5, 'Hardware Reset')
                cnt += 1
                ax.plot(instime, -cnt * 1.5 + ((hStatus & 0x80000000) != 0))
                if r: ax.text(p1, -cnt * 1.5, 'Critical Sys Fault')
                cnt += 1
                cnt += 1
                
            ax.grid(True)
            self.saveFig(fig, 'Hardware Status')
        except:
            print(RED + "problem plotting hdwStatus: " + sys.exc_info()[0] + RESET)

    def gpsStats(self, fig=None, did_gps_pos=DID_GPS1_POS):
        # try:
        if fig is None:
            fig = plt.figure()

        ax = fig.subplots(4, 1, sharex=True)
        did_gps_vel = did_gps_pos+(DID_GPS1_VEL-DID_GPS1_POS)
        if did_gps_pos==DID_GPS1_POS:
            gps_num = 1
        else:
            gps_num = 2
        fig.suptitle('GPS ' + str(gps_num) + ' Stats - ' + os.path.basename(os.path.normpath(self.log.directory)))
        self.configureSubplot(ax[0], 'Satellites Used in Solution', '')
        self.configureSubplot(ax[1], 'Accuracy', 'm')
        self.configureSubplot(ax[2], 'CNO', 'dBHz')
        self.configureSubplot(ax[3], 'Status', '')

        for d in self.active_devs:
            r = d == self.active_devs[0]  # plot text w/ first device
            time = getTimeFromTowMs(self.getData(d, did_gps_pos, 'timeOfWeekMs'))
            velTime = getTimeFromTowMs(self.getData(d, did_gps_vel, 'timeOfWeekMs'))
            gStatus = self.getData(d, did_gps_pos, 'status')

            ax[0].plot(time, gStatus & 0xFF, label=self.log.serials[d])
            ax[1].plot(time, self.getData(d, did_gps_pos, 'pDop'), 'm', label="pDop")
            ax[1].plot(time, self.getData(d, did_gps_pos, 'hAcc'), 'r', label="hAcc")
            ax[1].plot(time, self.getData(d, did_gps_pos, 'vAcc'), 'b', label="vAcc")
            ax[1].plot(velTime, self.getData(d, did_gps_vel, 'sAcc'), 'c', label="sAcc")
            if self.log.data[d, DID_GPS1_RTK_POS] is not []:
                rtktime = getTimeFromTowMs(self.getData(d, DID_GPS1_RTK_POS, 'timeOfWeekMs'))
                ax[1].plot(rtktime, self.getData(d, DID_GPS1_RTK_POS, 'vAcc'), 'g', label="rtkHor")
            if d == 0:
                ax[1].legend(ncol=2)
            ax[2].plot(time, self.getData(d, did_gps_pos, 'cnoMean'))

            cnt = 0
            ax[3].plot(time, -cnt * 1.5 + ((gStatus & 0x04000000) != 0))
            p1 = ax[3].get_xlim()[0] + 0.02 * (ax[3].get_xlim()[1] - ax[3].get_xlim()[0])
            if r: ax[3].text(p1, -cnt * 1.5, 'RTK Positioning Valid')
            cnt += 1
            ax[3].plot(time, -cnt * 1.5 + ((gStatus & 0x08000000) != 0))
            if r: ax[3].text(p1, -cnt * 1.5, 'RTK Compassing Valid (fix & hold)')
            cnt += 1
            ax[3].plot(time, -cnt * 1.5 + ((gStatus & 0x00002000) != 0))
            if r: ax[3].text(p1, -cnt * 1.5, 'GPS Compass Baseline BAD')
            cnt += 1
            ax[3].plot(time, -cnt * 1.5 + ((gStatus & 0x00004000) != 0))
            if r: ax[3].text(p1, -cnt * 1.5, 'GPS Compass Baseline UNSET')
            cnt += 1

        self.setPlotYSpanMin(ax[2], 5)

        ax[0].legend(ncol=2)
        for a in ax:
            a.grid(True)
        self.saveFig(fig, 'Gps Stats')
        # except:
        #     print(RED + "problem plotting gpsStats: " + sys.exc_info()[0] + RESET)

    def gps2Stats(self, fig=None):
        self.gpsStats(fig=fig, did_gps_pos=DID_GPS2_POS)

    def rtkPosStats(self, fig=None):
        self.rtkStats("Position", DID_GPS1_RTK_POS_REL, fig=fig)

    def rtkCmpStats(self, fig=None):
        self.rtkStats("Compassing", DID_GPS1_RTK_CMP_REL, fig=fig)

    def rtkStats(self, name, relDid, fig=None):
        # try:
        n_plots = 6
        if fig is None:
            fig = plt.figure()

        ax = fig.subplots(n_plots, 1, sharex=True)
        fig.suptitle('RTK ' + name + ' Stats - ' + os.path.basename(os.path.normpath(self.log.directory)))
        self.configureSubplot(ax[0], 'GPS Fix Type: 2=2D, 3=3D, 10=Single, 11=Float, 12=Fix', '')
        self.configureSubplot(ax[1], 'Age of Differential', 's')
        self.configureSubplot(ax[2], 'AR Ratio', '')
        self.configureSubplot(ax[3], 'Base to Rover Distance', 'm')
        self.configureSubplot(ax[4], 'Base to Rover Heading', 'deg')
        self.configureSubplot(ax[5], 'Base to Rover Heading Accuracy', 'deg')

        for i, d in enumerate(self.active_devs):
            rtkRelTime = getTimeFromTowMs(self.getData(d, relDid, 'timeOfWeekMs'))
            # rtkMiscTime = getTimeFromTowMs(self.getData(d, DID_GPS1_RTK_CMP_MISC, 'timeOfWeekMs'))
            if not self.log.compassing:
                gps1PosTime = getTimeFromTowMs(self.getData(d, DID_GPS1_POS, 'timeOfWeekMs'))
                fixType = self.getData(d, DID_GPS1_POS, 'status') >> 8 & 0x1F
                ax[0].plot(gps1PosTime, fixType, label=self.log.serials[d])
            else:
                fixType = self.getData(d, relDid, 'arRatio').copy()
                fixType[(fixType > 3)] = 12
                fixType[(fixType > 0) & (fixType < 3)] = 11
                fixType[fixType == 0] = 10
                ax[0].plot(rtkRelTime, fixType, label=self.log.serials[d])
            ax[1].plot(rtkRelTime, self.getData(d, relDid, 'differentialAge'))
            if i == 0:
                ax[2].semilogy(rtkRelTime, np.ones_like(rtkRelTime)*3.0, 'k--')
            ax[2].semilogy(rtkRelTime, self.getData(d, relDid, 'arRatio'))
            dist2base = self.getData(d, relDid, 'baseToRoverDistance')
            dist2base[dist2base > 1e5] = np.nan
            ax[3].plot(rtkRelTime, dist2base)
            ax[4].plot(rtkRelTime, self.getData(d, relDid, 'baseToRoverHeading')*180.0/np.pi)
            ax[5].plot(rtkRelTime, self.getData(d, relDid, 'baseToRoverHeadingAcc')*180.0/np.pi)
            ax[0].legend(ncol=2)

        self.setPlotYSpanMin(ax[1], 0.5)    # Differential age
        self.setPlotYSpanMin(ax[3], 1.0)    # Distance to base

        for a in ax:
            a.grid(True)
        self.saveFig(fig, 'rtk'+name+'Stats')
        # except:
            # print(RED + "problem plotting rtkStats: " + sys.exc_info()[0] + RESET)

    def rtkPosMisc(self, fig=None):
        self.rtkMisc("Position", DID_GPS1_RTK_POS_MISC, fig=fig)

    def rtkCmpMisc(self, fig=None):
        self.rtkMisc("Position", DID_GPS1_RTK_CMP_MISC, fig=fig)

    def rtkMisc(self, name, miscDid, fig=None):
        # try:
        n_plots = 10
        if fig is None:
            fig = plt.figure()

        ax = fig.subplots(5, 2, sharex=True)
        fig.suptitle('RTK ' + name + ' Misc - ' + os.path.basename(os.path.normpath(self.log.directory)))
        self.configureSubplot(ax[0,0], 'Correction checksum failure count', '')
        self.configureSubplot(ax[1,0], 'Time to First Fix', 's')
        self.configureSubplot(ax[2,0], 'GPS Observation Count - Rover', '')
        self.configureSubplot(ax[3,0], 'GPS Observation Count - Base', '')
        self.configureSubplot(ax[4,0], 'Glonass Observation Count - Rover', '')
        self.configureSubplot(ax[0,1], 'Glonass Observation Count - Base', '')
        self.configureSubplot(ax[1,1], 'Galileo Observation Count - Rover', '')
        self.configureSubplot(ax[2,1], 'Galileo Observation Count - Base', '')
        self.configureSubplot(ax[3,1], 'SBAS Count Base', '')
        self.configureSubplot(ax[4,1], 'Base Antenna Position Count', '')

        for i, d in enumerate(self.active_devs):
            # rtkRelTime = getTimeFromTowMs(self.getData(d, DID_GPS1_RTK_POS_REL, 'timeOfWeekMs'))
            rtkMiscTime = getTimeFromTowMs(self.getData(d, miscDid, 'timeOfWeekMs'))
            ax[0,0].plot(rtkMiscTime, self.getData(d, miscDid, 'correctionChecksumFailures'))
            ax[1,0].plot(rtkMiscTime, self.getData(d, miscDid, 'timeToFirstFixMs')*0.001)
            ax[2,0].plot(rtkMiscTime, self.getData(d, miscDid, 'roverGpsObservationCount'))
            ax[3,0].plot(rtkMiscTime, self.getData(d, miscDid, 'baseGpsObservationCount'))
            ax[4,0].plot(rtkMiscTime, self.getData(d, miscDid, 'roverGlonassObservationCount'))
            ax[0,1].plot(rtkMiscTime, self.getData(d, miscDid, 'baseGlonassObservationCount'))
            ax[1,1].plot(rtkMiscTime, self.getData(d, miscDid, 'roverGalileoObservationCount'))
            ax[2,1].plot(rtkMiscTime, self.getData(d, miscDid, 'baseGalileoObservationCount'))
            ax[3,1].plot(rtkMiscTime, self.getData(d, miscDid, 'baseSbasCount'))
            ax[4,1].plot(rtkMiscTime, self.getData(d, miscDid, 'baseAntennaCount'))

            # # ax[0].plot(rtkRelTime, self.getData(d, DID_GPS1_RTK_POS_REL, 'differentialAge'))
            # if i == 0:
            #     ax[2].semilogy(rtkRelTime, np.ones_like(rtkRelTime)*3.0, 'k--')
            # ax[2].semilogy(rtkRelTime, self.getData(d, DID_GPS1_RTK_POS_REL, 'arRatio'))
            # dist2base = self.getData(d, DID_GPS1_RTK_POS_REL, 'distanceToBase')
            # dist2base[dist2base > 1e5] = np.nan
            # ax[3].plot(rtkRelTime, dist2base)
            # ax[4].plot(rtkMiscTime, self.getData(d, miscDid, 'cycleSlipCount'))
            # ax[0].legend(ncol=2)
            for a in ax:
                for b in a:
                    b.grid(True)

        self.saveFig(fig, 'rtk'+name+'Misc')
        # except:
            # print(RED + "problem plotting rtkStats: " + sys.exc_info()[0] + RESET)

    def rtkRel(self, fig=None):
        # try:
        n_plots = 3
        if fig is None:
            fig = plt.figure()

        ax = fig.subplots(3, 1, sharex=True)
        fig.suptitle('RTK Rel - ' + os.path.basename(os.path.normpath(self.log.directory)))
        self.configureSubplot(ax[0], 'GPS Base to Rover Heading', '')
        self.configureSubplot(ax[1], 'GPS Base to Rover Distance', '')

        for i, d in enumerate(self.active_devs):
            rtkRelTime = getTimeFromTowMs(self.getData(d, DID_GPS1_RTK_POS_REL, 'timeOfWeekMs'))
            ax[0].plot(rtkRelTime, self.getData(d, DID_GPS1_RTK_POS_REL, 'baseToRoverHeading')*RAD2DEG)
            ax[1].plot(rtkRelTime, self.getData(d, DID_GPS1_RTK_POS_REL, 'baseToRoverDistance'))

            for a in ax:
                a.grid(True)

        self.saveFig(fig, 'rtkRel')

    def loadGyros(self, device):
        return self.loadIMU(device, 0)

    def loadAccels(self, device):
        return self.loadIMU(device, 1)

    def loadIMU(self, device, accelSensor):   # 0 = gyro, 1 = accelerometer
        imu1 = []
        imu2 = []
        imu3 = []

        if accelSensor==0:
            imu1 = np.copy(self.getData(device, DID_PREINTEGRATED_IMU, 'theta'))
        else:
            imu1 = np.copy(self.getData(device, DID_PREINTEGRATED_IMU, 'vel'))

        if np.shape(imu1)[0] != 0:  # DID_PREINTEGRATED_IMU
            time = self.getData(device, DID_PREINTEGRATED_IMU, 'time')
            dt = self.getData(device, DID_PREINTEGRATED_IMU, 'dt') 
            # dt = time[1:] - time[:-1]
            # dt = np.append(dt, dt[-1])
            # Convert from preintegrated IMU to IMU.
            for i in range(3):
                imu1[:, i] /= dt

        else:   # DID_IMU
            time = self.getData(device, DID_IMU, 'time')

            if len(time) != 0:
                I = self.getData(device, DID_IMU, 'I')
                dt = time[1:] - time[:-1]
                dt = np.append(dt, dt[-1])
                imu1 = []
                for sample in range(0, len(I)):
                    imu1.append(I[sample][accelSensor])
                imu1 = np.array(imu1)

            else:   # DID_IMU3_RAW
                time = self.getData(device, DID_IMU3_RAW, 'time')

                if len(time) != 0:
                    I = self.getData(device, DID_IMU3_RAW, 'I')
                    imuStatus = self.getData(device, DID_IMU3_RAW, 'status')
                    dt = time[1:] - time[:-1]
                    dt = np.append(dt, dt[-1])
                    imu1 = []
                    imu2 = []
                    imu3 = []
                    if (imuStatus[0] & (0x00010000<<accelSensor)):     # Gyro or accel 1
                        for sample in range(0, len(I)):
                            imu1.append(I[sample][0][accelSensor])
                    if (imuStatus[0] & (0x00040000<<accelSensor)):     # Gyro or accel 2
                        for sample in range(0, len(I)):
                            imu2.append(I[sample][1][accelSensor])
                    if (imuStatus[0] & (0x00100000<<accelSensor)):     # Gyro or accel 3
                        for sample in range(0, len(I)):
                            imu3.append(I[sample][2][accelSensor])
                    imu1 = np.array(imu1)
                    imu2 = np.array(imu2)
                    imu3 = np.array(imu3)

        return (time, dt, imu1, imu2, imu3)

    def imuPQR(self, fig=None):
        if fig is None:
            fig = plt.figure()
<<<<<<< HEAD
        ax = fig.subplots(3, 1, sharex=True)
        self.configureSubplot(ax[0], 'Gyro P (deg/s)', 'sec')
        self.configureSubplot(ax[1], 'Gyro Q (deg/s)', 'sec')
        self.configureSubplot(ax[2], 'Gyro R (deg/s)', 'sec')
        fig.suptitle('PQR - ' + os.path.basename(os.path.normpath(self.log.directory)))
=======


>>>>>>> 11a4afae
        for d in self.active_devs:
            (time, dt, pqr1, pqr2, pqr3) = self.loadGyros(d)

            refTime = self.getData(d, DID_REFERENCE_IMU, 'time')
            if len(refTime)!=0:
                refImu = self.getData(d, DID_REFERENCE_IMU, 'I')
                refImu = refImu
                refPqr = refImu['pqr']

        ax = fig.subplots(3, 2, sharex=True)
        fig.suptitle('PQR - ' + os.path.basename(os.path.normpath(self.log.directory)))
        for d in self.active_devs:
            for i in range(3):
<<<<<<< HEAD
                if pqr1 != []:
                    ax[i].plot(time, pqr1[:, i] * 180.0/np.pi, label=self.log.serials[d])
                if pqr2 != []:
                    ax[i].plot(time, pqr2[:, i] * 180.0/np.pi, label=self.log.serials[d])
                if pqr3 != []:
                    ax[i].plot(time, pqr3[:, i] * 180.0/np.pi, label=self.log.serials[d])
=======
                axislable = 'P' if (i == 0) else 'Q' if (i==1) else 'R'
                for n, pqr in enumerate([ pqr0, pqr1 ]):
                    if pqr.any(None):
                        mean = np.mean(pqr[:, i])
                        std = np.std(pqr[:, i])
                        self.configureSubplot(ax[i, n], 'Gyro%d ' % n + axislable + ' (deg/s), mean: %.4g, std: %.3g' % (mean, std), 'sec')
                        ax[i, n].plot(time, pqr[:, i] * 180.0/np.pi, label=self.log.serials[d])
>>>>>>> 11a4afae

                if len(refTime) != 0:
                    ax[i].plot(refTime, refPqr[:, i] * 180.0/np.pi, color='red')

        ax[0].legend(ncol=2)
        for i in range(3):
            ax[i].grid(True)
        self.saveFig(fig, 'pqrIMU')

    def imuAcc(self, fig=None):
        if fig is None:
            fig = plt.figure()
<<<<<<< HEAD
        ax = fig.subplots(3, 1, sharex=True)
        self.configureSubplot(ax[0], 'Acc X (m/s^2)', 'sec')
        self.configureSubplot(ax[1], 'Acc Y (m/s^2)', 'sec')
        self.configureSubplot(ax[2], 'Acc Z (m/s^2)', 'sec')
        fig.suptitle('Accelerometer - ' + os.path.basename(os.path.normpath(self.log.directory)))
=======

>>>>>>> 11a4afae
        for d in self.active_devs:
            (time, dt, acc1, acc2, acc3) = self.loadAccels(d)

            refTime = self.getData(d, DID_REFERENCE_IMU, 'time')
            if len(refTime)!=0:
                refImu = self.getData(d, DID_REFERENCE_IMU, 'I')
                refImu = refImu
                refAcc = refImu['acc']

        ax = fig.subplots(3, 2, sharex=True)
        fig.suptitle('Accelerometer - ' + os.path.basename(os.path.normpath(self.log.directory)))
        for d in self.active_devs:
            for i in range(3):
<<<<<<< HEAD
                if acc1 != []:
                    ax[i].plot(time, acc1[:, i], label=self.log.serials[d])
                if acc2 != []:
                    ax[i].plot(time, acc2[:, i], label=self.log.serials[d])
                if acc3 != []:
                    ax[i].plot(time, acc3[:, i], label=self.log.serials[d])
=======
                axislable = 'X' if (i == 0) else 'Y' if (i==1) else 'Z'
                for n, acc in enumerate([ acc0, acc1 ]):
                    if acc.any(None):
                        mean = np.mean(acc[:, i])
                        std = np.std(acc[:, i])
                        self.configureSubplot(ax[i, n], 'Accel%d ' % n + axislable + ' (m/s^2), mean: %.4g, std: %.3g' % (mean, std), 'sec')
                        ax[i, n].plot(time, acc[:, i], label=self.log.serials[d])
>>>>>>> 11a4afae

                if len(refTime) != 0:
                    ax[i].plot(refTime, refAcc[:, i], color='red')

        ax[0].legend(ncol=2)
        for i in range(3):
            ax[i].grid(True)
        self.saveFig(fig, 'accIMU')

    def accelPSD(self, fig=None):
        if fig is None:
            fig = plt.figure()
        ax = fig.subplots(3, 1, sharex=True)
        self.configureSubplot(ax[0], 'AccX 0 PSD (dB (m/s^2)^2/Hz)', 'Hz')
        self.configureSubplot(ax[1], 'AccY 0 PSD (dB (m/s^2)^2/Hz)', 'Hz')
        self.configureSubplot(ax[2], 'AccZ 0 PSD (dB (m/s^2)^2/Hz)', 'Hz')
        fig.suptitle('Power Spectral Density - ' + os.path.basename(os.path.normpath(self.log.directory)))
        for d in self.active_devs:
            (time, dt, acc1, acc2, acc3) = self.loadAccels(d)

            N = time.size
            psd = np.zeros((N//2, 3))
            # 1/T = frequency
            Fs = 1 / np.mean(dt)
            f = np.linspace(0, 0.5*Fs, N // 2)

            for i in range(3):
                sp0 = np.fft.fft(acc1[:,i] / 9.8)
                sp0 = sp0[:N // 2]
                # psd = abssp*abssp
                # freq = np.fft.fftfreq(time.shape[-1])
#                    np.append(psd, [1/N/Fs * np.abs(sp0)**2], axis=1)
                psd[:,i] = 1/N/Fs * np.abs(sp0)**2
                psd[1:-1,i] = 2 * psd[1:-1,i]

            for i in range(3):
                # ax[i].loglog(f, psd[:, i])
                ax[i].plot(f, 10*np.log10(psd[:, i]))

        ax[0].legend(ncol=2)
        for i in range(3):
            ax[i].grid(True)
        self.saveFig(fig, 'accelPSD')

    def gyroPSD(self, fig=None):
        if fig is None:
            fig = plt.figure()
        ax = fig.subplots(3, 1, sharex=True)
        self.configureSubplot(ax[0], 'Gyr0 X PSD (dB dps^2/Hz)', 'Hz')
        self.configureSubplot(ax[1], 'Gyr0 Y PSD (dB dps^2/Hz)', 'Hz')
        self.configureSubplot(ax[2], 'Gyr0 Z PSD (dB dps^2/Hz)', 'Hz')
        fig.suptitle('Power Spectral Density - ' + os.path.basename(os.path.normpath(self.log.directory)))
        for d in self.active_devs:
            (time, dt, pqr1, pqr2, pqr3) = self.loadGyros(d)

            N = time.size
            Nhalf = N // 2 + 1
            psd = np.zeros((Nhalf, 3))
            # 1/T = frequency
            Fs = 1 / np.mean(dt)
            f = np.linspace(0, 0.5*Fs, Nhalf)
            
            for i in range(3):
                sp0 = np.fft.fft(pqr1[:,i] * 180.0/np.pi)
                sp0 = sp0[:Nhalf]
                # psd = abssp*abssp
                # freq = np.fft.fftfreq(time.shape[-1])
    #                    np.append(psd, [1/N/Fs * np.abs(sp0)**2], axis=1)
                psd[:,i] = 1/N/Fs * np.abs(sp0)**2
                psd[1:-1,i] = 2 * psd[1:-1,i]

            for i in range(3):
                ax[i].plot(f, 10*np.log10(psd[:, i]))

        ax[0].legend(ncol=2)
        for i in range(3):
            ax[i].grid(True)
        self.saveFig(fig, 'gyroPSD')

    def magnetometer(self, fig=None):
        if fig is None:
            fig = plt.figure()
        ax = fig.subplots(3, 1, sharex=True)

        self.configureSubplot(ax[0], 'Mag X', 'gauss')
        self.configureSubplot(ax[1], 'Mag Y', 'gauss')
        self.configureSubplot(ax[2], 'Mag Z', 'gauss')
        fig.suptitle('Magnetometer - ' + os.path.basename(os.path.normpath(self.log.directory)))
        for d in self.active_devs:
            time = self.getData(d, DID_MAGNETOMETER, 'time') + self.getData(d, DID_GPS1_POS, 'towOffset')[-1]
            mag = self.getData(d, DID_MAGNETOMETER, 'mag')
            magX = mag[:,0]
            magY = mag[:,1]
            magZ = mag[:,2]
            ax[0].plot(time, magX, label=self.log.serials[d])
            ax[1].plot(time, magY)
            ax[2].plot(time, magZ)

        ax[0].legend(ncol=2)
        for a in ax:
            a.grid(True)
        self.saveFig(fig, 'magnetometer')


    def temp(self, fig=None):
        try:
            if fig is None:
                fig = plt.figure()
            ax = fig.subplots(2, 1, sharex=True)
            fig.suptitle('Temperature - ' + os.path.basename(os.path.normpath(self.log.directory)))

            for d in self.active_devs:
                time = getTimeFromTowMs(self.getData(d, DID_SYS_PARAMS, 'timeOfWeekMs'))
                tempImu = self.getData(d, DID_SYS_PARAMS, 'imuTemp')
                tempBar = self.getData(d, DID_SYS_PARAMS, 'baroTemp')
                ax[0].plot(time, tempImu, label=self.log.serials[d])
                ax[1].plot(time, tempBar)
            for a in ax:
                a.grid(True)
            self.saveFig(fig, 'Temp')
        except:
            print(RED + "problem plotting temp: " + sys.exc_info()[0] + RESET)

    def debugfArr(self, fig=None):
        if fig is None:
            fig = plt.figure()
        ax = fig.subplots(5,2, sharex=True)
        fig.suptitle('Debug float Array - ' + os.path.basename(os.path.normpath(self.log.directory)))
        for d in self.active_devs:
            debug_f = self.getData(d, DID_DEBUG_ARRAY, 'f')
            for i in range(9):
                ax[i%5, i//5].set_ylabel('f[' + str(i) +']')
                ax[i%5, i//5].plot(debug_f[:,i], label=self.log.serials[d])
        ax[0,0].legend(ncol=2)
        for b in ax:
            for a in b:
                a.grid(True)

    def debugiArr(self, fig=None):
        if fig is None:
            fig = plt.figure()
        ax = fig.subplots(5,2, sharex=True)
        fig.suptitle('Debug int array - ' + os.path.basename(os.path.normpath(self.log.directory)))
        for d in self.active_devs:
            debug_i = self.getData(d, DID_DEBUG_ARRAY, 'i')
            for i in range(9):
                ax[i%5, i//5].set_ylabel('i[' + str(i) +']')
                ax[i%5, i//5].plot(debug_i[:,i], label=self.log.serials[d])
        ax[0,0].legend(ncol=2)
        for b in ax:
            for a in b:
                a.grid(True)

    def debuglfArr(self, fig=None):
        if fig is None:
            fig = plt.figure()
        ax = fig.subplots(3,1, sharex=True)
        fig.suptitle('Debug double Array - ' + os.path.basename(os.path.normpath(self.log.directory)))
        for d in self.active_devs:
            debug_lf = self.getData(d, DID_DEBUG_ARRAY, 'lf')
            for i in range(3):
                ax[i].set_ylabel('lf[' + str(i) +']')
                ax[i].plot(debug_lf[:,i], label=self.log.serials[d])
        ax[0].legend(ncol=2)
        for a in ax:
            a.grid(True)

    def magDec(self, fig=None):
        if fig is None:
            fig = plt.figure()

        ax = fig.subplots(2, 1, sharex=True)
        fig.suptitle('Magnetometer Declination - ' + os.path.basename(os.path.normpath(self.log.directory)))
        self.configureSubplot(ax[0], 'Declination', 'deg')
        self.configureSubplot(ax[1], 'Inclination', 'deg')

        for d in self.active_devs:
            time = getTimeFromTow(self.getData(d, DID_INL2_STATES, 'timeOfWeek'))
            declination = 180.0/np.pi * self.getData(d, DID_INL2_STATES, 'magDec')
            inclination = 180.0/np.pi * self.getData(d, DID_INL2_STATES, 'magInc')
            ax[0].plot(time, declination, label=self.log.serials[d])
            ax[1].plot(time, inclination)
        ax[0].legend(ncol=2)
        self.saveFig(fig, 'magDec')
        for a in ax:
            a.grid(True)

    def deltatime(self, fig=None):
        if fig is None:
            fig = plt.figure()

        ax = fig.subplots(3, 1, sharex=True)
        fig.suptitle('Timestamps - ' + os.path.basename(os.path.normpath(self.log.directory)))
        self.configureSubplot(ax[0], 'INS dt', 's')
        self.configureSubplot(ax[1], 'GPS dt', 's')
        self.configureSubplot(ax[2], 'IMU dt', 's')

        for d in self.active_devs:
            dtIns = self.getData(d, DID_INS_2, 'timeOfWeek')[1:] - self.getData(d, DID_INS_2, 'timeOfWeek')[0:-1]
            dtIns = dtIns / self.d
            timeIns = getTimeFromTow(self.getData(d, DID_INS_2, 'timeOfWeek')[1:])

            dtGps = 0.001*(self.getData(d, DID_GPS1_POS, 'timeOfWeekMs')[1:] - self.getData(d, DID_GPS1_POS, 'timeOfWeekMs')[0:-1])
            dtGps = dtGps / self.d
            timeGps = getTimeFromTowMs(self.getData(d, DID_GPS1_POS, 'timeOfWeekMs')[1:])

            dtImu = self.getData(d, DID_PREINTEGRATED_IMU, 'time')[1:] - self.getData(d, DID_PREINTEGRATED_IMU, 'time')[0:-1]
            dtImu = dtImu / self.d

            towOffset = self.getData(d, DID_GPS1_POS, 'towOffset')
            if np.size(towOffset) > 0:
                towOffset = towOffset[-1]
            else:
                towOffset = 0
            timeImu = getTimeFromTow(self.getData(d, DID_PREINTEGRATED_IMU, 'time')[1:] + towOffset)

            ax[0].plot(timeIns, dtIns, label=self.log.serials[d])
            ax[1].plot(timeGps, dtGps)
            ax[2].plot(timeImu, dtImu)

        self.setPlotYSpanMin(ax[0], 0.01)
        self.setPlotYSpanMin(ax[1], 0.01)
        self.setPlotYSpanMin(ax[2], 0.05)

        ax[0].legend(ncol=2)
        for a in ax:
            a.grid(True)
        self.saveFig(fig, 'deltatime')

    def gpsRawTime(self, fig=None):
        if fig is None:
            fig = plt.figure()

        ax = fig.subplots(6, 1, sharex=True)
        fig.suptitle('Timestamps - ' + os.path.basename(os.path.normpath(self.log.directory)))
        self.configureSubplot(ax[0], 'GPS1 Raw dt', 's')
        self.configureSubplot(ax[1], 'GPS2 Raw dt', 's')
        self.configureSubplot(ax[2], 'GPS Base Raw dt', 's')
        self.configureSubplot(ax[3], 'GPS1 Raw Number of Satellites Observed', 's')
        self.configureSubplot(ax[4], 'GPS2 Raw Number of Satellites Observed', 's')
        self.configureSubplot(ax[5], 'GPS Base Raw Number of Satellites Observed', 's')

        for d in self.active_devs:
            N1 = len(self.log.data[d, DID_GPS1_RAW][0])
            N2 = len(self.log.data[d, DID_GPS2_RAW][0])
            NB = len(self.log.data[d, DID_GPS_BASE_RAW][0])
            tgps1 = np.zeros(N1)
            nsat1 = np.zeros(N1)
            tgps2 = np.zeros(N2)
            nsat2 = np.zeros(N2)
            tgpsB = np.zeros(NB)
            nsatB = np.zeros(NB)
            cnt = 0
            for iobs in range(N1):
                ns = round(len(self.log.data[d, DID_GPS1_RAW][0][iobs]) * 0.5) # 0.5 because there is a bug that pads half of the data with zeros
                t0 = self.log.data[d, DID_GPS1_RAW][0][iobs]['time']['time'][-1] + \
                     self.log.data[d, DID_GPS1_RAW][0][iobs]['time']['sec'][-1]
                nsat1[cnt] = nsat1[cnt] + ns
                tgps1[cnt] = t0
                if iobs < N1 - 1:
                    t1 = self.log.data[d, DID_GPS1_RAW][0][iobs + 1]['time']['time'][-1] + \
                         self.log.data[d, DID_GPS1_RAW][0][iobs + 1]['time']['sec'][-1]
                    if t1 > t0 + 0.01:
                        cnt = cnt + 1
            tgps1 = tgps1[0: cnt + 1]
            nsat1 = nsat1[0: cnt + 1]
            cnt = 0
            for iobs in range(N2):
                ns = round(len(self.log.data[d, DID_GPS2_RAW][0][iobs]) * 0.5) # 0.5 because there is a bug that pads half of the data with zeros
                t0 = self.log.data[d, DID_GPS2_RAW][0][iobs]['time']['time'][-1] + \
                     self.log.data[d, DID_GPS2_RAW][0][iobs]['time']['sec'][-1]
                nsat2[cnt] = nsat2[cnt] + ns
                tgps2[cnt] = t0
                if iobs < N2 - 1:
                    t1 = self.log.data[d, DID_GPS2_RAW][0][iobs + 1]['time']['time'][-1] + \
                         self.log.data[d, DID_GPS2_RAW][0][iobs + 1]['time']['sec'][-1]
                    if t1 > t0 + 0.01:
                        cnt = cnt + 1
            tgps2 = tgps2[0: cnt + 1]
            nsat2 = nsat2[0: cnt + 1]
            cnt = 0
            for iobs in range(NB):
                ns = round(len(self.log.data[d, DID_GPS_BASE_RAW][0][iobs]) * 0.5) # 0.5 because there is a bug that pads half of the data with zeros
                t0 = self.log.data[d, DID_GPS_BASE_RAW][0][iobs]['time']['time'][-1] + \
                     self.log.data[d, DID_GPS_BASE_RAW][0][iobs]['time']['sec'][-1]
                nsatB[cnt] = nsatB[cnt] + ns
                tgpsB[cnt] = t0
                if iobs < NB - 1:
                    t1 = self.log.data[d, DID_GPS_BASE_RAW][0][iobs + 1]['time']['time'][-1] + \
                         self.log.data[d, DID_GPS_BASE_RAW][0][iobs + 1]['time']['sec'][-1]
                    if t1 > t0 + 0.01:
                        cnt = cnt + 1
            tgpsB = tgpsB[0: cnt + 1]
            nsatB = nsatB[0: cnt + 1]
            dtGps1 = tgps1[1:] - tgps1[0:-1]
#            dtGps1 = dtGps1 / self.d
            dtGps2 = tgps2[1:] - tgps2[0:-1]
#            dtGps2 = dtGps2 / self.d
            dtGpsB = tgpsB[1:] - tgpsB[0:-1]

            ax[0].plot(tgps1[1:], dtGps1, label=self.log.serials[d])
            ax[1].plot(tgps2[1:], dtGps2)
            ax[2].plot(tgpsB[1:], dtGpsB)
            ax[3].plot(tgps1, nsat1, label=self.log.serials[d])
            ax[4].plot(tgps2, nsat2)
            ax[5].plot(tgpsB, nsatB)

        self.setPlotYSpanMin(ax[0], 2.0)
        self.setPlotYSpanMin(ax[1], 2.0)
        self.setPlotYSpanMin(ax[2], 2.0)
        self.setPlotYSpanMin(ax[3], 25)
        self.setPlotYSpanMin(ax[4], 25)
        self.setPlotYSpanMin(ax[5], 25)

        ax[0].legend(ncol=2)
        for a in ax:
            a.grid(True)
        self.saveFig(fig, 'gpsRawTime')

    def ekfBiases(self, fig=None):
        if fig is None:
            fig = plt.figure()
        ax = fig.subplots(4, 2, sharex=True)
        self.configureSubplot(ax[0,0], 'bias P', 'deg/s')
        self.configureSubplot(ax[1,0], 'bias Q', 'deg/s')
        self.configureSubplot(ax[2,0], 'bias R', 'deg/s')
        self.configureSubplot(ax[3,0], 'bias Barometer', 'm')

        self.configureSubplot(ax[0,1], 'bias acc X', 'm/s^2')
        self.configureSubplot(ax[1,1], 'bias acc Y', 'm/s^2')
        self.configureSubplot(ax[2,1], 'bias acc Z', 'm/s^2')
        fig.suptitle('EKF Biases - ' + os.path.basename(os.path.normpath(self.log.directory)))
        for d in self.active_devs:
            time = getTimeFromTow(self.getData(d, DID_INL2_STATES, 'timeOfWeek'))
            ax[0,0].plot(time, self.getData(d, DID_INL2_STATES, 'biasPqr')[:, 0]*180.0/np.pi, label=self.log.serials[d])
            ax[1,0].plot(time, self.getData(d, DID_INL2_STATES, 'biasPqr')[:, 1]*180.0/np.pi)
            ax[2,0].plot(time, self.getData(d, DID_INL2_STATES, 'biasPqr')[:, 2]*180.0/np.pi)
            ax[3,0].plot(time, self.getData(d, DID_INL2_STATES, 'biasBaro'), label=self.log.serials[d])

            ax[0,1].plot(time, self.getData(d, DID_INL2_STATES, 'biasAcc')[:, 0], label=self.log.serials[d])
            ax[1,1].plot(time, self.getData(d, DID_INL2_STATES, 'biasAcc')[:, 1])
            ax[2,1].plot(time, self.getData(d, DID_INL2_STATES, 'biasAcc')[:, 2])

        ax[0,0].legend(ncol=2)
        for a in ax:
            for b in a:
                b.grid(True)
        self.saveFig(fig, 'ekfBiases')

    def rtkResiduals(self, type, page, fig=None):
        if fig is None:
            fig = plt.figure()

        if type == 'phase':
            did = DID_RTK_PHASE_RESIDUAL
        elif type == 'code':
            did = DID_RTK_CODE_RESIDUAL

        sat_ids = np.unique(self.log.data[0, did]['sat_id_j'])
        sat_ids = sat_ids[sat_ids != 0][page*6:(page+1)*6]

        ax = fig.subplots(6, 1, sharex=True)
        fig.suptitle(type + ' Residuals Page ' + str(page+1) + ' - ' + os.path.basename(os.path.normpath(self.log.directory)))

        for i, id in enumerate(sat_ids):
            if id == 0: continue
            ax[i].set_ylabel(str(id))
            for d in self.active_devs:
                idx = np.where(self.getData(d, did, 'sat_id_j') == id)
                time_idx = idx[0]
                sat_state_idx = idx[1]
                time = np.array(getTimeFromGTime(self.getData(d, did, 'time')))[time_idx]
                residuals = self.getData(d, did, 'v')[time_idx, sat_state_idx]
                residuals[np.abs(residuals) > 1e6] = np.nan
                ax[i].plot(time, residuals, label=self.log.serials[d])
        ax[0].legend(ncol=2)

    def rtkDebug(self, fig=None):
        if fig is None:
            fig = plt.figure()

        fields = list(self.log.data[0, DID_RTK_DEBUG].dtype.names)
        fields.remove('time')
        num_plots = 0
        for field in fields:
            dat = self.log.data[0, DID_RTK_DEBUG][field][0]
            if isinstance(dat, np.ndarray):
                num_plots += len(dat)
            else:
                num_plots += 1

        cols = 4
        rows = math.ceil(num_plots/float(cols))
        ax = fig.subplots(rows, cols, sharex=True)
        fig.suptitle('RTK Debug Counters - ' + os.path.basename(os.path.normpath(self.log.directory)))

        for d in self.active_devs:
            time = np.array(getTimeFromGTime(self.getData(d, DID_RTK_DEBUG, 'time')))
            valid = time > datetime.datetime.strptime('2017', "%Y")

            # Use index rather than time
            if 0:
                time = np.arange(0, len(time))

            i = 0
            for field in fields:
                data = self.getData(d, DID_RTK_DEBUG, field)[valid]
                if (len(data) == 0):
                    continue
                if isinstance(data[0], np.ndarray):
                    for j in range(len(data[0])):
                        ax[ i%rows, i//rows].set_title(field + "_" + str(j))
                        ax[ i % rows, i // rows ].plot(time[valid], data[:,j], label=self.log.serials[d])
                        i += 1
                else:
                    ax[i % rows, i // rows].set_title(field)
                    ax[i % rows, i // rows].title.set_fontsize(8)
                    # for item in ax[i % rows, i // rows].get_yticklabels():
                        # item.set_fontsize(8)
                    ax[i % rows, i // rows].plot(time[valid], data, label=self.log.serials[d])
                    i += 1
        ax[0,0].legend(ncol=2)

    def rtkDebug2(self, fig=None):
        if fig is None:
            fig = plt.figure()

        ax = fig.subplots(6, 4, sharex=True)

        #max_num_biases = 22 #np.array(self.getData(self.active_devs[0], DID_RTK_DEBUG_2, 'num_biases'))
        max_num_biases = self.getData(0, DID_RTK_DEBUG_2, 'num_biases')[-1]
        for r in range(0,6):
            for c in range(0,4):
                self.configureSubplot(ax[r,c], '', '')

        fig.suptitle('RTK Debug2 - ' + os.path.basename(os.path.normpath(self.log.directory)))
        for d in self.active_devs:
            time = np.array(getTimeFromGTime(self.getData(d, DID_RTK_DEBUG_2, 'time')))
            ib = 0
            for r in range(0, 6):
                for c in range(0, 4):
                    if ib < max_num_biases:
                        ax[r,c].plot(time, self.getData(d, DID_RTK_DEBUG_2, 'satBiasFloat')[:, c + r * 4], label=self.log.serials[d])
                        r1 = r
                        c1 = c
                    ib = ib + 1

        # Show serial numbers
        ax[r1,c1].legend(ncol=2)

        for a in ax:
            for b in a:
                b.grid(True)

    def rtkDebug2Sat(self, fig=None):
        if fig is None:
            fig = plt.figure()

        ax = fig.subplots(6, 4, sharex=True)

        max_num_biases = self.getData(0, DID_RTK_DEBUG_2, 'num_biases')[-1]
        for r in range(0,6):
            for c in range(0,4):
                self.configureSubplot(ax[r,c], '', '')

        fig.suptitle('RTK Debug2 - Sat# - ' + os.path.basename(os.path.normpath(self.log.directory)))
        for d in self.active_devs:
            time = np.array(getTimeFromGTime(self.getData(d, DID_RTK_DEBUG_2, 'time')))
            ib = 0
            for r in range(0, 6):
                for c in range(0, 4):
                    if ib < max_num_biases:
                        ax[r,c].plot(time, self.getData(d, DID_RTK_DEBUG_2, 'sat')[:, c + r * 4], label=self.log.serials[d])
                        r1 = r
                        c1 = c
                    ib = ib + 1

        # Show serial numbers
        ax[r1,c1].legend(ncol=2)

        for a in ax:
            for b in a:
                b.grid(True)

    def rtkDebug2Std(self, fig=None):
        if fig is None:
            fig = plt.figure()

        ax = fig.subplots(6, 4, sharex=True)

        max_num_biases = self.getData(0, DID_RTK_DEBUG_2, 'num_biases')[-1]
        for r in range(0,6):
            for c in range(0,4):
                self.configureSubplot(ax[r,c], '', '')

        fig.suptitle('RTK Debug 2 - Sat Bias Std - ' + os.path.basename(os.path.normpath(self.log.directory)))
        for d in self.active_devs:
            time = np.array(getTimeFromGTime(self.getData(d, DID_RTK_DEBUG_2, 'time')))
            ib = 0
            for r in range(0, 6):
                for c in range(0, 4):
                    if ib < max_num_biases:
                        ax[r,c].plot(time, self.getData(d, DID_RTK_DEBUG_2, 'satBiasStd')[:, c + r * 4], label=self.log.serials[d])
                        r1 = r
                        c1 = c
                    ib = ib + 1

        # Show serial numbers
        ax[r1,c1].legend(ncol=2)

        for a in ax:
            for b in a:
                b.grid(True)

    def rtkDebug2Lock(self, fig=None):
        if fig is None:
            fig = plt.figure()

        ax = fig.subplots(6, 4, sharex=True)

        max_num_biases = self.getData(0, DID_RTK_DEBUG_2, 'num_biases')[-1]
        for r in range(0,6):
            for c in range(0,4):
                self.configureSubplot(ax[r,c], '', '')

        fig.suptitle('RTK Debug 2 - Lock Count - ' + os.path.basename(os.path.normpath(self.log.directory)))
        for d in self.active_devs:
            time = np.array(getTimeFromGTime(self.getData(d, DID_RTK_DEBUG_2, 'time')))
            ib = 0
            for r in range(0, 6):
                for c in range(0, 4):
                    if ib < max_num_biases:
                        ax[r,c].plot(time, self.getData(d, DID_RTK_DEBUG_2, 'satLockCnt')[:, c + r * 4], label=self.log.serials[d])
                        r1 = r
                        c1 = c
                    ib = ib + 1

        # Show serial numbers
        ax[r1,c1].legend(ncol=2)

        for a in ax:
            for b in a:
                b.grid(True)

    def wheelEncoder(self, fig=None):
        if fig is None:
            fig = plt.figure()

        fig.suptitle('Wheel Encoder - ' + os.path.basename(os.path.normpath(self.log.directory)))
        ax = fig.subplots(4, 1, sharex=True)
        titles = ['Left Wheel Angle', 'Right Wheel Angle', 'Left Wheel Velocity', 'Right Wheel Velocity']
        fields = ['theta_l', 'theta_r', 'omega_l', 'omega_r']

        for d in self.active_devs:
            time = np.array(getTimeFromTow(self.getData(d, DID_WHEEL_ENCODER, 'timeOfWeek')))
            for i, a in enumerate(ax):
                a.plot(time, self.getData(d, DID_WHEEL_ENCODER, fields[i]), label=self.log.serials[d])
                if i == 0:
                    a.legend(ncol=2)

        for i, a in enumerate(ax):
            a.set_ylabel(fields[i])
            a.set_title(titles[i])
            a.grid(True)

    def groundVehicle(self, fig=None):
        if fig is None:
            fig = plt.figure()

        fig.suptitle('Ground Vehicle - ' + os.path.basename(os.path.normpath(self.log.directory)))
        ax = fig.subplots(8, 2, sharex=True)

        ax[0,0].set_title('Status')
        ax[0,1].set_title('Mode')
        ax[1,0].set_title('e_b2w')
        ax[1,1].set_title('e_b2w_sigma')
        ax[4,0].set_title('t_b2w')
        ax[4,1].set_title('t_b2w_sigma')
        ax[7,0].set_title('Radius')
        ax[7,1].set_title('Track Width')

        for d in self.active_devs:
            time = getTimeFromTowMs(self.getData(d, DID_GROUND_VEHICLE, 'timeOfWeekMs'))
            wheelConfig = self.getData(d, DID_GROUND_VEHICLE, 'wheelConfig')
            ax[0,0].plot(time, self.getData(d, DID_GROUND_VEHICLE, 'status'))
            ax[0,1].plot(time, self.getData(d, DID_GROUND_VEHICLE, 'mode'))

            ax[1,0].plot(time, wheelConfig['transform']['e_b2w'][:, 0], label=self.log.serials[d])
            ax[2,0].plot(time, wheelConfig['transform']['e_b2w'][:, 1])
            ax[3,0].plot(time, wheelConfig['transform']['e_b2w'][:, 2])
            ax[1,1].plot(time, wheelConfig['transform']['e_b2w_sigma'][:, 0], label=self.log.serials[d])
            ax[2,1].plot(time, wheelConfig['transform']['e_b2w_sigma'][:, 1])
            ax[3,1].plot(time, wheelConfig['transform']['e_b2w_sigma'][:, 2])

            ax[4,0].plot(time, wheelConfig['transform']['t_b2w'][:, 0], label=self.log.serials[d])
            ax[5,0].plot(time, wheelConfig['transform']['t_b2w'][:, 1])
            ax[6,0].plot(time, wheelConfig['transform']['t_b2w'][:, 2])
            ax[4,1].plot(time, wheelConfig['transform']['t_b2w_sigma'][:, 0], label=self.log.serials[d])
            ax[5,1].plot(time, wheelConfig['transform']['t_b2w_sigma'][:, 1])
            ax[6,1].plot(time, wheelConfig['transform']['t_b2w_sigma'][:, 2])

            ax[7,0].plot(time, wheelConfig['radius'])
            ax[7,1].plot(time, wheelConfig['track_width'])

        # Show serial numbers
        ax[0,0].legend(ncol=2)

        for a in ax:
            for b in a:
                b.grid(True)

    def wheelControllerTime(self, fig=None):
        if fig is None:
            fig = plt.figure()

        fig.suptitle('Wheel Controller Time - ' + os.path.basename(os.path.normpath(self.log.directory)))
        ax = fig.subplots(4, 1, sharex=True)

        ax[0].set_title('effOut - Left')
        ax[1].set_title('Wheel Velocity - Left')
        ax[2].set_title('effOut - Right')
        ax[3].set_title('Wheel Velocity - Right')

        for d in self.active_devs:
            time = self.getData(d, DID_EVB_LUNA_WHEEL_CONTROLLER, 'timeMs') * 0.001
            effAct_l = self.getData(d, DID_EVB_LUNA_WHEEL_CONTROLLER, 'effDuty_l')
            effAct_r = self.getData(d, DID_EVB_LUNA_WHEEL_CONTROLLER, 'effDuty_r')
            vel_l = self.getData(d, DID_EVB_LUNA_WHEEL_CONTROLLER, 'vel_l')
            vel_r = self.getData(d, DID_EVB_LUNA_WHEEL_CONTROLLER, 'vel_r')

            ax[0].plot(time, effAct_l)
            ax[1].plot(time, vel_l)
            ax[2].plot(time, effAct_r)
            ax[3].plot(time, vel_r)

        for a in ax:
            a.grid(True)

    def wheelControllerVel(self, fig=None):
        if fig is None:
            fig = plt.figure()

        fig.suptitle('Wheel Controller Velocity - ' + os.path.basename(os.path.normpath(self.log.directory)))
        ax = fig.subplots(2, 1, sharex=True)

        ax[0].set_title('Velocity vs effOut - Left')
        ax[1].set_title('Velocity vs effOut - Right')

        for a in ax:
            a.set_xlabel('Velocity (rad/s)')
            a.set_ylabel('effOut')

        for d in self.active_devs:
            time = self.getData(d, DID_EVB_LUNA_WHEEL_CONTROLLER, 'timeMs') * 0.001
            eff_l = self.getData(d, DID_EVB_LUNA_WHEEL_CONTROLLER, 'effDuty_l')
            eff_r = self.getData(d, DID_EVB_LUNA_WHEEL_CONTROLLER, 'effDuty_r')
            vel_l = self.getData(d, DID_EVB_LUNA_WHEEL_CONTROLLER, 'vel_l')
            vel_r = self.getData(d, DID_EVB_LUNA_WHEEL_CONTROLLER, 'vel_r')

            actuatorTrim_l = 0.545               # (duty) Angle that sets left actuator zero velocity (center) position relative to home point  
            actuatorTrim_r = 0.625               # (duty) Angle that sets right actuator zero velocity (center) position relative to home point

            eff_l -= actuatorTrim_l
            eff_r -= actuatorTrim_r

            # deadbandDuty_l = 0.045
            deadbandDuty_r = 0.0335
            deadbandDuty_l = deadbandDuty_r # match left and right
            deadbandVel = 0.05

            c_l = self.solveInversePlant(ax[0], vel_l, eff_l, deadbandVel, deadbandDuty_l, "left ")
            c_r = self.solveInversePlant(ax[1], vel_r, eff_r, deadbandVel, deadbandDuty_r, "right")

            # string = []
            # for element in c_l:
            #     string.append("{:.9f}".format(element))
            # string = "[" + ", ".join(string) + "]"
            # # print(label, "inverse plant:" , string, " deadband:", deadbandDuty)

            print("\nADD TO MODEL FILE:")
            print("  InversePlant_l: [%.9f, %.9f, %.9f, %.9f, %.9f]" % (c_l[4], c_l[3], c_l[2], c_l[1], c_l[0]))
            print("  InversePlant_r: [%.9f, %.9f, %.9f, %.9f, %.9f]" % (c_r[4], c_r[3], c_r[2], c_r[1], c_r[0]))
            print("  actuatorDeadbandDuty_l: %.9f # (duty) Left  control effort angle from zero (trim) before wheels start spinning." % (deadbandDuty_l))
            print("  actuatorDeadbandDuty_r: %.9f # (duty) Right control effort angle from zero (trim) before wheels start spinning." % (deadbandDuty_r))
            print("  actuatorDeadbandVel: %.9f    # (rad/s) Commanded velocity" % (deadbandVel))

        for a in ax:
            a.grid(True)

    def solveInversePlant(self, ax, vel, eff, deadbandVel, deadbandDuty, label):
            effMod = eff.copy()

            for i in range(len(effMod)):
                if effMod[i] >= 0:
                    effMod[i] = effMod[i] - deadbandDuty
                else:
                    effMod[i] = effMod[i] + deadbandDuty

            c = np.polyfit(vel, effMod, 4)

            velLin = np.linspace(np.min(vel)-1, np.max(vel)+1, 1000)
            effEst = np.polyval(c, velLin)

            for i in range(len(velLin)):
                if velLin[i] > deadbandVel:
                    effEst[i] += deadbandDuty
                elif velLin[i] < -deadbandVel:
                    effEst[i] -= deadbandDuty
                else:
                    effEst[i] += deadbandDuty/deadbandVel * velLin[i]

            ax.plot(vel, eff, '.')
            # ax.plot(vel, effMod, 'g')
            ax.plot(velLin, effEst, 'r')

            return c
    def sensorCompGyr(self, fig=None):
        if fig is None:
            fig = plt.figure()
        self.sensorCompGen(fig, 'pqr')

    def sensorCompAcc(self, fig=None):
        if fig is None:
            fig = plt.figure()
        self.sensorCompGen(fig, 'acc')

    def sensorCompGyrTime(self, fig=None):
        if fig is None:
            fig = plt.figure()

        self.sensorCompGen(fig, 'pqr', useTime=True)

    def sensorCompAccTime(self, fig=None):
        if fig is None:
            fig = plt.figure()
        self.sensorCompGen(fig, 'acc', useTime=True)

    def sensorCompGen(self, fig, name, useTime=False):
        fig.suptitle('Sensor Comp ' + name + ' - ' + os.path.basename(os.path.normpath(self.log.directory)))
        ax = fig.subplots(4, 2, sharex=True)

        for i in range(2):
            ax[0, i].set_title('X %s %d' % (name, i))
            ax[1, i].set_title('Y %s %d' % (name, i))
            ax[2, i].set_title('Z %s %d' % (name, i))
            ax[3, i].set_title('Magnitude %s %d' % (name, i))
            for d in range(3):
                if useTime:
                    ax[d,i].set_xlabel("Time (s)")
                else:
                    ax[d,i].set_xlabel("Temperature (C)")
                if name=='pqr':
                    ax[d,i].set_ylabel("Gyro (deg/s)")
                else:
                    ax[d,i].set_ylabel("Accel (m/s^2)")

        for d in self.active_devs:
            time = 0.001 * self.getData(d, DID_SCOMP, 'timeMs')
            imu = self.getData(d, DID_SCOMP, name)
            status = self.getData(d, DID_SCOMP, 'status')

            for i in range(2):
                temp = imu[:,i]['lpfTemp']
                sensor = imu[:,i]['lpfLsb']

                if name=='acc' and sensor[:,2][0] > 4:
                    sensor[:,2] -= 19.6

                if name=='pqr':
                    scalar = RAD2DEG
                else:
                    scalar = 1.0

                if useTime:
                    temp = time

                # ax[0,i].plot(temp, sensor[:,0], label=self.log.serials[d] if i==0 else None )
                ax[0,i].plot(temp, sensor[:,0]*scalar, label=self.log.serials[d] )
                ax[1,i].plot(temp, sensor[:,1]*scalar)
                ax[2,i].plot(temp, sensor[:,2]*scalar)
                if name=='acc':
                    ax[3,i].plot(temp, np.linalg.norm(sensor, axis=1)*scalar)

                if useTime:
                    # Show sensor valid status bit
                    if name=='acc':
                        valid = 0.0 + ((status & 0x00000200) != 0) * scalar * 0.25
                    else:
                        valid = 0.0 + ((status & 0x00000100) != 0) * scalar * 0.25
                    ax[0,i].plot(time, valid * np.max(sensor[:,0]), color='y')
                    ax[1,i].plot(time, valid * np.max(sensor[:,1]), color='y')
                    ax[2,i].plot(time, valid * np.max(sensor[:,2]), color='y')

        # Show serial numbers
        ax[0,0].legend(ncol=2)

        for a in ax:
            for b in a:
                b.grid(True)


    def showFigs(self):
        if self.show:
            plt.show()


if __name__ == '__main__':
    np.set_printoptions(linewidth=200)
    home = expanduser("~")
    file = open(home + "/Documents/Inertial_Sense/config.yaml", 'r')
    config = yaml.load(file)
    directory = config["directory"]
    directory = "/home/superjax/Code/IS-src/cpp/SDK/cltool/build/IS_logs"
    directory = r"C:\Users\quaternion\Downloads\20181218_Compass_Drive\20181218 Compass Drive\20181218_101023"
    serials = config['serials']

    log2 = Log()
    log2.load(directory, serials)

    plotter = logPlot(True, True, 'svg', log2)
    plotter.setDownSample(5)
    # plotter.deltatime()
    # plotter.debugfArr()
    # plotter.debugiArr()
    # plotter.debuglfArr()
    # plotter.gpsStats()
    # plotter.rtkStats()
    # plotter.insStatus()
    # plotter.hdwStatus()
    # plotter.temp()
    # plotter.att()
    # plotter.lla()
    # plotter.uvw()
    # plotter.ned()
    # plotter.nedMap()
    # plotter.magDec()
    plotter.rtkDebug()
    # plotter.wheelEncoder()
    # plotter.groundVehicle()

    plotter.showFigs()<|MERGE_RESOLUTION|>--- conflicted
+++ resolved
@@ -754,18 +754,10 @@
     def imuPQR(self, fig=None):
         if fig is None:
             fig = plt.figure()
-<<<<<<< HEAD
-        ax = fig.subplots(3, 1, sharex=True)
-        self.configureSubplot(ax[0], 'Gyro P (deg/s)', 'sec')
-        self.configureSubplot(ax[1], 'Gyro Q (deg/s)', 'sec')
-        self.configureSubplot(ax[2], 'Gyro R (deg/s)', 'sec')
-        fig.suptitle('PQR - ' + os.path.basename(os.path.normpath(self.log.directory)))
-=======
-
-
->>>>>>> 11a4afae
-        for d in self.active_devs:
-            (time, dt, pqr1, pqr2, pqr3) = self.loadGyros(d)
+
+
+        for d in self.active_devs:
+            (time, dt, pqr0, pqr1, pqr2) = self.loadGyros(d)
 
             refTime = self.getData(d, DID_REFERENCE_IMU, 'time')
             if len(refTime)!=0:
@@ -777,22 +769,13 @@
         fig.suptitle('PQR - ' + os.path.basename(os.path.normpath(self.log.directory)))
         for d in self.active_devs:
             for i in range(3):
-<<<<<<< HEAD
-                if pqr1 != []:
-                    ax[i].plot(time, pqr1[:, i] * 180.0/np.pi, label=self.log.serials[d])
-                if pqr2 != []:
-                    ax[i].plot(time, pqr2[:, i] * 180.0/np.pi, label=self.log.serials[d])
-                if pqr3 != []:
-                    ax[i].plot(time, pqr3[:, i] * 180.0/np.pi, label=self.log.serials[d])
-=======
                 axislable = 'P' if (i == 0) else 'Q' if (i==1) else 'R'
-                for n, pqr in enumerate([ pqr0, pqr1 ]):
+                for n, pqr in enumerate([ pqr0, pqr1, pqr2 ]):
                     if pqr.any(None):
                         mean = np.mean(pqr[:, i])
                         std = np.std(pqr[:, i])
                         self.configureSubplot(ax[i, n], 'Gyro%d ' % n + axislable + ' (deg/s), mean: %.4g, std: %.3g' % (mean, std), 'sec')
                         ax[i, n].plot(time, pqr[:, i] * 180.0/np.pi, label=self.log.serials[d])
->>>>>>> 11a4afae
 
                 if len(refTime) != 0:
                     ax[i].plot(refTime, refPqr[:, i] * 180.0/np.pi, color='red')
@@ -805,17 +788,8 @@
     def imuAcc(self, fig=None):
         if fig is None:
             fig = plt.figure()
-<<<<<<< HEAD
-        ax = fig.subplots(3, 1, sharex=True)
-        self.configureSubplot(ax[0], 'Acc X (m/s^2)', 'sec')
-        self.configureSubplot(ax[1], 'Acc Y (m/s^2)', 'sec')
-        self.configureSubplot(ax[2], 'Acc Z (m/s^2)', 'sec')
-        fig.suptitle('Accelerometer - ' + os.path.basename(os.path.normpath(self.log.directory)))
-=======
-
->>>>>>> 11a4afae
-        for d in self.active_devs:
-            (time, dt, acc1, acc2, acc3) = self.loadAccels(d)
+        for d in self.active_devs:
+            (time, dt, acc0, acc1, acc2) = self.loadAccels(d)
 
             refTime = self.getData(d, DID_REFERENCE_IMU, 'time')
             if len(refTime)!=0:
@@ -827,22 +801,13 @@
         fig.suptitle('Accelerometer - ' + os.path.basename(os.path.normpath(self.log.directory)))
         for d in self.active_devs:
             for i in range(3):
-<<<<<<< HEAD
-                if acc1 != []:
-                    ax[i].plot(time, acc1[:, i], label=self.log.serials[d])
-                if acc2 != []:
-                    ax[i].plot(time, acc2[:, i], label=self.log.serials[d])
-                if acc3 != []:
-                    ax[i].plot(time, acc3[:, i], label=self.log.serials[d])
-=======
                 axislable = 'X' if (i == 0) else 'Y' if (i==1) else 'Z'
-                for n, acc in enumerate([ acc0, acc1 ]):
+                for n, acc in enumerate([ acc0, acc1, acc2 ]):
                     if acc.any(None):
                         mean = np.mean(acc[:, i])
                         std = np.std(acc[:, i])
                         self.configureSubplot(ax[i, n], 'Accel%d ' % n + axislable + ' (m/s^2), mean: %.4g, std: %.3g' % (mean, std), 'sec')
                         ax[i, n].plot(time, acc[:, i], label=self.log.serials[d])
->>>>>>> 11a4afae
 
                 if len(refTime) != 0:
                     ax[i].plot(refTime, refAcc[:, i], color='red')
