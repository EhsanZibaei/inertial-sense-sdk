#include <pybind11/pybind11.h>
#include <pybind11/stl.h>
#include <pybind11/numpy.h>

#include "InertialSense.h"
#include "ISLogger.h"
#include "luna_data_sets.h"

//#include "Eigen/Core"
//#include "Eigen/St    dVector"

#ifdef WIN32
#pragma comment(lib, "SHELL32.LIB")
#endif

namespace py = pybind11;

typedef struct
{
  std::vector<std::vector<obsd_t>> obs;
  std::vector<eph_t> eph;
  std::vector<geph_t> gloEph;
  std::vector<sbsmsg_t> sbas;
  std::vector<sta_t> sta;
  std::vector<ion_model_utc_alm_t> ion;
} gps_raw_wrapper_t;

struct DeviceLog
{
<<<<<<< HEAD
    vector<dev_info_t> devInfo;
    vector<system_fault_t> sysFault;
    vector<preintegrated_imu_t> preintegratedImu;
    vector<ins_1_t> ins1;
    vector<ins_2_t> ins2;
    vector<gps_pos_t> gps1UbxPos;
    vector<system_command_t> sysCmd;
//    vector<ascii_msgs_t> asciiBcastPeriod;
//    vector<rmc_t> rmc;
    vector<sys_params_t> sysParams;
    vector<sys_sensors_t> sysSensors;
    vector<nvm_flash_cfg_t> flashCfg;
    vector<gps_pos_t> gps1Pos;
    vector<gps_pos_t> gps2Pos;
    vector<gps_sat_t> gps1Sat;
    vector<gps_sat_t> gps2Sat;
    vector<gps_version_t> gps1Version;
    vector<gps_version_t> gps2Version;
    vector<mag_cal_t> magCal;
    vector<internal_diagnostic_t> internalDiagnostic;
    vector<gps_rtk_rel_t> gps1RtkPosRel;
    vector<gps_rtk_rel_t> gps1RtkCmpRel;
    vector<gps_rtk_misc_t> gps1RtkPosMisc;
    vector<gps_rtk_misc_t> gps1RtkCmpMisc;
    // vector<feature_bits_t> featureBits;
    vector<sensors_w_temp_t> sensorsIs1;
    vector<sensors_w_temp_t> sensorsIs2;
    vector<sensors_t> sensorsTcBias;
    vector<io_t> io;
    // vector<sys_sensors_adc_t> sensorsAdc;
    vector<sensor_compensation_t> scomp;
    vector<imu_t> refImu;
    vector<magnetometer_t> refMag;
    vector<gps_vel_t> gps1Vel;
    vector<gps_vel_t> gps2Vel;
    // vector<hdw_params_t> hdwParams;
    // vector<nvr_manage_t> nvrManageUserpage;
    // vector<nvm_group_sn_t> nvrUserpageSn;
    // vector<nvm_group_0_t> nvrUserpageG0;
    // vector<nvm_group_1_t> nvrUserpageG1;
    // vector<rtos_info_t> rtosInfo;
    vector<debug_string_t> debugString;
    vector<debug_array_t> debugArray;
    vector<sensors_mpu_w_temp_t> sensorsCal1;
    vector<sensors_mpu_w_temp_t> sensorsCal2;
    // vector<sensor_cal_v1p2_t> calSc;
    // vector<sensor_cal_mpu_t> calSc1;
    // vector<sensor_cal_mpu_t> calSc2;
    vector<sys_sensors_t> sysSensorsSigma;
    vector<sys_sensors_adc_t> sensorsAdcSigma;
    vector<inl2_states_t> inl2States;
    vector<inl2_status_t> inl2Status;
    // vector<inl2_misc_t> inl2Misc;
    vector<magnetometer_t> magnetometer;
    vector<barometer_t> barometer;
    vector<gps_pos_t> gps1RtkPos;
    vector<imu3_t> imu3;
    vector<imu_t> imu;
    vector<inl2_mag_obs_info_t> inl2MagObsInfo;
    vector<gps_raw_wrapper_t> gpsBaseRaw {1};
//    vector<gps_rtk_opt_t> gpsRtkOpt;
    vector<manufacturing_info_t> manufacturingInfo;
    vector<bit_t> bit;
    vector<ins_3_t> ins3;
    vector<ins_4_t> ins4;
    vector<inl2_ned_sigma_t> inl2NedSigma;
    vector<strobe_in_time_t> strobeInTime;
    vector<gps_raw_wrapper_t> gps1Raw {1};
    vector<gps_raw_wrapper_t> gps2Raw {1};
    vector<wheel_encoder_t> wheelEncoder;
    vector<ground_vehicle_t> groundVehicle;
    vector<evb_luna_velocity_control_t> evbVelocityControl;
    vector<diag_msg_t> diagnosticMessage;
    vector<survey_in_t> surveyIn;
//    vector<evb2_t> evb2;
    // vector<rtk_state_t> rtkState;
    vector<rtk_residual_t> rtkCodeResidual;
    vector<rtk_residual_t> rtkPhaseResidual;
    vector<rtk_debug_t> rtkDebug;
    // vector<rtk_debug_2_t> rtkDebug2;
//    vector<port_monitor_t> portMonitor;
=======
    std::vector<dev_info_t> devInfo;
    std::vector<system_fault_t> sysFault;
    std::vector<preintegrated_imu_t> preintegratedImu;
    std::vector<ins_1_t> ins1;
    std::vector<ins_2_t> ins2;
    std::vector<gps_pos_t> gps1UbxPos;
    std::vector<system_command_t> sysCmd;
//    std::vector<ascii_msgs_t> asciiBcastPeriod;
//    std::vector<rmc_t> rmc;
    std::vector<sys_params_t> sysParams;
    std::vector<sys_sensors_t> sysSensors;
    std::vector<nvm_flash_cfg_t> flashCfg;
    std::vector<gps_pos_t> gps1Pos;
    std::vector<gps_pos_t> gps2Pos;
    std::vector<gps_sat_t> gps1Sat;
    std::vector<gps_sat_t> gps2Sat;
    std::vector<gps_version_t> gps1Version;
    std::vector<gps_version_t> gps2Version;
    std::vector<mag_cal_t> magCal;
    std::vector<internal_diagnostic_t> internalDiagnostic;
    std::vector<gps_rtk_rel_t> gps1RtkPosRel;
    std::vector<gps_rtk_rel_t> gps1RtkCmpRel;
    std::vector<gps_rtk_misc_t> gps1RtkPosMisc;
    std::vector<gps_rtk_misc_t> gps1RtkCmpMisc;
    // std::vector<feature_bits_t> featureBits;
    std::vector<sensors_w_temp_t> sensorsIs1;
    std::vector<sensors_w_temp_t> sensorsIs2;
    std::vector<sensors_t> sensorsTcBias;
    std::vector<io_t> io;
    // std::vector<sys_sensors_adc_t> sensorsAdc;
    std::vector<sensor_compensation_t> scomp;
    std::vector<imu_t> refImu;
    std::vector<magnetometer_t> refMag;
    std::vector<gps_vel_t> gps1Vel;
    std::vector<gps_vel_t> gps2Vel;
    // std::vector<hdw_params_t> hdwParams;
    // std::vector<nvr_manage_t> nvrManageUserpage;
    // std::vector<nvm_group_sn_t> nvrUserpageSn;
    // std::vector<nvm_group_0_t> nvrUserpageG0;
    // std::vector<nvm_group_1_t> nvrUserpageG1;
    // std::vector<rtos_info_t> rtosInfo;
    std::vector<debug_string_t> debugString;
    std::vector<debug_array_t> debugArray;
    std::vector<sensors_mpu_w_temp_t> sensorsCal1;
    std::vector<sensors_mpu_w_temp_t> sensorsCal2;
    // std::vector<sensor_cal_t> calSc;
    // std::vector<sensor_cal_mpu_t> calSc1;
    // std::vector<sensor_cal_mpu_t> calSc2;
    std::vector<sys_sensors_t> sysSensorsSigma;
    std::vector<sys_sensors_adc_t> sensorsAdcSigma;
    std::vector<inl2_states_t> inl2States;
    std::vector<inl2_status_t> inl2Status;
    // std::vector<inl2_misc_t> inl2Misc;
    std::vector<magnetometer_t> magnetometer;
    std::vector<barometer_t> barometer;
    std::vector<gps_pos_t> gps1RtkPos;
    std::vector<dual_imu_t> dualImuRaw;
    std::vector<dual_imu_t> dualImu;
    std::vector<inl2_mag_obs_info_t> inl2MagObsInfo;
    std::vector<gps_raw_wrapper_t> gpsBaseRaw {1};
//    std::vector<gps_rtk_opt_t> gpsRtkOpt;
    std::vector<manufacturing_info_t> manufacturingInfo;
    std::vector<bit_t> bit;
    std::vector<ins_3_t> ins3;
    std::vector<ins_4_t> ins4;
    std::vector<inl2_ned_sigma_t> inl2NedSigma;
    std::vector<strobe_in_time_t> strobeInTime;
    std::vector<gps_raw_wrapper_t> gps1Raw {1};
    std::vector<gps_raw_wrapper_t> gps2Raw {1};
    std::vector<wheel_encoder_t> wheelEncoder;
    std::vector<ground_vehicle_t> groundVehicle;
    std::vector<evb_luna_velocity_control_t> evbVelocityControl;
    std::vector<diag_msg_t> diagnosticMessage;
    std::vector<survey_in_t> surveyIn;
//    std::vector<evb2_t> evb2;
    // std::vector<rtk_state_t> rtkState;
    std::vector<rtk_residual_t> rtkCodeResidual;
    std::vector<rtk_residual_t> rtkPhaseResidual;
    std::vector<rtk_debug_t> rtkDebug;
    // std::vector<rtk_debug_2_t> rtkDebug2;
//    std::vector<port_monitor_t> portMonitor;
>>>>>>> f018d98b
};

template <typename T>
struct DataLog
{
    int id;
    std::vector<T> data;

    DataLog(int _id)
    {
        _id = id;
    }
};


class LogReader
{
public:
    LogReader();
    ~LogReader();
    bool init(py::object python_class, std::string log_directory, pybind11::list serials);
    bool load();
    pybind11::list getSerialNumbers();
    pybind11::list protocolVersion();
    void exitHack(int exit_code=0);
    
    template <typename T>
    void forward_message(eDataIDs did, std::vector<T>& vec, int id);

    template <typename T>
    void log_message(int did, uint8_t* msg, std::vector<T>& vec)
    {
        vec.push_back(*(T*)msg);
    }

private:
    void organizeData(int device_id);
    void forwardData(int id);

    cISLogger logger_;
    DeviceLog* dev_log_ = nullptr;
    pybind11::list serialNumbers_; 

};<|MERGE_RESOLUTION|>--- conflicted
+++ resolved
@@ -27,89 +27,6 @@
 
 struct DeviceLog
 {
-<<<<<<< HEAD
-    vector<dev_info_t> devInfo;
-    vector<system_fault_t> sysFault;
-    vector<preintegrated_imu_t> preintegratedImu;
-    vector<ins_1_t> ins1;
-    vector<ins_2_t> ins2;
-    vector<gps_pos_t> gps1UbxPos;
-    vector<system_command_t> sysCmd;
-//    vector<ascii_msgs_t> asciiBcastPeriod;
-//    vector<rmc_t> rmc;
-    vector<sys_params_t> sysParams;
-    vector<sys_sensors_t> sysSensors;
-    vector<nvm_flash_cfg_t> flashCfg;
-    vector<gps_pos_t> gps1Pos;
-    vector<gps_pos_t> gps2Pos;
-    vector<gps_sat_t> gps1Sat;
-    vector<gps_sat_t> gps2Sat;
-    vector<gps_version_t> gps1Version;
-    vector<gps_version_t> gps2Version;
-    vector<mag_cal_t> magCal;
-    vector<internal_diagnostic_t> internalDiagnostic;
-    vector<gps_rtk_rel_t> gps1RtkPosRel;
-    vector<gps_rtk_rel_t> gps1RtkCmpRel;
-    vector<gps_rtk_misc_t> gps1RtkPosMisc;
-    vector<gps_rtk_misc_t> gps1RtkCmpMisc;
-    // vector<feature_bits_t> featureBits;
-    vector<sensors_w_temp_t> sensorsIs1;
-    vector<sensors_w_temp_t> sensorsIs2;
-    vector<sensors_t> sensorsTcBias;
-    vector<io_t> io;
-    // vector<sys_sensors_adc_t> sensorsAdc;
-    vector<sensor_compensation_t> scomp;
-    vector<imu_t> refImu;
-    vector<magnetometer_t> refMag;
-    vector<gps_vel_t> gps1Vel;
-    vector<gps_vel_t> gps2Vel;
-    // vector<hdw_params_t> hdwParams;
-    // vector<nvr_manage_t> nvrManageUserpage;
-    // vector<nvm_group_sn_t> nvrUserpageSn;
-    // vector<nvm_group_0_t> nvrUserpageG0;
-    // vector<nvm_group_1_t> nvrUserpageG1;
-    // vector<rtos_info_t> rtosInfo;
-    vector<debug_string_t> debugString;
-    vector<debug_array_t> debugArray;
-    vector<sensors_mpu_w_temp_t> sensorsCal1;
-    vector<sensors_mpu_w_temp_t> sensorsCal2;
-    // vector<sensor_cal_v1p2_t> calSc;
-    // vector<sensor_cal_mpu_t> calSc1;
-    // vector<sensor_cal_mpu_t> calSc2;
-    vector<sys_sensors_t> sysSensorsSigma;
-    vector<sys_sensors_adc_t> sensorsAdcSigma;
-    vector<inl2_states_t> inl2States;
-    vector<inl2_status_t> inl2Status;
-    // vector<inl2_misc_t> inl2Misc;
-    vector<magnetometer_t> magnetometer;
-    vector<barometer_t> barometer;
-    vector<gps_pos_t> gps1RtkPos;
-    vector<imu3_t> imu3;
-    vector<imu_t> imu;
-    vector<inl2_mag_obs_info_t> inl2MagObsInfo;
-    vector<gps_raw_wrapper_t> gpsBaseRaw {1};
-//    vector<gps_rtk_opt_t> gpsRtkOpt;
-    vector<manufacturing_info_t> manufacturingInfo;
-    vector<bit_t> bit;
-    vector<ins_3_t> ins3;
-    vector<ins_4_t> ins4;
-    vector<inl2_ned_sigma_t> inl2NedSigma;
-    vector<strobe_in_time_t> strobeInTime;
-    vector<gps_raw_wrapper_t> gps1Raw {1};
-    vector<gps_raw_wrapper_t> gps2Raw {1};
-    vector<wheel_encoder_t> wheelEncoder;
-    vector<ground_vehicle_t> groundVehicle;
-    vector<evb_luna_velocity_control_t> evbVelocityControl;
-    vector<diag_msg_t> diagnosticMessage;
-    vector<survey_in_t> surveyIn;
-//    vector<evb2_t> evb2;
-    // vector<rtk_state_t> rtkState;
-    vector<rtk_residual_t> rtkCodeResidual;
-    vector<rtk_residual_t> rtkPhaseResidual;
-    vector<rtk_debug_t> rtkDebug;
-    // vector<rtk_debug_2_t> rtkDebug2;
-//    vector<port_monitor_t> portMonitor;
-=======
     std::vector<dev_info_t> devInfo;
     std::vector<system_fault_t> sysFault;
     std::vector<preintegrated_imu_t> preintegratedImu;
@@ -155,7 +72,7 @@
     std::vector<debug_array_t> debugArray;
     std::vector<sensors_mpu_w_temp_t> sensorsCal1;
     std::vector<sensors_mpu_w_temp_t> sensorsCal2;
-    // std::vector<sensor_cal_t> calSc;
+    // std::vector<sensor_cal_v1p2_t> calSc;
     // std::vector<sensor_cal_mpu_t> calSc1;
     // std::vector<sensor_cal_mpu_t> calSc2;
     std::vector<sys_sensors_t> sysSensorsSigma;
@@ -166,8 +83,8 @@
     std::vector<magnetometer_t> magnetometer;
     std::vector<barometer_t> barometer;
     std::vector<gps_pos_t> gps1RtkPos;
-    std::vector<dual_imu_t> dualImuRaw;
-    std::vector<dual_imu_t> dualImu;
+    std::vector<imu3_t> imu3;
+    std::vector<imu_t> imu;
     std::vector<inl2_mag_obs_info_t> inl2MagObsInfo;
     std::vector<gps_raw_wrapper_t> gpsBaseRaw {1};
 //    std::vector<gps_rtk_opt_t> gpsRtkOpt;
@@ -191,7 +108,6 @@
     std::vector<rtk_debug_t> rtkDebug;
     // std::vector<rtk_debug_2_t> rtkDebug2;
 //    std::vector<port_monitor_t> portMonitor;
->>>>>>> f018d98b
 };
 
 template <typename T>
