--- conflicted
+++ resolved
@@ -23,11 +23,7 @@
   <td id="projectlogo"><img alt="Logo" src="Logo_Full_color_300x61.png"/></td>
   <td id="projectalign" style="padding-left: 0.5em;">
    <div id="projectname">SDK
-<<<<<<< HEAD
-   &#160;<span id="projectnumber">Release 1.7.5</span>
-=======
    &#160;<span id="projectnumber">Release 1.7.6</span>
->>>>>>> 433530aa
    </div>
    <div id="projectbrief">Communications, logger, and bootloader libraries.</div>
   </td>
@@ -179,22 +175,6 @@
 
 </div>
 </div>
-<a id="a0d32da48ece6e00d21a5b7be5c84a31d"></a>
-<h2 class="memtitle"><span class="permalink"><a href="#a0d32da48ece6e00d21a5b7be5c84a31d">&#9670;&nbsp;</a></span>bootloadEnableCmd</h2>
-
-<div class="memitem">
-<div class="memproto">
-      <table class="memname">
-        <tr>
-          <td class="memname">char bootload_params_t::bootloadEnableCmd[16]</td>
-        </tr>
-      </table>
-</div><div class="memdoc">
-
-<p class="definition">Definition at line <a class="el" href="inertial_sense_boot_loader_8h_source.html#l00066">66</a> of file <a class="el" href="inertial_sense_boot_loader_8h_source.html">inertialSenseBootLoader.h</a>.</p>
-
-</div>
-</div>
 <a id="aa4b5da1935d4043076710d22ae005117"></a>
 <h2 class="memtitle"><span class="permalink"><a href="#aa4b5da1935d4043076710d22ae005117">&#9670;&nbsp;</a></span>enableVerify</h2>
 
