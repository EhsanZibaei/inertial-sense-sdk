var indexSectionsWithContent =
{
  0: "_abcdefghijklmnopqrstuvwx~",
  1: "abcdefilnprstx",
  2: "i",
  3: "cdilprst",
  4: "abcdefghijlmnopqrstuvw~",
<<<<<<< HEAD
  5: "abcdefghilmnoprstuv",
  6: "cdefimpqsv",
  7: "abcemnpt",
  8: "acdgiklmprtu",
=======
  5: "abcdefghiklmnopqrstuvwz",
  6: "abcdefgimnopqrsuvw",
  7: "abcemnpt",
  8: "abcdeghiklmnprstuw",
>>>>>>> 433530aa
  9: "cot",
  10: "_abcdefgilmnoprstuvx",
  11: "d"
};

var indexSectionNames =
{
  0: "all",
  1: "classes",
  2: "namespaces",
  3: "files",
  4: "functions",
  5: "variables",
  6: "typedefs",
  7: "enums",
  8: "enumvalues",
  9: "related",
  10: "defines",
  11: "pages"
};

var indexSectionLabels =
{
  0: "All",
  1: "Classes",
  2: "Namespaces",
  3: "Files",
  4: "Functions",
  5: "Variables",
  6: "Typedefs",
  7: "Enumerations",
  8: "Enumerator",
  9: "Friends",
  10: "Macros",
  11: "Pages"
};
<|MERGE_RESOLUTION|>--- conflicted
+++ resolved
@@ -1,23 +1,16 @@
 var indexSectionsWithContent =
 {
-  0: "_abcdefghijklmnopqrstuvwx~",
-  1: "abcdefilnprstx",
+  0: "_abcdefghijklmnopqrstuvwxz~",
+  1: "abcdefgilnoprstx",
   2: "i",
   3: "cdilprst",
   4: "abcdefghijlmnopqrstuvw~",
-<<<<<<< HEAD
-  5: "abcdefghilmnoprstuv",
-  6: "cdefimpqsv",
-  7: "abcemnpt",
-  8: "acdgiklmprtu",
-=======
   5: "abcdefghiklmnopqrstuvwz",
   6: "abcdefgimnopqrsuvw",
   7: "abcemnpt",
   8: "abcdeghiklmnprstuw",
->>>>>>> 433530aa
   9: "cot",
-  10: "_abcdefgilmnoprstuvx",
+  10: "_abcdefghilmnoprstuvwx",
   11: "d"
 };
 
