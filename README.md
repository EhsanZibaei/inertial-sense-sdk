--- conflicted
+++ resolved
@@ -24,9 +24,6 @@
 
  * Email - support@inertialsense.com
 
-<<<<<<< HEAD
-************************************************
-=======
 ------
 
 ### Open Source License
@@ -43,5 +40,4 @@
 
 ------
 
->>>>>>> 433530aa
 (c) 2014-2019 Inertial Sense, Inc.